<<<<<<< HEAD
=======
lalframe (1.0.2-1lscsoft1) unstable; urgency=low

  * LALFrame 1.0.2

 -- Adam Mercer <adam.mercer@ligo.org>  Tue, 22 Mar 2011 14:38:57 -0500

>>>>>>> 4ea9353b
lalframe (1.0.1-1lscsoft1) unstable; urgency=low

  * LALFrame 1.0.1

 -- Adam Mercer <adam.mercer@ligo.org>  Wed, 5 Jan 2011 16:05:38 -0600

lalframe (1.0.0-1lscsoft1) unstable; urgency=low

  * LALFrame 1.0.0

 -- Adam Mercer <adam.mercer@ligo.org>  Wed, 5 May 2010 09:48:56 -0500<|MERGE_RESOLUTION|>--- conflicted
+++ resolved
@@ -1,12 +1,9 @@
-<<<<<<< HEAD
-=======
 lalframe (1.0.2-1lscsoft1) unstable; urgency=low
 
   * LALFrame 1.0.2
 
  -- Adam Mercer <adam.mercer@ligo.org>  Tue, 22 Mar 2011 14:38:57 -0500
 
->>>>>>> 4ea9353b
 lalframe (1.0.1-1lscsoft1) unstable; urgency=low
 
   * LALFrame 1.0.1
