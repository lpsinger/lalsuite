#!/usr/bin/python
#
# Copyright (C) 2009  Steve Fairhurst & John Veitch, based on glitch-page.sh by Duncan
# Brown, ligolw_glitch_page.py by Larne Pekowsky
#
# This program is free software; you can redistribute it and/or modify it
# under the terms of the GNU General Public License as published by the
# Free Software Foundation; either version 3 of the License, or (at your
# option) any later version.
#
# This program is distributed in the hope that it will be useful, but
# WITHOUT ANY WARRANTY; without even the implied warranty of
# MERCHANTABILITY or FITNESS FOR A PARTICULAR PURPOSE.  See the GNU General
# Public License for more details.
#
# You should have received a copy of the GNU General Public License along
# with this program; if not, write to the Free Software Foundation, Inc.,
# 51 Franklin Street, Fifth Floor, Boston, MA  02110-1301, USA.
#

from optparse import OptionParser
import sys
import os
import subprocess


from pylal import SnglInspiralUtils
from pylal import SimInspiralUtils
from glue import segments
from glue import segmentsUtils
from glue.ligolw import utils as ligolw_utils
from glue.segmentdb import segmentdb_utils
from pylal.xlal.datatypes.ligotimegps import LIGOTimeGPS

# =============================================================================

def readInjLog(fname):
    """
    read the injection log, and keep those rows corresponding to
    successful injections
    """
    f = open(fname,'r')
    injections = f.readlines()
    f.close()
    injections.pop(0)
    inj_times = []
    for line in injections:
        details = line.strip().split('\t')
        if details[3].strip() == 'Successful':
            # injection performed successfully, so we want to record it
            inj_times.append(int(details[0]))
    return inj_times

# =============================================================================


def get_xml_files(filenames,time,ifo):
	# Decide on the xml files to read
	def filt_fn(filename,time,ifo):
		tm,durend=filename.split('-')[-2:]
		tm=int(tm)
		dur=durend.split('.')[0]
		dur=int(dur)
		return time>=tm and time<=(tm+dur) and ifo in filename
	
	return filter(lambda fn: filt_fn(fn,time,ifo),filenames)
# =============================================================================
def get_expected_snr(filenames,ifo,time):
	"""
	Returns the expected SNR for a system with M<20
	Using the range at that time if available
	"""
	if filenames is None:
		return None
	xml_files=get_xml_files(filenames,int(time),ifo)
	# print 'xml_file: %s'%(xml_files)
	if not xml_files:
		return None
	from pylal import SearchSummaryUtils
	from glue.ligolw import lsctables
	from glue.ligolw import table
	xmldoc=SearchSummaryUtils.ReadTablesFromFiles(xml_files,[lsctables.SummValueTable])
	try:
		sum_tabs=table.get_table(xmldoc,lsctables.SummValueTable.tableName)
	except:
		sum_tabs=None
	if sum_tabs==None:
		return None
	tabs=filter(lambda x: x.name==u'inspiral_effective_distance',sum_tabs)
#	print 'after table name cut:'
#	print tabs
	tabs=filter(lambda x: int(x.start_time) < int(time) and int(x.end_time)>int(time),tabs)
#	print 'After time cut:'
#	print tabs
	tabs=filter(lambda x: x.ifo==ifo,tabs)
#	print ifo
#	if tabs is not None: print tabs
	if len(tabs)==0: return None
	return tabs[0].value

# =============================================================================

def open_pipedown_database(database_filename,tmp_space):
    """
    Open the connection to the pipedown database
    """
    from glue.ligolw import dbtables
    try:
        import sqlite3
    except ImportError:
        # Pre-2.5
        from pysqlite2 import dbapi2 as sqlite3
    working_filename=dbtables.get_connection_filename(
        database_filename,tmp_path=tmp_space)
    connection = sqlite3.connect(working_filename)
    if tmp_space:
        dbtables.set_temp_store_directory(connection,tmp_space)
    dbtables.DBTable_set_connection(connection)
    return (connection,working_filename)

# =============================================================================
def get_veto_times(connection,ifo):
    sqlquery = """SELECT
       segment.start_time,
       segment.end_time
   FROM
       segment
   JOIN
       segment_definer ON segment_definer.segment_def_id == segment.segment_def_id
   WHERE segment_definer.ifos == ?"""

    veto_segs = segments.segmentlist([segments.segment(LIGOTimeGPS(start,0),LIGOTimeGPS(end,0)) for (start,end) in connection.cursor().execute(sqlquery, (ifo,))])
    return veto_segs

# =============================================================================

def check_ifo_result_pipedowndb(ifo,time,database_connection,successful_inj,veto_segs):
    """
    Return indicator of status for this injection, query pipedown DB file
    """
    if(successful_inj.has_key(ifo)) and (successful_inj[ifo] is not None):
        if time in successful_inj[ifo]:
            injected=1
        else: injected=0
    else: injected=0
    if(injected==0): return (0,0,0,0)
    
    # Check that time was analysed
    if (time in veto_segs): analysed=0
    else: analysed=1
    # Check for triggers
    sql_query="SELECT sngl_inspiral.end_time FROM sngl_inspiral \
               JOIN experiment_summary, experiment_map, coinc_event_map \
               ON (experiment_summary.experiment_summ_id == experiment_map.experiment_summ_id AND \
           experiment_summary.coinc_event_id == coinc_event_map.coinc_event_id AND \
           coinc_event_map.event_id == sngl_inspiral.event_id ) \
           WHERE \
           experiment_summary.datatype == \"all_data\" AND \
           sngl_inspiral.ifo == \""+ifo+"\" AND \
           sngl_inspiral.end_time+sngl_inspiral.end_time_ns*1e-9 >= "+str(time-0.1)+" AND \
           sngl_inspiral.end_time+sngl_inspiral.end_time_ns*1e-9 <= "+str(time+0.1)
    
    triggers=database_connection.cursor().execute(sql_query)
    if(triggers and len(triggers)>0):
        found=1
	snr=triggers[0].snr
    else:
        found=0
    return (injected,analysed,found,snr)

# =============================================================================
def check_ifo_result(ifo,time,filenames,successful_inj):
	"""
	Return indicator of status for this injection
	"""
	if(successful_inj.has_key(ifo)) and (successful_inj[ifo] is not None):
	        if time in successful_inj[ifo]:
			injected=1
		else: injected = 0
	else: injected=0
	if(injected==0):
		return (0,0,0,0)
	xml_files = get_xml_files(filenames,int(time),ifo)
	if not xml_files:
		analysed=0
		found=0
	else: analysed=1
	if analysed:
		triggers =  SnglInspiralUtils.ReadSnglInspiralFromFiles(xml_files)
		if triggers:
			inj_time = segments.segment(time - 0.1, time + 0.1)
			triggers = triggers.vetoed(inj_time)
			triggers=triggers.ifocut(ifo)
<<<<<<< HEAD
		if triggers and len(triggers): found=1
=======
		if triggers and len(triggers):
			found=1
			snr=triggers[0].snr
>>>>>>> 6c5bc7c3
		else: found=0
	return (injected,analysed,found,snr)

def get_ifo_result_string(key):
	"""
	Generate the HTML table element for a particular IFO and time
	"""
	(injected,analysed,found,snr)=key
	if not injected: return "<td bgcolor=#ddffdd>Not performed</td>"
	if not analysed: return "<td bgcolor=#ff9900>Not analysed</td>"
	if not found: return "<td bgcolor=#ff2222>Missed</td>"
<<<<<<< HEAD
	else: return "<td bgcolor=#22ff22>Found</td>"
=======
	else: return "<td bgcolor=#22ff22>Found<br>SNR=%.2f</td>"%(snr)
>>>>>>> 6c5bc7c3

def chirp_dist(inj,ifo):
	return inj.get_eff_dist(ifo[0])*(2.8*.25**(3.0/5.0)/inj.mchirp)**(5.0/6.0)

# =============================================================================
def list_results(ifo, time, segment_url, filenames, successful_inj, outfile):
    """
    Generate HTML for each MBTA trigger in the given ifo 'close to'
    the given time 
    """
    dq_flags = ''
    flags    = {}

    # Check whether the injection was performed
    if (successful_inj.has_key(ifo) ) and (successful_inj[ifo] is not None):
        if time not in successful_inj[ifo]:
            print >>outfile,'  <tr valign="top" bgcolor="ddffdd"><td>%s</td><td colspan="10">Injection Not Performed</td><td></td></tr>' % ifo
            return

    # Get associated DQ flags
    if segment_url:
        pipe = os.popen('ligolw_dq_query --segment=%s --include-segments %s --in-segments-only --report %d' % (segment_url, ifo, time))
    else:
        pipe = []

    for line in pipe:
        flag, beforet, timet, aftert = filter(lambda x: x != '', line.split())
    
        ifo, name, version = flag.split(':')
        flags[name] = (beforet, timet, aftert)

    if not pipe == []:
        pipe.close()
    
    ifo_status = ''

    # Handle the ones that sould be displayed in bold without
    # DMT- 
    for flag_name in ['Light','Up','Calibrated','Science','Injection']:
        flag = 'DMT-' + flag_name.upper()

        if flag in flags:
            ifo_status += flag_name + ','
            del flags[flag]

    if len(ifo_status) > 0:
        ifo_status = ifo_status[:-1]


    flags[ifo_status] = True


    for name, value in flags.items():
        if not name.startswith('DMT'):
            dq_flags += '<b>%s</b><br>' % name
        else:
            dq_flags += '%s %s %s<br>' % (name, value[0], value[2])
    xml_files=get_xml_files(filenames,time,ifo)

    # read triggers
    if not xml_files:
        print >>outfile, '  <tr valign="top" bgcolor="ff9900"><td>%s</td><td colspan="10">Not Analyzed</td><td>%s</td></tr>' % (ifo, dq_flags)
        return

    triggers = SnglInspiralUtils.ReadSnglInspiralFromFiles(xml_files)
    if triggers: 
        # keep those which are near the time
        inj_time = segments.segment(time - 0.1, time + 0.1)
        triggers = triggers.vetoed(inj_time)
        triggers = triggers.ifocut(ifo)
    if triggers and len(triggers):
        for trig in triggers:
            if ifo[0] == "H":
                print >>outfile, '    <td>%s</td><td>%.3f</td><td> - </td><td> - </td><td>%.2f</td><td>%.2f</td><td>%.2f</td><td>%.2f</td><td> - </td><td> - </td><td>%.2f</td><td>%s</td>' % (ifo, trig.get_end(), trig.mass1, trig.mass2, trig.mchirp, trig.eff_distance, trig.snr, dq_flags)
            print >>outfile, '  </tr>'
            if ifo[0] == "L":
                print >>outfile, '    <td>%s</td><td> - </td><td>%.3f</td><td> - </td><td>%.2f</td><td>%.2f</td><td>%.2f</td><td> - </td><td>%.2f</td><td> - </td><td>%.2f</td><td>%s</td>' % (ifo, trig.get_end(), trig.mass1, trig.mass2, trig.mchirp, trig.eff_distance, trig.snr, dq_flags)
            print >>outfile, '  </tr>'
            if ifo[0] == "V":
                print >>outfile, '    <td>%s</td><td> - </td><td> - </td><td>%.3f</td><td>%.2f</td><td>%.2f</td><td>%.2f</td><td> - </td><td> - </td><td>%.2f</td><td>%.2f</td><td>%s</td>' % (ifo, trig.get_end(), trig.mass1, trig.mass2, trig.mchirp, trig.eff_distance, trig.snr, dq_flags)
            print >>outfile, '  </tr>'

    else:
        print >>outfile, '  <tr valign="top" bgcolor="ff3333"><td>%s</td><td colspan="10">Not Found</td><td>%s</td></tr>' % (ifo, dq_flags)

    return
# =============================================================================
def write_page_long(opts,injections, ifos, filenames, hwinj_done):
    outfile=open(opts.outfile,'w')
    for inj in injections:
        if (inj.get_end("H") > opts.gps_start_time) and \
               (inj.get_end("H") < opts.gps_end_time): 
            print >>outfile, '<table border=1>'
            print >>outfile,'  <tr bgcolor="#9999ff"><th>ifo</th><th>H End Time</th><th>L End Time</th><th>V End Time</th><th>Mass 1</th><th>Mass 2</th><th>Chirp Mass</th><th>H Eff Dist</th><th>L Eff Dist</th><th>V Eff Dist</th><th>snr</th><th>DQ flags</th>'
            print >>outfile, '  <tr valign="top" bgcolor="ffdddd">'
            print >>outfile, '    <td></td><td>%.3f</td><td>%.3f</td><td>%.3f</td><td>%.2f</td><td>%.2f</td><td>%.2f</td><td>%.2f</td><td>%.2f</td><td>%.2f</td><td></td><td></td>' %  \
                  (inj.get_end("H"), inj.get_end("L"), inj.get_end("V"), 
                   inj.mass1, inj.mass2, inj.mchirp, inj.eff_dist_h, inj.eff_dist_l, 
                   inj.eff_dist_v) 

            for ifo in ifos:
                list_results(ifo, inj.get_end(ifo[0]), opts.segment_db, filenames,\
                             hwinj_done,outfile)
    
            print >>outfile, '</table>'
            print >>outfile, '<p>'
    return
# =============================================================================
def write_page_short(opts,injections,ifos,filenames,hwinj_done,rangefilenames=None):
	"""
	Generate the short page
	"""
	outfile=open(opts.outfile,'w')
	cachefile=open(opts.outfile.replace('.html','.cache'),'w')
	print >>outfile, '<html><head><title>Hardware injection summary: '+str(opts.gps_start_time)+' - '+str(opts.gps_end_time)+\
			'</title></head><body><table border=1><tr bgcolor="#9999ff"><th>GPS end time</th><th>Mass 1</th><th>Mass 2</th><th>mChirp</th><th>Distance (Mpc)</th><th>H1 eff. dist</th><th>L1 eff. dist</th><th>V1 eff. dist</th><th>Chirp Dist H</th><th>Chirp Dist L</th><th>Chirp Dist V</th>'
	print >>cachefile, os.path.basename(opts.outfile)
	# Check for image directory and create
	imagedirname = os.path.dirname(opts.outfile)
	imagedirname = os.path.join(imagedirname,'Images')
	if not os.path.isdir(imagedirname):
		os.mkdir(imagedirname)
	SNRAvailable=False
	totalinj={}
	totalfound={}
	totalanalysed={}
	statelist={}
	# Write table header
	for ifo in ifos:
		nay=[]
		print >>outfile, '<th>'+ifo+'</th>'
		totalinj[ifo]=0
		totalfound[ifo]=0
		totalanalysed[ifo]=0
		statelist[ifo]=[]
        # Check for database
        if(opts.pipedown_db is not None):
            (db_connection,db_working_filename)=open_pipedown_database(opts.pipedown_db,opts.tmp_space)
            vetos={}
            for ifo in ifos:
                vetos[ifo]=get_veto_times(connection,ifo)

	# Write table contents
	for inj in injections:
		injected={}
		analysed={}
		found={}
		snr={}
		if(int(inj.get_end("H")) < opts.gps_start_time or int(inj.get_end("H")) > opts.gps_end_time):
#			print 'skipping %d'%(inj.get_end("H"))
			continue
#		print 'processing '+str(inj.get_end("H"))
		for ifo in ifos:
                    if opts.pipedown_db is not None:
                        (injected[ifo],analysed[ifo],found[ifo],snr[ifo])=check_ifo_result_pipedowndb(ifo,inj.get_end(ifo[0]),db_connection,hwinj_done,vetos[ifo])
                    else:
                        (injected[ifo],analysed[ifo],found[ifo],snr[ifo])=check_ifo_result(ifo,inj.get_end(ifo[0]),filenames,hwinj_done)
		if opts.coinc==True:
			if sum(injected.values())<2:
				print >>sys.stderr,'Injection %d not coincident in 2 or more detectors' % (inj.geocent_end_time)
				continue
		print >>outfile,'<tr><td>%.3f</td>' % (inj.geocent_end_time)
		print >>outfile,'<td>%.3f</td><td>%.3f</td><td>%.3f</td><td>%.3f</td><td>%.3f</td><td>%.3f</td><td>%.3f</td><td>%.3f</td><td>%.3f</td><td>%.3f</td>'% (inj.mass1,inj.mass2,inj.mchirp,inj.distance,inj.eff_dist_h,inj.eff_dist_l,inj.eff_dist_v,chirp_dist(inj,'H'),chirp_dist(inj,'L'),chirp_dist(inj,'V'))
		for ifo in ifos:
			expSNR=get_expected_snr(rangefilenames,ifo,inj.get_end(ifo[0]))
			if(expSNR is not None):
				SNRAvailable=True
				expSNR=8.0*expSNR/chirp_dist(inj,ifo[0])
			print >>outfile,get_ifo_result_string((injected[ifo],analysed[ifo],found[ifo],snr[ifo]))
			totalinj[ifo]=totalinj[ifo]+injected[ifo]
			totalanalysed[ifo]=totalanalysed[ifo]+analysed[ifo]
			totalfound[ifo]=totalfound[ifo]+found[ifo]
			statelist[ifo].append((inj.get_end(ifo[0]),inj,injected[ifo],analysed[ifo],found[ifo],expSNR))
			print >>sys.stdout, '%s %f %f %d %d %d' % (str(inj.get_end()),inj.mchirp,chirp_dist(inj,ifo),injected[ifo],analysed[ifo],found[ifo])
		print >>outfile,'</tr>'
	print >>outfile,'<tr><td bgcolor=#9999ff colspan=4>Recovered /Analysed / Injected</td><td></td><td></td><td></td><td></td><td></td><td></td><td></td>'
	for ifo in ifos:
		print >>outfile,'<td>%i / %i / %i</td>'%(totalfound[ifo],totalanalysed[ifo],totalinj[ifo])
	print >>outfile,'</tr>'
	print >>outfile,'</table>'
	outfile.close()
	outfile=open(opts.outfile,'a')
	os.popen('cp %s %s'%(opts.outfile,opts.outfile.replace('.html','_table.html')))
	tabfile=open(opts.outfile.replace('.html','_table.html'),'a')
	print >>tabfile,'</body></html>'
	tabfile.close()
        if opts.pipedown_db:
		if db_connection:
			db_connection.close()
			dbtable.discard_connection_filename(opts.pipedown_db,db_working_filename)
	# Generate plot for injections
	import matplotlib
	matplotlib.use('Agg')
	import pylab
	for ifo in ifos:
		foundx=[]
		foundy=[]
		missedx=[]
		missedy=[]
		nax=[]
		nay=[]
		thisplot=pylab.figure()
		def isBNS(tup):
			return tup[1].mass1<2.0 and tup[1].mass2<2.0
		def isNSBH(tup):
			return (tup[1].mass1<2.0 and tup[1].mass2>2.0) or (tup[1].mass2<2.0 and tup[1].mass1>2.0)
		def isBBH(tup):
			return (tup[1].mass1>2.0 and tup[1].mass2>2.0)
		# Plot each type of injection
		for (filt,symb,injtype) in zip((isBNS,isNSBH,isBBH) , ('+','x','o'),('BNS','NSBH','BBH')):
			results=filter(filt,statelist[ifo])
			
			# Build a list of found and missed
			if results is not None:
				(foundx,foundy)=(map(lambda i: int(i[0]), filter(lambda tup: tup[2] and tup[4],results)),map(lambda i: chirp_dist(i[1],ifo),filter(lambda tup: tup[2] and tup[4],results)))
				(missedx,missedy)=(map(lambda i: int(i[0]), filter(lambda tup: tup[2] and tup[4]!=1 and tup[3],results)),map(lambda i: chirp_dist(i[1],ifo),filter(lambda tup: tup[2] and tup[4]!=1 and tup[3],results)))
				#(nax,nay)=(map(lambda i: int(i[0]), filter(lambda tup: tup[2] and tup[4]!=1 and not tup[3],results)),map(lambda i: chirp_dist(i[1],ifo),filter(lambda tup: tup[2] and tup[4]!=1 and not tup[3],results)))
			# Found in green, missed in red
			pylab.plot(foundx,foundy,'g'+symb,label='Found '+injtype)
			thisplot.hold()
			pylab.plot(missedx,missedy,'r'+symb,label='Missed '+injtype)
			#pylab.plot(nax,nay,'y'+symb,label='Not Analysed '+injtype)
		thisplot.gca().set_xbound(int(opts.gps_start_time),int(opts.gps_end_time))
		thisplot.gca().set_ybound(0,100)
		pylab.title(ifo+' Hardware injections '+ str(opts.gps_start_time) +' - '+ str(opts.gps_end_time))
		pylab.xlabel('GPS time')
		pylab.ylabel('Chirp Distance (Mpc)')
		pylab.legend()
		pylab.grid(b=True)
		# save figure
		#print 'save figure'
                plotname=str(ifo) + '-' + os.path.splitext('-'.join(os.path.basename(opts.outfile).split('-')[1:]))[0] + '.png'
		pylab.savefig(os.path.join(imagedirname,plotname))
		pylab.savefig(os.path.join(imagedirname,plotname.replace('.png','_thumb.png')),dpi=40)
		print >>cachefile, 'Images/'+plotname
		print >>outfile,'<img src="Images/'+plotname.split(os.path.sep)[-1]+'">'
	if(SNRAvailable): print 'Producing SNR plots'
	else: print 'SNR information unavailable'
	if SNRAvailable:
		for ifo in ifos:
			foundx=[]
			foundy=[]
			missedx=[]
			missedy=[]
			thisplot=pylab.figure()
			lessTwenty=lambda x: x[1].mass1 + x[1].mass2 <20
			moreTwenty=lambda x: x[1].mass1 + x[1].mass2 >20
			for (filt,symb,injtype) in zip((lessTwenty,moreTwenty),('x','o'),('<20 Msun','>20 Msun')):
				results = filter(filt,statelist[ifo])
				if results is not None:
					found = filter(lambda tup: tup[2] and tup[4] and tup[5] is not None,results)
					missed=filter(lambda tup: tup[2] and tup[4]!=1 and tup[3] and tup[5] is not None,results)
					foundx=map(lambda i: int(i[0]),found)
					foundy=map(lambda i: i[5],found)
					missedx=map(lambda i: int(i[0]),missed)
					missedy=map(lambda i: i[5],missed)
				pylab.plot(foundx,foundy,'g'+symb,label='Found '+injtype)
				thisplot.hold()
				pylab.plot(missedx,missedy,'r'+symb,label='Missed '+injtype)
			thisplot.gca().set_xbound(int(opts.gps_start_time),int(opts.gps_end_time))
			#thisplot.gca().set_ybound(0,100)
			pylab.title(ifo+' Hardware injections '+ str(opts.gps_start_time) +' - '+ str(opts.gps_end_time))
			pylab.xlabel('GPS time')
			pylab.ylabel('Expected SNR')
			pylab.legend()
			pylab.grid(b=True)
			# save figure
			#print 'save SNR figure'
			plotname=str(ifo) + '-' + os.path.splitext('SNR_' + '-'.join(os.path.basename(opts.outfile).split('-')[1:]))[0] + '.png'
			pylab.savefig(os.path.join(imagedirname,plotname))
			pylab.savefig(os.path.join(imagedirname,plotname.replace('.png','_thumb.png')),dpi=40)
			print >>cachefile, 'Images/'+plotname
			print >>outfile,'<img src="Images/'+plotname.split(os.path.sep)[-1]+'">'
	print >>outfile,'</body></html>'
	return

# =============================================================================
# Main program begins here
# =============================================================================

usage = """ %prog [options]
Program to parse the inspiral injection log
"""

parser = OptionParser( usage )
parser.add_option("-D","--dq",action="store_true",dest="long_page",default=False,help="Poll DQ flags for each injection and write long page")
parser.add_option("-o","--outfile",action="store",type="string",\
                  metavar="FILE.html",help="Filename for output page")
parser.add_option("-t","--gps-start-time",action="store",type="int",\
    default=924600000, metavar="START",
    help="start of GPS time range (default = 924600000)" )

parser.add_option("-r","--range-dir",action="store",type="string",dest="range_dir",default=None,metavar="DIR")

parser.add_option("-e","--gps-end-time",action="store",type="int",\
    default=999999999, metavar="END",
    help="end of GPS time range (default = 999999999)")

parser.add_option("-S","--segment-dir",action="store",type="string",dest="seg_dir",default="./",metavar="S_DIR",help="Directory to store results of polling segDB")

parser.add_option("-i","--h1-injections",action="store_true",\
    default=False, help="look at H1 injections")

parser.add_option("-g","--get-segment-list",action="store_true",default=False,help="Get the segment lists from the database")

parser.add_option("-a","--analyze-injections",action="store_true",default=False,help="Perform analysis of the hardware injections using segment lists")

parser.add_option("-l","--l1-injections",action="store_true",\
    default=False, help="look at L1 injections")

parser.add_option("-v","--v1-injections",action="store_true",\
    default=False, help="look at V1 injections")

parser.add_option("-T","--t1-injections",action="store_true",\
        default=False,help="Look at T1 injections")
parser.add_option("-G","--g1-injections",action="store_true",\
        default=False,help="Look at G1 injections")
parser.add_option("-I","--h2-injections",action="store_true",\
        default=False,help="--h2-injections")

parser.add_option("-x","--source-xml",action="store",type="string",\
    metavar="IN_XML", help="input xml file of injections" )

parser.add_option("-s", "--segment-db", metavar = "segment_url", \
    default = "ldbd://segdb.ligo.caltech.edu:30015", \
    help = "URL pointing to segment database") 

parser.add_option("-d","--trig-dir", action="store",\
    type="string",default=None, help="Directory contianing trigger files",metavar="TRIG_DIR")

parser.add_option("-P","--pipedown-db",action="store",\
    type="string",default=None,help="Pipedown sqlite database file",metavar="DB_FILE")

parser.add_option("-p","--tmp-space",action="store",\
    type="string",default="./",help="Temp space for database file",metavar="TMP_SPACE")

parser.add_option("-c","--cache-file",action="store",\
        type="string",default=None,help="Cache file containing trigger files (optional)",metavar="CACHE_FILE")

parser.add_option("-C","--cache-pattern",action="store",\
        type="string",default='*',help="Pattern to match files in cache",metavar="PATTERN")

parser.add_option("-n","--coinc",action="store_true",\
        default=False,help="Operate only on HW injections in >2 IFOs")

opts,args  = parser.parse_args()
if opts.outfile is None and opts.analyze_injections:
    parser.error("Please specify an output file using the -o option")

<<<<<<< HEAD
if opts.trig_dir is None and opts.cache_file is None and opts.analyze_injections:
    parser.error("Must specify --trig-dir or --cache-file")
=======
if opts.trig_dir is None and opts.cache_file is None and opts.pipedown_db is None and opts.analyze_injections:
    parser.error("Must specify --trig-dir or --cache-file or --pipedown-db")
>>>>>>> 6c5bc7c3

if ((opts.trig_dir is not None and (opts.cache_file is not None or opts.pipedown_db is not None)) \
  or (opts.pipedown_db is not None and opts.cache_file is not None) ):
    parser.error("Can only specify one of --cache-file or --trig-dir or --pipedown-db")

# =============================================================================
# Build list of IFOs - only H1, L1 and V1 supported at present
ifos = []
hwinj_done = {}
if opts.h1_injections:
    ifos.append("H1")

if opts.l1_injections:
    ifos.append("L1")

if opts.v1_injections:
    ifos.append("V1")

if opts.coinc==True:
    if len(ifos)<2:
        print "ERROR: Must specify >1 interferometer in coinc mode"
        sys.exit(1)

# The following IFOs are not supported at present
#if opts.g1_injections:
    #    ifos.append("G1")

#if opts.h2_injections:
    #    ifos.append("H2")

#if opts.t1_injections:
    #    ifos.append("T1"):

if ifos == []:
    print >>sys.stderr, "Must specify an ifo"
    sys.exit(1)

# =============================================================================
# Work out times of injections
hwinj_done = {}

for ifo in ifos:
    # set the segment name
    if ifo == "V1":
        seg_name = "INJECTION_INSPIRAL"
    else:
        seg_name = "DMT-INJECTION_INSPIRAL"
    # query for segments
    out_file_name = '-'.join([ifo, "HWINJ_SEGMENTS", str(opts.gps_start_time), str(opts.gps_end_time - opts.gps_start_time)])
    out_xml = os.path.join(opts.seg_dir,out_file_name + '.xml')
    if opts.get_segment_list:
        retcode = subprocess.call(["ligolw_segment_query", "--database", \
                "--query-segments", "--gps-start-time", str(opts.gps_start_time), \
                "--gps-end-time", str(opts.gps_end_time), \
                "--output-file", out_xml, \
                "--include-segments", ":".join([ifo,seg_name]), \
                "--segment-url", opts.segment_db] )
        if retcode != 0:
                print >>sys.stderr, "Segment call failed."
                sys.exit(1)

if not opts.analyze_injections:
        print "Ran database query"
        sys.exit(0)
    
for ifo in ifos:
        out_file_name = '-'.join([ifo, "HWINJ_SEGMENTS", str(opts.gps_start_time), str(opts.gps_end_time - opts.gps_start_time)])
        out_xml = os.path.join(opts.seg_dir,out_file_name + '.xml')
        indoc = ligolw_utils.load_url(out_xml)
        hwinj_done[ifo] = segmentdb_utils.find_segments(indoc,ifo+":RESULT:1")

# ==============================================================================
# Read in the list of triggers
rangefilenames=None
if opts.trig_dir is not None:
    filenames = segmentdb_utils.get_all_files_in_range(opts.trig_dir, opts.gps_start_time, opts.gps_end_time)
    
    if opts.range_dir is not None:
        print 'Scanning %s for files' % (opts.range_dir)
        rangefilenames = segmentdb_utils.get_all_files_in_range(opts.range_dir, opts.gps_start_time, opts.gps_end_time)

if opts.cache_file is not None:
    from glue import lal
    cache = lal.Cache.fromfile(open(opts.cache_file))
    filecache = cache.sieve(description = opts.cache_pattern)
    filenames = filecache.checkfilesexist()[0].pfnlist()

# =============================================================================
# Read in the injections
injections = SimInspiralUtils.ReadSimInspiralFromFiles([opts.source_xml])
injections.sort(key=lambda a:a.get_end())

# =============================================================================
# Write the output pages

if(opts.long_page): write_page_long(opts,injections,ifos,filenames,hwinj_done)
else:write_page_short(opts,injections,ifos,filenames,hwinj_done,rangefilenames)
<|MERGE_RESOLUTION|>--- conflicted
+++ resolved
@@ -191,13 +191,9 @@
 			inj_time = segments.segment(time - 0.1, time + 0.1)
 			triggers = triggers.vetoed(inj_time)
 			triggers=triggers.ifocut(ifo)
-<<<<<<< HEAD
-		if triggers and len(triggers): found=1
-=======
 		if triggers and len(triggers):
 			found=1
 			snr=triggers[0].snr
->>>>>>> 6c5bc7c3
 		else: found=0
 	return (injected,analysed,found,snr)
 
@@ -209,11 +205,7 @@
 	if not injected: return "<td bgcolor=#ddffdd>Not performed</td>"
 	if not analysed: return "<td bgcolor=#ff9900>Not analysed</td>"
 	if not found: return "<td bgcolor=#ff2222>Missed</td>"
-<<<<<<< HEAD
-	else: return "<td bgcolor=#22ff22>Found</td>"
-=======
 	else: return "<td bgcolor=#22ff22>Found<br>SNR=%.2f</td>"%(snr)
->>>>>>> 6c5bc7c3
 
 def chirp_dist(inj,ifo):
 	return inj.get_eff_dist(ifo[0])*(2.8*.25**(3.0/5.0)/inj.mchirp)**(5.0/6.0)
@@ -563,13 +555,8 @@
 if opts.outfile is None and opts.analyze_injections:
     parser.error("Please specify an output file using the -o option")
 
-<<<<<<< HEAD
-if opts.trig_dir is None and opts.cache_file is None and opts.analyze_injections:
-    parser.error("Must specify --trig-dir or --cache-file")
-=======
 if opts.trig_dir is None and opts.cache_file is None and opts.pipedown_db is None and opts.analyze_injections:
     parser.error("Must specify --trig-dir or --cache-file or --pipedown-db")
->>>>>>> 6c5bc7c3
 
 if ((opts.trig_dir is not None and (opts.cache_file is not None or opts.pipedown_db is not None)) \
   or (opts.pipedown_db is not None and opts.cache_file is not None) ):
