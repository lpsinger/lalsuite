#!/usr/bin/python

<<<<<<< HEAD
def main(opts,args):
    #from numpy import *
    import scipy
    import matplotlib 
    matplotlib.use("Agg")
    import sys
    import math
    from pylab import *
    
    import os
    import numpy
    from time import strftime
    from scipy import stats
    from pylal import SimInspiralUtils
    
    if opts.eventnum is not None and opts.injfile is None:
        print "You specified an event number but no injection file. Ignoring!"
    
    def logadd(a,b):
        if(a>b): (a,b)=(b,a)
        return (b+log(1+exp(a-b)))
    
    def mc2ms(mc,eta):
        root = sqrt(0.25-eta)
        fraction = (0.5+root) / (0.5-root)
        invfraction = 1/fraction
    
        m1= mc * pow((1+fraction),0.2) / pow(fraction,0.6)
    
        m2= mc* pow(1+invfraction,0.2) / pow(invfraction,0.6)
        return (m1,m2)
    
    def histN(mat,N):
        Nd=size(N)
        histo=zeros(N)
        scale=array(map(lambda a,b:a/b,map(lambda a,b:(1*a)-b,map(max,mat),map(min,mat)),N))
        axes=array(map(lambda a,N:linspace(min(a),max(a),N),mat,N))
        bins=floor(map(lambda a,b:a/b , map(lambda a,b:a-b, mat, map(min,mat) ),scale*1.01))
        
        hbins=reshape(map(int,bins.flat),bins.shape)
        for co in transpose(hbins):
            t=tuple(co)
            histo[t[::-1]]=histo[t[::-1]]+1
        return (axes,histo)
    
    def nest2pos_par(samps,weights):
        randoms=rand(size(samps,0))
        wt=weights+samps[:,-1]
        maxwt=max(wt)
        posidx=find(wt>maxwt+log(randoms))
        pos=samps[posidx,:]
        return pos
    
    def nest2pos(samps,Nlive):
        weight = -linspace(1,len/Nlive,len)
        weight = weight + samps[:,-1]
        maxwt = max(weight)
        randoms = rand(len)
        pos = zeros(size(samps,1))
        posidx = find(weight>maxwt+log(randoms))
        pos=samps[posidx,:]
        return pos
    
    def nestZ(d,Nlive):
        logw = log(1 - exp(-1.0/Nlive))
        logZ = logw + d[0,-1]
=======
#from numpy import *
import scipy
import matplotlib 
matplotlib.use("Agg")
import sys
import math
from pylab import *
from optparse import OptionParser
import os
import numpy
from time import strftime
from scipy import stats
from pylal import SimInspiralUtils
from pylal import bayespputils
from pylal.bayespputils import plot2Dkernel

parser=OptionParser()
parser.add_option("-o","--outpath", dest="outpath",help="make page and plots in DIR", metavar="DIR")
parser.add_option("-N","--Nlive",dest="Nlive",help="number of live points for each of the files")
parser.add_option("-d","--data",dest="data",action="append",help="datafile")
parser.add_option("-i","--inj",dest="injfile",help="SimInsipral injection file",metavar="INJ.XML",default=None)
parser.add_option("--inco0",dest="inco0",action="append",help="single-ifo runs for 0th ifo")
parser.add_option("--inco1",dest="inco1",action="append",help="single-ifo runs for 1th ifo")
parser.add_option("--inco2",dest="inco2",action="append",help="single-ifo runs for 2th ifo")
parser.add_option("--inco3",dest="inco3",action="append",help="single-ifo runs for 3th ifo")
parser.add_option("--skyres",dest="skyres",help="Sky resolution to use to calculate sky box size",default=None)
parser.add_option("--eventnum",dest="eventnum",action="store",default=None,help="event number in SimInspiral file of this signal",type="int",metavar="NUM")

(opts,args)=parser.parse_args()

if opts.eventnum is not None and opts.injfile is None:
    print "You specified an event number but no injection file. Ignoring!"

def logadd(a,b):
    if(a>b): (a,b)=(b,a)
    return (b+log(1+exp(a-b)))

def mc2ms(mc,eta):
    root = sqrt(0.25-eta)
    fraction = (0.5+root) / (0.5-root)
    invfraction = 1/fraction

    m1= mc * pow((1+fraction),0.2) / pow(fraction,0.6)

    m2= mc* pow(1+invfraction,0.2) / pow(invfraction,0.6)
    return (m1,m2)

def histN(mat,N):
    Nd=size(N)
    histo=zeros(N)
    scale=array(map(lambda a,b:a/b,map(lambda a,b:(1*a)-b,map(max,mat),map(min,mat)),N))
    axes=array(map(lambda a,N:linspace(min(a),max(a),N),mat,N))
    bins=floor(map(lambda a,b:a/b , map(lambda a,b:a-b, mat, map(min,mat) ),scale*1.01))
    
    hbins=reshape(map(int,bins.flat),bins.shape)
    for co in transpose(hbins):
        t=tuple(co)
        histo[t[::-1]]=histo[t[::-1]]+1
    return (axes,histo)

def nest2pos_par(samps,weights):
    randoms=rand(size(samps,0))
    wt=weights+samps[:,-1]
    maxwt=max(wt)
    posidx=find(wt>maxwt+log(randoms))
    pos=samps[posidx,:]
    return pos

def nest2pos(samps,Nlive):
    weight = -linspace(1,len/Nlive,len)
    weight = weight + samps[:,-1]
    maxwt = max(weight)
    randoms = rand(len)
    pos = zeros(size(samps,1))
    posidx = find(weight>maxwt+log(randoms))
    pos=samps[posidx,:]
    return pos

def nestZ(d,Nlive):
    logw = log(1 - exp(-1.0/Nlive))
    logZ = logw + d[0,-1]
    logw = logw - 1.0/Nlive
    len=size(d,0)
    H=0
    for i in linspace(1,len-2,len):
        logZnew=logadd(logZ,logw+d[i,-1])
        H = exp(logw + d[i,-1] -logZnew)*d[i,-1] \
            + exp(logZ-logZnew)*(H+logZ) - logZnew
>>>>>>> 64f99447
        logw = logw - 1.0/Nlive
        len=size(d,0)
        H=0
        for i in linspace(1,len-2,len):
            logZnew=logadd(logZ,logw+d[i,-1])
            H = exp(logw + d[i,-1] -logZnew)*d[i,-1] \
                + exp(logZ-logZnew)*(H+logZ) - logZnew
            logw = logw - 1.0/Nlive
            logZ=logZnew
        return (logZ,H)
    
    def nestPar(d,Nlive):
        """
        Do nested sampling on parallel runs, taking into account
        different run lengths
        """
        maxes=[]
        for set in d:
            maxes.append(set[-1,-1]) # Max L point for each chain
        maxes=array(maxes)
        maxes.sort()
        N=len(d)
        print 'N chains = '+str(N)
        logw = log(1.0-exp(-1.0/(N*Nlive)))
        H=0
        alldat=reduce(lambda x,y: hstack([x,y]) , map(lambda x: x[:,-1],d))
        sidx=argsort(alldat)
        alldat=alldat[sidx]
        logZ=logw + alldat[0]
        logw-=1.0/(N*Nlive)
        weights = zeros(size(alldat,0))
        weights[0]=logw
        j=0
        numsamp=size(alldat,0)
        for samp in alldat[1:]:
            if samp>maxes[0]:
                maxes=maxes[1:]
                N-=1                
                print str(N)+' Parallel chains left at %d/%d'%(j,numsamp)
            logZnew = logadd(logZ,logw+samp)
            H = exp(logw + samp -logZnew)*samp \
                + exp(logZ-logZnew)*(H+logZ) - logZnew
            logw = logw -1.0/(N*Nlive)
            j+=1
            weights[j]=logw
            logZ=logZnew
        bigdata=reduce(lambda x,y: vstack([x,y]), d)
        bigdata=bigdata[sidx]
        return (logZ,H,bigdata,weights)
    
    incoflag=0
    outdir=opts.outpath
    Nlive=int(opts.Nlive)
    
    inco=[]
    iBfiles=[]
    
    def getBfile(datname):
        Bfile=datname+'_B.txt'
        print 'Looking for '+Bfile
        if os.access(Bfile,os.R_OK):
            outstat = loadtxt(Bfile)
            return outstat
        else:
            return None
    
    def loaddata(datalist):
        out = list(map(loadtxt,datalist))
        Bfiles = list(map(getBfile,datalist))
        if not None in Bfiles: # Subtract off the noise evidence
            for (outfile,Bfile) in zip(out,Bfiles):
                outfile[:,-1]-=Bfile[2]
        return out,Bfiles
    
    def ang_dist(long1,lat1,long2,lat2):
    # Find the angular separation of (long1,lat1) and (long2,lat2)
    # which are specified in radians
        x1=cos(lat1)*cos(long1)
        y1=cos(lat1)*sin(long1)
        z1=sin(lat1)
        x2=cos(lat2)*cos(long2)
        y2=cos(lat2)*sin(long2)
        z2=sin(lat2)
        sep=math.acos(x1*x2+y1*y2+z1*z2)
        return(sep)
    
    def pol2cart(long,lat):
        x=numpy.cos(lat)*numpy.cos(long)
        y=numpy.cos(lat)*numpy.sin(long)
        z=numpy.sin(lat)
        return array([x,y,z])
    
    def sky_hist(skypoints,samples):
        N=len(skypoints)
        print 'operating on %d sky points' % (N)
        bins=zeros(N)
        j=0
        for sample in samples:
            seps=map(lambda s: ang_dist(sample[5],sample[6],s[1],s[0]),skypoints)
            minsep=math.pi
            for i in range(0,N):
                if seps[i]<minsep:
                    minsep=seps[i]
                    mindx=i
            bins[mindx]=bins[mindx]+1
            j=j+1
            print 'Done %d/%d iterations, minsep=%f degrees'%(j,len(samples),minsep*(180.0/3.1415926))
        return (skypoints,bins)
    
    def skyhist_cart(skycarts,samples):
        N=len(skycarts)
        print 'operating on %d sky points'%(N)
        bins=zeros(N)
        j=0
        for sample in samples:
            sampcart=pol2cart(sample[5],sample[6])
            #dots=map(lambda s: numpy.dot(sampcart,s),skycarts)
            maxdot=0
            for i in range(0,N):
                thisdot=numpy.dot(sampcart,skycarts[i])
                if thisdot>maxdot:
                    maxdot=thisdot
                    mindx=i
            bins[mindx]=bins[mindx]+1
            j=j+1
        #	print 'Done %d/%d iterations, minsep=%f degrees'%(j,len(samples),math.acos(maxdot)*(180.0/3.14159))
        return (skycarts,bins)
    
    # Load in the main data
    (d,Bfiles)=loaddata(opts.data)
    if not None in Bfiles:
        Bflag=1
    else:
        Bflag=0
    # Load in the single-IFo data if specified
    if opts.inco0 is not None:
        incoflag=1
        (a,iBfile)=loaddata(opts.inco0)
        inco.append(a)
        iBfiles.append(iBfile)
    if opts.inco1 is not None:
        incoflag=2
        (a,iBfile)=loaddata(opts.inco1)
        inco.append(a)
        iBfiles.append(iBfile)
    if opts.inco2 is not None:
        incoflag=3
        (a,iBfile)=loaddata(opts.inco2)
        inco.append(a)
        iBfiles.append(iBfile)
    if opts.inco3 is not None:
        incoflag=4
        (a,iBfile)=loaddata(opts.inco3)
        inco.append(a)
        iBfiles.append(iBfile)
    
    #len=size(d,0)
    Nd=size(d[0],1)
    #sidx=argsort(d[:,9])
    #d=d[sidx,:]
    #d[:,0]=exp(d[:,0])
    print 'Exponentiated mc'
    #maxL = max(d[-1,-1])
    
    Zinco=0
    for incox in inco:
        (Zincox,Hinco,d_inco_s,d_weights)=nestPar(incox,Nlive)
        Zinco=Zinco+Zincox
    
    print 'Applying parallelised nested sampling algorithm to samples'
    
    (logZ,H,d_sorted,d_weights)=nestPar(d,Nlive)
    
    d_sorted[:,0]=exp(d_sorted[:,0])
    d_sorted[:,4]=exp(d_sorted[:,4])
    maxL=d_sorted[-1,-1]
    print 'maxL = ' + str(maxL)
    # Maximum likelihood point
    print 'Max Likelihood point:'
    maxPt= map(str,d_sorted[-1,:])
    out=reduce(lambda a,b: a + ' || ' + b,maxPt)
    print '|| ' + out + ' ||'
    
    pos = nest2pos_par(d_sorted,d_weights)
    
    print "Number of posterior samples: " + str(size(pos,0))
    # Calculate means
    means = mean(pos,axis=0)
    meanStr=map(str,means)
    out=reduce(lambda a,b:a+'||'+b,meanStr)
    print 'Means:'
    print '||'+out+'||'
    
    
    #pos[:,2]=pos[:,2]-means[2]
    injection=None
    # Select injections using tc +/- 0.1s if it exists
    if(opts.injfile is not None):
        import itertools
        injections = SimInspiralUtils.ReadSimInspiralFromFiles([opts.injfile])
        if(opts.eventnum is not None):
        if(len(injections)<opts.eventnum):
            print "Error: You asked for event %d, but %s contains only %d injections" %(opts.eventnum,opts.opts.injfile,len(injections))
            sys.exit(1)
        else:
            injection=injections[opts.eventnum]
        else:
            if(len(injections)<1):
            print 'Warning: Cannot find injection with end time %f' %(means[2])
            else:
                injection = itertools.ifilter(lambda a: abs(a.get_end() - means[2]) < 0.1, injections).next()
    
    def getinjpar(inj,parnum):
        if parnum==0: return inj.mchirp
        if parnum==1: return inj.eta
        if parnum==2: return inj.get_end()
        if parnum==3: return inj.phi0
        if parnum==4: return inj.distance
        if parnum==5: return inj.longitude
        if parnum==6: return inj.latitude
        if parnum==7: return inj.polarization
        if parnum==8: return inj.inclination
        return None
    
    if injection:
        injpoint=map(lambda a: getinjpar(injection,a),range(0,9))
        injvals=map(str,map(lambda a: getinjpar(injection,a),range(0,9)))
        out=reduce(lambda a,b:a+'||'+b,injvals)
        print 'Injected values:'
        print out
    
    if(Bflag==1):
        BayesFactor = logZ
        print 'log B = '+str(BayesFactor)
    
    injectionconfidence=None
    skyreses=[]
    if(opts.skyres is not None):
        from pylal import skylocutils
        skypoints=array(skylocutils.gridsky(float(opts.skyres)))
        skycarts=map(lambda s: pol2cart(s[1],s[0]),skypoints)
        #skycarts=pol2carts(skypoints[:,0],skypoints[:,1])
        (bins,shist)=skyhist_cart(skycarts,pos)
        #(bins,hist)=sky_hist(skypoints,pos)
        if injection:
            (injbins,injhist)=skyhist_cart(skycarts,[injpoint])
            for i in range(0,len(injbins)):
                if injhist[i]==1:
                    injbin=i
                    break
        frac=0
        Nbins=0
        toppoints=[]
        while(frac<0.67):
            maxbin=0
            for i in range(0,len(bins)):
                if shist[i]>maxbin:
                    maxbin=shist[i]
                    maxpos=i
            shist[maxpos]=0
            frac=frac+(float(maxbin)/float(len(pos)))
            Nbins=Nbins+1
            toppoints.append((skypoints[maxpos,0],skypoints[maxpos,1],maxbin))
                    if injection:
                            if (injbin==maxpos):
                                    injectionconfidence=frac
                                    print 'Injection sky point found at confidence %f'%(frac)
        print '%f confidence region: %f square degrees' % (frac,Nbins*float(opts.skyres)*float(opts.skyres))
        skyreses.append((frac,Nbins*float(opts.skyres)*float(opts.skyres)))
<<<<<<< HEAD
        while(frac<0.9):
                    maxbin=0
                    for i in range(0,len(bins)):
                            if shist[i]>maxbin:
                                    maxbin=shist[i]
                                    maxpos=i
                    shist[maxpos]=0
                    frac=frac+(float(maxbin)/float(len(pos)))
                    Nbins=Nbins+1
            toppoints.append((skypoints[maxpos,0],skypoints[maxpos,1],maxbin))
                    if injection:
                            if (injbin==maxpos):
                                    injectionconfidence=frac
                                    print 'Injection sky point found at confidence %f'%(frac)
            #print 'Nbins=%d, thisnum=%d, idx=%d, total=%d, cumul=%f\n'%(Nbins,maxbin,maxpos,len(pos),frac)
            print '%f confidence region: %f square degrees' % (frac,Nbins*float(opts.skyres)*float(opts.skyres))
            skyreses.append((frac,Nbins*float(opts.skyres)*float(opts.skyres)))
        while(frac<0.95):
                    maxbin=0
                    for i in range(0,len(bins)):
                            if shist[i]>maxbin:
                                    maxbin=shist[i]
                                    maxpos=i
                    shist[maxpos]=0
                    frac=frac+(float(maxbin)/float(len(pos)))
                    Nbins=Nbins+1
            toppoints.append((skypoints[maxpos,0],skypoints[maxpos,1],maxbin))
                    if injection:
                            if (injbin==maxpos):
                                    injectionconfidence=frac
                                    print 'Injection sky point found at confidence %f'%(frac)
            #print 'Nbins=%d, thisnum=%d, idx=%d, total=%d, cumul=%f\n'%(Nbins,maxbin,maxpos,len(pos),frac)
            print '%f confidence region: %f square degrees' % (frac,Nbins*float(opts.skyres)*float(opts.skyres))
            skyreses.append((frac,Nbins*float(opts.skyres)*float(opts.skyres)))
        
        from mpl_toolkits.basemap import Basemap
        myfig=figure(1,figsize=(6,4),dpi=80)
        clf()
        m=Basemap(projection='moll',lon_0=180.0,lat_0=0.0)
        plx,ply=m(numpy.asarray(toppoints)[::-1,1]*57.296,numpy.asarray(toppoints)[::-1,0]*57.296)
        scatter(plx,ply,s=5,c=numpy.asarray(toppoints)[::-1,2],faceted=False,cmap=matplotlib.cm.jet)
        m.drawmapboundary()
        m.drawparallels(numpy.arange(-90.,120.,45.),labels=[1,0,0,0],labelstyle='+/-')
        # draw parallels
        m.drawmeridians(numpy.arange(0.,360.,90.),labels=[0,0,0,1],labelstyle='+/-')
        # draw meridians
        title("Skymap") # add a title
        colorbar()
        myfig.savefig(outdir+'/skymap.png')
    
    myfig=figure(1,figsize=(6,4),dpi=80)
    clf()
    def plot2Dkernel(xdat,ydat,Nx,Ny):
        xax=linspace(min(xdat),max(xdat),Nx)
        yax=linspace(min(ydat),max(ydat),Ny)
        x,y=numpy.meshgrid(xax,yax)
        samp=array([xdat,ydat])
        kde=stats.kde.gaussian_kde(samp)
        grid_coords = numpy.append(x.reshape(-1,1),y.reshape(-1,1),axis=1)
        z = kde(grid_coords.T)
        z = z.reshape(Nx,Ny)
        asp=xax.ptp()/yax.ptp()
    #    if(asp<0.8 or asp > 1.6): asp=1.4
        imshow(z,extent=(xax[0],xax[-1],yax[0],yax[-1]),aspect=asp,origin='lower')
        colorbar()
    
    
    plot2Dkernel(pos[:,0],pos[:,1],100,100)
    if injection and getinjpar(injection,0)<max(pos[:,0]) and getinjpar(injection,0)>min(pos[:,0]) and getinjpar(injection,1)>min(pos[:,1]) and getinjpar(injection,1)<max(pos[:,1]):
            plot([getinjpar(injection,0)],[getinjpar(injection,1)],'go',scalex=False,scaley=False)
    xlabel('chirp mass (Msun)')
    ylabel('eta')
=======
  	
	from mpl_toolkits.basemap import Basemap
	myfig=figure(1,figsize=(6,4),dpi=80)
	clf()
	m=Basemap(projection='moll',lon_0=180.0,lat_0=0.0)
	plx,ply=m(numpy.asarray(toppoints)[::-1,1]*57.296,numpy.asarray(toppoints)[::-1,0]*57.296)
	scatter(plx,ply,s=5,c=numpy.asarray(toppoints)[::-1,2],faceted=False,cmap=matplotlib.cm.jet)
	m.drawmapboundary()
	m.drawparallels(numpy.arange(-90.,120.,45.),labels=[1,0,0,0],labelstyle='+/-')
	# draw parallels
	m.drawmeridians(numpy.arange(0.,360.,90.),labels=[0,0,0,1],labelstyle='+/-')
	# draw meridians
	title("Skymap") # add a title
	colorbar()
	myfig.savefig(outdir+'/skymap.png')

myfig=figure(1,figsize=(6,4),dpi=80)
clf()


plot2Dkernel(pos[:,0],pos[:,1],100,100)
if injection and getinjpar(injection,0)<max(pos[:,0]) and getinjpar(injection,0)>min(pos[:,0]) and getinjpar(injection,1)>min(pos[:,1]) and getinjpar(injection,1)<max(pos[:,1]):
        plot([getinjpar(injection,0)],[getinjpar(injection,1)],'go',scalex=False,scaley=False)
xlabel('chirp mass (Msun)')
ylabel('eta')
grid()
myfig.savefig(outdir+'/Meta.png')

if size(unique(pos[:,5]))>1 and size(unique(pos[:,6]))>1:
    myfig.clear()
    plot2Dkernel(pos[:,5],pos[:,6],100,100)
    if injection and getinjpar(injection,5)<max(pos[:,5]) and getinjpar(injection,5)>min(pos[:,5]) and getinjpar(injection,6)>min(pos[:,6]) and getinjpar(injection,6)<max(pos[:,6]):
        print 'getinjpar(5),getinjpar(6) = %f,%f\n'%(getinjpar(injection,5),getinjpar(injection,6))
	plot([getinjpar(injection,5)],[getinjpar(injection,6)],'go',scalex=False,scaley=False)	
    xlabel('RA')
    ylabel('dec')
>>>>>>> 64f99447
    grid()
    myfig.savefig(outdir+'/Meta.png')
    
    if size(unique(pos[:,5]))>1 and size(unique(pos[:,6]))>1:
        myfig.clear()
        plot2Dkernel(pos[:,5],pos[:,6],100,100)
        if injection and getinjpar(injection,5)<max(pos[:,5]) and getinjpar(injection,5)>min(pos[:,5]) and getinjpar(injection,6)>min(pos[:,6]) and getinjpar(injection,6)<max(pos[:,6]):
            print 'getinjpar(5),getinjpar(6) = %f,%f\n'%(getinjpar(injection,5),getinjpar(injection,6))
        plot([getinjpar(injection,5)],[getinjpar(injection,6)],'go',scalex=False,scaley=False)	
        xlabel('RA')
        ylabel('dec')
        grid()
        myfig.savefig(outdir+'/RAdec.png')
    
    myfig.clear()
    plot2Dkernel(pos[:,7],pos[:,8],100,100)
    if injection and getinjpar(injection,7)<max(pos[:,7]) and getinjpar(injection,7)>min(pos[:,7]) and getinjpar(injection,8)<max(pos[:,8]) and getinjpar(injection,8)>min(pos[:,8]): plot([getinjpar(injection,7)],[getinjpar(injection,8)],'go',scalex=False,scaley=False)
    xlabel('psi')
    ylabel('iota')
    grid()
    myfig.savefig(outdir+'/psiiota.png')
    myfig.clear()
    
    (m1,m2)=mc2ms(pos[:,0],pos[:,1])
    plot2Dkernel(m1,m2,100,100)
    if injection and injection.mass1>min(m1) and injection.mass1 < max(m1) and injection.mass2>min(m2) and injection.mass2<max(m2):
        plot([injection.mass1],[injection.mass2],'go',scalex=False,scaley=False)
    xlabel('mass 1')
    ylabel('mass 2')
    grid()
    myfig.savefig(outdir+'/m1m2.png')
    myfig.clear()
    
    plot2Dkernel(m1,pos[:,4],100,100)
    if injection and injection.mass1<max(m1) and injection.mass1>min(m1) and getinjpar(injection,4)<max(pos[:,4]) and getinjpar(injection,4)>min(pos[:,4]):
        plot([injection.mass1],[injection.distance],'go',scalex=False,scaley=False)
    xlabel('m1')
    ylabel('Distance (Mpc)')
    grid()
    myfig.savefig(outdir+'/m1dist.png')
    myfig.clear()
    plot2Dkernel(m2,pos[:,4],100,100)
    xlabel('m2')
    ylabel('Distance (Mpc)')
    grid()
    myfig.savefig(outdir+'/m2dist.png')
    myfig.clear()
    
    plot2Dkernel(pos[:,4],pos[:,8],100,100)
    if injection and getinjpar(injection,4)>min(pos[:,4]) and getinjpar(injection,4)<max(pos[:,4]) and getinjpar(injection,8)<max(pos[:,8]) and getinjpar(injection,8)>min(pos[:,8]):
        plot([getinjpar(injection,4)],[getinjpar(injection,8)],'go',scalex=False,scaley=False)
    xlabel('distance')
    ylabel('iota')
    grid()
    myfig.savefig(outdir+'/Diota.png')
    myfig.clear()
    
    paramnames=('Mchirp (Msun)','eta','geocenter time ISCO','phi_c','Distance (Mpc)','RA (rads)','declination (rads)','psi','iota')
    
    for i in range(0,Nd-1):
        for j in range(i+1,Nd-1):
            #print str(i)+','+str(j)+': '+str(size(unique(pos[:,i]))) + ' '+ str(size(unique(pos[:,j])))
            if (size(unique(pos[:,i]))<2 or size(unique(pos[:,j]))<2):   continue
            plot2Dkernel(pos[:,i],pos[:,j],50,50)
            if injection and reduce (lambda a,b: a and b, map(lambda idx: getinjpar(injection,idx)>min(pos[:,idx]) and getinjpar(injection,idx)<max(pos[:,idx]),[i,j])) :
                plot([getinjpar(injection,i)],[getinjpar(injection,j)],'go',scalex=False,scaley=False)
            xlabel(paramnames[i])
            ylabel(paramnames[j])
            grid()
            margdir=outdir+'/2D'
            if not os.path.isdir(margdir+'/'): os.mkdir(margdir)
            myfig.savefig(margdir+'/'+paramnames[i]+'-'+paramnames[j]+'_2Dkernel.png')
            myfig.clear()
    
    htmlfile=open(outdir+'/posplots.html','w')
    htmlfile.write('<HTML><HEAD><TITLE>Posterior PDFs</TITLE></HEAD><BODY><h3>'+str(means[2])+' inspnest Posterior PDFs</h3>')
    if(Bflag==1): htmlfile.write('<h4>log Bayes Factor: '+str(BayesFactor)+'</h4><br>')
    htmlfile.write('signal evidence: '+str(logZ)+'. Information: '+str(H*1.442)+' bits.<br>')
    if(Bflag==1): htmlfile.write('deltaLogLmax: '+str(d_sorted[-1,-1])+'<br>')
    if(incoflag!=0): htmlfile.write('Odds of coherent vs incoherent: '+str(exp(logZ-Zinco))+'<br>')
    if(opts.skyres is not None):
        htmlfile.write('<table border=1><tr><td>Confidence region<td>size (sq. deg)</tr>')
        for (frac,skysize) in skyreses:
            htmlfile.write('<tr><td>%f<td>%f</tr>'%(frac,skysize))
        htmlfile.write('</table>')
    htmlfile.write('Produced from '+str(size(pos,0))+' posterior samples, in '+str(size(opts.data,0))+' parallel runs. Taken from '+str(size(d_sorted,0))+' NS samples using '+str(size(opts.data,0)*Nlive)+' live points<br>')
    htmlfile.write('<h4>Mean parameter estimates</h4>')
    htmlfile.write('<table border=1><tr>')
    paramline=reduce(lambda a,b:a+'<td>'+b,paramnames)
    htmlfile.write('<td>'+paramline+'<td>logLmax</tr><tr>')
    meanline=reduce(lambda a,b:a+'<td>'+b,meanStr)
    htmlfile.write('<td>'+meanline+'</tr>')
    if injection:
        htmlfile.write('<tr><th colspan=9>Injected values</tr>')
        injline=reduce(lambda a,b:a+'<td>'+b,injvals)
        htmlfile.write('<td>'+injline+'<td></tr>')
    htmlfile.write('</table>')
    if injection:
            if injectionconfidence:
                    htmlfile.write('<p>Injection found at confidence interval %f in sky location</p>'%(injectionconfidence))
            else:
                    htmlfile.write('<p>Injection not found in posterior bins in sky location!</p>')
    htmlfile.write('<h5>2D Marginal PDFs</h5><br>')
    htmlfile.write('<table border=1><tr>')
    htmlfile.write('<td width=30%><img width=100% src="m1m2.png"></td>')
    htmlfile.write('<td width=30%><img width=100% src="RAdec.png"></td>')
    htmlfile.write('<td width=30%><img width=100% src="Meta.png"></td>')
    htmlfile.write('</tr><tr><td width=30%><img width=100% src="2D/Mchirp (Msun)-geocenter time ISCO_2Dkernel.png"</td>')
    if opts.skyres is not None:
        htmlfile.write('<td width=30%><img width=100% src="skymap.png"></td>')
    else:
        htmlfile.write('<td width=30%><img width=100% src="psiiota.png"></td>')
    htmlfile.write('<td width=30%><img width=100% src="Diota.png"></td>')
    htmlfile.write('</table>')
    htmlfile.write('<br><a href="2D/">All 2D Marginal PDFs</a><hr><h5>1D marginal posterior PDFs</h5><br>')
    
    for i in [0,1,2,3,4,5,6,7,8]:
        myfig=figure(figsize=(4,3.5),dpi=80)
        hist(pos[:,i],50,normed='true')
        if size(unique(pos[:,i]))>1:
        gkde=stats.gaussian_kde(pos[:,i])
            ind=linspace(min(pos[:,i]),max(pos[:,i]),101)
            kdepdf=gkde.evaluate(ind)
            plot(ind,kdepdf,label='density estimate')
        if injection and min(pos[:,i])<getinjpar(injection,i) and max(pos[:,i])>getinjpar(injection,i):   
            plot([getinjpar(injection,i),getinjpar(injection,i)],[0,max(kdepdf)],'r-.',scalex=False,scaley=False)
            print 'i=%i, %f' % (i,getinjpar(injection,i))
        grid()
        xlabel(paramnames[i])
        ylabel('Probability Density')
        myfig.savefig(outdir+'/'+paramnames[i]+ '.png')
        myfig=figure(figsize=(4,3.5),dpi=80)
        plot(pos[:,i],'.')
        if injection and min(pos[:,i])<getinjpar(injection,i) and max(pos[:,i])>getinjpar(injection,i):
        plot([0,len(pos)],[getinjpar(injection,i),getinjpar(injection,i)],'r-.')
        myfig.savefig(outdir+'/'+paramnames[i]+'_samps.png')
        htmlfile.write('<img src="'+paramnames[i]+'.png"><img src="'+paramnames[i]+'_samps.png"><br>')
    
    htmlfile.write('<hr><br>Produced using lalapps_inspnest and OddsPostProc.py at '+strftime("%Y-%m-%d %H:%M:%S"))
    htmlfile.write('</BODY></HTML>')
    htmlfile.close()
    
    
    # Save posterior samples too...
    
    posfilename=outdir+'/posterior_samples.dat'
    posfile=open(posfilename,'w')
    for row in pos:
        for i in row:
            posfile.write('%f\t'%(i))
        posfile.write('\n')
    
    posfile.close()

if __name__ == '__main__':

    from optparse import OptionParser

    parser=OptionParser()
    parser.add_option("-o","--outpath", dest="outpath",help="make page and plots in DIR", metavar="DIR")
    parser.add_option("-N","--Nlive",dest="Nlive",help="number of live points for each of the files")
    parser.add_option("-d","--data",dest="data",action="append",help="datafile")
    parser.add_option("-i","--inj",dest="injfile",help="SimInsipral injection file",metavar="INJ.XML",default=None)
    parser.add_option("--inco0",dest="inco0",action="append",help="single-ifo runs for 0th ifo")
    parser.add_option("--inco1",dest="inco1",action="append",help="single-ifo runs for 1th ifo")
    parser.add_option("--inco2",dest="inco2",action="append",help="single-ifo runs for 2th ifo")
    parser.add_option("--inco3",dest="inco3",action="append",help="single-ifo runs for 3th ifo")
    parser.add_option("--skyres",dest="skyres",help="Sky resolution to use to calculate sky box size",default=None)
    parser.add_option("--eventnum",dest="eventnum",action="store",default=None,help="event number in SimInspiral file of this signal",type="int",metavar="NUM")
    
    (opts,args)=parser.parse_args()
    
    main(opts,args)
    

<|MERGE_RESOLUTION|>--- conflicted
+++ resolved
@@ -1,73 +1,5 @@
 #!/usr/bin/python
 
-<<<<<<< HEAD
-def main(opts,args):
-    #from numpy import *
-    import scipy
-    import matplotlib 
-    matplotlib.use("Agg")
-    import sys
-    import math
-    from pylab import *
-    
-    import os
-    import numpy
-    from time import strftime
-    from scipy import stats
-    from pylal import SimInspiralUtils
-    
-    if opts.eventnum is not None and opts.injfile is None:
-        print "You specified an event number but no injection file. Ignoring!"
-    
-    def logadd(a,b):
-        if(a>b): (a,b)=(b,a)
-        return (b+log(1+exp(a-b)))
-    
-    def mc2ms(mc,eta):
-        root = sqrt(0.25-eta)
-        fraction = (0.5+root) / (0.5-root)
-        invfraction = 1/fraction
-    
-        m1= mc * pow((1+fraction),0.2) / pow(fraction,0.6)
-    
-        m2= mc* pow(1+invfraction,0.2) / pow(invfraction,0.6)
-        return (m1,m2)
-    
-    def histN(mat,N):
-        Nd=size(N)
-        histo=zeros(N)
-        scale=array(map(lambda a,b:a/b,map(lambda a,b:(1*a)-b,map(max,mat),map(min,mat)),N))
-        axes=array(map(lambda a,N:linspace(min(a),max(a),N),mat,N))
-        bins=floor(map(lambda a,b:a/b , map(lambda a,b:a-b, mat, map(min,mat) ),scale*1.01))
-        
-        hbins=reshape(map(int,bins.flat),bins.shape)
-        for co in transpose(hbins):
-            t=tuple(co)
-            histo[t[::-1]]=histo[t[::-1]]+1
-        return (axes,histo)
-    
-    def nest2pos_par(samps,weights):
-        randoms=rand(size(samps,0))
-        wt=weights+samps[:,-1]
-        maxwt=max(wt)
-        posidx=find(wt>maxwt+log(randoms))
-        pos=samps[posidx,:]
-        return pos
-    
-    def nest2pos(samps,Nlive):
-        weight = -linspace(1,len/Nlive,len)
-        weight = weight + samps[:,-1]
-        maxwt = max(weight)
-        randoms = rand(len)
-        pos = zeros(size(samps,1))
-        posidx = find(weight>maxwt+log(randoms))
-        pos=samps[posidx,:]
-        return pos
-    
-    def nestZ(d,Nlive):
-        logw = log(1 - exp(-1.0/Nlive))
-        logZ = logw + d[0,-1]
-=======
 #from numpy import *
 import scipy
 import matplotlib 
@@ -156,350 +88,302 @@
         logZnew=logadd(logZ,logw+d[i,-1])
         H = exp(logw + d[i,-1] -logZnew)*d[i,-1] \
             + exp(logZ-logZnew)*(H+logZ) - logZnew
->>>>>>> 64f99447
         logw = logw - 1.0/Nlive
-        len=size(d,0)
-        H=0
-        for i in linspace(1,len-2,len):
-            logZnew=logadd(logZ,logw+d[i,-1])
-            H = exp(logw + d[i,-1] -logZnew)*d[i,-1] \
-                + exp(logZ-logZnew)*(H+logZ) - logZnew
-            logw = logw - 1.0/Nlive
-            logZ=logZnew
-        return (logZ,H)
-    
-    def nestPar(d,Nlive):
-        """
-        Do nested sampling on parallel runs, taking into account
-        different run lengths
-        """
-        maxes=[]
-        for set in d:
-            maxes.append(set[-1,-1]) # Max L point for each chain
-        maxes=array(maxes)
-        maxes.sort()
-        N=len(d)
-        print 'N chains = '+str(N)
-        logw = log(1.0-exp(-1.0/(N*Nlive)))
-        H=0
-        alldat=reduce(lambda x,y: hstack([x,y]) , map(lambda x: x[:,-1],d))
-        sidx=argsort(alldat)
-        alldat=alldat[sidx]
-        logZ=logw + alldat[0]
-        logw-=1.0/(N*Nlive)
-        weights = zeros(size(alldat,0))
-        weights[0]=logw
-        j=0
-        numsamp=size(alldat,0)
-        for samp in alldat[1:]:
-            if samp>maxes[0]:
-                maxes=maxes[1:]
-                N-=1                
-                print str(N)+' Parallel chains left at %d/%d'%(j,numsamp)
-            logZnew = logadd(logZ,logw+samp)
-            H = exp(logw + samp -logZnew)*samp \
-                + exp(logZ-logZnew)*(H+logZ) - logZnew
-            logw = logw -1.0/(N*Nlive)
-            j+=1
-            weights[j]=logw
-            logZ=logZnew
-        bigdata=reduce(lambda x,y: vstack([x,y]), d)
-        bigdata=bigdata[sidx]
-        return (logZ,H,bigdata,weights)
-    
-    incoflag=0
-    outdir=opts.outpath
-    Nlive=int(opts.Nlive)
-    
-    inco=[]
-    iBfiles=[]
-    
-    def getBfile(datname):
-        Bfile=datname+'_B.txt'
-        print 'Looking for '+Bfile
-        if os.access(Bfile,os.R_OK):
-            outstat = loadtxt(Bfile)
-            return outstat
+        logZ=logZnew
+    return (logZ,H)
+
+def nestPar(d,Nlive):
+    """
+    Do nested sampling on parallel runs, taking into account
+    different run lengths
+    """
+    maxes=[]
+    for set in d:
+        maxes.append(set[-1,-1]) # Max L point for each chain
+    maxes=array(maxes)
+    maxes.sort()
+    N=len(d)
+    print 'N chains = '+str(N)
+    logw = log(1.0-exp(-1.0/(N*Nlive)))
+    H=0
+    alldat=reduce(lambda x,y: hstack([x,y]) , map(lambda x: x[:,-1],d))
+    sidx=argsort(alldat)
+    alldat=alldat[sidx]
+    logZ=logw + alldat[0]
+    logw-=1.0/(N*Nlive)
+    weights = zeros(size(alldat,0))
+    weights[0]=logw
+    j=0
+    numsamp=size(alldat,0)
+    for samp in alldat[1:]:
+        if samp>maxes[0]:
+            maxes=maxes[1:]
+            N-=1                
+            print str(N)+' Parallel chains left at %d/%d'%(j,numsamp)
+        logZnew = logadd(logZ,logw+samp)
+        H = exp(logw + samp -logZnew)*samp \
+            + exp(logZ-logZnew)*(H+logZ) - logZnew
+        logw = logw -1.0/(N*Nlive)
+        j+=1
+        weights[j]=logw
+        logZ=logZnew
+    bigdata=reduce(lambda x,y: vstack([x,y]), d)
+    bigdata=bigdata[sidx]
+    return (logZ,H,bigdata,weights)
+
+incoflag=0
+outdir=opts.outpath
+Nlive=int(opts.Nlive)
+
+inco=[]
+iBfiles=[]
+
+def getBfile(datname):
+    Bfile=datname+'_B.txt'
+    print 'Looking for '+Bfile
+    if os.access(Bfile,os.R_OK):
+        outstat = loadtxt(Bfile)
+        return outstat
+    else:
+        return None
+
+def loaddata(datalist):
+    out = list(map(loadtxt,datalist))
+    Bfiles = list(map(getBfile,datalist))
+    if not None in Bfiles: # Subtract off the noise evidence
+        for (outfile,Bfile) in zip(out,Bfiles):
+            outfile[:,-1]-=Bfile[2]
+    return out,Bfiles
+
+def ang_dist(long1,lat1,long2,lat2):
+# Find the angular separation of (long1,lat1) and (long2,lat2)
+# which are specified in radians
+	x1=cos(lat1)*cos(long1)
+	y1=cos(lat1)*sin(long1)
+	z1=sin(lat1)
+	x2=cos(lat2)*cos(long2)
+	y2=cos(lat2)*sin(long2)
+	z2=sin(lat2)
+	sep=math.acos(x1*x2+y1*y2+z1*z2)
+	return(sep)
+
+def pol2cart(long,lat):
+	x=numpy.cos(lat)*numpy.cos(long)
+	y=numpy.cos(lat)*numpy.sin(long)
+	z=numpy.sin(lat)
+	return array([x,y,z])
+
+def sky_hist(skypoints,samples):
+	N=len(skypoints)
+	print 'operating on %d sky points' % (N)
+	bins=zeros(N)
+	j=0
+	for sample in samples:
+		seps=map(lambda s: ang_dist(sample[5],sample[6],s[1],s[0]),skypoints)
+		minsep=math.pi
+		for i in range(0,N):
+			if seps[i]<minsep:
+				minsep=seps[i]
+				mindx=i
+		bins[mindx]=bins[mindx]+1
+		j=j+1
+		print 'Done %d/%d iterations, minsep=%f degrees'%(j,len(samples),minsep*(180.0/3.1415926))
+	return (skypoints,bins)
+
+def skyhist_cart(skycarts,samples):
+	N=len(skycarts)
+	print 'operating on %d sky points'%(N)
+	bins=zeros(N)
+	j=0
+	for sample in samples:
+		sampcart=pol2cart(sample[5],sample[6])
+		#dots=map(lambda s: numpy.dot(sampcart,s),skycarts)
+		maxdot=0
+		for i in range(0,N):
+			thisdot=numpy.dot(sampcart,skycarts[i])
+			if thisdot>maxdot:
+				maxdot=thisdot
+				mindx=i
+		bins[mindx]=bins[mindx]+1
+		j=j+1
+	#	print 'Done %d/%d iterations, minsep=%f degrees'%(j,len(samples),math.acos(maxdot)*(180.0/3.14159))
+	return (skycarts,bins)
+
+# Load in the main data
+(d,Bfiles)=loaddata(opts.data)
+if not None in Bfiles:
+    Bflag=1
+else:
+    Bflag=0
+# Load in the single-IFo data if specified
+if opts.inco0 is not None:
+    incoflag=1
+    (a,iBfile)=loaddata(opts.inco0)
+    inco.append(a)
+    iBfiles.append(iBfile)
+if opts.inco1 is not None:
+    incoflag=2
+    (a,iBfile)=loaddata(opts.inco1)
+    inco.append(a)
+    iBfiles.append(iBfile)
+if opts.inco2 is not None:
+    incoflag=3
+    (a,iBfile)=loaddata(opts.inco2)
+    inco.append(a)
+    iBfiles.append(iBfile)
+if opts.inco3 is not None:
+    incoflag=4
+    (a,iBfile)=loaddata(opts.inco3)
+    inco.append(a)
+    iBfiles.append(iBfile)
+
+#len=size(d,0)
+Nd=size(d[0],1)
+#sidx=argsort(d[:,9])
+#d=d[sidx,:]
+#d[:,0]=exp(d[:,0])
+print 'Exponentiated mc'
+#maxL = max(d[-1,-1])
+
+Zinco=0
+for incox in inco:
+    (Zincox,Hinco,d_inco_s,d_weights)=nestPar(incox,Nlive)
+    Zinco=Zinco+Zincox
+
+print 'Applying parallelised nested sampling algorithm to samples'
+
+(logZ,H,d_sorted,d_weights)=nestPar(d,Nlive)
+
+d_sorted[:,0]=exp(d_sorted[:,0])
+d_sorted[:,4]=exp(d_sorted[:,4])
+maxL=d_sorted[-1,-1]
+print 'maxL = ' + str(maxL)
+# Maximum likelihood point
+print 'Max Likelihood point:'
+maxPt= map(str,d_sorted[-1,:])
+out=reduce(lambda a,b: a + ' || ' + b,maxPt)
+print '|| ' + out + ' ||'
+
+pos = nest2pos_par(d_sorted,d_weights)
+
+print "Number of posterior samples: " + str(size(pos,0))
+# Calculate means
+means = mean(pos,axis=0)
+meanStr=map(str,means)
+out=reduce(lambda a,b:a+'||'+b,meanStr)
+print 'Means:'
+print '||'+out+'||'
+
+
+#pos[:,2]=pos[:,2]-means[2]
+injection=None
+# Select injections using tc +/- 0.1s if it exists
+if(opts.injfile is not None):
+    import itertools
+    injections = SimInspiralUtils.ReadSimInspiralFromFiles([opts.injfile])
+    if(opts.eventnum is not None):
+	if(len(injections)<opts.eventnum):
+		print "Error: You asked for event %d, but %s contains only %d injections" %(opts.eventnum,opts.opts.injfile,len(injections))
+		sys.exit(1)
+	else:
+		injection=injections[opts.eventnum]
+    else:
+        if(len(injections)<1):
+	    print 'Warning: Cannot find injection with end time %f' %(means[2])
         else:
-            return None
-    
-    def loaddata(datalist):
-        out = list(map(loadtxt,datalist))
-        Bfiles = list(map(getBfile,datalist))
-        if not None in Bfiles: # Subtract off the noise evidence
-            for (outfile,Bfile) in zip(out,Bfiles):
-                outfile[:,-1]-=Bfile[2]
-        return out,Bfiles
-    
-    def ang_dist(long1,lat1,long2,lat2):
-    # Find the angular separation of (long1,lat1) and (long2,lat2)
-    # which are specified in radians
-        x1=cos(lat1)*cos(long1)
-        y1=cos(lat1)*sin(long1)
-        z1=sin(lat1)
-        x2=cos(lat2)*cos(long2)
-        y2=cos(lat2)*sin(long2)
-        z2=sin(lat2)
-        sep=math.acos(x1*x2+y1*y2+z1*z2)
-        return(sep)
-    
-    def pol2cart(long,lat):
-        x=numpy.cos(lat)*numpy.cos(long)
-        y=numpy.cos(lat)*numpy.sin(long)
-        z=numpy.sin(lat)
-        return array([x,y,z])
-    
-    def sky_hist(skypoints,samples):
-        N=len(skypoints)
-        print 'operating on %d sky points' % (N)
-        bins=zeros(N)
-        j=0
-        for sample in samples:
-            seps=map(lambda s: ang_dist(sample[5],sample[6],s[1],s[0]),skypoints)
-            minsep=math.pi
-            for i in range(0,N):
-                if seps[i]<minsep:
-                    minsep=seps[i]
-                    mindx=i
-            bins[mindx]=bins[mindx]+1
-            j=j+1
-            print 'Done %d/%d iterations, minsep=%f degrees'%(j,len(samples),minsep*(180.0/3.1415926))
-        return (skypoints,bins)
-    
-    def skyhist_cart(skycarts,samples):
-        N=len(skycarts)
-        print 'operating on %d sky points'%(N)
-        bins=zeros(N)
-        j=0
-        for sample in samples:
-            sampcart=pol2cart(sample[5],sample[6])
-            #dots=map(lambda s: numpy.dot(sampcart,s),skycarts)
-            maxdot=0
-            for i in range(0,N):
-                thisdot=numpy.dot(sampcart,skycarts[i])
-                if thisdot>maxdot:
-                    maxdot=thisdot
-                    mindx=i
-            bins[mindx]=bins[mindx]+1
-            j=j+1
-        #	print 'Done %d/%d iterations, minsep=%f degrees'%(j,len(samples),math.acos(maxdot)*(180.0/3.14159))
-        return (skycarts,bins)
-    
-    # Load in the main data
-    (d,Bfiles)=loaddata(opts.data)
-    if not None in Bfiles:
-        Bflag=1
-    else:
-        Bflag=0
-    # Load in the single-IFo data if specified
-    if opts.inco0 is not None:
-        incoflag=1
-        (a,iBfile)=loaddata(opts.inco0)
-        inco.append(a)
-        iBfiles.append(iBfile)
-    if opts.inco1 is not None:
-        incoflag=2
-        (a,iBfile)=loaddata(opts.inco1)
-        inco.append(a)
-        iBfiles.append(iBfile)
-    if opts.inco2 is not None:
-        incoflag=3
-        (a,iBfile)=loaddata(opts.inco2)
-        inco.append(a)
-        iBfiles.append(iBfile)
-    if opts.inco3 is not None:
-        incoflag=4
-        (a,iBfile)=loaddata(opts.inco3)
-        inco.append(a)
-        iBfiles.append(iBfile)
-    
-    #len=size(d,0)
-    Nd=size(d[0],1)
-    #sidx=argsort(d[:,9])
-    #d=d[sidx,:]
-    #d[:,0]=exp(d[:,0])
-    print 'Exponentiated mc'
-    #maxL = max(d[-1,-1])
-    
-    Zinco=0
-    for incox in inco:
-        (Zincox,Hinco,d_inco_s,d_weights)=nestPar(incox,Nlive)
-        Zinco=Zinco+Zincox
-    
-    print 'Applying parallelised nested sampling algorithm to samples'
-    
-    (logZ,H,d_sorted,d_weights)=nestPar(d,Nlive)
-    
-    d_sorted[:,0]=exp(d_sorted[:,0])
-    d_sorted[:,4]=exp(d_sorted[:,4])
-    maxL=d_sorted[-1,-1]
-    print 'maxL = ' + str(maxL)
-    # Maximum likelihood point
-    print 'Max Likelihood point:'
-    maxPt= map(str,d_sorted[-1,:])
-    out=reduce(lambda a,b: a + ' || ' + b,maxPt)
-    print '|| ' + out + ' ||'
-    
-    pos = nest2pos_par(d_sorted,d_weights)
-    
-    print "Number of posterior samples: " + str(size(pos,0))
-    # Calculate means
-    means = mean(pos,axis=0)
-    meanStr=map(str,means)
-    out=reduce(lambda a,b:a+'||'+b,meanStr)
-    print 'Means:'
-    print '||'+out+'||'
-    
-    
-    #pos[:,2]=pos[:,2]-means[2]
-    injection=None
-    # Select injections using tc +/- 0.1s if it exists
-    if(opts.injfile is not None):
-        import itertools
-        injections = SimInspiralUtils.ReadSimInspiralFromFiles([opts.injfile])
-        if(opts.eventnum is not None):
-        if(len(injections)<opts.eventnum):
-            print "Error: You asked for event %d, but %s contains only %d injections" %(opts.eventnum,opts.opts.injfile,len(injections))
-            sys.exit(1)
-        else:
-            injection=injections[opts.eventnum]
-        else:
-            if(len(injections)<1):
-            print 'Warning: Cannot find injection with end time %f' %(means[2])
-            else:
-                injection = itertools.ifilter(lambda a: abs(a.get_end() - means[2]) < 0.1, injections).next()
-    
-    def getinjpar(inj,parnum):
-        if parnum==0: return inj.mchirp
-        if parnum==1: return inj.eta
-        if parnum==2: return inj.get_end()
-        if parnum==3: return inj.phi0
-        if parnum==4: return inj.distance
-        if parnum==5: return inj.longitude
-        if parnum==6: return inj.latitude
-        if parnum==7: return inj.polarization
-        if parnum==8: return inj.inclination
-        return None
-    
-    if injection:
-        injpoint=map(lambda a: getinjpar(injection,a),range(0,9))
-        injvals=map(str,map(lambda a: getinjpar(injection,a),range(0,9)))
-        out=reduce(lambda a,b:a+'||'+b,injvals)
-        print 'Injected values:'
-        print out
-    
-    if(Bflag==1):
-        BayesFactor = logZ
-        print 'log B = '+str(BayesFactor)
-    
-    injectionconfidence=None
-    skyreses=[]
-    if(opts.skyres is not None):
-        from pylal import skylocutils
-        skypoints=array(skylocutils.gridsky(float(opts.skyres)))
-        skycarts=map(lambda s: pol2cart(s[1],s[0]),skypoints)
-        #skycarts=pol2carts(skypoints[:,0],skypoints[:,1])
-        (bins,shist)=skyhist_cart(skycarts,pos)
-        #(bins,hist)=sky_hist(skypoints,pos)
-        if injection:
-            (injbins,injhist)=skyhist_cart(skycarts,[injpoint])
-            for i in range(0,len(injbins)):
-                if injhist[i]==1:
-                    injbin=i
-                    break
-        frac=0
-        Nbins=0
-        toppoints=[]
-        while(frac<0.67):
-            maxbin=0
-            for i in range(0,len(bins)):
-                if shist[i]>maxbin:
-                    maxbin=shist[i]
-                    maxpos=i
-            shist[maxpos]=0
-            frac=frac+(float(maxbin)/float(len(pos)))
-            Nbins=Nbins+1
-            toppoints.append((skypoints[maxpos,0],skypoints[maxpos,1],maxbin))
-                    if injection:
-                            if (injbin==maxpos):
-                                    injectionconfidence=frac
-                                    print 'Injection sky point found at confidence %f'%(frac)
+    	    injection = itertools.ifilter(lambda a: abs(a.get_end() - means[2]) < 0.1, injections).next()
+
+def getinjpar(inj,parnum):
+    if parnum==0: return inj.mchirp
+    if parnum==1: return inj.eta
+    if parnum==2: return inj.get_end()
+    if parnum==3: return inj.phi0
+    if parnum==4: return inj.distance
+    if parnum==5: return inj.longitude
+    if parnum==6: return inj.latitude
+    if parnum==7: return inj.polarization
+    if parnum==8: return inj.inclination
+    return None
+
+if injection:
+    injpoint=map(lambda a: getinjpar(injection,a),range(0,9))
+    injvals=map(str,map(lambda a: getinjpar(injection,a),range(0,9)))
+    out=reduce(lambda a,b:a+'||'+b,injvals)
+    print 'Injected values:'
+    print out
+
+if(Bflag==1):
+    BayesFactor = logZ
+    print 'log B = '+str(BayesFactor)
+
+injectionconfidence=None
+skyreses=[]
+if(opts.skyres is not None):
+	from pylal import skylocutils
+	skypoints=array(skylocutils.gridsky(float(opts.skyres)))
+	skycarts=map(lambda s: pol2cart(s[1],s[0]),skypoints)
+	#skycarts=pol2carts(skypoints[:,0],skypoints[:,1])
+	(bins,shist)=skyhist_cart(skycarts,pos)
+	#(bins,hist)=sky_hist(skypoints,pos)
+	if injection:
+		(injbins,injhist)=skyhist_cart(skycarts,[injpoint])
+		for i in range(0,len(injbins)):
+			if injhist[i]==1:
+				injbin=i
+				break
+	frac=0
+	Nbins=0
+	toppoints=[]
+	while(frac<0.67):
+		maxbin=0
+		for i in range(0,len(bins)):
+			if shist[i]>maxbin:
+				maxbin=shist[i]
+				maxpos=i
+		shist[maxpos]=0
+		frac=frac+(float(maxbin)/float(len(pos)))
+		Nbins=Nbins+1
+		toppoints.append((skypoints[maxpos,0],skypoints[maxpos,1],maxbin))
+                if injection:
+                        if (injbin==maxpos):
+                                injectionconfidence=frac
+                                print 'Injection sky point found at confidence %f'%(frac)
+	print '%f confidence region: %f square degrees' % (frac,Nbins*float(opts.skyres)*float(opts.skyres))
+	skyreses.append((frac,Nbins*float(opts.skyres)*float(opts.skyres)))
+	while(frac<0.9):
+                maxbin=0
+                for i in range(0,len(bins)):
+                        if shist[i]>maxbin:
+                                maxbin=shist[i]
+                                maxpos=i
+                shist[maxpos]=0
+                frac=frac+(float(maxbin)/float(len(pos)))
+                Nbins=Nbins+1
+		toppoints.append((skypoints[maxpos,0],skypoints[maxpos,1],maxbin))
+                if injection:
+                        if (injbin==maxpos):
+                                injectionconfidence=frac
+                                print 'Injection sky point found at confidence %f'%(frac)
+		#print 'Nbins=%d, thisnum=%d, idx=%d, total=%d, cumul=%f\n'%(Nbins,maxbin,maxpos,len(pos),frac)
         print '%f confidence region: %f square degrees' % (frac,Nbins*float(opts.skyres)*float(opts.skyres))
         skyreses.append((frac,Nbins*float(opts.skyres)*float(opts.skyres)))
-<<<<<<< HEAD
-        while(frac<0.9):
-                    maxbin=0
-                    for i in range(0,len(bins)):
-                            if shist[i]>maxbin:
-                                    maxbin=shist[i]
-                                    maxpos=i
-                    shist[maxpos]=0
-                    frac=frac+(float(maxbin)/float(len(pos)))
-                    Nbins=Nbins+1
-            toppoints.append((skypoints[maxpos,0],skypoints[maxpos,1],maxbin))
-                    if injection:
-                            if (injbin==maxpos):
-                                    injectionconfidence=frac
-                                    print 'Injection sky point found at confidence %f'%(frac)
-            #print 'Nbins=%d, thisnum=%d, idx=%d, total=%d, cumul=%f\n'%(Nbins,maxbin,maxpos,len(pos),frac)
-            print '%f confidence region: %f square degrees' % (frac,Nbins*float(opts.skyres)*float(opts.skyres))
-            skyreses.append((frac,Nbins*float(opts.skyres)*float(opts.skyres)))
-        while(frac<0.95):
-                    maxbin=0
-                    for i in range(0,len(bins)):
-                            if shist[i]>maxbin:
-                                    maxbin=shist[i]
-                                    maxpos=i
-                    shist[maxpos]=0
-                    frac=frac+(float(maxbin)/float(len(pos)))
-                    Nbins=Nbins+1
-            toppoints.append((skypoints[maxpos,0],skypoints[maxpos,1],maxbin))
-                    if injection:
-                            if (injbin==maxpos):
-                                    injectionconfidence=frac
-                                    print 'Injection sky point found at confidence %f'%(frac)
-            #print 'Nbins=%d, thisnum=%d, idx=%d, total=%d, cumul=%f\n'%(Nbins,maxbin,maxpos,len(pos),frac)
-            print '%f confidence region: %f square degrees' % (frac,Nbins*float(opts.skyres)*float(opts.skyres))
-            skyreses.append((frac,Nbins*float(opts.skyres)*float(opts.skyres)))
-        
-        from mpl_toolkits.basemap import Basemap
-        myfig=figure(1,figsize=(6,4),dpi=80)
-        clf()
-        m=Basemap(projection='moll',lon_0=180.0,lat_0=0.0)
-        plx,ply=m(numpy.asarray(toppoints)[::-1,1]*57.296,numpy.asarray(toppoints)[::-1,0]*57.296)
-        scatter(plx,ply,s=5,c=numpy.asarray(toppoints)[::-1,2],faceted=False,cmap=matplotlib.cm.jet)
-        m.drawmapboundary()
-        m.drawparallels(numpy.arange(-90.,120.,45.),labels=[1,0,0,0],labelstyle='+/-')
-        # draw parallels
-        m.drawmeridians(numpy.arange(0.,360.,90.),labels=[0,0,0,1],labelstyle='+/-')
-        # draw meridians
-        title("Skymap") # add a title
-        colorbar()
-        myfig.savefig(outdir+'/skymap.png')
-    
-    myfig=figure(1,figsize=(6,4),dpi=80)
-    clf()
-    def plot2Dkernel(xdat,ydat,Nx,Ny):
-        xax=linspace(min(xdat),max(xdat),Nx)
-        yax=linspace(min(ydat),max(ydat),Ny)
-        x,y=numpy.meshgrid(xax,yax)
-        samp=array([xdat,ydat])
-        kde=stats.kde.gaussian_kde(samp)
-        grid_coords = numpy.append(x.reshape(-1,1),y.reshape(-1,1),axis=1)
-        z = kde(grid_coords.T)
-        z = z.reshape(Nx,Ny)
-        asp=xax.ptp()/yax.ptp()
-    #    if(asp<0.8 or asp > 1.6): asp=1.4
-        imshow(z,extent=(xax[0],xax[-1],yax[0],yax[-1]),aspect=asp,origin='lower')
-        colorbar()
-    
-    
-    plot2Dkernel(pos[:,0],pos[:,1],100,100)
-    if injection and getinjpar(injection,0)<max(pos[:,0]) and getinjpar(injection,0)>min(pos[:,0]) and getinjpar(injection,1)>min(pos[:,1]) and getinjpar(injection,1)<max(pos[:,1]):
-            plot([getinjpar(injection,0)],[getinjpar(injection,1)],'go',scalex=False,scaley=False)
-    xlabel('chirp mass (Msun)')
-    ylabel('eta')
-=======
+	while(frac<0.95):
+                maxbin=0
+                for i in range(0,len(bins)):
+                        if shist[i]>maxbin:
+                                maxbin=shist[i]
+                                maxpos=i
+                shist[maxpos]=0
+                frac=frac+(float(maxbin)/float(len(pos)))
+                Nbins=Nbins+1
+		toppoints.append((skypoints[maxpos,0],skypoints[maxpos,1],maxbin))
+                if injection:
+                        if (injbin==maxpos):
+                                injectionconfidence=frac
+                                print 'Injection sky point found at confidence %f'%(frac)
+		#print 'Nbins=%d, thisnum=%d, idx=%d, total=%d, cumul=%f\n'%(Nbins,maxbin,maxpos,len(pos),frac)
+        print '%f confidence region: %f square degrees' % (frac,Nbins*float(opts.skyres)*float(opts.skyres))
+        skyreses.append((frac,Nbins*float(opts.skyres)*float(opts.skyres)))
   	
 	from mpl_toolkits.basemap import Basemap
 	myfig=figure(1,figsize=(6,4),dpi=80)
@@ -536,179 +420,145 @@
 	plot([getinjpar(injection,5)],[getinjpar(injection,6)],'go',scalex=False,scaley=False)	
     xlabel('RA')
     ylabel('dec')
->>>>>>> 64f99447
     grid()
-    myfig.savefig(outdir+'/Meta.png')
-    
-    if size(unique(pos[:,5]))>1 and size(unique(pos[:,6]))>1:
+    myfig.savefig(outdir+'/RAdec.png')
+
+myfig.clear()
+plot2Dkernel(pos[:,7],pos[:,8],100,100)
+if injection and getinjpar(injection,7)<max(pos[:,7]) and getinjpar(injection,7)>min(pos[:,7]) and getinjpar(injection,8)<max(pos[:,8]) and getinjpar(injection,8)>min(pos[:,8]): plot([getinjpar(injection,7)],[getinjpar(injection,8)],'go',scalex=False,scaley=False)
+xlabel('psi')
+ylabel('iota')
+grid()
+myfig.savefig(outdir+'/psiiota.png')
+myfig.clear()
+
+(m1,m2)=mc2ms(pos[:,0],pos[:,1])
+plot2Dkernel(m1,m2,100,100)
+if injection and injection.mass1>min(m1) and injection.mass1 < max(m1) and injection.mass2>min(m2) and injection.mass2<max(m2):
+    plot([injection.mass1],[injection.mass2],'go',scalex=False,scaley=False)
+xlabel('mass 1')
+ylabel('mass 2')
+grid()
+myfig.savefig(outdir+'/m1m2.png')
+myfig.clear()
+
+plot2Dkernel(m1,pos[:,4],100,100)
+if injection and injection.mass1<max(m1) and injection.mass1>min(m1) and getinjpar(injection,4)<max(pos[:,4]) and getinjpar(injection,4)>min(pos[:,4]):
+    plot([injection.mass1],[injection.distance],'go',scalex=False,scaley=False)
+xlabel('m1')
+ylabel('Distance (Mpc)')
+grid()
+myfig.savefig(outdir+'/m1dist.png')
+myfig.clear()
+plot2Dkernel(m2,pos[:,4],100,100)
+xlabel('m2')
+ylabel('Distance (Mpc)')
+grid()
+myfig.savefig(outdir+'/m2dist.png')
+myfig.clear()
+
+plot2Dkernel(pos[:,4],pos[:,8],100,100)
+if injection and getinjpar(injection,4)>min(pos[:,4]) and getinjpar(injection,4)<max(pos[:,4]) and getinjpar(injection,8)<max(pos[:,8]) and getinjpar(injection,8)>min(pos[:,8]):
+    plot([getinjpar(injection,4)],[getinjpar(injection,8)],'go',scalex=False,scaley=False)
+xlabel('distance')
+ylabel('iota')
+grid()
+myfig.savefig(outdir+'/Diota.png')
+myfig.clear()
+
+paramnames=('Mchirp (Msun)','eta','geocenter time ISCO','phi_c','Distance (Mpc)','RA (rads)','declination (rads)','psi','iota')
+
+for i in range(0,Nd-1):
+    for j in range(i+1,Nd-1):
+        #print str(i)+','+str(j)+': '+str(size(unique(pos[:,i]))) + ' '+ str(size(unique(pos[:,j])))
+        if (size(unique(pos[:,i]))<2 or size(unique(pos[:,j]))<2):   continue
+        plot2Dkernel(pos[:,i],pos[:,j],50,50)
+        if injection and reduce (lambda a,b: a and b, map(lambda idx: getinjpar(injection,idx)>min(pos[:,idx]) and getinjpar(injection,idx)<max(pos[:,idx]),[i,j])) :
+            plot([getinjpar(injection,i)],[getinjpar(injection,j)],'go',scalex=False,scaley=False)
+        xlabel(paramnames[i])
+        ylabel(paramnames[j])
+        grid()
+        margdir=outdir+'/2D'
+        if not os.path.isdir(margdir+'/'): os.mkdir(margdir)
+        myfig.savefig(margdir+'/'+paramnames[i]+'-'+paramnames[j]+'_2Dkernel.png')
         myfig.clear()
-        plot2Dkernel(pos[:,5],pos[:,6],100,100)
-        if injection and getinjpar(injection,5)<max(pos[:,5]) and getinjpar(injection,5)>min(pos[:,5]) and getinjpar(injection,6)>min(pos[:,6]) and getinjpar(injection,6)<max(pos[:,6]):
-            print 'getinjpar(5),getinjpar(6) = %f,%f\n'%(getinjpar(injection,5),getinjpar(injection,6))
-        plot([getinjpar(injection,5)],[getinjpar(injection,6)],'go',scalex=False,scaley=False)	
-        xlabel('RA')
-        ylabel('dec')
-        grid()
-        myfig.savefig(outdir+'/RAdec.png')
-    
-    myfig.clear()
-    plot2Dkernel(pos[:,7],pos[:,8],100,100)
-    if injection and getinjpar(injection,7)<max(pos[:,7]) and getinjpar(injection,7)>min(pos[:,7]) and getinjpar(injection,8)<max(pos[:,8]) and getinjpar(injection,8)>min(pos[:,8]): plot([getinjpar(injection,7)],[getinjpar(injection,8)],'go',scalex=False,scaley=False)
-    xlabel('psi')
-    ylabel('iota')
+
+htmlfile=open(outdir+'/posplots.html','w')
+htmlfile.write('<HTML><HEAD><TITLE>Posterior PDFs</TITLE></HEAD><BODY><h3>'+str(means[2])+' inspnest Posterior PDFs</h3>')
+if(Bflag==1): htmlfile.write('<h4>log Bayes Factor: '+str(BayesFactor)+'</h4><br>')
+htmlfile.write('signal evidence: '+str(logZ)+'. Information: '+str(H*1.442)+' bits.<br>')
+if(Bflag==1): htmlfile.write('deltaLogLmax: '+str(d_sorted[-1,-1])+'<br>')
+if(incoflag!=0): htmlfile.write('Odds of coherent vs incoherent: '+str(exp(logZ-Zinco))+'<br>')
+if(opts.skyres is not None):
+	htmlfile.write('<table border=1><tr><td>Confidence region<td>size (sq. deg)</tr>')
+	for (frac,skysize) in skyreses:
+		htmlfile.write('<tr><td>%f<td>%f</tr>'%(frac,skysize))
+	htmlfile.write('</table>')
+htmlfile.write('Produced from '+str(size(pos,0))+' posterior samples, in '+str(size(opts.data,0))+' parallel runs. Taken from '+str(size(d_sorted,0))+' NS samples using '+str(size(opts.data,0)*Nlive)+' live points<br>')
+htmlfile.write('<h4>Mean parameter estimates</h4>')
+htmlfile.write('<table border=1><tr>')
+paramline=reduce(lambda a,b:a+'<td>'+b,paramnames)
+htmlfile.write('<td>'+paramline+'<td>logLmax</tr><tr>')
+meanline=reduce(lambda a,b:a+'<td>'+b,meanStr)
+htmlfile.write('<td>'+meanline+'</tr>')
+if injection:
+    htmlfile.write('<tr><th colspan=9>Injected values</tr>')
+    injline=reduce(lambda a,b:a+'<td>'+b,injvals)
+    htmlfile.write('<td>'+injline+'<td></tr>')
+htmlfile.write('</table>')
+if injection:
+        if injectionconfidence:
+                htmlfile.write('<p>Injection found at confidence interval %f in sky location</p>'%(injectionconfidence))
+        else:
+                htmlfile.write('<p>Injection not found in posterior bins in sky location!</p>')
+htmlfile.write('<h5>2D Marginal PDFs</h5><br>')
+htmlfile.write('<table border=1><tr>')
+htmlfile.write('<td width=30%><img width=100% src="m1m2.png"></td>')
+htmlfile.write('<td width=30%><img width=100% src="RAdec.png"></td>')
+htmlfile.write('<td width=30%><img width=100% src="Meta.png"></td>')
+htmlfile.write('</tr><tr><td width=30%><img width=100% src="2D/Mchirp (Msun)-geocenter time ISCO_2Dkernel.png"</td>')
+if opts.skyres is not None:
+	htmlfile.write('<td width=30%><img width=100% src="skymap.png"></td>')
+else:
+	htmlfile.write('<td width=30%><img width=100% src="psiiota.png"></td>')
+htmlfile.write('<td width=30%><img width=100% src="Diota.png"></td>')
+htmlfile.write('</table>')
+htmlfile.write('<br><a href="2D/">All 2D Marginal PDFs</a><hr><h5>1D marginal posterior PDFs</h5><br>')
+
+for i in [0,1,2,3,4,5,6,7,8]:
+    myfig=figure(figsize=(4,3.5),dpi=80)
+    hist(pos[:,i],50,normed='true')
+    if size(unique(pos[:,i]))>1:
+	gkde=stats.gaussian_kde(pos[:,i])
+    	ind=linspace(min(pos[:,i]),max(pos[:,i]),101)
+    	kdepdf=gkde.evaluate(ind)
+    	plot(ind,kdepdf,label='density estimate')
+    if injection and min(pos[:,i])<getinjpar(injection,i) and max(pos[:,i])>getinjpar(injection,i):   
+        plot([getinjpar(injection,i),getinjpar(injection,i)],[0,max(kdepdf)],'r-.',scalex=False,scaley=False)
+        print 'i=%i, %f' % (i,getinjpar(injection,i))
     grid()
-    myfig.savefig(outdir+'/psiiota.png')
-    myfig.clear()
-    
-    (m1,m2)=mc2ms(pos[:,0],pos[:,1])
-    plot2Dkernel(m1,m2,100,100)
-    if injection and injection.mass1>min(m1) and injection.mass1 < max(m1) and injection.mass2>min(m2) and injection.mass2<max(m2):
-        plot([injection.mass1],[injection.mass2],'go',scalex=False,scaley=False)
-    xlabel('mass 1')
-    ylabel('mass 2')
-    grid()
-    myfig.savefig(outdir+'/m1m2.png')
-    myfig.clear()
-    
-    plot2Dkernel(m1,pos[:,4],100,100)
-    if injection and injection.mass1<max(m1) and injection.mass1>min(m1) and getinjpar(injection,4)<max(pos[:,4]) and getinjpar(injection,4)>min(pos[:,4]):
-        plot([injection.mass1],[injection.distance],'go',scalex=False,scaley=False)
-    xlabel('m1')
-    ylabel('Distance (Mpc)')
-    grid()
-    myfig.savefig(outdir+'/m1dist.png')
-    myfig.clear()
-    plot2Dkernel(m2,pos[:,4],100,100)
-    xlabel('m2')
-    ylabel('Distance (Mpc)')
-    grid()
-    myfig.savefig(outdir+'/m2dist.png')
-    myfig.clear()
-    
-    plot2Dkernel(pos[:,4],pos[:,8],100,100)
-    if injection and getinjpar(injection,4)>min(pos[:,4]) and getinjpar(injection,4)<max(pos[:,4]) and getinjpar(injection,8)<max(pos[:,8]) and getinjpar(injection,8)>min(pos[:,8]):
-        plot([getinjpar(injection,4)],[getinjpar(injection,8)],'go',scalex=False,scaley=False)
-    xlabel('distance')
-    ylabel('iota')
-    grid()
-    myfig.savefig(outdir+'/Diota.png')
-    myfig.clear()
-    
-    paramnames=('Mchirp (Msun)','eta','geocenter time ISCO','phi_c','Distance (Mpc)','RA (rads)','declination (rads)','psi','iota')
-    
-    for i in range(0,Nd-1):
-        for j in range(i+1,Nd-1):
-            #print str(i)+','+str(j)+': '+str(size(unique(pos[:,i]))) + ' '+ str(size(unique(pos[:,j])))
-            if (size(unique(pos[:,i]))<2 or size(unique(pos[:,j]))<2):   continue
-            plot2Dkernel(pos[:,i],pos[:,j],50,50)
-            if injection and reduce (lambda a,b: a and b, map(lambda idx: getinjpar(injection,idx)>min(pos[:,idx]) and getinjpar(injection,idx)<max(pos[:,idx]),[i,j])) :
-                plot([getinjpar(injection,i)],[getinjpar(injection,j)],'go',scalex=False,scaley=False)
-            xlabel(paramnames[i])
-            ylabel(paramnames[j])
-            grid()
-            margdir=outdir+'/2D'
-            if not os.path.isdir(margdir+'/'): os.mkdir(margdir)
-            myfig.savefig(margdir+'/'+paramnames[i]+'-'+paramnames[j]+'_2Dkernel.png')
-            myfig.clear()
-    
-    htmlfile=open(outdir+'/posplots.html','w')
-    htmlfile.write('<HTML><HEAD><TITLE>Posterior PDFs</TITLE></HEAD><BODY><h3>'+str(means[2])+' inspnest Posterior PDFs</h3>')
-    if(Bflag==1): htmlfile.write('<h4>log Bayes Factor: '+str(BayesFactor)+'</h4><br>')
-    htmlfile.write('signal evidence: '+str(logZ)+'. Information: '+str(H*1.442)+' bits.<br>')
-    if(Bflag==1): htmlfile.write('deltaLogLmax: '+str(d_sorted[-1,-1])+'<br>')
-    if(incoflag!=0): htmlfile.write('Odds of coherent vs incoherent: '+str(exp(logZ-Zinco))+'<br>')
-    if(opts.skyres is not None):
-        htmlfile.write('<table border=1><tr><td>Confidence region<td>size (sq. deg)</tr>')
-        for (frac,skysize) in skyreses:
-            htmlfile.write('<tr><td>%f<td>%f</tr>'%(frac,skysize))
-        htmlfile.write('</table>')
-    htmlfile.write('Produced from '+str(size(pos,0))+' posterior samples, in '+str(size(opts.data,0))+' parallel runs. Taken from '+str(size(d_sorted,0))+' NS samples using '+str(size(opts.data,0)*Nlive)+' live points<br>')
-    htmlfile.write('<h4>Mean parameter estimates</h4>')
-    htmlfile.write('<table border=1><tr>')
-    paramline=reduce(lambda a,b:a+'<td>'+b,paramnames)
-    htmlfile.write('<td>'+paramline+'<td>logLmax</tr><tr>')
-    meanline=reduce(lambda a,b:a+'<td>'+b,meanStr)
-    htmlfile.write('<td>'+meanline+'</tr>')
-    if injection:
-        htmlfile.write('<tr><th colspan=9>Injected values</tr>')
-        injline=reduce(lambda a,b:a+'<td>'+b,injvals)
-        htmlfile.write('<td>'+injline+'<td></tr>')
-    htmlfile.write('</table>')
-    if injection:
-            if injectionconfidence:
-                    htmlfile.write('<p>Injection found at confidence interval %f in sky location</p>'%(injectionconfidence))
-            else:
-                    htmlfile.write('<p>Injection not found in posterior bins in sky location!</p>')
-    htmlfile.write('<h5>2D Marginal PDFs</h5><br>')
-    htmlfile.write('<table border=1><tr>')
-    htmlfile.write('<td width=30%><img width=100% src="m1m2.png"></td>')
-    htmlfile.write('<td width=30%><img width=100% src="RAdec.png"></td>')
-    htmlfile.write('<td width=30%><img width=100% src="Meta.png"></td>')
-    htmlfile.write('</tr><tr><td width=30%><img width=100% src="2D/Mchirp (Msun)-geocenter time ISCO_2Dkernel.png"</td>')
-    if opts.skyres is not None:
-        htmlfile.write('<td width=30%><img width=100% src="skymap.png"></td>')
-    else:
-        htmlfile.write('<td width=30%><img width=100% src="psiiota.png"></td>')
-    htmlfile.write('<td width=30%><img width=100% src="Diota.png"></td>')
-    htmlfile.write('</table>')
-    htmlfile.write('<br><a href="2D/">All 2D Marginal PDFs</a><hr><h5>1D marginal posterior PDFs</h5><br>')
-    
-    for i in [0,1,2,3,4,5,6,7,8]:
-        myfig=figure(figsize=(4,3.5),dpi=80)
-        hist(pos[:,i],50,normed='true')
-        if size(unique(pos[:,i]))>1:
-        gkde=stats.gaussian_kde(pos[:,i])
-            ind=linspace(min(pos[:,i]),max(pos[:,i]),101)
-            kdepdf=gkde.evaluate(ind)
-            plot(ind,kdepdf,label='density estimate')
-        if injection and min(pos[:,i])<getinjpar(injection,i) and max(pos[:,i])>getinjpar(injection,i):   
-            plot([getinjpar(injection,i),getinjpar(injection,i)],[0,max(kdepdf)],'r-.',scalex=False,scaley=False)
-            print 'i=%i, %f' % (i,getinjpar(injection,i))
-        grid()
-        xlabel(paramnames[i])
-        ylabel('Probability Density')
-        myfig.savefig(outdir+'/'+paramnames[i]+ '.png')
-        myfig=figure(figsize=(4,3.5),dpi=80)
-        plot(pos[:,i],'.')
-        if injection and min(pos[:,i])<getinjpar(injection,i) and max(pos[:,i])>getinjpar(injection,i):
-        plot([0,len(pos)],[getinjpar(injection,i),getinjpar(injection,i)],'r-.')
-        myfig.savefig(outdir+'/'+paramnames[i]+'_samps.png')
-        htmlfile.write('<img src="'+paramnames[i]+'.png"><img src="'+paramnames[i]+'_samps.png"><br>')
-    
-    htmlfile.write('<hr><br>Produced using lalapps_inspnest and OddsPostProc.py at '+strftime("%Y-%m-%d %H:%M:%S"))
-    htmlfile.write('</BODY></HTML>')
-    htmlfile.close()
-    
-    
-    # Save posterior samples too...
-    
-    posfilename=outdir+'/posterior_samples.dat'
-    posfile=open(posfilename,'w')
-    for row in pos:
-        for i in row:
-            posfile.write('%f\t'%(i))
-        posfile.write('\n')
-    
-    posfile.close()
-
-if __name__ == '__main__':
-
-    from optparse import OptionParser
-
-    parser=OptionParser()
-    parser.add_option("-o","--outpath", dest="outpath",help="make page and plots in DIR", metavar="DIR")
-    parser.add_option("-N","--Nlive",dest="Nlive",help="number of live points for each of the files")
-    parser.add_option("-d","--data",dest="data",action="append",help="datafile")
-    parser.add_option("-i","--inj",dest="injfile",help="SimInsipral injection file",metavar="INJ.XML",default=None)
-    parser.add_option("--inco0",dest="inco0",action="append",help="single-ifo runs for 0th ifo")
-    parser.add_option("--inco1",dest="inco1",action="append",help="single-ifo runs for 1th ifo")
-    parser.add_option("--inco2",dest="inco2",action="append",help="single-ifo runs for 2th ifo")
-    parser.add_option("--inco3",dest="inco3",action="append",help="single-ifo runs for 3th ifo")
-    parser.add_option("--skyres",dest="skyres",help="Sky resolution to use to calculate sky box size",default=None)
-    parser.add_option("--eventnum",dest="eventnum",action="store",default=None,help="event number in SimInspiral file of this signal",type="int",metavar="NUM")
-    
-    (opts,args)=parser.parse_args()
-    
-    main(opts,args)
-    
-
+    xlabel(paramnames[i])
+    ylabel('Probability Density')
+    myfig.savefig(outdir+'/'+paramnames[i]+ '.png')
+    myfig=figure(figsize=(4,3.5),dpi=80)
+    plot(pos[:,i],'.')
+    if injection and min(pos[:,i])<getinjpar(injection,i) and max(pos[:,i])>getinjpar(injection,i):
+	plot([0,len(pos)],[getinjpar(injection,i),getinjpar(injection,i)],'r-.')
+    myfig.savefig(outdir+'/'+paramnames[i]+'_samps.png')
+    htmlfile.write('<img src="'+paramnames[i]+'.png"><img src="'+paramnames[i]+'_samps.png"><br>')
+
+htmlfile.write('<hr><br>Produced using lalapps_inspnest and OddsPostProc.py at '+strftime("%Y-%m-%d %H:%M:%S"))
+htmlfile.write('</BODY></HTML>')
+htmlfile.close()
+
+
+# Save posterior samples too...
+
+posfilename=outdir+'/posterior_samples.dat'
+posfile=open(posfilename,'w')
+for row in pos:
+	for i in row:
+		posfile.write('%f\t'%(i))
+	posfile.write('\n')
+
+posfile.close()
