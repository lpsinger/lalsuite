--- conflicted
+++ resolved
@@ -39,7 +39,6 @@
 from pylal import git_version
 from pylal import llwapp
 from pylal import snglcoinc
-from pylal import lalconstants
 from pylal.xlal import tools as xlaltools
 from pylal.xlal.datatypes.ligotimegps import LIGOTimeGPS
 from pylal.xlal.datatypes import snglinspiraltable
@@ -133,9 +132,6 @@
 #
 # =============================================================================
 #
-<<<<<<< HEAD
-#			   Add Process Information
-=======
 #              Teach pylal.inject About LHO Coherent Combinations
 #
 # =============================================================================
@@ -157,7 +153,6 @@
 # =============================================================================
 #
 #                           Add Process Information
->>>>>>> 4b53e5be
 #
 # =============================================================================
 #
@@ -416,15 +411,7 @@
 	# for each instrument present in the event list, compute the
 	# largest \Delta t interval for the events from that instrument,
 	# and return the sum of the largest two such \Delta t's.
-<<<<<<< HEAD
-
-	LTT_DEARTH_SI = 2. * lalconstants.LAL_REARTH_SI / lalconstants.LAL_C_SI
-        ifos = set(events.getColumnByName('ifo'))
-
-	return sum(sorted(max(xlaltools.XLALSnglInspiralTimeError(event, e_thinca_parameter) for event in events if event.ifo == ifo) for ifo in ifos)[-2:]) + LTT_DEARTH_SI
-=======
 	return sum(sorted(max(xlaltools.XLALSnglInspiralTimeError(event, e_thinca_parameter) for event in events if event.ifo == instrument) for instrument in set(event.ifo for event in events))[-2:]) + 2. * lal.LAL_REARTH_SI / lal.LAL_C_SI
->>>>>>> 4b53e5be
 
 
 def inspiral_coinc_compare(a, offseta, b, offsetb, light_travel_time, e_thinca_parameter):
