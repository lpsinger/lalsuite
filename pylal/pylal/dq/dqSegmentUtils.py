#!/usr/bin/env python

# Copyright (C) 2011 Duncan Macleod
#
# This program is free software; you can redistribute it and/or modify it
# under the terms of the GNU General Public License as published by the
# Free Software Foundation; either version 3 of the License, or (at your
# option) any later version.
#
# This program is distributed in the hope that it will be useful, but
# WITHOUT ANY WARRANTY; without even the implied warranty of
# MERCHANTABILITY or FITNESS FOR A PARTICULAR PURPOSE.  See the GNU General
# Public License for more details.
#
# You should have received a copy of the GNU General Public License along
# with this program; if not, write to the Free Software Foundation, Inc., 
# 51 Franklin Street, Fifth Floor, Boston, MA  02110-1301, USA.

# ==============================================================================
# Preamble
# ==============================================================================

<<<<<<< HEAD
import os,sys,re,operator,math
from StringIO import StringIO
from glue.segments import segment, segmentlist
from glue.ligolw import ligolw,lsctables,table,utils
from glue.ligolw.utils import segments as ligolw_segments
from glue.segmentdb import query_engine,segmentdb_utils
from pylal import llwapp
from pylal.dq.dqFrameUtils import grab_data
=======
import os, sys, re, operator, math
from StringIO import StringIO
from glue import segments
from glue.ligolw import ligolw, lsctables, table, utils
from glue.ligolw.utils import segments as ligolw_segments
from glue.segmentdb import query_engine, segmentdb_utils
from pylal import llwapp
>>>>>>> 6948e4eb
from pylal.dq.dqTriggerUtils import def_get_time

from scipy.stats import poisson

LIGOTimeGPS = lsctables.LIGOTimeGPS

# Some boilerplate to make segmentlists picklable
import copy_reg
copy_reg.pickle(type(segments.segment(0, 1)), \
                lambda x:(segments.segment, (x[0], x[1])))
copy_reg.pickle(type(segments.segmentlist([])), 
                lambda x:(segments.segmentlist, ([y for y in x], )))

from glue import git_version

__author__  = "Andrew P Lundgren <andrew.lundgren@ligo.org>, "+\
              "Duncan Macleod <duncan.macleod@ligo.org>"
__version__ = "git id %s" % git_version.id
__date__    = git_version.date

"""
This module provides useful segment and veto tools for data quality investigations.
"""

# ==============================================================================
# Function to load segments from an xml file
# ==============================================================================

def fromsegmentxml(file, dict=False, id=None):

  """
    Read a glue.segments.segmentlist from the file object file containing an
    xml segment table.

    Arguments:

      file : file object
        file object for segment xml file

    Keyword Arguments:

      dict : [ True | False ]
        returns a glue.segments.segmentlistdict containing coalesced
        glue.segments.segmentlists keyed by seg_def.name for each entry in the
        contained segment_def_table. Default False
      id : int
        returns a glue.segments.segmentlist object containing only those
        segments matching the given segment_def_id integer
        
  """

<<<<<<< HEAD
  xmldoc,digest = utils.load_fileobj(file,gz=file.name.endswith(".gz"))
  seg_table = table.get_table(xmldoc,lsctables.SegmentTable.tableName)
=======
  # load xmldocument and SegmentDefTable and SegmentTables
  xmldoc, digest = utils.load_fileobj(file, gz=file.name.endswith(".gz"))
  seg_def_table  = table.get_table(xmldoc, lsctables.SegmentDefTable.tableName)
  seg_table      = table.get_table(xmldoc, lsctables.SegmentTable.tableName)

  if dict:
    segs = segments.segmentlistdict()
  else:
    segs = segments.segmentlist()

  seg_id = {}
  for seg_def in seg_def_table:
    seg_id[int(seg_def.segment_def_id)] = str(seg_def.name)
    if dict:
      segs[str(seg_def.name)] = segments.segmentlist()
>>>>>>> 6948e4eb

  for seg in seg_table:
    if dict:
      segs[seg_id[int(seg.segment_def_id)]]\
          .append(segments.segment(seg.start_time, seg.end_time))
      continue
    if id and int(seg.segment_def_id)==id:
      segs.append(segments.segment(seg.start_time, seg.end_time))
      continue
    segs.append(segments.segment(seg.start_time, seg.end_time))

  if dict:
   for seg_name in seg_id.values():
     segs[seg_name] = segs[seg_name].coalesce()
  else:
    segs = segs.coalesce()

  xmldoc.unlink()

  xmldoc.unlink()

  return segs

# ==============================================================================
# Write to segment xml file
# ==============================================================================

def tosegmentxml(file, segs):

  """
    Write the glue.segments.segmentlist object segs to file object file in xml
    format with appropriate tables.
  """

  # generate empty document
  xmldoc = ligolw.Document()
  xmldoc.appendChild(ligolw.LIGO_LW())
  xmldoc.childNodes[-1].appendChild(lsctables.New(lsctables.ProcessTable))
  xmldoc.childNodes[-1].appendChild(lsctables.New(lsctables.ProcessParamsTable))

  # append process to table
  process = llwapp.append_process(xmldoc, program='pylal.dq.dqSegmentUtils',\
                                  version=__version__,\
                                  cvs_repository='lscsoft',\
                                  cvs_entry_time=__date__)

  gpssegs = segments.segmentlist()
  for seg in segs:
    gpssegs.append(segments.segment(LIGOTimeGPS(seg[0]), LIGOTimeGPS(seg[1])))

  # append segs and seg definer
  segments_tables = ligolw_segments.LigolwSegments(xmldoc)
  segments_tables.segment_lists.append(ligolw_segments.\
                                       LigolwSegmentList(active=gpssegs))
  # finalise
  segments_tables.coalesce()
  segments_tables.optimize()
  segments_tables.finalize(process)
  llwapp.set_process_end_time(process)

  # write file
  utils.write_fileobj(xmldoc, file, gz=False)

# ==============================================================================
# Function to load segments from a csv file
# ==============================================================================

def fromsegmentcsv(csvfile):

  """
    Read a glue.segments.segmentlist object from the file object file containin
    a comma separated list of segments.
  """

  def CSVLineToSeg(line):
    tstart, tend = map(LIGOTimeGPS, line.split(', '))
    return segments.segment(tstart, tend)

  segs = segments.segmentlist([CSVLineToSeg(line) for line in csvfile])

  return segs.coalesce()

# ==============================================================================
# Function to parse a segment list for CBC analysable segments
# ==============================================================================

def CBCAnalyzableSegs(seglist):

  """
    Remove any segments shorter than 2064 seconds from seglist because ihope
    won't analyze them.
  """

  return segments.segmentlist([seg for seg in seglist if abs(seg) >= 2064])

# ==============================================================================
# Function to pad a list of segments given start and end paddings
# ==============================================================================

def pad_segmentlist(seglist, start_pad, end_pad):

  """
    Given a veto segmentlist, start pad, and end pad, pads and coalesces the
    segments. Signs of start and end pad are disregarded - the segment is always
    expanded outward.
  """

  padded = lambda seg: segments.segment(seg[0]-abs(start_pad),\
                                        seg[1]+abs(end_pad))

  seglist = segments.segmentlist([padded(seg) for seg in seglist])

  return seglist.coalesce()

# ==============================================================================
# Function to crop a list of segments
# ==============================================================================

def crop_segmentlist(seglist, end_chop=30):

  """
    Given a segmentlist and time to chop, removes time from the end of each
    segment (defaults to 30 seconds).
  """

  chopped = lambda seg: segments.segment(seg[0], max(seg[0], seg[1] - end_chop))
  seglist = segments.segmentlist([chopped(seg) for seg in seglist])
  return seglist.coalesce()

# =============================================================================
# Function to return segments in given gps time range
# =============================================================================

<<<<<<< HEAD
def grab_segments(start,end,flag,segment_url='https://segdb.ligo.caltech.edu'):
=======
def grab_segments(start, end, flag,\
                  segment_url='https://segdb.ligo.caltech.edu'):
>>>>>>> 6948e4eb

  """
    Returns a segmentlist containing the segments during which the given flag
    was active in the given period.
  """

  # set times
<<<<<<< HEAD
  start = int( math.floor(start) )
  end   = int( math.ceil(end) )
=======
  start = int(math.floor(start))
  end   = int(math.ceil(end))
>>>>>>> 6948e4eb

  # set query engine
  connection        = segmentdb_utils.setup_database(segment_url)
  engine            = query_engine.LdbdQueryEngine(connection)

  # format flag name
  spec = flag.split(':')
  if len(spec) < 2 or len(spec) > 3:
    raise AttributeError, "Included segements must be of the form "+\
                          "ifo:name:version or ifo:name:*"
<<<<<<< HEAD

  ifo     = spec[0]
  name    = spec[1]

=======

  ifo  = spec[0]
  name = spec[1]

>>>>>>> 6948e4eb
  if len(spec) is 3 and spec[2] is not '*':
    version = int(spec[2])
    if version < 1:
      raise AttributeError, "Segment version numbers must be greater than zero"
  else:
    version = '*'

  # expand segment definer
  segdefs = segmentdb_utils.expand_version_number(engine, (ifo, name, version, \
                                                          start, end, 0, 0))

  # query segs
  segs = segmentdb_utils.query_segments(engine, 'segment', segdefs)
  segs = reduce(operator.or_, segs).coalesce()

  return segs

# ==============================================================================
# Dump flags from segment database
# ==============================================================================

<<<<<<< HEAD
def dump_flags(ifos=None,segment_url=None,match=None,unmatch=None,latest=False,\
               squery="select ifos,name,version from segment_definer"):
=======
def dump_flags(ifos=None, segment_url=None, match=None, unmatch=None,\
               latest=False):
>>>>>>> 6948e4eb

  """
    Returns the list of all flags defined in the database.

    Keyword rguments:
      ifo : [ str | list ]
        list of ifos to query, or str for single ifo
      segment_url : str 
        url of segment database, defaults to contents of S6_SEGMENT_SERVER
        environment variable
<<<<<<< HEAD
      match : [ str | compiled regular expression ]
        regular expression to search against returned flag names, e.g, 'UPV'
      unmatch : str
        regular expression to negatively search against returned flag names
      squery : str
        SQL format query to grab information from the segment database
  """

  if isinstance(ifos,str):
=======
      match : [ str | regular pattern ]
        regular expression to search against returned flag names, e.g, 'UPV'
      unmatch : [ str | regular pattern ]
        regular expression to negatively search against returned flag names
  """

  if isinstance(ifos, str):
>>>>>>> 6948e4eb
    ifos = [ifos]

  # get url
  if not segment_url:
    segment_url = os.getenv('S6_SEGMENT_SERVER')

  # open connection to LDBD(W)Server
  myClient = segmentdb_utils.setup_database(segment_url)

  reply = StringIO(myClient.query(squery))
<<<<<<< HEAD
  xmldoc,digest = utils.load_fileobj(reply)
  seg_def_table = table.get_table(xmldoc,lsctables.SegmentDefTable.tableName)

  # sort table by ifo,name and version
  seg_def_table.sort(key=lambda flag: (flag.ifos[0],flag.name,\
                                       flag.version),reverse=True)

  flags = lsctables.New(type(seg_def_table))

  for row in seg_def_table:

    # test re match
    if match and not re.search(match,row.name):  continue

    # test re unmatch
    if unmatch and re.search(unmatch,row.name):  continue

    # only append latest versions of multiple flags
    flatest=True
    if latest:
      # get all flags with same ifo and name
      vflags = [f for f in flags if row.name==f.name and\
                row.get_ifos()==f.get_ifos()]
      # if later version in list, move on
      for f in vflags:
        if f.version>=row.version:
          flatest=False
          break
    if not flatest:
      continue

=======
  xmldoc, digest = utils.load_fileobj(reply)
  seg_def_table = table.get_table(xmldoc, lsctables.SegmentDefTable.tableName)

  # sort table by ifo, name and version
  seg_def_table.sort(key=lambda flag: (flag.ifos[0], flag.name, \
                                       flag.version), reverse=True)

  flags = lsctables.New(type(seg_def_table))

  for row in seg_def_table:

    # test re match
    if match and not re.search(match, row.name):  continue

    # test re unmatch
    if unmatch and re.search(unmatch, row.name):  continue

    # only append latest versions of multiple flags
    flatest=True
    if latest:
      # get all flags with same ifo and name
      vflags = [f for f in flags if row.name==f.name and\
                row.get_ifos()==f.get_ifos()]
      # if later version in list, move on
      for f in vflags:
        if f.version>=row.version:
          flatest=False
          break
    if not flatest:
      continue

>>>>>>> 6948e4eb
    # append those flags matching ifos requirement
    for ifo in ifos:
      if ifo in row.get_ifos():
        flags.append(row)
        break

  return flags

# ==============================================================================
# Calculate Poisson safety
# ==============================================================================

<<<<<<< HEAD
def poisson_safety( segs, injTable, livetime, returnall=False ):

  """
    Calculates the safety probability of a given segments.segmentlist segs
    based on the number of injections vetoed relative to random chance
    according to Poisson statistics.
=======
def poisson_safety(segs, injTable, livetime):

  """
    Return a tuple containing the number of vetoed injections, the number
    expected, and the Poisson safety probability based on the number of
    injections vetoed relative to random chance according to Poisson statistics.
>>>>>>> 6948e4eb

    Arguments:

      segs : glue.segments.segmentlist
        list of segments to be tested
<<<<<<< HEAD
      injTable : [ SimBurstTable | SimInspiralTable | SimRingdownTable ]
        table of injections
      livetime : [ float ]
        livetime of search

    Keyword arguments : 

      returnall : [ False | True ]
        return the tuple (numbervetoed, numberexpected, probability), default:
        False returns probability

    """

  deadtime = segs.__abs__()

  get_time = def_get_time( injTable.tableName )
  injvetoed = len([ inj for inj in injTable if get_time(inj) in segs ])

  injexp = len(injTable) * float(deadtime) / float(livetime)

  prob = 1 - poisson.cdf( injvetoed-1, injexp )

  if returnall:
    return injvetoed,injexp,prob
  else:
    return prob
=======
      injTable : glue.ligolw.table.Table
        table of injections
      livetime : [ float ]
        livetime of search
  """

  deadtime = segs.__abs__()

  get_time = def_get_time(injTable.tableName)
  injvetoed = len([ inj for inj in injTable if get_time(inj) in segs ])

  injexp = len(injTable)*float(deadtime) / float(livetime)

  prob = 1 - poisson.cdf(injvetoed-1, injexp)

  return injvetoed, injexp, prob

# =============================================================================
# Convert a data quality bit mask into segments
# =============================================================================

def _bits(i, n=8):
  """
    Convert integer bit mask into binary bits. Returns a list of 0s or 1s
    from 2^0 up to 2^n.

    Example:
    
    >>> _bits(295, n=8)
    [1, 1, 1, 0, 0, 1, 0, 0]
  """
  return [(0, 1)[int(i)>>j & 1] for j in xrange(n)]

def DQSegments(time, data, dq_key):

  """
    Returns a glue.segments.segmentlistdict of active segments for each bit
    in a dq_key.
  """

  segdict = segments.segmentlistdict()
  for key in dq_key:
    segdict[key] = segments.segmentlist()

  # convert DQ bits into segments
  for i in xrange(len(data)):
    binary = _bits(data[i], len(dq_key))
    seg = segments.segment(time[i], time[i]-1)
    for j, key in enumerate(dq_key):
      if binary[j] == 1:
        segdict[key].append(seg)

  segdict = segdict.coalesce()

  return segdict
>>>>>>> 6948e4eb
<|MERGE_RESOLUTION|>--- conflicted
+++ resolved
@@ -20,16 +20,6 @@
 # Preamble
 # ==============================================================================
 
-<<<<<<< HEAD
-import os,sys,re,operator,math
-from StringIO import StringIO
-from glue.segments import segment, segmentlist
-from glue.ligolw import ligolw,lsctables,table,utils
-from glue.ligolw.utils import segments as ligolw_segments
-from glue.segmentdb import query_engine,segmentdb_utils
-from pylal import llwapp
-from pylal.dq.dqFrameUtils import grab_data
-=======
 import os, sys, re, operator, math
 from StringIO import StringIO
 from glue import segments
@@ -37,7 +27,6 @@
 from glue.ligolw.utils import segments as ligolw_segments
 from glue.segmentdb import query_engine, segmentdb_utils
 from pylal import llwapp
->>>>>>> 6948e4eb
 from pylal.dq.dqTriggerUtils import def_get_time
 
 from scipy.stats import poisson
@@ -89,10 +78,6 @@
         
   """
 
-<<<<<<< HEAD
-  xmldoc,digest = utils.load_fileobj(file,gz=file.name.endswith(".gz"))
-  seg_table = table.get_table(xmldoc,lsctables.SegmentTable.tableName)
-=======
   # load xmldocument and SegmentDefTable and SegmentTables
   xmldoc, digest = utils.load_fileobj(file, gz=file.name.endswith(".gz"))
   seg_def_table  = table.get_table(xmldoc, lsctables.SegmentDefTable.tableName)
@@ -108,7 +93,6 @@
     seg_id[int(seg_def.segment_def_id)] = str(seg_def.name)
     if dict:
       segs[str(seg_def.name)] = segments.segmentlist()
->>>>>>> 6948e4eb
 
   for seg in seg_table:
     if dict:
@@ -242,12 +226,8 @@
 # Function to return segments in given gps time range
 # =============================================================================
 
-<<<<<<< HEAD
-def grab_segments(start,end,flag,segment_url='https://segdb.ligo.caltech.edu'):
-=======
 def grab_segments(start, end, flag,\
                   segment_url='https://segdb.ligo.caltech.edu'):
->>>>>>> 6948e4eb
 
   """
     Returns a segmentlist containing the segments during which the given flag
@@ -255,13 +235,8 @@
   """
 
   # set times
-<<<<<<< HEAD
-  start = int( math.floor(start) )
-  end   = int( math.ceil(end) )
-=======
   start = int(math.floor(start))
   end   = int(math.ceil(end))
->>>>>>> 6948e4eb
 
   # set query engine
   connection        = segmentdb_utils.setup_database(segment_url)
@@ -272,17 +247,10 @@
   if len(spec) < 2 or len(spec) > 3:
     raise AttributeError, "Included segements must be of the form "+\
                           "ifo:name:version or ifo:name:*"
-<<<<<<< HEAD
-
-  ifo     = spec[0]
-  name    = spec[1]
-
-=======
 
   ifo  = spec[0]
   name = spec[1]
 
->>>>>>> 6948e4eb
   if len(spec) is 3 and spec[2] is not '*':
     version = int(spec[2])
     if version < 1:
@@ -304,13 +272,8 @@
 # Dump flags from segment database
 # ==============================================================================
 
-<<<<<<< HEAD
-def dump_flags(ifos=None,segment_url=None,match=None,unmatch=None,latest=False,\
-               squery="select ifos,name,version from segment_definer"):
-=======
 def dump_flags(ifos=None, segment_url=None, match=None, unmatch=None,\
                latest=False):
->>>>>>> 6948e4eb
 
   """
     Returns the list of all flags defined in the database.
@@ -321,17 +284,6 @@
       segment_url : str 
         url of segment database, defaults to contents of S6_SEGMENT_SERVER
         environment variable
-<<<<<<< HEAD
-      match : [ str | compiled regular expression ]
-        regular expression to search against returned flag names, e.g, 'UPV'
-      unmatch : str
-        regular expression to negatively search against returned flag names
-      squery : str
-        SQL format query to grab information from the segment database
-  """
-
-  if isinstance(ifos,str):
-=======
       match : [ str | regular pattern ]
         regular expression to search against returned flag names, e.g, 'UPV'
       unmatch : [ str | regular pattern ]
@@ -339,7 +291,6 @@
   """
 
   if isinstance(ifos, str):
->>>>>>> 6948e4eb
     ifos = [ifos]
 
   # get url
@@ -350,23 +301,22 @@
   myClient = segmentdb_utils.setup_database(segment_url)
 
   reply = StringIO(myClient.query(squery))
-<<<<<<< HEAD
-  xmldoc,digest = utils.load_fileobj(reply)
-  seg_def_table = table.get_table(xmldoc,lsctables.SegmentDefTable.tableName)
-
-  # sort table by ifo,name and version
-  seg_def_table.sort(key=lambda flag: (flag.ifos[0],flag.name,\
-                                       flag.version),reverse=True)
+  xmldoc, digest = utils.load_fileobj(reply)
+  seg_def_table = table.get_table(xmldoc, lsctables.SegmentDefTable.tableName)
+
+  # sort table by ifo, name and version
+  seg_def_table.sort(key=lambda flag: (flag.ifos[0], flag.name, \
+                                       flag.version), reverse=True)
 
   flags = lsctables.New(type(seg_def_table))
 
   for row in seg_def_table:
 
     # test re match
-    if match and not re.search(match,row.name):  continue
+    if match and not re.search(match, row.name):  continue
 
     # test re unmatch
-    if unmatch and re.search(unmatch,row.name):  continue
+    if unmatch and re.search(unmatch, row.name):  continue
 
     # only append latest versions of multiple flags
     flatest=True
@@ -382,39 +332,6 @@
     if not flatest:
       continue
 
-=======
-  xmldoc, digest = utils.load_fileobj(reply)
-  seg_def_table = table.get_table(xmldoc, lsctables.SegmentDefTable.tableName)
-
-  # sort table by ifo, name and version
-  seg_def_table.sort(key=lambda flag: (flag.ifos[0], flag.name, \
-                                       flag.version), reverse=True)
-
-  flags = lsctables.New(type(seg_def_table))
-
-  for row in seg_def_table:
-
-    # test re match
-    if match and not re.search(match, row.name):  continue
-
-    # test re unmatch
-    if unmatch and re.search(unmatch, row.name):  continue
-
-    # only append latest versions of multiple flags
-    flatest=True
-    if latest:
-      # get all flags with same ifo and name
-      vflags = [f for f in flags if row.name==f.name and\
-                row.get_ifos()==f.get_ifos()]
-      # if later version in list, move on
-      for f in vflags:
-        if f.version>=row.version:
-          flatest=False
-          break
-    if not flatest:
-      continue
-
->>>>>>> 6948e4eb
     # append those flags matching ifos requirement
     for ifo in ifos:
       if ifo in row.get_ifos():
@@ -427,54 +344,17 @@
 # Calculate Poisson safety
 # ==============================================================================
 
-<<<<<<< HEAD
-def poisson_safety( segs, injTable, livetime, returnall=False ):
-
-  """
-    Calculates the safety probability of a given segments.segmentlist segs
-    based on the number of injections vetoed relative to random chance
-    according to Poisson statistics.
-=======
 def poisson_safety(segs, injTable, livetime):
 
   """
     Return a tuple containing the number of vetoed injections, the number
     expected, and the Poisson safety probability based on the number of
     injections vetoed relative to random chance according to Poisson statistics.
->>>>>>> 6948e4eb
 
     Arguments:
 
       segs : glue.segments.segmentlist
         list of segments to be tested
-<<<<<<< HEAD
-      injTable : [ SimBurstTable | SimInspiralTable | SimRingdownTable ]
-        table of injections
-      livetime : [ float ]
-        livetime of search
-
-    Keyword arguments : 
-
-      returnall : [ False | True ]
-        return the tuple (numbervetoed, numberexpected, probability), default:
-        False returns probability
-
-    """
-
-  deadtime = segs.__abs__()
-
-  get_time = def_get_time( injTable.tableName )
-  injvetoed = len([ inj for inj in injTable if get_time(inj) in segs ])
-
-  injexp = len(injTable) * float(deadtime) / float(livetime)
-
-  prob = 1 - poisson.cdf( injvetoed-1, injexp )
-
-  if returnall:
-    return injvetoed,injexp,prob
-  else:
-    return prob
-=======
       injTable : glue.ligolw.table.Table
         table of injections
       livetime : [ float ]
@@ -530,4 +410,3 @@
   segdict = segdict.coalesce()
 
   return segdict
->>>>>>> 6948e4eb
