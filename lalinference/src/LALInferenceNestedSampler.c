/* Implementation of Nested Sampling for LALInference.
 * (C) John Veitch, 2010
 */

#include <lal/LALInferenceNestedSampler.h>
#include <lal/LALInferencePrior.h>
#include <lal/LALInferenceLikelihood.h>
#include <lal/LALInferenceProposal.h>
#include <stdio.h>
#include <stdlib.h>
#include <float.h>
#include <lal/TimeDelay.h>
#include <lal/LALInferenceConfig.h>

#include <lal/LALStdlib.h>

#ifdef HAVE_LIBLALXML
#include <lal/LALInferenceXML.h>
#endif

#define PROGRAM_NAME "LALInferenceNestedSampler.c"
#define CVS_ID_STRING "$Id$"
#define CVS_REVISION "$Revision$"
#define CVS_SOURCE "$Source$"
#define CVS_DATE "$Date$"
#define CVS_NAME_STRING "$Name$"

#define MAX_MCMC 5000 /* Maximum chain length, set to be higher than expected from a reasonable run */
#define ACF_TOLERANCE 0.01 /* Desired maximum correlation of MCMC samples */

static INT4 __chainfile_iter=0;
static UINT4 UpdateNMCMC(LALInferenceRunState *runState);
/* Prototypes for private "helper" functions. */
//static void SamplePriorDiscardAcceptance(LALInferenceRunState *runState);
static double logadd(double a,double b);
static REAL8 mean(REAL8 *array,int N);
static void getMinMaxLivePointValue( LALInferenceVariables **livepoints, 
                                     const CHAR *pname, UINT4 Nlive, 
                                     REAL8 *minval, REAL8 *maxval );

static double logadd(double a,double b){
	if(a>b) return(a+log(1.0+exp(b-a)));
	else return(b+log(1.0+exp(a-b)));
}

static UINT4 checkForSingleAdapt(LALInferenceRunState *runState);


static void printAdaptiveJumpSizes(FILE *file, LALInferenceRunState *runState);
static void printAdaptiveJumpSizes(FILE *file, LALInferenceRunState *runState)
{
    LALInferenceVariableItem *this=runState->currentParams->head;
    REAL8 *val=NULL;
    char tmpname[1000]="";
    fprintf(file,"Adaptive proposal step size:\n");
    while(this)
    {
        sprintf(tmpname,"%s_%s",this->name,ADAPTSUFFIX);
        if(LALInferenceCheckVariable(runState->proposalArgs,tmpname))
        {
            val=(REAL8 *)LALInferenceGetVariable(runState->proposalArgs,tmpname);
            fprintf(file,"%s: %lf\n",this->name,*val);
        }
        this=this->next;
    }

}
static void UpdateProposalStats(LALInferenceRunState *runState, INT4 accepted);
static void UpdateProposalStats(LALInferenceRunState *runState, INT4 accepted)
{
  const char *currentProposalName;
  
  LALInferenceProposalStatistics *propStat;
  /* Update proposal statistics */
  if (runState->proposalStats){
    currentProposalName = *((const char **)LALInferenceGetVariable(runState->proposalArgs, LALInferenceCurrentProposalName));
    propStat = ((LALInferenceProposalStatistics *)LALInferenceGetVariable(runState->proposalStats, currentProposalName));
    propStat->proposed++;
    if (accepted == 1){
      propStat->accepted++;
    }
  }
}

static void resetProposalStats(LALInferenceRunState *runState);
static void resetProposalStats(LALInferenceRunState *runState)
{
    LALInferenceProposalStatistics *propStat;
    LALInferenceVariableItem *this;
    this = runState->proposalStats->head;
    while(this){
        propStat = (LALInferenceProposalStatistics *)this->value;
        propStat->accepted = 0;
        propStat->proposed = 0;
        this = this->next;
    } 
}

static REAL8 mean(REAL8 *array,int N){
	REAL8 sum=0.0;
	int i;
	for(i=0;i<N;i++) sum+=array[i];
	return sum/((REAL8) N);
}

/** Get the maximum value of a parameter from a set of live points */
static void getMinMaxLivePointValue( LALInferenceVariables **livepoints, 
                                     const CHAR *pname, UINT4 Nlive, 
                                     REAL8 *minval, REAL8 *maxval ){
  REAL8 maxvaltmp = -DBL_MAX, minvaltmp = DBL_MAX;
  UINT4 i = 0;
  
  for ( i = 0; i < Nlive; i++ ){
    REAL8 val = *(REAL8 *)LALInferenceGetVariable( livepoints[i], pname );
    
    if ( val < minvaltmp ) minvaltmp = val;
    if ( val > maxvaltmp ) maxvaltmp = val;
  }
  
  *minval = minvaltmp;
  *maxval = maxvaltmp;
  return;
}
  
REAL8 LALInferenceNSSample_logt(int Nlive,gsl_rng *RNG){
	REAL8 t=0.0;
	REAL8 a=0.0;
	while((Nlive--)>1) {a=gsl_rng_uniform(RNG); t = t>a ? t : a;}
	return(log(t));
}

static UINT4 UpdateNMCMC(LALInferenceRunState *runState){
	INT4 max = 0;
	INT4 maxMCMC = MAX_MCMC;
	/* Measure Autocorrelations if the Nmcmc is not over-ridden */
	if(!LALInferenceGetProcParamVal(runState->commandLine,"--Nmcmc") && !LALInferenceGetProcParamVal(runState->commandLine,"--nmcmc")){
        if(LALInferenceCheckVariable(runState->algorithmParams,"maxmcmc"))
            maxMCMC = *(INT4 *)LALInferenceGetVariable(runState->algorithmParams,"maxmcmc");
        if(LALInferenceCheckVariable(runState->algorithmParams,"Nmcmc")) /* if already estimated the length */
            max=4 * *(INT4 *)LALInferenceGetVariable(runState->algorithmParams,"Nmcmc"); /* We will use this to go out 4x last ACL */
        else max=4*maxMCMC; /* otherwise use the MAX_MCMC */
        if(max>4*maxMCMC) max=4*maxMCMC;
        LALInferenceVariables *acls=LALInferenceComputeAutoCorrelation(runState, max, runState->evolve) ;
        max=0;
        for(LALInferenceVariableItem *this=acls->head;this;this=this->next) {
            if(LALInferenceCheckVariable(runState->algorithmParams,"verbose"))
                fprintf(stdout,"Autocorrelation length of %s: %i\n",this->name,(INT4) *(REAL8 *)this->value);
            if(*(REAL8 *)this->value>max) {
                max=(INT4) *(REAL8 *)this->value;
            }
        }
        LALInferenceClearVariables(acls);
        XLALFree(acls);
        if(max>maxMCMC){
            fprintf(stderr,"Warning: Estimated chain length %i exceeds maximum %i!\n",max,maxMCMC);
            max=maxMCMC;
        }
        LALInferenceSetVariable(runState->algorithmParams,"Nmcmc",&max);
    }
    return(max);
}

/* estimateCovarianceMatrix reads the list of live points,
 and works out the covariance matrix of the varying parameters
 - CIRCULAR parameters are wrapped around before the calculation and must be
 scaled to the range 0 -> 2pi */
void LALInferenceNScalcCVM(gsl_matrix **cvm, LALInferenceVariables **Live, UINT4 Nlive)
{
	UINT4 i,j,k;
	UINT4 ND=0;
	LALInferenceVariableItem *item,*k_item,*j_item;
	REAL8 *means, *ms, *mc;
	
	/* Find the number of dimensions which vary in the covariance matrix */
	for(item=Live[0]->head;item!=NULL;item=item->next)
		if(item->vary==LALINFERENCE_PARAM_LINEAR || item->vary==LALINFERENCE_PARAM_CIRCULAR) ND++;
	
	/* Set up matrix if necessary */
	if(*cvm==NULL)
	{if(NULL==(*cvm=gsl_matrix_alloc(ND,ND))) {fprintf(stderr,"Unable to allocate matrix memory\n"); exit(1);}}
	else {
		if((*cvm)->size1!=(*cvm)->size2 || (*cvm)->size1!=ND)
		{	fprintf(stderr,"ERROR: Matrix wrong size. Something has gone wrong in LALInferenceNScalcCVM\n");
			exit(1);
		}
	}
	/* clear the matrix */
	for(i=0;i<(*cvm)->size1;i++) for(j=0;j<(*cvm)->size2;j++) gsl_matrix_set(*cvm,i,j,0.0);

	/* Find the means */
	if(NULL==(means = XLALMalloc((size_t)ND*sizeof(REAL8)))){fprintf(stderr,"Can't allocate RAM"); exit(-1);}
	if(NULL==(ms = XLALMalloc((size_t)ND*sizeof(REAL8)))){fprintf(stderr,"Can't allocate RAM"); exit(-1);}
	if(NULL==(mc = XLALMalloc((size_t)ND*sizeof(REAL8)))){fprintf(stderr,"Can't allocate RAM"); exit(-1);}
	for(i=0;i<ND;i++){ 
          means[i]=0.0;
          ms[i] = 0.;
          mc[i] = 0.;
        }
	for(i=0;i<Nlive;i++){
                   for(item=Live[i]->head,j=0;item;item=item->next) {
			/*if(item->vary==LALINFERENCE_PARAM_LINEAR || item->vary==LALINFERENCE_PARAM_CIRCULAR ) {
				if (item->type==LALINFERENCE_REAL4_t) means[j]+=*(REAL4 *)item->value;
				if (item->type==LALINFERENCE_REAL8_t) means[j]+=*(REAL8 *)item->value;
				j++;
			}*/
                        if(item->vary==LALINFERENCE_PARAM_LINEAR ) {
                                if (item->type==LALINFERENCE_REAL4_t) means[j]+=*(REAL4 *)item->value;
                                if (item->type==LALINFERENCE_REAL8_t) means[j]+=*(REAL8 *)item->value;
                                j++;
                        }
			else if( item->vary==LALINFERENCE_PARAM_CIRCULAR ){
                               if(item->type==LALINFERENCE_REAL4_t){
                                 ms[j] += sin(*(REAL4 *)item->value);
                                 mc[j] += cos(*(REAL4 *)item->value);
                               }
                               if(item->type==LALINFERENCE_REAL8_t){
                                 ms[j] += sin(*(REAL8 *)item->value);
                                 mc[j] += cos(*(REAL8 *)item->value);
                               }

                               j++;
                        }
		}
	}

        for(item=Live[0]->head,j=0;item;item=item->next){ 
          if( item->vary==LALINFERENCE_PARAM_LINEAR ){
            means[j]/=(REAL8)Nlive;
            j++;
          }
          if( item->vary==LALINFERENCE_PARAM_CIRCULAR ){
            ms[j]/=(REAL8)Nlive;
            mc[j]/=(REAL8)Nlive;
            
            means[j] = atan2(ms[j], mc[j]);
            means[j] = means[j]<0? 2.0*LAL_PI + means[j] : means[j];
            
            j++;
          }
        }
        
        XLALFree(ms);
        XLALFree(mc);
        
	/* Find the (co)-variances */
	for(i=0;i<Nlive;i++){
		k_item = j_item = item = Live[i]->head;

		for( j_item=item,j=0; j_item; j_item=j_item->next ){
		  REAL8 jval = 0.;	
                  if(j_item->vary!=LALINFERENCE_PARAM_LINEAR && j_item->vary!=LALINFERENCE_PARAM_CIRCULAR) {
				continue;}
			
			if( j_item->vary==LALINFERENCE_PARAM_CIRCULAR )
                          jval = LALInferenceAngularDistance(*(REAL8 *)j_item->value, means[j]);
                        else if( j_item->vary==LALINFERENCE_PARAM_LINEAR )
                          jval = *(REAL8 *)j_item->value - means[j];
			
			for( k_item=item, k=0; k<=j; k_item=k_item->next ){	
                          REAL8 kval = 0.;
                          if(k_item->vary!=LALINFERENCE_PARAM_LINEAR && k_item->vary!=LALINFERENCE_PARAM_CIRCULAR) {
					continue;}
                                        
                                        if( k_item->vary==LALINFERENCE_PARAM_CIRCULAR )
                                          kval = LALInferenceAngularDistance(*(REAL8 *)k_item->value, means[k]);
                                        else if( k_item->vary==LALINFERENCE_PARAM_LINEAR )
                                          kval = *(REAL8 *)k_item->value - means[k];

					gsl_matrix_set(*cvm,j,k,gsl_matrix_get(*cvm,j,k) +
							   kval*jval);
					k++;
			}
			j++;
		}
	}

	/* Normalise */
	for(i=0;i<ND;i++) for(j=0;j<ND;j++) gsl_matrix_set(*cvm,i,j,gsl_matrix_get(*cvm,i,j)/((REAL8) Nlive));
	XLALFree(means);
        
	/* Fill in variances for circular parameters */
	/*for(item=Live[0]->head,j=0;item;item=item->next) {
		if(item->vary!=LALINFERENCE_PARAM_CIRCULAR && item->vary!=LALINFERENCE_PARAM_LINEAR) continue;
		if(item->vary==LALINFERENCE_PARAM_CIRCULAR) {
			for(k=0;k<j;k++) gsl_matrix_set(*cvm,j,k,0.0);
			gsl_matrix_set(*cvm,j,j,LALInferenceAngularVariance(Live,item->name,Nlive));
			for(k=j+1;k<ND;k++) gsl_matrix_set(*cvm,k,j,0.0);
		}
		j++;
	}*/
	
	/* the other half */
	for(i=0;i<ND;i++) 
          for(j=0;j<i;j++)
            gsl_matrix_set(*cvm,j,i,gsl_matrix_get(*cvm,i,j));
       
	return;
}


/* NestedSamplingAlgorithm implements the nested sampling algorithm,
 see e.g. Sivia & Skilling "Data Analysis: A Bayesian Tutorial, 2nd edition.
 REQUIREMENTS:
	Calling routine must have set up runState->livePoints already to
	contain samples from the prior distribution.
	runState->algorithmParams must contain a variable "logLikelihoods"
	which contains a REAL8 array of likelihood values for the live
	points.
 */

void LALInferenceNestedSamplingAlgorithm(LALInferenceRunState *runState)
{
<<<<<<< HEAD
	UINT4 iter=0,i,j,minpos;
	UINT4 Nlive=*(UINT4 *)LALInferenceGetVariable(runState->algorithmParams,"Nlive");
	UINT4 Nruns=100;
	REAL8 *logZarray,*oldZarray,*Harray,*logwarray,*Wtarray,*logtarray,*logt2array;
	REAL8 TOLERANCE=0.1;
	REAL8 logZ,logZnew,logLmin,logLmax=-DBL_MAX,logLtmp,logw,H,logZnoise,dZ=0;//deltaZ - set but not used
	LALInferenceVariables *temp;
	FILE *fpout=NULL;
    FILE *stat_out=NULL;
	gsl_matrix **cvm=calloc(1,sizeof(gsl_matrix *));
	REAL8 dblmax=-DBL_MAX;
	REAL8 zero=0.0;
	REAL8 *logLikelihoods=NULL;
	UINT4 verbose=0;
    REAL8 sloppyfrac;
	UINT4 displayprogress=0;
	LALInferenceVariableItem *param_ptr;
	LALInferenceVariables *currentVars=calloc(1,sizeof(LALInferenceVariables));
	REAL8 kdupdate=0.;

	/* Default sample logging functions with and without XML */
#ifdef HAVE_LIBLALXML
  	char *outVOTable=NULL;
	if(!runState->logsample) runState->logsample=LALInferenceLogSampleToArray;
#else
	if(!runState->logsample) runState->logsample=LALInferenceLogSampleToFile;
#endif
	
        if ( !LALInferenceCheckVariable(runState->algorithmParams, "logZnoise" ) ){
          /*if (runState->data->modelDomain == LALINFERENCE_DOMAIN_FREQUENCY )*/
            logZnoise=LALInferenceNullLogLikelihood(runState->data);
	
          LALInferenceAddVariable(runState->algorithmParams,"logZnoise",&logZnoise,LALINFERENCE_REAL8_t,LALINFERENCE_PARAM_FIXED);
        }
        else{
          logZnoise = 
            *(REAL8 *)LALInferenceGetVariable(runState->algorithmParams,"logZnoise");
        }
        
        logLikelihoods=(REAL8 *)(*(REAL8Vector **)LALInferenceGetVariable(runState->algorithmParams,"logLikelihoods"))->data;

	verbose=LALInferenceCheckVariable(runState->algorithmParams,"verbose");
    displayprogress=verbose;
	
	/* Operate on parallel runs if requested */
	if(LALInferenceCheckVariable(runState->algorithmParams,"Nruns"))
		Nruns = *(UINT4 *) LALInferenceGetVariable(runState->algorithmParams,"Nruns");

	if(LALInferenceCheckVariable(runState->algorithmParams,"tolerance"))
		TOLERANCE = *(REAL8 *) LALInferenceGetVariable(runState->algorithmParams,"tolerance");

	/* Check that necessary parameters are created */
	if(!LALInferenceCheckVariable(runState->algorithmParams,"logLmin"))
		LALInferenceAddVariable(runState->algorithmParams,"logLmin",&dblmax,LALINFERENCE_REAL8_t,LALINFERENCE_PARAM_OUTPUT);

	if(!LALInferenceCheckVariable(runState->algorithmParams,"accept_rate"))
		LALInferenceAddVariable(runState->algorithmParams,"accept_rate",&zero,LALINFERENCE_REAL8_t,LALINFERENCE_PARAM_OUTPUT);
    if(!LALInferenceCheckVariable(runState->algorithmParams,"sub_accept_rate"))
        LALInferenceAddVariable(runState->algorithmParams,"sub_accept_rate",&zero,LALINFERENCE_REAL8_t,LALINFERENCE_PARAM_OUTPUT);
    if(!LALInferenceCheckVariable(runState->algorithmParams,"sloppyfraction"))
        LALInferenceAddVariable(runState->algorithmParams,"sloppyfraction",&zero,LALINFERENCE_REAL8_t,LALINFERENCE_PARAM_OUTPUT);

	/* Set up the proposal scale factor, for use in the multi-student jump step */
	REAL8 propScale = 0.1;
	LALInferenceAddVariable(runState->proposalArgs,"proposal_scale",&propScale,LALINFERENCE_REAL8_t,LALINFERENCE_PARAM_FIXED);

	/* Open output file */
        ProcessParamsTable *ppt = NULL; 
	ppt=LALInferenceGetProcParamVal(runState->commandLine,"--outfile");
	if(!ppt){
		fprintf(stderr,"Must specify --outfile <filename.dat>\n");
		exit(1);
	}
	char *outfile=ppt->value;
    
    if(LALInferenceGetProcParamVal(runState->commandLine,"--progress"))
        displayprogress=1;

#ifdef HAVE_LIBLALXML
	ppt=LALInferenceGetProcParamVal(runState->commandLine,"--outxml");
	if(!ppt){
		ppt=LALInferenceGetProcParamVal(runState->commandLine,"--outXML");
	}
	if(!ppt){
		fprintf(stderr,"Can specify --outXML <filename.dat> for VOTable output\n");
	}
	else{
		outVOTable=ppt->value;
	}
#endif	
	fpout=fopen(outfile,"w");
    char stat_outfile[FILENAME_MAX];
	
    sprintf(stat_outfile,"%s_stats.txt",outfile);
    stat_out=fopen(stat_outfile,"w");
    if(stat_out==NULL) {fprintf(stderr,"Unable to open output file %s!\n",stat_outfile); exit(1);}
    if(fpout==NULL) {fprintf(stderr,"Unable to open output file %s!\n",outfile); exit(1);}
	else{
		if(setvbuf(fpout,NULL,_IOFBF,0x100000)) /* Set buffer to 1MB so as to not thrash NFS */
			fprintf(stderr,"Warning: Unable to set output file buffer!");
		LALInferenceAddVariable(runState->algorithmParams,"outfile",&fpout,LALINFERENCE_void_ptr_t,LALINFERENCE_PARAM_FIXED);
	}
	//fprintf(fpout,"chirpmass\tdistance\tLAL_APPROXIMANT\tLAL_PNORDER\tlogmc\tmassratio\ttime\tphase\tlogdistance\trightascension\tdeclination\tpolarisation\tinclination\ta_spin1\ta_spin2\ttheta_spin1\ttheta_spin2\tphi_spin1\tphi_spin2\t logL\n");	
	/* Set up arrays for parallel runs */
	minpos=0;
	        /*   for(param_ptr=runState->livePoints[minpos]->head;param_ptr;param_ptr=param_ptr->next)
   {
        fprintf(fpout,"%s\t",param_ptr->name);
=======
  UINT4 iter=0,i,j,minpos;
  UINT4 Nlive=*(UINT4 *)LALInferenceGetVariable(runState->algorithmParams,"Nlive");
  UINT4 Nruns=100;
  REAL8 *logZarray,*oldZarray,*Harray,*logwarray,*Wtarray,*logtarray,*logt2array;
  REAL8 TOLERANCE=0.1;
  REAL8 logZ,logZnew,logLmin,logLmax=-DBL_MAX,logLtmp,logw,H,logZnoise,dZ=0;//deltaZ - set but not used
  LALInferenceVariables *temp;
  FILE *fpout=NULL;
  gsl_matrix **cvm=XLALCalloc(1,sizeof(gsl_matrix *));
  REAL8 dblmax=-DBL_MAX;
  REAL8 zero=0.0;
  REAL8 *logLikelihoods=NULL;
  UINT4 verbose=0;
  REAL8 sloppyfrac;
  UINT4 displayprogress=0;
  LALInferenceVariableItem *param_ptr;
  LALInferenceVariables *currentVars=XLALCalloc(1,sizeof(LALInferenceVariables));
  REAL8 kdupdate=0.;
  
  /* Default sample logging functions with and without XML */
  #ifdef HAVE_LIBLALXML
  char *outVOTable=NULL;
  if(!runState->logsample) runState->logsample=LALInferenceLogSampleToArray;
  #else
  if(!runState->logsample) runState->logsample=LALInferenceLogSampleToFile;
  #endif
  
  if ( !LALInferenceCheckVariable(runState->algorithmParams, "logZnoise" ) ){
    /*if (runState->data->modelDomain == LALINFERENCE_DOMAIN_FREQUENCY )*/
    logZnoise=LALInferenceNullLogLikelihood(runState->data);
    
    LALInferenceAddVariable(runState->algorithmParams,"logZnoise",&logZnoise,LALINFERENCE_REAL8_t,LALINFERENCE_PARAM_FIXED);
  }
  else{
    logZnoise = 
      *(REAL8 *)LALInferenceGetVariable(runState->algorithmParams,"logZnoise");
  }

  logLikelihoods=(REAL8 *)(*(REAL8Vector **)LALInferenceGetVariable(runState->algorithmParams,"logLikelihoods"))->data;
  
  verbose=LALInferenceCheckVariable(runState->algorithmParams,"verbose");
  displayprogress=verbose;
  
  /* Operate on parallel runs if requested */
  if(LALInferenceCheckVariable(runState->algorithmParams,"Nruns"))
    Nruns = *(UINT4 *) LALInferenceGetVariable(runState->algorithmParams,"Nruns");
  
  if(LALInferenceCheckVariable(runState->algorithmParams,"tolerance"))
    TOLERANCE = *(REAL8 *) LALInferenceGetVariable(runState->algorithmParams,"tolerance");
  
  /* Check that necessary parameters are created */
  if(!LALInferenceCheckVariable(runState->algorithmParams,"logLmin"))
    LALInferenceAddVariable(runState->algorithmParams,"logLmin",&dblmax,LALINFERENCE_REAL8_t,LALINFERENCE_PARAM_OUTPUT);
  
  if(!LALInferenceCheckVariable(runState->algorithmParams,"accept_rate"))
    LALInferenceAddVariable(runState->algorithmParams,"accept_rate",&zero,LALINFERENCE_REAL8_t,LALINFERENCE_PARAM_OUTPUT);
  if(!LALInferenceCheckVariable(runState->algorithmParams,"sub_accept_rate"))
    LALInferenceAddVariable(runState->algorithmParams,"sub_accept_rate",&zero,LALINFERENCE_REAL8_t,LALINFERENCE_PARAM_OUTPUT);
  if(!LALInferenceCheckVariable(runState->algorithmParams,"sloppyfraction"))
    LALInferenceAddVariable(runState->algorithmParams,"sloppyfraction",&zero,LALINFERENCE_REAL8_t,LALINFERENCE_PARAM_OUTPUT);
  
  /* Set up the proposal scale factor, for use in the multi-student jump step */
  REAL8 propScale = 0.1;
  LALInferenceAddVariable(runState->proposalArgs,"proposal_scale",&propScale,LALINFERENCE_REAL8_t,LALINFERENCE_PARAM_FIXED);
  
  /* Open output file */
  ProcessParamsTable *ppt = NULL; 
  ppt=LALInferenceGetProcParamVal(runState->commandLine,"--outfile");
  if(!ppt){
    fprintf(stderr,"Must specify --outfile <filename.dat>\n");
    exit(1);
  }
  char *outfile=ppt->value;
  
  if(LALInferenceGetProcParamVal(runState->commandLine,"--progress"))
    displayprogress=1;
  
  #ifdef HAVE_LIBLALXML
  ppt=LALInferenceGetProcParamVal(runState->commandLine,"--outxml");
  if(!ppt){
    ppt=LALInferenceGetProcParamVal(runState->commandLine,"--outXML");
  }
  if(!ppt){
    fprintf(stderr,"Can specify --outXML <filename.dat> for VOTable output\n");
  }
  else{
    outVOTable=ppt->value;
  }
  #endif	
  fpout=fopen(outfile,"w");
  
  if(fpout==NULL) {fprintf(stderr,"Unable to open output file %s!\n",outfile); exit(1);}
  else{
    if(setvbuf(fpout,NULL,_IOFBF,0x100000)) /* Set buffer to 1MB so as to not thrash NFS */
      fprintf(stderr,"Warning: Unable to set output file buffer!");
    LALInferenceAddVariable(runState->algorithmParams,"outfile",&fpout,LALINFERENCE_void_ptr_t,LALINFERENCE_PARAM_FIXED);
  }
  //fprintf(fpout,"chirpmass\tdistance\tLAL_APPROXIMANT\tLAL_PNORDER\tlogmc\tmassratio\ttime\tphase\tlogdistance\trightascension\tdeclination\tpolarisation\tinclination\ta_spin1\ta_spin2\ttheta_spin1\ttheta_spin2\tphi_spin1\tphi_spin2\t logL\n");	
  /* Set up arrays for parallel runs */
  minpos=0;
  /*   for(param_ptr=runState->livePoints[minpos]->head;param_ptr;param_ptr=param_ptr->next)
   {    *
   fprintf(fpout,"%s\t",param_ptr->name);
>>>>>>> master
    }	
    fprintf(fpout,"logL\n");*/
  logZarray = XLALCalloc(Nruns,sizeof(REAL8));
  oldZarray = XLALCalloc(Nruns,sizeof(REAL8));
  Harray = XLALCalloc(Nruns,sizeof(REAL8));
  logwarray = XLALCalloc(Nruns,sizeof(REAL8));
  logtarray=XLALCalloc(Nruns,sizeof(REAL8));
  logt2array=XLALCalloc(Nruns,sizeof(REAL8));
  Wtarray = XLALCalloc(Nruns,sizeof(REAL8));
  if(logZarray==NULL || Harray==NULL || oldZarray==NULL || logwarray==NULL || Wtarray==NULL)
  {fprintf(stderr,"Unable to allocate RAM\n"); exit(-1);}
  
  logw=log(1.0-exp(-1.0/Nlive));
  for(i=0;i<Nruns;i++)  {logwarray[i]=logw; logZarray[i]=-DBL_MAX; oldZarray[i]=-DBL_MAX; Harray[i]=0.0;logtarray[i]=-1.0/Nlive; logt2array[i]=-1.0/Nlive; }
  i=0;
  /* Find maximum likelihood and sanity check */
  for(i=0;i<Nlive;i++)
  {
    logLtmp=logLikelihoods[i];
    logLmax=logLtmp>logLmax? logLtmp : logLmax;
    if(isnan(logLikelihoods[i]) || isinf(logLikelihoods[i])) {
      fprintf(stderr,"Detected logL[%i]=%lf! Sanity checking...\n",i,logLikelihoods[i]);
      if(LALInferenceSanityCheck(runState))
	exit(1);
    }
  }
  /* Add the covariance matrix for proposal distribution */
  LALInferenceNScalcCVM(cvm,runState->livePoints,Nlive);
  runState->differentialPoints=runState->livePoints;
  runState->differentialPointsLength=(size_t) Nlive;
  /* Set up eigenvectors and eigenvalues. */
  UINT4 N=(*cvm)->size1;
  gsl_matrix *covCopy = gsl_matrix_alloc(N,N);
  gsl_matrix *eVectors = gsl_matrix_alloc(N,N);
  gsl_vector *eValues = gsl_vector_alloc(N);
  REAL8Vector *eigenValues = XLALCreateREAL8Vector(N);
  gsl_eigen_symmv_workspace *ws = gsl_eigen_symmv_alloc(N);
  int gsl_status;
  gsl_matrix_memcpy(covCopy, *cvm);
  
  if ((gsl_status = gsl_eigen_symmv(covCopy, eValues, eVectors, ws)) != GSL_SUCCESS) {
    XLALPrintError("Error in gsl_eigen_symmv (in %s, line %d): %d: %s\n", __FILE__, __LINE__, gsl_status, gsl_strerror(gsl_status));
    XLAL_ERROR_VOID(XLAL_EFAILED);
  }
  
  for (i = 0; i < N; i++) {
    eigenValues->data[i] = gsl_vector_get(eValues,i);
  }
  
  /* If there is not a proposal counter, put one into the variables, initialized to zero. */
  if (!LALInferenceCheckVariable(runState->proposalArgs, cycleArrayCounterName)) {
    i = 0;
    LALInferenceAddVariable(runState->proposalArgs, cycleArrayCounterName, &i, LALINFERENCE_UINT4_t, LALINFERENCE_PARAM_CIRCULAR);
  }
  
  LALInferenceAddVariable(runState->proposalArgs, "covarianceEigenvectors", &eVectors, LALINFERENCE_gslMatrix_t, LALINFERENCE_PARAM_FIXED);
  LALInferenceAddVariable(runState->proposalArgs, "covarianceEigenvalues", &eigenValues, LALINFERENCE_REAL8Vector_t, LALINFERENCE_PARAM_FIXED);
  LALInferenceAddVariable(runState->proposalArgs,"covarianceMatrix",cvm,LALINFERENCE_gslMatrix_t,LALINFERENCE_PARAM_OUTPUT);
  
  /* set up k-D tree if required and not already set */
  if ( ( LALInferenceGetProcParamVal(runState->commandLine,"--kDTree") ||
    LALInferenceGetProcParamVal(runState->commandLine,"--kdtree")) &&
    !LALInferenceCheckVariable( runState->proposalArgs, "kDTree" ) )
    LALInferenceSetupkDTreeNSLivePoints( runState );
  
  if(!LALInferenceCheckVariable(runState->algorithmParams,"Nmcmc")){
    INT4 tmp=200;
    LALInferenceAddVariable(runState->algorithmParams,"Nmcmc",&tmp,LALINFERENCE_INT4_t,LALINFERENCE_PARAM_OUTPUT);
  }
  /* Sprinkle points */
  LALInferenceSetVariable(runState->algorithmParams,"logLmin",&dblmax);
  for(i=0;i<Nlive;i++) {
    runState->currentParams=runState->livePoints[i];
    LALInferenceAddVariable(runState->livePoints[i],"logw",&logw,LALINFERENCE_REAL8_t,LALINFERENCE_PARAM_OUTPUT);
    runState->evolve(runState);
    logLikelihoods[i]=runState->likelihood(runState->livePoints[i],runState->data,runState->templt);
    if(XLALPrintProgressBar((double)i/(double)Nlive)) fprintf(stderr,"\n");
  }
  
  /* re-calculate the k-D tree from the new points if required */
  if ( LALInferenceCheckVariable( runState->proposalArgs, "kDTree" ) ){
    LALInferenceSetupkDTreeNSLivePoints( runState );
    
    /* get k-d tree update rate (this is how often the tree gets updated
     * as a factor the number of live points - default is 4 */
    if( LALInferenceGetProcParamVal( runState->commandLine, 
      "--kDTreeUpdateFactor") ){
      kdupdate = atof( LALInferenceGetProcParamVal( runState->commandLine,
						    "--kDTreeUpdateFactor")->value );
      }else
	kdupdate = 4.;
  }
  
  /* Reset proposal stats before starting */
  resetProposalStats(runState);
  
  /* Set the number of MCMC points */
  UpdateNMCMC(runState);
  /* Output some information */
  if(verbose){
    LALInferencePrintProposalStatsHeader(stdout,runState->proposalStats);
    LALInferencePrintProposalStats(stdout,runState->proposalStats);
    resetProposalStats(runState);
    printAdaptiveJumpSizes(stdout, runState);
  }
  /* Write out names of parameters */
  FILE *lout=NULL;
  char param_list[FILENAME_MAX];
  sprintf(param_list,"%s_params.txt",outfile);
  lout=fopen(param_list,"w");
  minpos=0;
  LALInferenceSortVariablesByName(runState->livePoints[0]);
  for(param_ptr=runState->livePoints[0]->head;param_ptr;param_ptr=param_ptr->next)
  {
    fprintf(lout,"%s\t",param_ptr->name);
  }
  fclose(lout);
  runState->currentParams=currentVars;
  fprintf(stdout,"Starting nested sampling loop!\n");
  /* Iterate until termination condition is met */
  do {
    /* Find minimum likelihood sample to replace */
    minpos=0;
    for(i=1;i<Nlive;i++){
      if(logLikelihoods[i]<logLikelihoods[minpos])
	minpos=i;
    }
<<<<<<< HEAD

	runState->currentParams=currentVars;
	fprintf(stdout,"Starting nested sampling loop!\n");
	/* Iterate until termination condition is met */
	do {
                /* Find minimum likelihood sample to replace */
		minpos=0;
                for(i=1;i<Nlive;i++){
			if(logLikelihoods[i]<logLikelihoods[minpos])
				minpos=i;
		}
		logLmin=logLikelihoods[minpos];
	
	
		/* Update evidence array */
		for(j=0;j<Nruns;j++){
			Wtarray[j]=logwarray[j]+logLikelihoods[minpos]+logadd(0,logt2array[j]*logtarray[j])-log(2.0);
			logZarray[j]=logadd(logZarray[j],Wtarray[j]);
			Harray[j]= exp(Wtarray[j]-logZarray[j])*logLikelihoods[minpos]
			+ exp(oldZarray[j]-logZarray[j])*(Harray[j]+oldZarray[j])-logZarray[j];
		}
		logZnew=mean(logZarray,Nruns);
		//deltaZ=logZnew-logZ; - set but not used
		H=mean(Harray,Nruns);
		logZ=logZnew;
		for(j=0;j<Nruns;j++) oldZarray[j]=logZarray[j];
               
		if(runState->logsample) runState->logsample(runState,runState->livePoints[minpos]);
		
		UINT4 itercounter=0;
		
		/* Generate a new live point */
		do{ /* This loop is here in case it is necessary to find a different sample */
			/* Clone an old live point and evolve it */
			while((j=gsl_rng_uniform_int(runState->GSLrandom,Nlive))==minpos){}; 
			LALInferenceCopyVariables(runState->livePoints[j],runState->currentParams);
			runState->currentLikelihood = logLikelihoods[j];
			LALInferenceSetVariable(runState->algorithmParams,"logLmin",(void *)&logLmin);
		    runState->evolve(runState);
            itercounter++;
		}while( runState->currentLikelihood<=logLmin ||  *(REAL8*)LALInferenceGetVariable(runState->algorithmParams,"accept_rate")==0.0);
                LALInferenceCopyVariables(runState->currentParams,runState->livePoints[minpos]);

                logLikelihoods[minpos]=runState->currentLikelihood;

    //            for(param_ptr=runState->livePoints[minpos]->head;param_ptr;param_ptr=param_ptr->next)
   // {
      //  fprintf(fpout,"%s\t",param_ptr->name);
    //}        
	//fprintf(fpout,"chirpmass\tdistance\tLAL_APPROXIMANT\tLAL_PNORDER\tlogmc\tmassratio\ttime\tphase\tlogdistance\trightascension\tdeclination\tpolarisation\tinclination\ta_spin1\ta_spin2\ttheta_spin1\ttheta_spin2\tphi_spin1\tphi_spin2\t logL\n"); 
		if (runState->currentLikelihood>logLmax)
			logLmax=runState->currentLikelihood;
		for(j=0;j<Nruns;j++) {
          REAL8 *tmp=logtarray;
          logtarray=logt2array;
          logt2array=tmp;
		  logtarray[j]=LALInferenceNSSample_logt(Nlive,runState->GSLrandom);
		  logwarray[j]+=logtarray[j];
		}
		logw=mean(logwarray,Nruns);
		LALInferenceAddVariable(runState->livePoints[minpos],"logw",&logw,LALINFERENCE_REAL8_t,LALINFERENCE_PARAM_OUTPUT);
		dZ=logadd(logZ,logLmax-((double) iter)/((double)Nlive))-logZ;
		sloppyfrac=*(REAL8 *)LALInferenceGetVariable(runState->algorithmParams,"sloppyfraction");
		if(displayprogress) fprintf(stderr,"%i: (%2.1lf%%) accpt: %1.3f Nmcmc: %i sub_accpt: %1.3f slpy: %2.1f%% H: %3.3lf nats (%3.3lf b) logL:%lf ->%lf logZ: %lf dZ: %lf Zratio: %lf db\n",\
		  iter,\
		  100.0*((REAL8)iter)/(((REAL8) Nlive)*H),\
		  *(REAL8 *)LALInferenceGetVariable(runState->algorithmParams,"accept_rate")/(REAL8)itercounter,\
		  *(INT4 *)LALInferenceGetVariable(runState->algorithmParams,"Nmcmc"),\
		  *(REAL8 *)LALInferenceGetVariable(runState->algorithmParams,"sub_accept_rate"),\
		  100.0*sloppyfrac,\
		  H,\
		  H/LAL_LN2,\
		  logLmin,\
		  runState->currentLikelihood,\
		  logZ,\
		  dZ,\
		  10.0*LAL_LOG10E*( logZ-*(REAL8 *)LALInferenceGetVariable(runState->algorithmParams,"logZnoise")));
		iter++;
		/* Update the proposal */
		if(!(iter%(Nlive/4))) {
            /* Update the covariance matrix */
            if ( LALInferenceCheckVariable( runState->proposalArgs,"covarianceMatrix" ) ){
		        LALInferenceNScalcCVM(cvm,runState->livePoints,Nlive);
		        gsl_matrix_memcpy(covCopy, *cvm);
		        if ((gsl_status = gsl_eigen_symmv(covCopy, eValues, eVectors, ws)) != GSL_SUCCESS) {
		            XLALPrintError("Error in gsl_eigen_symmv (in %s, line %d): %d: %s\n", __FILE__, __LINE__, gsl_status, gsl_strerror(gsl_status));
		            XLAL_ERROR_VOID(XLAL_EFAILED);
		        }
		        for (i = 0; i < N; i++) {
		            eigenValues->data[i] = gsl_vector_get(eValues,i);
		        }
		        LALInferenceAddVariable(runState->proposalArgs, "covarianceEigenvectors", &eVectors, LALINFERENCE_gslMatrix_t, LALINFERENCE_PARAM_FIXED);
		        LALInferenceAddVariable(runState->proposalArgs, "covarianceEigenvalues", &eigenValues, LALINFERENCE_REAL8Vector_t, LALINFERENCE_PARAM_FIXED);
		        LALInferenceSetVariable(runState->proposalArgs,"covarianceMatrix",(void *)cvm);
            }

	    /* Update NMCMC from ACF */
	    UpdateNMCMC(runState);
	
    /* Output some information */
    if(verbose){
        LALInferencePrintProposalStatsHeader(stdout,runState->proposalStats);
        LALInferencePrintProposalStats(stat_out,runState->proposalStats);
        fflush(stat_out);
        resetProposalStats(runState);
        printAdaptiveJumpSizes(stdout, runState);
=======
    logLmin=logLikelihoods[minpos];
    
    
    /* Update evidence array */
    for(j=0;j<Nruns;j++){
      Wtarray[j]=logwarray[j]+logLikelihoods[minpos]+logadd(0,logt2array[j]*logtarray[j])-log(2.0);
      logZarray[j]=logadd(logZarray[j],Wtarray[j]);
      Harray[j]= exp(Wtarray[j]-logZarray[j])*logLikelihoods[minpos]
      + exp(oldZarray[j]-logZarray[j])*(Harray[j]+oldZarray[j])-logZarray[j];
>>>>>>> master
    }
    logZnew=mean(logZarray,Nruns);
    //deltaZ=logZnew-logZ; - set but not used
    H=mean(Harray,Nruns);
    logZ=logZnew;
    for(j=0;j<Nruns;j++) oldZarray[j]=logZarray[j];
						   
						   if(runState->logsample) runState->logsample(runState,runState->livePoints[minpos]);
						   
						   UINT4 itercounter=0;
    
    /* Generate a new live point */
    do{ /* This loop is here in case it is necessary to find a different sample */
      /* Clone an old live point and evolve it */
      while((j=gsl_rng_uniform_int(runState->GSLrandom,Nlive))==minpos){};
						   LALInferenceCopyVariables(runState->livePoints[j],runState->currentParams);
						   runState->currentLikelihood = logLikelihoods[j];
						   LALInferenceSetVariable(runState->algorithmParams,"logLmin",(void *)&logLmin);
						   runState->evolve(runState);
						   itercounter++;
  }while( runState->currentLikelihood<=logLmin ||  *(REAL8*)LALInferenceGetVariable(runState->algorithmParams,"accept_rate")==0.0);
  
  LALInferenceCopyVariables(runState->currentParams,runState->livePoints[minpos]);
  logLikelihoods[minpos]=runState->currentLikelihood;
  
  //            for(param_ptr=runState->livePoints[minpos]->head;param_ptr;param_ptr=param_ptr->next)
  // {
    //  fprintf(fpout,"%s\t",param_ptr->name);
  //}        
  //fprintf(fpout,"chirpmass\tdistance\tLAL_APPROXIMANT\tLAL_PNORDER\tlogmc\tmassratio\ttime\tphase\tlogdistance\trightascension\tdeclination\tpolarisation\tinclination\ta_spin1\ta_spin2\ttheta_spin1\ttheta_spin2\tphi_spin1\tphi_spin2\t logL\n"); 
  if (runState->currentLikelihood>logLmax)
    logLmax=runState->currentLikelihood;
  for(j=0;j<Nruns;j++) {
    REAL8 *tmp=logtarray;
    logtarray=logt2array;
    logt2array=tmp;
    logtarray[j]=LALInferenceNSSample_logt(Nlive,runState->GSLrandom);
    logwarray[j]+=logtarray[j];
  }
  logw=mean(logwarray,Nruns);
  LALInferenceAddVariable(runState->livePoints[minpos],"logw",&logw,LALINFERENCE_REAL8_t,LALINFERENCE_PARAM_OUTPUT);
  dZ=logadd(logZ,logLmax-((double) iter)/((double)Nlive))-logZ;
  sloppyfrac=*(REAL8 *)LALInferenceGetVariable(runState->algorithmParams,"sloppyfraction");
  if(displayprogress) fprintf(stderr,"%i: (%2.1lf%%) accpt: %1.3f Nmcmc: %i sub_accpt: %1.3f slpy: %2.1f%% H: %3.3lf nats (%3.3lf b) logL:%lf ->%lf logZ: %lf dZ: %lf Zratio: %lf db\n",\
    iter,\
    100.0*((REAL8)iter)/(((REAL8) Nlive)*H),\
    *(REAL8 *)LALInferenceGetVariable(runState->algorithmParams,"accept_rate")/(REAL8)itercounter,\
    *(INT4 *)LALInferenceGetVariable(runState->algorithmParams,"Nmcmc"),\
    *(REAL8 *)LALInferenceGetVariable(runState->algorithmParams,"sub_accept_rate"),\
    100.0*sloppyfrac,\
    H,\
    H/LAL_LN2,\
    logLmin,\
    runState->currentLikelihood,\
    logZ,\
    dZ,\
    10.0*LAL_LOG10E*( logZ-*(REAL8 *)LALInferenceGetVariable(runState->algorithmParams,"logZnoise")));
  iter++;
  /* Update the proposal */
  if(!(iter%(Nlive/4))) {
    /* Update the covariance matrix */
    if ( LALInferenceCheckVariable( runState->proposalArgs,"covarianceMatrix" ) ){
      LALInferenceNScalcCVM(cvm,runState->livePoints,Nlive);
      gsl_matrix_memcpy(covCopy, *cvm);
      if ((gsl_status = gsl_eigen_symmv(covCopy, eValues, eVectors, ws)) != GSL_SUCCESS) {
	XLALPrintError("Error in gsl_eigen_symmv (in %s, line %d): %d: %s\n", __FILE__, __LINE__, gsl_status, gsl_strerror(gsl_status));
	XLAL_ERROR_VOID(XLAL_EFAILED);
      }
      for (i = 0; i < N; i++) {
	eigenValues->data[i] = gsl_vector_get(eValues,i);
      }
      LALInferenceAddVariable(runState->proposalArgs, "covarianceEigenvectors", &eVectors, LALINFERENCE_gslMatrix_t, LALINFERENCE_PARAM_FIXED);
      LALInferenceAddVariable(runState->proposalArgs, "covarianceEigenvalues", &eigenValues, LALINFERENCE_REAL8Vector_t, LALINFERENCE_PARAM_FIXED);
      LALInferenceSetVariable(runState->proposalArgs,"covarianceMatrix",(void *)cvm);
  }
  
  /* Update NMCMC from ACF */
  UpdateNMCMC(runState);
  
  /* Output some information */
  if(verbose){
    LALInferencePrintProposalStatsHeader(stdout,runState->proposalStats);
    LALInferencePrintProposalStats(stdout,runState->proposalStats);
    resetProposalStats(runState);
    printAdaptiveJumpSizes(stdout, runState);
  }
  }
  
  if ( LALInferenceCheckVariable( runState->proposalArgs,"kDTree" )){
    /* update k-d tree */
    if(!(iter%((int)floor((REAL8)Nlive * kdupdate))))
      LALInferenceSetupkDTreeNSLivePoints( runState ); 
  }
  }
  while( iter <= Nlive ||  dZ> TOLERANCE ); /* End of NS loop! */
    
    /* Sort the remaining points (not essential, just nice)*/
    for(i=0;i<Nlive-1;i++){
      minpos=i;
      logLmin=logLikelihoods[i];
      for(j=i+1;j<Nlive;j++){
	if(logLikelihoods[j]<logLmin)
	{
	  minpos=j;
	  logLmin=logLikelihoods[j];
	}
      }
      temp=runState->livePoints[minpos]; /* Put the minimum remaining point in the current position */
      runState->livePoints[minpos]=runState->livePoints[i];
      runState->livePoints[i]=temp;
      logLikelihoods[minpos]=logLikelihoods[i];
      logLikelihoods[i]=logLmin;
    }
    /* final corrections */
    for(i=0;i<Nlive;i++){
      logZ=logadd(logZ,logLikelihoods[i]+logw);
      for(j=0;j<Nruns;j++){
	//logwarray[j]+=LALInferenceNSSample_logt(Nlive,runState->GSLrandom);
	logZarray[j]=logadd(logZarray[j],logLikelihoods[i]+logwarray[j]-log(Nlive));
      }
      
      if(runState->logsample) runState->logsample(runState,runState->livePoints[i]);
      
    }
    
    /* Write out the evidence */
    fclose(fpout);
    char bayesfile[FILENAME_MAX];
    sprintf(bayesfile,"%s_B.txt",outfile);
    fpout=fopen(bayesfile,"w");
    fprintf(fpout,"%lf %lf %lf %lf\n",logZ-logZnoise,logZ,logZnoise,logLmax);
    fclose(fpout);
    double logB=logZ-logZnoise;
    /* Pass output back through algorithmparams */
    LALInferenceAddVariable(runState->algorithmParams,"logZ",(void *)&logZ,LALINFERENCE_REAL8_t,LALINFERENCE_PARAM_OUTPUT);
    LALInferenceAddVariable(runState->algorithmParams,"logB",(void *)&logB,LALINFERENCE_REAL8_t,LALINFERENCE_PARAM_OUTPUT);
    LALInferenceAddVariable(runState->algorithmParams,"logLmax",(void *)&logLmax,LALINFERENCE_REAL8_t,LALINFERENCE_PARAM_OUTPUT);
    
    #ifdef HAVE_LIBLALXML	
    /* Write out the XML if requested */
    LALInferenceVariables *output_array=NULL;
    UINT4 N_output_array=0;
    if(LALInferenceCheckVariable(runState->algorithmParams,"outputarray")
      &&LALInferenceCheckVariable(runState->algorithmParams,"N_outputarray") )
    {
      output_array=*(LALInferenceVariables **)LALInferenceGetVariable(runState->algorithmParams,"outputarray");
      N_output_array=*(UINT4 *)LALInferenceGetVariable(runState->algorithmParams,"N_outputarray");
    }
    if(output_array && outVOTable && N_output_array>0){
      xmlNodePtr votable=XLALInferenceVariablesArray2VOTTable(output_array, N_output_array, "Nested Samples");
      xmlNewProp(votable, CAST_CONST_XMLCHAR("utype"), CAST_CONST_XMLCHAR("lalinference:results:nestedsamples"));
    
    xmlNodePtr stateResource=XLALInferenceStateVariables2VOTResource(runState, "Run State Configuration");
    
    xmlNodePtr nestResource=XLALCreateVOTResourceNode("lalinference:results","Nested sampling run",votable);
      
      if(stateResource)
	xmlAddChild(nestResource,stateResource);
      
      
      char *xmlString = XLALCreateVOTStringFromTree ( nestResource );
      
      /* Write to disk */
      fpout=fopen(outVOTable,"w");
      fprintf(fpout,"%s",xmlString);
      fclose(fpout);
      
      
    }
    if(output_array) XLALFree(output_array);
		      
		      #endif
    
    XLALFree(logtarray); XLALFree(logwarray); XLALFree(logZarray);
}

/* Calculate the autocorrelation function of the sampler (runState->evolve) for each parameter
 * Evolves the sample starting with the value passed in temp, with a maximum of max_iterations steps.
 Return the ACL for each parameter as a LALInferenceVariables */
LALInferenceVariables *LALInferenceComputeAutoCorrelation(LALInferenceRunState *runState, UINT4 max_iterations, LALInferenceEvolveOneStepFunction evolve)
{
  ProcessParamsTable *ppt=NULL;
  char chainfilename[128]="";
  char acf_file_name[128]="";
  FILE *chainfile=NULL;
  FILE *acffile=NULL;
  UINT4 i,j;
  UINT4 nPar=0; // = LALInferenceGetVariableDimensionNonFixed(runState->currentParams);
  REAL8 **data_array=NULL;
  REAL8 **acf_array=NULL;
  LALInferenceVariableItem *this;
  INT4 thinning=10;
  max_iterations/=thinning;
  /* Find the number and names of variables */
  for(this=runState->currentParams->head;this;this=this->next) if(this->vary!=LALINFERENCE_PARAM_FIXED && this->vary!=LALINFERENCE_PARAM_OUTPUT && this->type==LALINFERENCE_REAL8_t) nPar++;
  char **param_names=XLALCalloc(nPar,sizeof(char *));
  for(i=0,this=runState->currentParams->head;this;this=this->next) if(this->vary!=LALINFERENCE_PARAM_FIXED && this->vary!=LALINFERENCE_PARAM_OUTPUT && this->type==LALINFERENCE_REAL8_t) param_names[i++]=this->name;

  REAL8 ACF,ACL,max=0;
  LALInferenceVariables *acls=XLALCalloc(1,sizeof(LALInferenceVariables));

  /* Back up the algorithm state and replace with a clean version for logSampletoarray */
  LALInferenceVariables myAlgParams,*oldAlgParams=runState->algorithmParams;
  LALInferenceVariables myCurrentParams,*oldCurrentParams=runState->currentParams;
  memset(&myAlgParams,0,sizeof(LALInferenceVariables));
  memset(&myCurrentParams,0,sizeof(LALInferenceVariables));
  LALInferenceCopyVariables(oldAlgParams,&myAlgParams);
  if(LALInferenceCheckVariable(&myAlgParams,"outputarray")) LALInferenceRemoveVariable(&myAlgParams,"outputarray");
  if(LALInferenceCheckVariable(&myAlgParams,"N_outputarray")) LALInferenceRemoveVariable(&myAlgParams,"N_outputarray");
  LALInferenceRemoveVariable(&myAlgParams,"outfile");
  LALInferenceRemoveVariable(&myAlgParams,"Nmcmc");
  LALInferenceAddVariable(&myAlgParams,"Nmcmc",&thinning,LALINFERENCE_INT4_t,LALINFERENCE_PARAM_OUTPUT);

  LALInferenceSortVariablesByName(&myCurrentParams);
  runState->algorithmParams=&myAlgParams;
  runState->currentParams=&myCurrentParams;
  LALInferenceVariables **livePoints=runState->livePoints;
  UINT4 Nlive = *(INT4 *)LALInferenceGetVariable(runState->algorithmParams,"Nlive");
  UINT4 BAILOUT=100; /* this should be the same as the bailout in the sampler */
  REAL8 accept=0.0;
  /* We can record write the MCMC chain to a file too */
  ppt=LALInferenceGetProcParamVal(runState->commandLine,"--acf-chainfile");
  if(ppt){
    sprintf(chainfilename,"%s.%i",ppt->value,__chainfile_iter);
    chainfile=fopen(chainfilename,"w");
    LALInferenceCopyVariables(livePoints[0],&myCurrentParams);
    LALInferenceSortVariablesByName(&myCurrentParams);
    for(this=myCurrentParams.head;this;this=this->next) fprintf(chainfile,"%s ",this->name);
    fprintf(chainfile,"\n");
    LALInferenceAddVariable(&myAlgParams,"outfile",&chainfile,LALINFERENCE_void_ptr_t,LALINFERENCE_PARAM_FIXED);
  }
  ppt=LALInferenceGetProcParamVal(runState->commandLine,"--acf-file");
  if(ppt){
    sprintf(acf_file_name,"%s.%i",ppt->value,__chainfile_iter);
    acffile=fopen(acf_file_name,"w");
  }
  __chainfile_iter++;
  do{ /* Pick a random sample that isn't trapped in some corner*/
	UINT4 idx=gsl_rng_uniform_int(runState->GSLrandom,Nlive);
	/* Copy the variable to avoid over-writing one of the live points */
	LALInferenceCopyVariables(livePoints[idx],&myCurrentParams);
	runState->currentParams=&myCurrentParams;
    i=0;
  	do {
        evolve(runState);
        i++;
        accept=*(REAL8*)LALInferenceGetVariable(runState->algorithmParams,"accept_rate");
        }
        while(accept==0.0 && i<BAILOUT);
  }
  while(0.==accept);
	/* log the first sample*/ 
  LALInferenceLogSampleToArray(runState,runState->currentParams);
  /* Evolve the initial sample (i starts at 1)*/
  for(i=1;i<max_iterations;i++)
  {
   evolve(runState);
   LALInferenceLogSampleToArray(runState,runState->currentParams);
  }
  
  /* Get the location of the sample array */
  LALInferenceVariables *variables_array=*(LALInferenceVariables **)LALInferenceGetVariable(runState->algorithmParams,"outputarray");

  /* Convert to a 2D array for ACF calculation */
  data_array=XLALCalloc(nPar,sizeof(REAL8 *));
  acf_array=XLALCalloc(nPar,sizeof(REAL8 *));
  for (i=0;i<(UINT4)nPar;i++){
    data_array[i]=XLALCalloc(max_iterations,sizeof(REAL8));
    acf_array[i]=XLALCalloc(max_iterations/2,sizeof(REAL8));
  }
  /* Measure autocorrelation in each dimension */
  /* Not ideal, should be measuring something like the det(autocorrelation-crosscorrelation matrix) */
  for (i=0;i<max_iterations;i++){
    for(j=0;j<nPar;j++) data_array[j][i]=*(REAL8 *)LALInferenceGetVariable(&variables_array[i],param_names[j]);
    LALInferenceClearVariables(&variables_array[i]);
  }
  XLALFree(variables_array);
  this=myCurrentParams.head;
  for(i=0;i<(UINT4)nPar;i++){
   /* Subtract the mean */
   REAL8 this_mean = gsl_stats_mean(&data_array[i][0], 1, max_iterations);
   for(j=0;j<max_iterations;j++) data_array[i][j]-=this_mean;
   ACL=1;
   int startflag=1;
   ACF=1.;
   /* Use GSL to compute the ACF */
   for(UINT4 lag=0;ACF>=ACF_TOLERANCE&&lag<max_iterations/2;lag++){
      ACF=(REAL8) gsl_stats_correlation(&data_array[i][0], 1, &data_array[i][lag], 1, max_iterations-lag);
      acf_array[i][lag]=ACF;
      ACL+=2.0*ACF;
      if((ACF<ACF_TOLERANCE && startflag) || lag==max_iterations/2-1){
	    startflag=0;
        ACL*=(REAL8)thinning;
	    if(ACL>max) max=ACL;
	    LALInferenceAddVariable(acls,param_names[i],&ACL,LALINFERENCE_REAL8_t,LALINFERENCE_PARAM_OUTPUT);
        break;
      }
   }
   if(LALInferenceCheckVariable(runState->algorithmParams,"verbose")) fprintf(stdout,"%s: mean= %lf, ACL=%lf\n",param_names[i],this_mean,ACL);
   do{this=this->next;}while(this && (this->vary==LALINFERENCE_PARAM_FIXED || this->vary==LALINFERENCE_PARAM_OUTPUT || this->type!=LALINFERENCE_REAL8_t));
  }
  if(acffile){
  /* Write out the ACF */
  for(j=0;j<(UINT4)nPar;j++) fprintf(acffile,"%s ",param_names[j]);
  fprintf(acffile,"\n");
  for(i=0;i<max_iterations/2;i++){
    for(j=0;j<(UINT4)nPar;j++) fprintf(acffile,"%f ",acf_array[j][i]);
    fprintf(acffile,"\n");
  }
  }
/*  
  FILE *aclfile=fopen("acl.dat","a");
  FILE *aclfile_header=fopen("acl_params.txt","w");
  fprintf(aclfile,"%i ",global_iter);
  for(this=acls->head;this;this=this->next) {
    fprintf(aclfile,"%lf ",*(REAL8 *)this->value);
    fprintf(aclfile_header,"%s ",this->name);
  }
  fprintf(aclfile,"\n");
  fprintf(aclfile_header,"\n");
  fclose(aclfile_header);
  fclose(aclfile);
*/  
  /* Clean up */
  for(i=0;i<(UINT4)nPar;i++) {XLALFree(data_array[i]); XLALFree(acf_array[i]);}
  XLALFree(data_array); XLALFree(acf_array);
  LALInferenceClearVariables(&myAlgParams);
  LALInferenceClearVariables(&myCurrentParams);
  runState->currentParams=oldCurrentParams;
  runState->algorithmParams=oldAlgParams;
  if(chainfile) fclose(chainfile);
  if(acffile) fclose(acffile);
  XLALFree(param_names);
  return(acls);
}

UINT4 checkForSingleAdapt(LALInferenceRunState *runState)
{
  UINT4 i = 0;
  LALInferenceProposalFunction *cycle = NULL;
  LALInferenceVariables *propArgs = runState->proposalArgs;
  cycle = *((LALInferenceProposalFunction **)LALInferenceGetVariable(propArgs, cycleArrayName));
  
  /* If there is not a proposal counter, put one into the variables, initialized to zero. */
  if (!LALInferenceCheckVariable(propArgs, cycleArrayCounterName)) {
    i = 0;
    LALInferenceAddVariable(propArgs, cycleArrayCounterName, &i, LALINFERENCE_UINT4_t, LALINFERENCE_PARAM_CIRCULAR);
  }
  
  i = *((UINT4 *)LALInferenceGetVariable(propArgs, cycleArrayCounterName));
  
  if (cycle[i]==&LALInferenceSingleAdaptProposal) return 1;
  else return 0;
  
}

/* Perform one MCMC iteration on runState->currentParams. Return 1 if accepted or 0 if not */
UINT4 LALInferenceMCMCSamplePrior(LALInferenceRunState *runState)
{
    UINT4 adaptProp=checkForSingleAdapt(runState);
    UINT4 outOfBounds=0;
    //LALInferenceVariables tempParams;
    REAL8 logProposalRatio=0.0;
    //LALInferenceVariables *oldParams=&tempParams;
    LALInferenceVariables proposedParams;
    memset(&proposedParams,0,sizeof(proposedParams));
    REAL8 logLmin=*(REAL8 *)LALInferenceGetVariable(runState->algorithmParams,"logLmin");
    REAL8 thislogL;
    UINT4 accepted=0;

    REAL8 logPriorOld=*(REAL8 *)LALInferenceGetVariable(runState->currentParams,"logPrior");
    //LALInferenceCopyVariables(runState->currentParams,oldParams);
    LALInferenceCopyVariables(runState->currentParams,&proposedParams);
    
    if(adaptProp)
    {
      thislogL=runState->likelihood(runState->currentParams,runState->data,runState->templt);
      if (logLmin<thislogL) outOfBounds=0;
    }
    
    runState->proposal(runState,&proposedParams);
    REAL8 logPriorNew=runState->prior(runState,&proposedParams);
    if(LALInferenceCheckVariable(runState->proposalArgs,"logProposalRatio"))
       logProposalRatio=*(REAL8 *)LALInferenceGetVariable(runState->proposalArgs,"logProposalRatio");
    if(logPriorNew==-DBL_MAX || isnan(logPriorNew) || log(gsl_rng_uniform(runState->GSLrandom)) > (logPriorNew-logPriorOld) + logProposalRatio) 
    {
	/* Reject - don't need to copy new params back to currentParams */
        /*LALInferenceCopyVariables(oldParams,runState->currentParams); */
    } 
    else {
       accepted=1;
	LALInferenceCopyVariables(&proposedParams,runState->currentParams);
        LALInferenceSetVariable(runState->currentParams,"logPrior",&logPriorNew);
    }
    LALInferenceClearVariables(&proposedParams);
    
    if((!outOfBounds)&&adaptProp)
    {
      thislogL=runState->likelihood(runState->currentParams,runState->data,runState->templt);
      if(logLmin<thislogL) LALInferenceUpdateAdaptiveJumps(runState, accepted, 0.35);
      else LALInferenceUpdateAdaptiveJumps(runState, 0, 0.35);

    }
    
    UpdateProposalStats(runState,accepted);
    
    return(accepted);
}

/* Sample the prior N times, returns number of acceptances */
UINT4 LALInferenceMCMCSamplePriorNTimes(LALInferenceRunState *runState, UINT4 N)
{
    UINT4 i=0;
    UINT4 Naccepted=0;
    for(i=0;i<N;i++) Naccepted+=LALInferenceMCMCSamplePrior(runState);
    return(Naccepted);
}

void LALInferenceProjectSampleOntoEigenvectors(LALInferenceVariables *params, gsl_matrix *eigenvectors, REAL8Vector **projection)
{
	  LALInferenceVariableItem *proposeIterator = params->head;
	  UINT4 j=0,i=0;
	  UINT4 N=eigenvectors->size1;

     if(!*projection) *projection=XLALCreateREAL8Vector(N);
	  if((*projection)->length==0) *projection=XLALCreateREAL8Vector(N);


	if (proposeIterator == NULL) {
    fprintf(stderr, "Bad proposed params in %s, line %d\n",
            __FILE__, __LINE__);
    exit(1);
  }
  for(i=0;i<N;i++){
  	j=0;
  	proposeIterator = params->head;
  	(*projection)->data[i]=0.0;
		do { 
		    if (proposeIterator->vary != LALINFERENCE_PARAM_FIXED && proposeIterator->vary != LALINFERENCE_PARAM_OUTPUT) {
     			 	(*projection)->data[i]+= *((REAL8 *)proposeIterator->value) * gsl_matrix_get(eigenvectors, j, i);
      			j++;
    		 }
 		}while ((proposeIterator = proposeIterator->next) != NULL && j < N);
  } 
	
}


/* Sample the limited prior distribution using the MCMC method as usual, but
   only check the likelihood bound x fraction of the time. Always returns a fulled checked sample.
   x=LALInferenceGetVariable(runState->algorithmParams,"sloppyfraction")
   */

void LALInferenceNestedSamplingSloppySample(LALInferenceRunState *runState)
{
    LALInferenceVariables oldParams;
    LALInferenceIFOData *data=runState->data;
    REAL8 tmp;
    REAL8 Target=0.3;
    char tmpName[32];
    REAL8 logLold=*(REAL8 *)LALInferenceGetVariable(runState->currentParams,"logL");
    memset(&oldParams,0,sizeof(oldParams));
    LALInferenceCopyVariables(runState->currentParams,&oldParams);
    REAL8 logLmin=*(REAL8 *)LALInferenceGetVariable(runState->algorithmParams,"logLmin");
    UINT4 Nmcmc=*(UINT4 *)LALInferenceGetVariable(runState->algorithmParams,"Nmcmc");
    REAL8 sloppyfraction=0.;
    REAL8 maxsloppyfraction=((REAL8)Nmcmc-1)/(REAL8)Nmcmc ;
    REAL8 minsloppyfraction=0.;
    if(Nmcmc==1) maxsloppyfraction=minsloppyfraction=0.0;
    if (LALInferenceCheckVariable(runState->algorithmParams,"sloppyfraction"))
      sloppyfraction=*(REAL8 *)LALInferenceGetVariable(runState->algorithmParams,"sloppyfraction");
    UINT4 mcmc_iter=0,Naccepted=0,sub_accepted=0;
    UINT4 sloppynumber=(UINT4) (sloppyfraction*(REAL8)Nmcmc);
    UINT4 testnumber=Nmcmc-sloppynumber;
    /* +1 for the last iteration which we do check */
    UINT4 subchain_length=(sloppynumber/testnumber) +1;
    REAL8 logLnew=0.0;
    UINT4 sub_iter=0;
    UINT4 tries=0;
    REAL8 counter=1.;
    UINT4 BAILOUT=100*testnumber; /* If no acceptance after 100 tries, will exit and the sampler will try a different starting point */
    do{
        counter=counter-1.;
        subchain_length=0;
        /* Draw an independent sample from the prior */
        do{
			sub_accepted+=LALInferenceMCMCSamplePrior(runState);
            subchain_length++;
            counter+=(1.-sloppyfraction);
        }while(counter<1);
	/* Check that there was at least one accepted point */
	if(sub_accepted==0) {
	    tries++;
	    sub_iter+=subchain_length;
	    mcmc_iter++;
            LALInferenceCopyVariables(&oldParams,runState->currentParams);
            runState->currentLikelihood=logLold;
	    continue;
        }
        tries=0;
        mcmc_iter++;
    	sub_iter+=subchain_length;
<<<<<<< HEAD
    	
        if(logLmin!=-DBL_MAX) logLnew=runState->likelihood(runState->currentParams,runState->data,runState->template);
=======
        if(logLmin!=-DBL_MAX) logLnew=runState->likelihood(runState->currentParams,runState->data,runState->templt);
>>>>>>> master
        if(logLnew>logLmin || logLmin==-DBL_MAX) /* Accept */
        {
            Naccepted++;
            /* Update information to pass back out */
            LALInferenceAddVariable(runState->currentParams,"logL",(void *)&logLnew,LALINFERENCE_REAL8_t,LALINFERENCE_PARAM_OUTPUT);
            if(LALInferenceCheckVariable(runState->algorithmParams,"logZnoise")){
               tmp=logLnew-*(REAL8 *)LALInferenceGetVariable(runState->algorithmParams,"logZnoise");
               LALInferenceAddVariable(runState->currentParams,"deltalogL",(void *)&tmp,LALINFERENCE_REAL8_t,LALINFERENCE_PARAM_OUTPUT);
            }
            while(data)
            {
               tmp=data->loglikelihood - data->nullloglikelihood;
               sprintf(tmpName,"deltalogl%s",data->name);
               LALInferenceAddVariable(runState->currentParams,tmpName,&tmp,LALINFERENCE_REAL8_t,LALINFERENCE_PARAM_OUTPUT);
               data=data->next;
            }
            LALInferenceCopyVariables(runState->currentParams,&oldParams);
            logLold=logLnew;
            runState->currentLikelihood=logLnew;
        }
        else /* reject */
        {
            LALInferenceCopyVariables(&oldParams,runState->currentParams);
            runState->currentLikelihood=logLold;
        }
    }while((mcmc_iter<testnumber||runState->currentLikelihood<=logLmin||Naccepted==0)&&(mcmc_iter<BAILOUT));
    /* Make sure likelihood is filled in if it wasn't done during sampling */
    if(logLnew==0.0){
            logLnew=runState->likelihood(runState->currentParams,runState->data,runState->templt);
            runState->currentLikelihood=logLnew;
            LALInferenceAddVariable(runState->currentParams,"logL",(void *)&logLnew,LALINFERENCE_REAL8_t,LALINFERENCE_PARAM_OUTPUT);
            if(LALInferenceCheckVariable(runState->algorithmParams,"logZnoise")){
               tmp=logLnew-*(REAL8 *)LALInferenceGetVariable(runState->algorithmParams,"logZnoise");
               LALInferenceAddVariable(runState->currentParams,"deltalogL",(void *)&tmp,LALINFERENCE_REAL8_t,LALINFERENCE_PARAM_OUTPUT);
            }
            while(data)
            {
               tmp=data->loglikelihood - data->nullloglikelihood;
               sprintf(tmpName,"deltalogl%s",data->name);
               LALInferenceAddVariable(runState->currentParams,tmpName,&tmp,LALINFERENCE_REAL8_t,LALINFERENCE_PARAM_OUTPUT);
               data=data->next;
            }
    }
    
    /* Compute some statistics for information */
    REAL8 sub_accept_rate=(REAL8)sub_accepted/(REAL8)sub_iter;
    REAL8 accept_rate=(REAL8)Naccepted/(REAL8)testnumber;
    LALInferenceSetVariable(runState->algorithmParams,"accept_rate",&accept_rate);
    LALInferenceSetVariable(runState->algorithmParams,"sub_accept_rate",&sub_accept_rate);
    /* Adapt the sloppy fraction toward target acceptance of outer chain */
    if(logLmin!=-DBL_MAX){
        if((REAL8)accept_rate>Target) { sloppyfraction+=5.0/(REAL8)Nmcmc;}
        else { sloppyfraction-=5.0/(REAL8)Nmcmc;}
        if(sloppyfraction>maxsloppyfraction) sloppyfraction=maxsloppyfraction;
	if(sloppyfraction<minsloppyfraction) sloppyfraction=minsloppyfraction;
	
	LALInferenceSetVariable(runState->algorithmParams,"sloppyfraction",&sloppyfraction);
    }
    /* Cleanup */
    LALInferenceClearVariables(&oldParams);
}


/* Evolve nested sampling algorithm by one step, i.e.
 evolve runState->currentParams to a new point with higher
 likelihood than currentLikelihood. Uses the MCMC method with sloppy sampling.
 */
void LALInferenceNestedSamplingOneStep(LALInferenceRunState *runState)
{
     LALInferenceNestedSamplingSloppySample(runState);
}

void LALInferenceSetupLivePointsArray(LALInferenceRunState *runState){
	/* Set up initial basket of live points, drawn from prior,
	 by copying runState->currentParams to all entries in the array*/
	
	UINT4 Nlive=(UINT4)*(INT4 *)LALInferenceGetVariable(runState->algorithmParams,"Nlive");
	UINT4 i;
	REAL8Vector *logLs;
	REAL8 logPrior=0.0;

	/* Allocate the array */
	/* runState->livePoints=XLALCalloc(Nlive,sizeof(LALVariables *)); */
	runState->livePoints=XLALCalloc(Nlive,sizeof(LALInferenceVariables *));
	if(runState->livePoints==NULL)
	{
		fprintf(stderr,"Unable to allocate memory for %i live points\n",Nlive);
		exit(1);
	}
	runState->differentialPoints=runState->livePoints;
	runState->differentialPointsLength=(size_t) Nlive;
	logLs=XLALCreateREAL8Vector(Nlive);

	LALInferenceAddVariable(runState->algorithmParams,"logLikelihoods",&logLs,LALINFERENCE_REAL8Vector_t,LALINFERENCE_PARAM_FIXED);
	fprintf(stdout,"Sprinkling %i live points, may take some time\n",Nlive);
	LALInferenceVariables *curParsBackup=runState->currentParams;
	for(i=0;i<Nlive;i++)
	{
	   /* Clone the currentParams into LivePoints[i] */
	    runState->livePoints[i]=XLALCalloc(1,sizeof(LALInferenceVariables));
	    /* Copy the param structure */
	    LALInferenceCopyVariables(runState->currentParams,runState->livePoints[i]);
	  
	  /* Sprinkle the varying points among prior */
	  do{
	    LALInferenceDrawFromPrior( runState->livePoints[i], runState->priorArgs, runState->GSLrandom );
	    logPrior=runState->prior(runState,runState->livePoints[i]);
	  }while(logPrior==-DBL_MAX || isnan(logPrior));
	  /* Populate log likelihood */
	  logLs->data[i]=runState->likelihood(runState->livePoints[i],runState->data,runState->templt);
	  LALInferenceAddVariable(runState->livePoints[i],"logL",(void *)&(logLs->data[i]),LALINFERENCE_REAL8_t,LALINFERENCE_PARAM_OUTPUT);
	  LALInferenceAddVariable(runState->livePoints[i],"logPrior",(void*)&logPrior,LALINFERENCE_REAL8_t,LALINFERENCE_PARAM_OUTPUT);
	}
	runState->currentParams=curParsBackup;
	if(!runState->currentParams) runState->currentParams=XLALCalloc(1,sizeof(LALInferenceVariables));
	
}


void LALInferenceSetupkDTreeNSLivePoints( LALInferenceRunState *runState ){
  /* create a k-d tree from the nested sampling live points */
  LALInferenceKDTree *tree;
  REAL8 *low = NULL, *high = NULL; /* upper and lower bounds of tree */
  size_t ndim = 0;
  LALInferenceVariableItem *currentItem;
  UINT4 cnt = 0;
  REAL8 *pt = NULL;
  LALInferenceVariables *templt =
    XLALCalloc(1,sizeof(LALInferenceVariables));
  UINT4 Nlive = *(UINT4 *)LALInferenceGetVariable( runState->algorithmParams,
                                                   "Nlive" );
 
  /* if a current tree exists remove it */
  if ( LALInferenceCheckVariable( runState->proposalArgs, "kDTree" ) )
  {
    LALInferenceKDTreeDelete( *(LALInferenceKDTree
      **)LALInferenceGetVariable(runState->proposalArgs, "kDTree"));
    LALInferenceRemoveVariable( runState->proposalArgs, "kDTree" );
  }
  /* get the upper and lower bounds for each parameter */
  currentItem = runState->currentParams->head;
  while ( currentItem != NULL ) {
    if ( currentItem->vary != LALINFERENCE_PARAM_FIXED &&
         currentItem->vary != LALINFERENCE_PARAM_OUTPUT ) {
      if( LALInferenceCheckMinMaxPrior( runState->priorArgs,
                                        currentItem->name ) ){
        cnt++;
         
        low = XLALRealloc(low, sizeof(REAL8)*cnt);
        high = XLALRealloc(high, sizeof(REAL8)*cnt);
                
        LALInferenceGetMinMaxPrior( runState->priorArgs, currentItem->name,
                                    &(low[cnt-1]), &(high[cnt-1]) );
      }
      else if( LALInferenceCheckGaussianPrior( runState->priorArgs,
                                               currentItem->name ) ){
        REAL8 mn, stddiv;
        REAL8 livelow, livehigh, difflh;
        
        cnt++;
        
        low = XLALRealloc(low, sizeof(REAL8)*cnt);
        high = XLALRealloc(high, sizeof(REAL8)*cnt);
        
        LALInferenceGetGaussianPrior( runState->priorArgs, currentItem->name,
                                      &mn, &stddiv );
        
        /* find the maximum and minimum live point values */
        getMinMaxLivePointValue( runState->livePoints, currentItem->name, Nlive,
                                 &livelow, &livehigh );
        difflh = livehigh - livelow;
        
        /* to add a bit of room at either side add on half the difference */
        low[cnt-1] = livelow - difflh/2.;
        high[cnt-1] = livehigh + difflh/2.;
      }
    }
                      
    currentItem = currentItem->next;
  }

  ndim = (size_t)cnt;
  pt = XLALMalloc(cnt*sizeof(REAL8));
  
  /* set up tree */
  tree = LALInferenceKDEmpty( low, high, ndim );
  LALInferenceCopyVariables( runState->currentParams, templt );
                    
  /* add points to tree */
  for( cnt = 0; cnt < Nlive; cnt++ ){
    LALInferenceKDVariablesToREAL8( runState->livePoints[cnt], pt, templt );
    
    LALInferenceKDAddPoint( tree, pt );
  }
                  
  /* add tree */
  LALInferenceAddVariable( runState->proposalArgs, "kDTree", &tree,
                           LALINFERENCE_void_ptr_t, LALINFERENCE_PARAM_FIXED );
  
  /* if template doesn't exist add it */
  if ( !LALInferenceCheckVariable( runState->proposalArgs,
                                   "kDTreeVariableTemplate" ) ){
    LALInferenceAddVariable( runState->proposalArgs, "kDTreeVariableTemplate",
                             &templt, LALINFERENCE_void_ptr_t,
                             LALINFERENCE_PARAM_FIXED );
  }
  
  XLALFree( high );
  XLALFree( low );
  XLALFree( pt );
}<|MERGE_RESOLUTION|>--- conflicted
+++ resolved
@@ -310,116 +310,6 @@
 
 void LALInferenceNestedSamplingAlgorithm(LALInferenceRunState *runState)
 {
-<<<<<<< HEAD
-	UINT4 iter=0,i,j,minpos;
-	UINT4 Nlive=*(UINT4 *)LALInferenceGetVariable(runState->algorithmParams,"Nlive");
-	UINT4 Nruns=100;
-	REAL8 *logZarray,*oldZarray,*Harray,*logwarray,*Wtarray,*logtarray,*logt2array;
-	REAL8 TOLERANCE=0.1;
-	REAL8 logZ,logZnew,logLmin,logLmax=-DBL_MAX,logLtmp,logw,H,logZnoise,dZ=0;//deltaZ - set but not used
-	LALInferenceVariables *temp;
-	FILE *fpout=NULL;
-    FILE *stat_out=NULL;
-	gsl_matrix **cvm=calloc(1,sizeof(gsl_matrix *));
-	REAL8 dblmax=-DBL_MAX;
-	REAL8 zero=0.0;
-	REAL8 *logLikelihoods=NULL;
-	UINT4 verbose=0;
-    REAL8 sloppyfrac;
-	UINT4 displayprogress=0;
-	LALInferenceVariableItem *param_ptr;
-	LALInferenceVariables *currentVars=calloc(1,sizeof(LALInferenceVariables));
-	REAL8 kdupdate=0.;
-
-	/* Default sample logging functions with and without XML */
-#ifdef HAVE_LIBLALXML
-  	char *outVOTable=NULL;
-	if(!runState->logsample) runState->logsample=LALInferenceLogSampleToArray;
-#else
-	if(!runState->logsample) runState->logsample=LALInferenceLogSampleToFile;
-#endif
-	
-        if ( !LALInferenceCheckVariable(runState->algorithmParams, "logZnoise" ) ){
-          /*if (runState->data->modelDomain == LALINFERENCE_DOMAIN_FREQUENCY )*/
-            logZnoise=LALInferenceNullLogLikelihood(runState->data);
-	
-          LALInferenceAddVariable(runState->algorithmParams,"logZnoise",&logZnoise,LALINFERENCE_REAL8_t,LALINFERENCE_PARAM_FIXED);
-        }
-        else{
-          logZnoise = 
-            *(REAL8 *)LALInferenceGetVariable(runState->algorithmParams,"logZnoise");
-        }
-        
-        logLikelihoods=(REAL8 *)(*(REAL8Vector **)LALInferenceGetVariable(runState->algorithmParams,"logLikelihoods"))->data;
-
-	verbose=LALInferenceCheckVariable(runState->algorithmParams,"verbose");
-    displayprogress=verbose;
-	
-	/* Operate on parallel runs if requested */
-	if(LALInferenceCheckVariable(runState->algorithmParams,"Nruns"))
-		Nruns = *(UINT4 *) LALInferenceGetVariable(runState->algorithmParams,"Nruns");
-
-	if(LALInferenceCheckVariable(runState->algorithmParams,"tolerance"))
-		TOLERANCE = *(REAL8 *) LALInferenceGetVariable(runState->algorithmParams,"tolerance");
-
-	/* Check that necessary parameters are created */
-	if(!LALInferenceCheckVariable(runState->algorithmParams,"logLmin"))
-		LALInferenceAddVariable(runState->algorithmParams,"logLmin",&dblmax,LALINFERENCE_REAL8_t,LALINFERENCE_PARAM_OUTPUT);
-
-	if(!LALInferenceCheckVariable(runState->algorithmParams,"accept_rate"))
-		LALInferenceAddVariable(runState->algorithmParams,"accept_rate",&zero,LALINFERENCE_REAL8_t,LALINFERENCE_PARAM_OUTPUT);
-    if(!LALInferenceCheckVariable(runState->algorithmParams,"sub_accept_rate"))
-        LALInferenceAddVariable(runState->algorithmParams,"sub_accept_rate",&zero,LALINFERENCE_REAL8_t,LALINFERENCE_PARAM_OUTPUT);
-    if(!LALInferenceCheckVariable(runState->algorithmParams,"sloppyfraction"))
-        LALInferenceAddVariable(runState->algorithmParams,"sloppyfraction",&zero,LALINFERENCE_REAL8_t,LALINFERENCE_PARAM_OUTPUT);
-
-	/* Set up the proposal scale factor, for use in the multi-student jump step */
-	REAL8 propScale = 0.1;
-	LALInferenceAddVariable(runState->proposalArgs,"proposal_scale",&propScale,LALINFERENCE_REAL8_t,LALINFERENCE_PARAM_FIXED);
-
-	/* Open output file */
-        ProcessParamsTable *ppt = NULL; 
-	ppt=LALInferenceGetProcParamVal(runState->commandLine,"--outfile");
-	if(!ppt){
-		fprintf(stderr,"Must specify --outfile <filename.dat>\n");
-		exit(1);
-	}
-	char *outfile=ppt->value;
-    
-    if(LALInferenceGetProcParamVal(runState->commandLine,"--progress"))
-        displayprogress=1;
-
-#ifdef HAVE_LIBLALXML
-	ppt=LALInferenceGetProcParamVal(runState->commandLine,"--outxml");
-	if(!ppt){
-		ppt=LALInferenceGetProcParamVal(runState->commandLine,"--outXML");
-	}
-	if(!ppt){
-		fprintf(stderr,"Can specify --outXML <filename.dat> for VOTable output\n");
-	}
-	else{
-		outVOTable=ppt->value;
-	}
-#endif	
-	fpout=fopen(outfile,"w");
-    char stat_outfile[FILENAME_MAX];
-	
-    sprintf(stat_outfile,"%s_stats.txt",outfile);
-    stat_out=fopen(stat_outfile,"w");
-    if(stat_out==NULL) {fprintf(stderr,"Unable to open output file %s!\n",stat_outfile); exit(1);}
-    if(fpout==NULL) {fprintf(stderr,"Unable to open output file %s!\n",outfile); exit(1);}
-	else{
-		if(setvbuf(fpout,NULL,_IOFBF,0x100000)) /* Set buffer to 1MB so as to not thrash NFS */
-			fprintf(stderr,"Warning: Unable to set output file buffer!");
-		LALInferenceAddVariable(runState->algorithmParams,"outfile",&fpout,LALINFERENCE_void_ptr_t,LALINFERENCE_PARAM_FIXED);
-	}
-	//fprintf(fpout,"chirpmass\tdistance\tLAL_APPROXIMANT\tLAL_PNORDER\tlogmc\tmassratio\ttime\tphase\tlogdistance\trightascension\tdeclination\tpolarisation\tinclination\ta_spin1\ta_spin2\ttheta_spin1\ttheta_spin2\tphi_spin1\tphi_spin2\t logL\n");	
-	/* Set up arrays for parallel runs */
-	minpos=0;
-	        /*   for(param_ptr=runState->livePoints[minpos]->head;param_ptr;param_ptr=param_ptr->next)
-   {
-        fprintf(fpout,"%s\t",param_ptr->name);
-=======
   UINT4 iter=0,i,j,minpos;
   UINT4 Nlive=*(UINT4 *)LALInferenceGetVariable(runState->algorithmParams,"Nlive");
   UINT4 Nruns=100;
@@ -523,7 +413,6 @@
   /*   for(param_ptr=runState->livePoints[minpos]->head;param_ptr;param_ptr=param_ptr->next)
    {    *
    fprintf(fpout,"%s\t",param_ptr->name);
->>>>>>> master
     }	
     fprintf(fpout,"logL\n");*/
   logZarray = XLALCalloc(Nruns,sizeof(REAL8));
@@ -651,114 +540,6 @@
       if(logLikelihoods[i]<logLikelihoods[minpos])
 	minpos=i;
     }
-<<<<<<< HEAD
-
-	runState->currentParams=currentVars;
-	fprintf(stdout,"Starting nested sampling loop!\n");
-	/* Iterate until termination condition is met */
-	do {
-                /* Find minimum likelihood sample to replace */
-		minpos=0;
-                for(i=1;i<Nlive;i++){
-			if(logLikelihoods[i]<logLikelihoods[minpos])
-				minpos=i;
-		}
-		logLmin=logLikelihoods[minpos];
-	
-	
-		/* Update evidence array */
-		for(j=0;j<Nruns;j++){
-			Wtarray[j]=logwarray[j]+logLikelihoods[minpos]+logadd(0,logt2array[j]*logtarray[j])-log(2.0);
-			logZarray[j]=logadd(logZarray[j],Wtarray[j]);
-			Harray[j]= exp(Wtarray[j]-logZarray[j])*logLikelihoods[minpos]
-			+ exp(oldZarray[j]-logZarray[j])*(Harray[j]+oldZarray[j])-logZarray[j];
-		}
-		logZnew=mean(logZarray,Nruns);
-		//deltaZ=logZnew-logZ; - set but not used
-		H=mean(Harray,Nruns);
-		logZ=logZnew;
-		for(j=0;j<Nruns;j++) oldZarray[j]=logZarray[j];
-               
-		if(runState->logsample) runState->logsample(runState,runState->livePoints[minpos]);
-		
-		UINT4 itercounter=0;
-		
-		/* Generate a new live point */
-		do{ /* This loop is here in case it is necessary to find a different sample */
-			/* Clone an old live point and evolve it */
-			while((j=gsl_rng_uniform_int(runState->GSLrandom,Nlive))==minpos){}; 
-			LALInferenceCopyVariables(runState->livePoints[j],runState->currentParams);
-			runState->currentLikelihood = logLikelihoods[j];
-			LALInferenceSetVariable(runState->algorithmParams,"logLmin",(void *)&logLmin);
-		    runState->evolve(runState);
-            itercounter++;
-		}while( runState->currentLikelihood<=logLmin ||  *(REAL8*)LALInferenceGetVariable(runState->algorithmParams,"accept_rate")==0.0);
-                LALInferenceCopyVariables(runState->currentParams,runState->livePoints[minpos]);
-
-                logLikelihoods[minpos]=runState->currentLikelihood;
-
-    //            for(param_ptr=runState->livePoints[minpos]->head;param_ptr;param_ptr=param_ptr->next)
-   // {
-      //  fprintf(fpout,"%s\t",param_ptr->name);
-    //}        
-	//fprintf(fpout,"chirpmass\tdistance\tLAL_APPROXIMANT\tLAL_PNORDER\tlogmc\tmassratio\ttime\tphase\tlogdistance\trightascension\tdeclination\tpolarisation\tinclination\ta_spin1\ta_spin2\ttheta_spin1\ttheta_spin2\tphi_spin1\tphi_spin2\t logL\n"); 
-		if (runState->currentLikelihood>logLmax)
-			logLmax=runState->currentLikelihood;
-		for(j=0;j<Nruns;j++) {
-          REAL8 *tmp=logtarray;
-          logtarray=logt2array;
-          logt2array=tmp;
-		  logtarray[j]=LALInferenceNSSample_logt(Nlive,runState->GSLrandom);
-		  logwarray[j]+=logtarray[j];
-		}
-		logw=mean(logwarray,Nruns);
-		LALInferenceAddVariable(runState->livePoints[minpos],"logw",&logw,LALINFERENCE_REAL8_t,LALINFERENCE_PARAM_OUTPUT);
-		dZ=logadd(logZ,logLmax-((double) iter)/((double)Nlive))-logZ;
-		sloppyfrac=*(REAL8 *)LALInferenceGetVariable(runState->algorithmParams,"sloppyfraction");
-		if(displayprogress) fprintf(stderr,"%i: (%2.1lf%%) accpt: %1.3f Nmcmc: %i sub_accpt: %1.3f slpy: %2.1f%% H: %3.3lf nats (%3.3lf b) logL:%lf ->%lf logZ: %lf dZ: %lf Zratio: %lf db\n",\
-		  iter,\
-		  100.0*((REAL8)iter)/(((REAL8) Nlive)*H),\
-		  *(REAL8 *)LALInferenceGetVariable(runState->algorithmParams,"accept_rate")/(REAL8)itercounter,\
-		  *(INT4 *)LALInferenceGetVariable(runState->algorithmParams,"Nmcmc"),\
-		  *(REAL8 *)LALInferenceGetVariable(runState->algorithmParams,"sub_accept_rate"),\
-		  100.0*sloppyfrac,\
-		  H,\
-		  H/LAL_LN2,\
-		  logLmin,\
-		  runState->currentLikelihood,\
-		  logZ,\
-		  dZ,\
-		  10.0*LAL_LOG10E*( logZ-*(REAL8 *)LALInferenceGetVariable(runState->algorithmParams,"logZnoise")));
-		iter++;
-		/* Update the proposal */
-		if(!(iter%(Nlive/4))) {
-            /* Update the covariance matrix */
-            if ( LALInferenceCheckVariable( runState->proposalArgs,"covarianceMatrix" ) ){
-		        LALInferenceNScalcCVM(cvm,runState->livePoints,Nlive);
-		        gsl_matrix_memcpy(covCopy, *cvm);
-		        if ((gsl_status = gsl_eigen_symmv(covCopy, eValues, eVectors, ws)) != GSL_SUCCESS) {
-		            XLALPrintError("Error in gsl_eigen_symmv (in %s, line %d): %d: %s\n", __FILE__, __LINE__, gsl_status, gsl_strerror(gsl_status));
-		            XLAL_ERROR_VOID(XLAL_EFAILED);
-		        }
-		        for (i = 0; i < N; i++) {
-		            eigenValues->data[i] = gsl_vector_get(eValues,i);
-		        }
-		        LALInferenceAddVariable(runState->proposalArgs, "covarianceEigenvectors", &eVectors, LALINFERENCE_gslMatrix_t, LALINFERENCE_PARAM_FIXED);
-		        LALInferenceAddVariable(runState->proposalArgs, "covarianceEigenvalues", &eigenValues, LALINFERENCE_REAL8Vector_t, LALINFERENCE_PARAM_FIXED);
-		        LALInferenceSetVariable(runState->proposalArgs,"covarianceMatrix",(void *)cvm);
-            }
-
-	    /* Update NMCMC from ACF */
-	    UpdateNMCMC(runState);
-	
-    /* Output some information */
-    if(verbose){
-        LALInferencePrintProposalStatsHeader(stdout,runState->proposalStats);
-        LALInferencePrintProposalStats(stat_out,runState->proposalStats);
-        fflush(stat_out);
-        resetProposalStats(runState);
-        printAdaptiveJumpSizes(stdout, runState);
-=======
     logLmin=logLikelihoods[minpos];
     
     
@@ -768,7 +549,6 @@
       logZarray[j]=logadd(logZarray[j],Wtarray[j]);
       Harray[j]= exp(Wtarray[j]-logZarray[j])*logLikelihoods[minpos]
       + exp(oldZarray[j]-logZarray[j])*(Harray[j]+oldZarray[j])-logZarray[j];
->>>>>>> master
     }
     logZnew=mean(logZarray,Nruns);
     //deltaZ=logZnew-logZ; - set but not used
@@ -1271,12 +1051,7 @@
         tries=0;
         mcmc_iter++;
     	sub_iter+=subchain_length;
-<<<<<<< HEAD
-    	
-        if(logLmin!=-DBL_MAX) logLnew=runState->likelihood(runState->currentParams,runState->data,runState->template);
-=======
         if(logLmin!=-DBL_MAX) logLnew=runState->likelihood(runState->currentParams,runState->data,runState->templt);
->>>>>>> master
         if(logLnew>logLmin || logLmin==-DBL_MAX) /* Accept */
         {
             Naccepted++;
