--- conflicted
+++ resolved
@@ -69,14 +69,9 @@
 REAL8 LALInferenceUndecomposedFreqDomainLogLikelihood(LALInferenceVariables *currentParams, LALInferenceIFOData *data, 
                               LALInferenceTemplateFunction templt);
 
-<<<<<<< HEAD
 REAL8 LALInferenceROQLogLikelihood(LALInferenceVariables *currentParams, LALInferenceIFOData * data,
                               LALInferenceTemplateFunction templt);
 
-REAL8 LALInferenceNoiseOnlyLogLikelihood(LALInferenceVariables *currentParams, LALInferenceIFOData *data, LALInferenceTemplateFunction templt);
-
-=======
->>>>>>> fb1b4ab8
 /**
  * For testing purposes (for instance sampling the prior),
  * likelihood that returns 0.0 = log(1) every
