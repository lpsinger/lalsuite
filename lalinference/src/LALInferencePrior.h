/*
 *
 *  LALInference:          LAL Inference library
 *  LALInferencePrior.h:   Collection of common priors
 *
 *  Copyright (C) 2009 Ilya Mandel, Vivien Raymond, Christian Roever, Marc van der Sluys and John Veitch
 *
 *
 *  This program is free software; you can redistribute it and/or modify
 *  it under the terms of the GNU General Public License as published by
 *  the Free Software Foundation; either version 2 of the License, or
 *  (at your option) any later version.
 *
 *  This program is distributed in the hope that it will be useful,
 *  but WITHOUT ANY WARRANTY; without even the implied warranty of
 *  MERCHANTABILITY or FITNESS FOR A PARTICULAR PURPOSE.  See the
 *  GNU General Public License for more details.
 *
 *  You should have received a copy of the GNU General Public License
 *  along with with program; see the file COPYING. If not, write to the
 *  Free Software Foundation, Inc., 59 Temple Place, Suite 330, Boston,
 *  MA  02111-1307  USA
 */
#ifndef LALInferencePrior_h
#define LALInferencePrior_h

#include <lal/LALInference.h>
#include <lal/LALInferenceNestedSampler.h>

/**
 * \defgroup LALInferencePrior_h Header LALInferencePrior.h
 * \ingroup pkg_LALInference
 * \brief Collection of commonly used Prior functions and utilities
 */
/*@{*/

/** Return the logarithmic prior density of the variables specified, for the non-spinning/spinning inspiral signal case.
 */
REAL8 LALInferenceInspiralPrior(LALInferenceRunState *runState, LALInferenceVariables *variables);

/** Convert the hypercube parameter to physical parameters, for the non-spinning/spinning inspiral signal case.
 */
UINT4 LALInferenceInspiralCubeToPrior(LALInferenceRunState *runState, LALInferenceVariables *params, double *Cube, void *context);
REAL8 LALInferenceInspiralCubeToPriorDensity(LALInferenceRunState *runState, LALInferenceVariables *params);

/** Apply cyclic and reflective boundaries to \c parameter to bring it
 *  back within the allowed prior ranges that are specified in \c
 *  priorArgs.  LALInferenceCyclicReflectiveBound() should not be
 *  called after any multi-parameter update step in a jump proposal,
 *  as this violates detailed balance.
 *
 *  \param parameter [in] Pointer to an array of parameters
 *  \param priorArgs [in] Pointer to an array of prior ranges
 */
void LALInferenceCyclicReflectiveBound(LALInferenceVariables *parameter, LALInferenceVariables *priorArgs);

/** \brief Rotate initial phase if polarisation angle is cyclic around ranges
 * 
 *  If the polarisation angle parameter \f$\psi\f$ is cyclic about its upper and
 *  lower ranges of \f$-\pi/4\f$ to \f$\pi/4\f$ then the transformation for
 *  crossing a boundary requires the initial phase parameter \f$\phi_0\f$ to be
 *  rotated through \f$\pi\f$ radians. The function assumes the value of
 *  \f$\psi\f$ has been rescaled to be between 0 and \f$2\pi\f$ - this is a
 *  requirement of the covariance matrix routine \c LALInferenceNScalcCVM
 *  function.  
 * 
 *  This is particularly relevant for pulsar analyses.
 * 
 *  \param parameter [in] Pointer to an array of parameters
 */
void LALInferenceRotateInitialPhase( LALInferenceVariables *parameter );

/** Return the logarithmic prior density of the variables as specified for the sky localisation project 
 *  (see: https://www.lsc-group.phys.uwm.edu/ligovirgo/cbcnote/SkyLocComparison#priors ), 
 *  for the non-spinning/spinning inspiral signal case.
 */
REAL8 LALInferenceInspiralSkyLocPrior(LALInferenceRunState *runState, LALInferenceVariables *params);

/** Convert the hypercube parameter to physical parameters, for the prior density of the variables as 
 *  specified for the sky localisation project
 *  (see: https://www.lsc-group.phys.uwm.edu/ligovirgo/cbcnote/SkyLocComparison#priors ), 
 *  for the non-spinning/spinning inspiral signal case.
 */
UINT4 LALInferenceInspiralSkyLocCubeToPrior(LALInferenceRunState *runState, LALInferenceVariables *params, double *Cube, void *context);
REAL8 LALInferenceInspiralSkyLocCubeToPriorDensity(LALInferenceRunState *runState, LALInferenceVariables *params);

/** Return the logarithmic prior density of the variables specified, 
 *  for the non-spinning/spinning inspiral signal case.
 */
REAL8 LALInferenceInspiralPriorNormalised(LALInferenceRunState *runState, LALInferenceVariables *params);

<<<<<<< HEAD
/** Convert the hypercube parameter to physical parameters, for the prior density of the variables as 
 *  specified for the S6 parameter estimation paper
 *  (see: https://www.lsc-group.phys.uwm.edu/ligovirgo/cbcnote/BayesS6PEpaper#Priors ), 
 *  for the non-spinning/spinning inspiral signal case.
 */
UINT4 LALInferenceInspiralPriorNormalisedCubeToPrior(LALInferenceRunState *runState, LALInferenceVariables *params, double *Cube, void *context);
REAL8 LALInferenceInspiralPriorNormalisedCubeToPriorDensity(LALInferenceRunState *runState, LALInferenceVariables *params);
=======
REAL8 LALInferenceInspiralNoiseOnlyPrior(LALInferenceRunState *runState, LALInferenceVariables *params);
>>>>>>> c663516d

/** Function to add the minimum and maximum values for the uniform prior onto the \c priorArgs. 
 */
void LALInferenceAddMinMaxPrior(LALInferenceVariables *priorArgs, const char *name, REAL8 *min, REAL8 *max, LALInferenceVariableType type);

/** Get the minimum and maximum values of the uniform prior from the \c priorArgs list, given a name. 
 */
void LALInferenceGetMinMaxPrior(LALInferenceVariables *priorArgs, const char *name, REAL8 *min, REAL8 *max);

/** Function to remove the mininum and maximum values for the uniform prior onto the \c priorArgs. 
 */
void LALInferenceRemoveMinMaxPrior(LALInferenceVariables *priorArgs, const char *name);

/** Function to add the mu and sigma values for the Gaussian prior onto the \c priorArgs. 
 */
void LALInferenceAddGaussianPrior(LALInferenceVariables *priorArgs, 
                                  const char *name, REAL8 *mu, REAL8 *sigma,
                                  LALInferenceVariableType type);

/** Get the mu and sigma values of the Gaussian prior from the \c priorArgs list, given a name. 
 */
void LALInferenceGetGaussianPrior(LALInferenceVariables *priorArgs, 
                                  const char *name, REAL8 *mu, REAL8 *sigma);


/** Function to remove the mu and sigma values for the Gaussian prior onto the \c priorArgs. 
 */
void LALInferenceRemoveGaussianPrior(LALInferenceVariables *priorArgs, const char *name);

/** Check for types of standard prior */
/** Check for a uniform prior (with mininum and maximum) */
int LALInferenceCheckMinMaxPrior(LALInferenceVariables *priorArgs, const char *name);
/** Check for a Gaussian prior (with a mean and variance) */
int LALInferenceCheckGaussianPrior(LALInferenceVariables *priorArgs, const char *name);

/** Function to add a correlation matrix and parameter index for a prior
 * defined as part of a multivariate Gaussian distribution onto the \c
 * priorArgs. The correlation coefficient matrix must be a gsl_matrix and the
 * index for the given parameter in the matrix must be supplied. 
 */
void LALInferenceAddCorrelatedPrior( LALInferenceVariables *priorArgs, 
                                     const char *name, gsl_matrix **cor, 
                                     UINT4 *idx );

/** Get the correlation coefficient matrix and index for a parameter from the
 * \c priorArgs list.
 */ 
void LALInferenceGetCorrelatedPrior( LALInferenceVariables *priorArgs, 
                                     const char *name, gsl_matrix **cor, 
                                     UINT4 *idx );

/** Remove the correlation coefficient matrix and index for a parameter from the
 * \c priorArgs list.
 */ 
void LALInferenceRemoveCorrelatedPrior( LALInferenceVariables *priorArgs, 
                                        const char *name );

/** Check for the existance of a correlation coefficient matrix and index for
 * a parameter from the \c priorArgs list.
 */ 
int LALInferenceCheckCorrelatedPrior( LALInferenceVariables *priorArgs, 
                                      const char *name );

/** Draw variables from the prior ranges */
void LALInferenceDrawFromPrior( LALInferenceVariables *output, 
                                LALInferenceVariables *priorArgs, 
                                gsl_rng *rdm );

/** Draw an individual variable from its prior range */
void LALInferenceDrawNameFromPrior( LALInferenceVariables *output, 
                                    LALInferenceVariables *priorArgs, 
                                    char *name, LALInferenceVariableType type, 
                                    gsl_rng *rdm );

/** Prior that is 1 everywhere in component mass space. */
REAL8 LALInferenceAnalyticNullPrior(LALInferenceRunState *runState, LALInferenceVariables *params);

/** Prior that is 1 everywhere. */
REAL8 LALInferenceNullPrior(LALInferenceRunState *runState, LALInferenceVariables *params);

/** Computes the numerical normalization of the mass prior \f$p(\mathcal{M}) \sim
    \mathcal{M}^{-11/6}\f$ applying all cuts in the mass plane implied by the
    various component, total, and chirp mass limits, and the mass
    ratio limits.  Returns the integral of \f$\mathcal{M}^{-11/6}\f$ over the allowed
    ranges in mass. */
REAL8 LALInferenceComputePriorMassNorm(const double MMin, const double MMax, const double MTotMax, 
                    const double McMin, const double McMax,
                    const double massRatioMin, const double massRatioMax, const char *massRatioName);

/** Uniform prior for analytic likelihoods */
UINT4 LALInferenceAnalyticCubeToPrior(LALInferenceRunState *runState, LALInferenceVariables *params, double *Cube, void *context);
REAL8 LALInferenceAnalyticCubeToPriorDensity(LALInferenceRunState *runState, LALInferenceVariables *params);

/** Prior that checks for minimum and maximum prior range specified in runState->priorArgs
    and returns 0.0 if sample lies inside the boundaries, -DBL_MAX otherwise.
    Can be used with MinMaxPrior functions.
    Ignores variables which are not REAL8 or do not have min and max values set.
*/
REAL8 LALInferenceFlatBoundedPrior(LALInferenceRunState *runState, LALInferenceVariables *params);

/*@}*/

#endif<|MERGE_RESOLUTION|>--- conflicted
+++ resolved
@@ -89,7 +89,6 @@
  */
 REAL8 LALInferenceInspiralPriorNormalised(LALInferenceRunState *runState, LALInferenceVariables *params);
 
-<<<<<<< HEAD
 /** Convert the hypercube parameter to physical parameters, for the prior density of the variables as 
  *  specified for the S6 parameter estimation paper
  *  (see: https://www.lsc-group.phys.uwm.edu/ligovirgo/cbcnote/BayesS6PEpaper#Priors ), 
@@ -97,9 +96,8 @@
  */
 UINT4 LALInferenceInspiralPriorNormalisedCubeToPrior(LALInferenceRunState *runState, LALInferenceVariables *params, double *Cube, void *context);
 REAL8 LALInferenceInspiralPriorNormalisedCubeToPriorDensity(LALInferenceRunState *runState, LALInferenceVariables *params);
-=======
+
 REAL8 LALInferenceInspiralNoiseOnlyPrior(LALInferenceRunState *runState, LALInferenceVariables *params);
->>>>>>> c663516d
 
 /** Function to add the minimum and maximum values for the uniform prior onto the \c priorArgs. 
  */
