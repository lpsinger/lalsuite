/* 
 *  LALInferenceLikelihood.c:  Bayesian Followup likelihood functions
 *
 *  Copyright (C) 2009 Ilya Mandel, Vivien Raymond, Christian Roever,
 *  Marc van der Sluys and John Veitch, Will M. Farr
 *
 *
 *  This program is free software; you can redistribute it and/or modify
 *  it under the terms of the GNU General Public License as published by
 *  the Free Software Foundation; either version 2 of the License, or
 *  (at your option) any later version.
 *
 *  This program is distributed in the hope that it will be useful,
 *  but WITHOUT ANY WARRANTY; without even the implied warranty of
 *  MERCHANTABILITY or FITNESS FOR A PARTICULAR PURPOSE.  See the
 *  GNU General Public License for more details.
 *
 *  You should have received a copy of the GNU General Public License
 *  along with with program; see the file COPYING. If not, write to the
 *  Free Software Foundation, Inc., 59 Temple Place, Suite 330, Boston,
 *  MA  02111-1307  USA
 */

#include <complex.h>
#include <lal/LALInferenceLikelihood.h>
#include <lal/LALInferencePrior.h>
#include <lal/LALInference.h>
#include <lal/DetResponse.h>
#include <lal/TimeDelay.h>
#include <lal/TimeSeries.h>
#include <lal/Units.h>
#include <lal/Sequence.h>
#include <lal/FrequencySeries.h>
#include <lal/TimeFreqFFT.h>

#include <gsl/gsl_sf_bessel.h>
#include <gsl/gsl_sf_dawson.h>
#include <gsl/gsl_sf_erf.h>
#include <gsl/gsl_complex_math.h>
#include <lal/LALInferenceTemplate.h>

#include "logaddexp.h"

typedef enum
{
  GAUSSIAN,
  STUDENTT,
  MARGPHI,
  MARGTIME,
  MARGTIMEPHI
} LALInferenceLikelihoodFlags;


#ifdef __GNUC__
#define UNUSED __attribute__ ((unused))
#else
#define UNUSED
#endif

static REAL8 LALInferenceFusedFreqDomainLogLikelihood(LALInferenceVariables *currentParams,
                                               LALInferenceIFOData *data,
                                               LALInferenceModel *model,
                                               LALInferenceLikelihoodFlags marginalisationflags);

static double integrate_interpolated_log(double h, COMPLEX16 *log_ys, size_t n, double *imean, size_t *imax);


void LALInferenceInitLikelihood(LALInferenceRunState *runState)
{
    char help[]="\
                 (--zeroLogLike)                  Use flat, null likelihood.\n\
                 (--studentTLikelihood)           Use the Student-T Likelihood that marginalizes over noise.\n\
                 (--correlatedGaussianLikelihood) Use analytic, correlated Gaussian for Likelihood.\n\
                 (--bimodalGaussianLikelihood)    Use analytic, bimodal correlated Gaussian for Likelihood.\n\
                 (--rosenbrockLikelihood)         Use analytic, Rosenbrock banana for Likelihood.\n\
                 (--noiseonly)                    Using noise-only likelihood.\n\
                 (--margphi)                      Using marginalised phase likelihood.\n\
                 (--margtime)                     Using marginalised time likelihood.\n\
                 (--margtimephi)                  Using marginalised in time and phase likelihood\n";

    ProcessParamsTable *commandLine=runState->commandLine;
    LALInferenceIFOData *ifo=runState->data;

    /* Print command line arguments if help requested */
    if(LALInferenceGetProcParamVal(runState->commandLine,"--help"))
    {
        fprintf(stdout,"%s",help);
        while(ifo) {
            fprintf(stdout,"(--dof-%s DoF)\tDegrees of freedom for %s\n",ifo->name,ifo->name);
            ifo=ifo->next;
        }
        return;
    }

   if (LALInferenceGetProcParamVal(commandLine, "--zeroLogLike")) {
    /* Use zero log(L) */
    runState->likelihood=&LALInferenceZeroLogLikelihood;
   } else if (LALInferenceGetProcParamVal(commandLine, "--correlatedGaussianLikelihood")) {
    runState->likelihood=&LALInferenceCorrelatedAnalyticLogLikelihood;
   } else if (LALInferenceGetProcParamVal(commandLine, "--bimodalGaussianLikelihood")) {
    runState->likelihood=&LALInferenceBimodalCorrelatedAnalyticLogLikelihood;
   } else if (LALInferenceGetProcParamVal(commandLine, "--rosenbrockLikelihood")) {
    runState->likelihood=&LALInferenceRosenbrockLogLikelihood;
   } else if (LALInferenceGetProcParamVal(commandLine, "--studentTLikelihood")) {
    fprintf(stderr, "Using Student's T Likelihood.\n");
    runState->likelihood=&LALInferenceFreqDomainStudentTLogLikelihood;

    /* Set the noise model evidence to the student t model value */
    LALInferenceTemplateNullFreqdomain(runState->model);
    LALInferenceTemplateFunction temp = runState->model->templt;
    runState->model->templt = &LALInferenceTemplateNullFreqdomain;
    REAL8 noiseZ=LALInferenceFreqDomainStudentTLogLikelihood(runState->currentParams,runState->data, runState->model);
    runState->model->templt = temp;
    LALInferenceAddVariable(runState->algorithmParams,"logZnoise",&noiseZ,LALINFERENCE_REAL8_t,LALINFERENCE_PARAM_FIXED);
    fprintf(stdout,"Student-t Noise evidence %lf\n",noiseZ);

   } else if (LALInferenceGetProcParamVal(commandLine, "--margphi")) {
    fprintf(stderr, "Using marginalised phase likelihood.\n");
    runState->likelihood=&LALInferenceMarginalisedPhaseLogLikelihood;
   } else if (LALInferenceGetProcParamVal(commandLine, "--margtime")) {
    fprintf(stderr, "Using marginalised time likelihood.\n");
    runState->likelihood=&LALInferenceMarginalisedTimeLogLikelihood;
   } else if (LALInferenceGetProcParamVal(commandLine, "--margtimephi")) {
     fprintf(stderr, "Using marginalised in time and phase likelihood.\n");
     runState->likelihood=&LALInferenceMarginalisedTimePhaseLogLikelihood;
     //LALInferenceAddVariable(runState->currentParams, "margtimephi", &margphi, LALINFERENCE_UINT4_t,LALINFERENCE_PARAM_FIXED);
   } else if (LALInferenceGetProcParamVal(commandLine, "--roq")) {
     fprintf(stderr, "Using ROQ likelihood.\n");
     runState->likelihood=&LALInferenceROQLogLikelihood;
   } else {
    runState->likelihood=&LALInferenceUndecomposedFreqDomainLogLikelihood;
   }

    return;
}

/* Scaling used for the analytic likelihood parameters */
  static const REAL8 scaling[15] = {
    1.0,
    1.0,
    20.0/M_PI,
    10.0/M_PI,
    20.0/M_PI,
    10.0/M_PI,
    10.0/M_PI,
    0.1,
    10.0,
    10.0,
    10.0,
    20.0/M_PI,
    20.0/M_PI,
    10.0/M_PI,
    10.0/M_PI};

/* Covariance matrix for use in analytic likelihoods */
  static const REAL8 CM[15][15] = {{0.045991865933182365, -0.005489748382557155, -0.01025067223674548, 0.0020087713726603213, -0.0032648855847982987, -0.0034218261781145264, -0.0037173401838545774, -0.007694897715679858, 0.005260905282822458, 0.0013607957548231718, 0.001970785895702776, 0.006708452591621081, -0.005107684668720825, 0.004402554308030673, -0.00334987648531921},
                              {-0.005489748382557152, 0.05478640427684032, -0.004786202916836846, -0.007930397407501268, -0.0005945107515129139, 0.004858466255616657, -0.011667819871670204, 0.003169780190169035, 0.006761345004654851, -0.0037599761532668475, 0.005571796842520162, -0.0071098291510566895, -0.004477773540640284, -0.011250694688474672, 0.007465228985669282},
                              {-0.01025067223674548, -0.004786202916836844, 0.044324704403674524, -0.0010572820723801645, -0.009885693540838514, -0.0048321205972943464, -0.004576186966267275, 0.0025107211483955676, -0.010126911913571181, 0.01153595152487264, 0.005773054728678472, 0.005286558230422045, -0.0055438798694137734, 0.0044772210361854765, -0.00620416958073918},
                              {0.0020087713726603213, -0.007930397407501268, -0.0010572820723801636, 0.029861342087731065, -0.007803477134405363, -0.0011466944120756021, 0.009925736654597632, -0.0007664415942207051, -0.0057593957402320385, -0.00027248233573270216, 0.003885350572544307, 0.00022362281488693097, 0.006609741178005571, -0.003292722856107429, -0.005873218251875897},
                              {-0.0032648855847982987, -0.0005945107515129156, -0.009885693540838514, -0.007803477134405362, 0.0538403407841302, -0.007446654755103316, -0.0025216534232170153, 0.004499568241334517, 0.009591034277125177, 0.00008612746932654223, 0.003386296829505543, -0.002600737873367083, 0.000621148057330571, -0.006603857049454523, -0.009241221870695395},
                              {-0.0034218261781145264, 0.004858466255616657, -0.004832120597294347, -0.0011466944120756015, -0.007446654755103318, 0.043746559133865104, 0.008962713024625965, -0.011099652042761613, -0.0006620240117921668, -0.0012591530037708058, -0.006899982952117269, 0.0019732354732442878, -0.002445676747004324, -0.006454778807421816, 0.0033303577606412765},
                              {-0.00371734018385458, -0.011667819871670206, -0.004576186966267273, 0.009925736654597632, -0.0025216534232170153, 0.008962713024625965, 0.03664582756831382, -0.009470328827284009, -0.006213741694945105, 0.007118775954484294, -0.0006741237990418526, -0.006003374957986355, 0.005718636997353189, -0.0005191095254772077, -0.008466566781233205},
                              {-0.007694897715679857, 0.0031697801901690347, 0.002510721148395566, -0.0007664415942207059, 0.004499568241334515, -0.011099652042761617, -0.009470328827284016, 0.057734267068088, 0.005521731225009532, -0.017008048805405164, 0.006749693090695894, -0.006348460110898, -0.007879244727681924, -0.005321753837620446, 0.011126783289057604},
                              {0.005260905282822458, 0.0067613450046548505, -0.010126911913571181, -0.00575939574023204, 0.009591034277125177, -0.0006620240117921668, -0.006213741694945106, 0.005521731225009532, 0.04610670018969681, -0.010427010812879566, -0.0009861561285861987, -0.008896020395949732, -0.0037627528719902485, 0.00033704453138913093, -0.003173552163182467},
                              {0.0013607957548231744, -0.0037599761532668475, 0.01153595152487264, -0.0002724823357326985, 0.0000861274693265406, -0.0012591530037708062, 0.007118775954484294, -0.01700804880540517, -0.010427010812879568, 0.05909125052583998, 0.002192545816395299, -0.002057672237277737, -0.004801518314458135, -0.014065326026662672, -0.005619012077114913},
                              {0.0019707858957027763, 0.005571796842520162, 0.005773054728678472, 0.003885350572544309, 0.003386296829505542, -0.006899982952117272, -0.0006741237990418522, 0.006749693090695893, -0.0009861561285862005, 0.0021925458163952988, 0.024417715762416557, -0.003037163447600162, -0.011173674374382736, -0.0008193127407211239, -0.007137012700864866},
                              {0.006708452591621083, -0.0071098291510566895, 0.005286558230422046, 0.00022362281488693216, -0.0026007378733670806, 0.0019732354732442886, -0.006003374957986352, -0.006348460110897999, -0.008896020395949732, -0.002057672237277737, -0.003037163447600163, 0.04762367868805726, 0.0008818947598625008, -0.0007262691465810616, -0.006482422704208912},
                              {-0.005107684668720825, -0.0044777735406402895, -0.005543879869413772, 0.006609741178005571, 0.0006211480573305693, -0.002445676747004324, 0.0057186369973531905, -0.00787924472768192, -0.003762752871990247, -0.004801518314458137, -0.011173674374382736, 0.0008818947598624995, 0.042639958466440225, 0.0010194948614718209, 0.0033872675386130637},
                              {0.004402554308030674, -0.011250694688474675, 0.004477221036185477, -0.003292722856107429, -0.006603857049454523, -0.006454778807421815, -0.0005191095254772072, -0.005321753837620446, 0.0003370445313891318, -0.014065326026662679, -0.0008193127407211239, -0.0007262691465810616, 0.0010194948614718226, 0.05244900188599414, -0.000256550861960499},
                              {-0.00334987648531921, 0.007465228985669282, -0.006204169580739178, -0.005873218251875899, -0.009241221870695395, 0.003330357760641278, -0.008466566781233205, 0.011126783289057604, -0.0031735521631824654, -0.005619012077114915, -0.007137012700864866, -0.006482422704208912, 0.0033872675386130632, -0.000256550861960499, 0.05380987317762257}};


const char *non_intrinsic_params[] = {"rightascension", "declination", "polarisation", "time",
                                "deltaLogL", "logL", "deltaloglH1", "deltaloglL1", "deltaloglV1",
                                "logw", "logPrior", NULL};

LALInferenceVariables LALInferenceGetInstrinsicParams(LALInferenceVariables *currentParams)
/***************************************************************/
/* Return a variables structure containing only intrinsic      */
/* parameters.                                                 */
/***************************************************************/
{
    // TODO: add pointer to template function here.
    // (otherwise same parameters but different template will lead to no re-computation!!)
    LALInferenceVariables intrinsicParams;
    const char **non_intrinsic_param = non_intrinsic_params;

    intrinsicParams.head      = NULL;
    intrinsicParams.dimension = 0;
    LALInferenceCopyVariables(currentParams, &intrinsicParams);

    while (*non_intrinsic_param) {
        if (LALInferenceCheckVariable(&intrinsicParams, *non_intrinsic_param))
            LALInferenceRemoveVariable(&intrinsicParams, *non_intrinsic_param);
        non_intrinsic_param++;
    }

    return intrinsicParams;
}


INT4 LALInferenceLineSwitch(INT4 lineFlag, INT4 Nlines, INT4 *lines_array, INT4 *widths_array, INT4 i)
{
    INT4 lineimin = 0;
    INT4 lineimax = 0;
    INT4 lineSwitch=1;
    INT4 j;

    if(lineFlag) {
        for(j=0;j<Nlines;j++) {
            //find range of fourier fourier bins which are excluded from integration
            lineimin = lines_array[j] - widths_array[j];
            lineimax = lines_array[j] + widths_array[j];

            //if the current bin is inside the exluded region, set the switch to 0
            if(i>lineimin && i<lineimax) lineSwitch=0;
        }
    }
    return lineSwitch;
}

/* Check to see if item is in the NULL-terminated array.
 If so, return 1. Otherwise, add it to the array and return 0
 */
static int checkItemAndAdd(void *item, void **array);
static int checkItemAndAdd(void *item, void **array)
{
  UINT4 i=0;
  if(!array || !item) return 0;
  while(array[i])
  {
    if(array[i++]==item) return 1;
  }
  array[i]=item;
  return 0;
}

/* ============ Likelihood computations: ========== */

/**
 * For testing purposes (for instance sampling the prior), likelihood that returns 0.0 = log(1) every
 * time.  Activated with the --zeroLogLike command flag.
 */
REAL8 LALInferenceZeroLogLikelihood(LALInferenceVariables UNUSED *currentParams,
                                    LALInferenceIFOData UNUSED *data,
                                    LALInferenceModel UNUSED *model) {
  return 0.0;
}


REAL8 LALInferenceROQLogLikelihood(LALInferenceVariables *currentParams,
                                    LALInferenceIFOData * data, 
                                    LALInferenceModel *model)
{
  double Fplus, Fcross;
  double h_dot_h=0;
  double FplusScaled, FcrossScaled;
  unsigned int weight_index;
  LALInferenceIFOData *dataPtr;
  double ra, dec, psi, distMpc, gmst;
  double GPSdouble;
  LIGOTimeGPS GPSlal;
  double timedelay;  /* time delay b/w iterferometer & geocenter w.r.t. sky location */
  double timeshift=0;  /* time shift (not necessarily same as above)                   */
  double time_requested, time_min, time_step;
  double timeTmp;
  int different;
	double mc;
	UINT4 logDistFlag=0;
  LALStatus status;
  memset(&status,0,sizeof(status));
  LALInferenceVariables intrinsicParams;
  
  UINT4 spcal_active = 0;
  if (LALInferenceCheckVariable(currentParams, "spcal_active") && (*(UINT4 *)LALInferenceGetVariable(currentParams, "spcal_active"))) {
    spcal_active = 1;
  }

  gsl_complex complex_d_dot_h;
  
  gsl_complex gsl_fplus;
  gsl_complex gsl_fcross;
  
  if(data==NULL) {XLAL_ERROR_REAL8(XLAL_EINVAL,"ERROR: Encountered NULL data pointer in likelihood\n");}
  
  logDistFlag=LALInferenceCheckVariable(currentParams, "logdistance");
  if(LALInferenceCheckVariable(currentParams,"logmc")){
    mc=exp(*(REAL8 *)LALInferenceGetVariable(currentParams,"logmc"));
    LALInferenceAddVariable(currentParams,"chirpmass",&mc,LALINFERENCE_REAL8_t,LALINFERENCE_PARAM_OUTPUT);
  }
  
  /* determine source's sky location & orientation parameters: */
  ra        = *(REAL8*) LALInferenceGetVariable(currentParams, "rightascension"); /* radian      */
  dec       = *(REAL8*) LALInferenceGetVariable(currentParams, "declination");    /* radian      */
  psi       = *(REAL8*) LALInferenceGetVariable(currentParams, "polarisation");   /* radian      */
  GPSdouble = *(REAL8*) LALInferenceGetVariable(currentParams, "time");           /* GPS seconds */
  if(logDistFlag)
    distMpc = exp(*(REAL8*)LALInferenceGetVariable(currentParams,"logdistance"));
  else
    distMpc = *(REAL8*) LALInferenceGetVariable(currentParams, "distance");       /* Mpc         */
  
  double iota	= 0.0;
  if(LALInferenceCheckVariable(currentParams,"inclination")){
    iota = *(REAL8*) LALInferenceGetVariable(currentParams, "inclination");
  }
  else if(LALInferenceCheckVariable(currentParams,"theta_JN")){
    iota = *(REAL8*) LALInferenceGetVariable(currentParams, "theta_JN");
  }
  
  double cosiota = cos(iota);
  double plusCoef  = 0.5 * (1.0 + cosiota*cosiota);
  double crossCoef = cosiota;
  
  /* figure out GMST: */
  XLALGPSSetREAL8(&GPSlal, GPSdouble);
  gmst=XLALGreenwichMeanSiderealTime(&GPSlal);
  
  intrinsicParams = LALInferenceGetInstrinsicParams(currentParams);
  
  REAL8 loglikelihood = 0.0;

  /* Reset SNR */
  model->SNR = 0.0;

  /* loop over data (different interferometers): */
  dataPtr = data;
  UINT4 ifo = 0;
  
  while (dataPtr != NULL) {
    /* The parameters the Likelihood function can handle by itself   */
    /* (and which shouldn't affect the template function) are        */
    /* sky location (ra, dec), polarisation and signal arrival time. */
    /* Note that the template function shifts the waveform to so that*/
    /* t_c corresponds to the "time" parameter in                    */
    /* model->params (set, e.g., from the trigger value).            */
    
    /* Reset likelihood and SNR */
    model->ifo_loglikelihoods[ifo] = 0.0;
    model->ifo_SNRs[ifo] = 0.0;
    
    /* Compare parameter values with parameter values corresponding  */
    /* to currently stored template; ignore "time" variable:         */
    if (LALInferenceCheckVariable(model->params, "time")) {
      timeTmp = *(REAL8 *) LALInferenceGetVariable(model->params, "time");
      LALInferenceRemoveVariable(model->params, "time");
    }
    else timeTmp = GPSdouble;
    
    /* "different" now may also mean that "model->params" */
    /* wasn't allocated yet (as in the very 1st iteration).      */
    different = LALInferenceCompareVariables(model->params, &intrinsicParams);
    
    if (different) { /* template needs to be re-computed: */
      LALInferenceCopyVariables(&intrinsicParams, model->params);
	  // Remove time variable so it can be over-written (if it was pinned)
	  if(LALInferenceCheckVariable(model->params,"time")) LALInferenceRemoveVariable(model->params,"time");
      LALInferenceAddVariable(model->params, "time", &timeTmp, LALINFERENCE_REAL8_t,LALINFERENCE_PARAM_LINEAR);
      model->templt(model);
      LALInferenceTemplateROQ_amp_squared(model);
      if(XLALGetBaseErrno()==XLAL_FAILURE) /* Template generation failed in a known way, set -Inf likelihood */
        return(-DBL_MAX);
      
      if (model->domain == LAL_SIM_DOMAIN_TIME) {
        /* TD --> FD. */
        LALInferenceExecuteFT(model);
      }
    }
    else { /* no re-computation necessary. Return back "time" value, do nothing else: */
	  // Remove time variable so it can be over-written (if it was pinned)
	  if(LALInferenceCheckVariable(model->params,"time")) LALInferenceRemoveVariable(model->params,"time");
      LALInferenceAddVariable(model->params, "time", &timeTmp, LALINFERENCE_REAL8_t,LALINFERENCE_PARAM_LINEAR);
    }
    
    /* Cannot handle calibration yet! */
    if (spcal_active) {
      XLAL_ERROR_REAL8(XLAL_FAILURE, "calibration does not yet play nicely with ROQ");
    }

    /* determine beam pattern response (F_plus and F_cross) for given Ifo: */
    XLALComputeDetAMResponse(&Fplus, &Fcross, (const REAL4(*)[3])dataPtr->detector->response, ra, dec, psi, gmst);
    
    /* signal arrival time (relative to geocenter); */
    timedelay = XLALTimeDelayFromEarthCenter(dataPtr->detector->location, ra, dec, &GPSlal);
    time_requested =  GPSdouble + timedelay;
    /* include distance (overall amplitude) effect in Fplus/Fcross: */
    FplusScaled  = Fplus  / distMpc;
    FcrossScaled = Fcross / distMpc;
    
    if (LALInferenceCheckVariable(currentParams, "crazyInjectionHLSign") &&
        *((INT4 *)LALInferenceGetVariable(currentParams, "crazyInjectionHLSign"))) {
      if (strstr(dataPtr->name, "H") || strstr(dataPtr->name, "L")) {
        FplusScaled *= -1.0;
        FcrossScaled *= -1.0;
      }
    }
    
    dataPtr->fPlus = FplusScaled;
    dataPtr->fCross = FcrossScaled;
    dataPtr->timeshift = timeshift;
    
    gsl_fplus = gsl_complex_rect(FplusScaled,0.0);
    gsl_fcross = gsl_complex_rect(FcrossScaled,0.0);
    
    gsl_vector_complex_set_zero(model->roq->hstrain);
    
    gsl_blas_zaxpy(gsl_fplus,model->roq->hplus,model->roq->hstrain);
    gsl_blas_zaxpy(gsl_fcross,model->roq->hcross,model->roq->hstrain);
    
    time_step = (float)dataPtr->roq->time_weights_width / (float)dataPtr->roq->weights->size2;
    time_min = model->roq->trigtime - 0.5*dataPtr->roq->time_weights_width;
    
    time_requested -= time_min;
    
    time_requested /= time_step;
    time_requested = floor(time_requested + 0.5);
    
    // then set tc in MCMC to be one of the discrete values
    weight_index = (unsigned int) (time_requested);
    
    gsl_vector_complex_view weights_row = gsl_matrix_complex_column(dataPtr->roq->weights, weight_index);
 
    // compute h_dot_h and d_dot_h
    gsl_blas_zdotu( &(weights_row.vector), model->roq->hstrain, &complex_d_dot_h);
  
    h_dot_h = (*(model->roq->amp_squared)) * (pow(dataPtr->fPlus*plusCoef, 2.) + pow(dataPtr->fCross*crossCoef, 2.)) * dataPtr->roq->int_f_7_over_3;
    
    model->ifo_loglikelihoods[ifo] = GSL_REAL(complex_d_dot_h);
    model->ifo_loglikelihoods[ifo] += -0.5*h_dot_h;
    
    loglikelihood += model->ifo_loglikelihoods[ifo];
    
    dataPtr = dataPtr->next;
    ifo++;
  }

  LALInferenceClearVariables(&intrinsicParams);
  return(loglikelihood);
}

REAL8 LALInferenceUndecomposedFreqDomainLogLikelihood(LALInferenceVariables *currentParams,
                                                      LALInferenceIFOData *data,
                                                      LALInferenceModel *model)
{
  return LALInferenceFusedFreqDomainLogLikelihood(currentParams,
                                                 data,
                                                 model,
                                                  GAUSSIAN);
}


static REAL8 LALInferenceFusedFreqDomainLogLikelihood(LALInferenceVariables *currentParams,
                                                        LALInferenceIFOData *data,
                                                        LALInferenceModel *model,
                                                        LALInferenceLikelihoodFlags marginalisationflags)
/***************************************************************/
/* (log-) likelihood function.                                 */
/* Returns the non-normalised logarithmic likelihood.          */
/* * * * * * * * * * * * * * * * * * * * * * * * * * * * * * * */
/* Required (`currentParams') parameters are:                  */
/*   - "rightascension"  (REAL8, radian, 0 <= RA <= 2pi)       */
/*   - "declination"     (REAL8, radian, -pi/2 <= dec <=pi/2)  */
/*   - "polarisation"    (REAL8, radian, 0 <= psi <= ?)        */
/*   - "time"            (REAL8, GPS sec.)                     */
/***************************************************************/
{
  double Fplus, Fcross;
  //double diffRe, diffIm;
  //double dataReal, dataImag;
  double glitchReal=0.0, glitchImag=0.0;
  //REAL8 plainTemplateReal, plainTemplateImag;
  //REAL8 templateReal=0.0, templateImag=0.0;
  int i, j, lower, upper, ifo;
  LALInferenceIFOData *dataPtr;
  double ra=0.0, dec=0.0, psi=0.0, gmst=0.0;
  double GPSdouble=0.0;
  LIGOTimeGPS GPSlal;
  double chisquared;
  double timedelay;  /* time delay b/w iterferometer & geocenter w.r.t. sky location */
  double timeshift=0;  /* time shift (not necessarily same as above)                   */
  double deltaT, TwoDeltaToverN, deltaF, twopit=0.0, re, im, dre, dim, newRe, newIm;
  double timeTmp;
  double mc;
<<<<<<< HEAD

  COMPLEX16FrequencySeries *calFactor = NULL;
  COMPLEX16 calF = 0.0;
  REAL8 calFRe = 0.0, calFIm = 0.0;

  char freqVarName[VARNAME_MAX];
  char ampVarName[VARNAME_MAX];
  char phaseVarName[VARNAME_MAX];

  REAL8Vector *freqs = NULL;
  REAL8Vector *amps = NULL;
  REAL8Vector *phases = NULL;

  UINT4 spcal_active = 0;
  if (LALInferenceCheckVariable(currentParams, "spcal_active") && (*(UINT4 *)LALInferenceGetVariable(currentParams, "spcal_active"))) {
    spcal_active = 1;
  }

=======
  REAL8 degreesOfFreedom=2.0;
  REAL8 chisq=0.0;
  /* margphi params */
  //REAL8 Rre=0.0,Rim=0.0;
  REAL8 D=0.0,S=0.0;
  COMPLEX16 Rcplx=0.0;
  int margphi=0;
  int margtime=0;
  if (marginalisationflags==MARGPHI || marginalisationflags==MARGTIMEPHI)
    margphi=1;
  if (marginalisationflags==MARGTIME || marginalisationflags==MARGTIMEPHI)
    margtime=1;
  
>>>>>>> d0f104a4
  LALStatus status;
  memset(&status,0,sizeof(status));

  if(data==NULL) {XLAL_ERROR_REAL8(XLAL_EINVAL,"ERROR: Encountered NULL data pointer in likelihood\n");}

  int Nifos=0;
  for(dataPtr=data;dataPtr;dataPtr=dataPtr->next) Nifos++;
  void **generatedFreqModels=alloca((1+Nifos)*sizeof(void *));
  for(i=0;i<=Nifos;i++) generatedFreqModels[i]=NULL;
  
  //noise model meta parameters
  gsl_matrix *lines   = NULL;//pointer to matrix holding line centroids
  gsl_matrix *widths  = NULL;//pointer to matrix holding line widths
  gsl_matrix *nparams = NULL;//pointer to matrix holding noise parameters

  gsl_matrix *psdBandsMin  = NULL;//pointer to matrix holding min frequencies for psd model
  gsl_matrix *psdBandsMax = NULL;//pointer to matrix holding max frequencies for psd model

  //different formats for storing glitch model for DWT, FFT, and integration
  gsl_matrix *glitchFD=NULL;

  int Nblock = 1;            //number of frequency blocks per IFO
  int Nlines = 1;            //number of lines to be removed
  int psdFlag = 0;           //flag for including psd fitting
  int lineFlag = 0;          //flag for excluding lines from integration
  int glitchFlag = 0;   //flag for including glitch model
  int signalFlag = 1;   //flag for including signal model

  //line removal parameters
  if(LALInferenceCheckVariable(currentParams, "removeLinesFlag"))
    lineFlag = *((INT4 *)LALInferenceGetVariable(currentParams, "removeLinesFlag"));
  if(lineFlag)
  {
    //Add line matrices to variable lists
    lines  = *(gsl_matrix **)LALInferenceGetVariable(currentParams, "line_center");
    widths = *(gsl_matrix **)LALInferenceGetVariable(currentParams, "line_width");
    Nlines = (int)lines->size2;
  }
  int lines_array[Nlines];
  int widths_array[Nlines];

  //check if psd parameters are included in the model
  psdFlag = 0;
  if(LALInferenceCheckVariable(currentParams, "psdScaleFlag"))
    psdFlag = *((INT4 *)LALInferenceGetVariable(currentParams, "psdScaleFlag"));
  if(psdFlag)
  {
    //if so, store current noise parameters in easily accessible matrix
    nparams = *((gsl_matrix **)LALInferenceGetVariable(currentParams, "psdscale"));
    Nblock = (int)nparams->size2;

    psdBandsMin = *((gsl_matrix **)LALInferenceGetVariable(currentParams, "psdBandsMin"));
    psdBandsMax = *((gsl_matrix **)LALInferenceGetVariable(currentParams, "psdBandsMax"));

  }
  double alpha[Nblock];
  double lnalpha[Nblock];

  double psdBandsMin_array[Nblock];
  double psdBandsMax_array[Nblock];

  //check if glitch model is being used
  glitchFlag = 0;
  if(LALInferenceCheckVariable(currentParams,"glitchFitFlag"))
    glitchFlag = *((INT4 *)LALInferenceGetVariable(currentParams, "glitchFitFlag"));
  if(glitchFlag)
    glitchFD = *((gsl_matrix **)LALInferenceGetVariable(currentParams, "morlet_FD"));

  //check if signal model is being used
  signalFlag=1;
  if(LALInferenceCheckVariable(currentParams, "signalModelFlag"))
    signalFlag = *((INT4 *)LALInferenceGetVariable(currentParams, "signalModelFlag"));
  
  if(signalFlag)
  {
    if(LALInferenceCheckVariable(currentParams, "logdistance")){
      REAL8 distMpc = exp(*(REAL8*)LALInferenceGetVariable(currentParams,"logdistance"));
      LALInferenceAddVariable(currentParams,"distance",&distMpc,LALINFERENCE_REAL8_t,LALINFERENCE_PARAM_OUTPUT);
    }

    if(LALInferenceCheckVariable(currentParams,"logmc")){
      mc=exp(*(REAL8 *)LALInferenceGetVariable(currentParams,"logmc"));
      LALInferenceAddVariable(currentParams,"chirpmass",&mc,LALINFERENCE_REAL8_t,LALINFERENCE_PARAM_OUTPUT);
    }

    /* determine source's sky location & orientation parameters: */
    ra        = *(REAL8*) LALInferenceGetVariable(currentParams, "rightascension"); /* radian      */
    dec       = *(REAL8*) LALInferenceGetVariable(currentParams, "declination");    /* radian      */
    psi       = *(REAL8*) LALInferenceGetVariable(currentParams, "polarisation");   /* radian      */
    if(!margtime)
      GPSdouble = *(REAL8*) LALInferenceGetVariable(currentParams, "time");           /* GPS seconds */
    else
      GPSdouble = XLALGPSGetREAL8(&(data->freqData->epoch));

    /* figure out GMST: */
    XLALGPSSetREAL8(&GPSlal, GPSdouble);
    gmst=XLALGreenwichMeanSiderealTime(&GPSlal);
    
    // Add phase parameter set to 0 for calculation
    if(margphi ){
      REAL8 phi0=0.0;
      if(LALInferenceCheckVariable(currentParams,"phase")) LALInferenceRemoveVariable(currentParams,"phase");
      LALInferenceAddVariable(currentParams, "phase",&phi0,LALINFERENCE_REAL8_t,LALINFERENCE_PARAM_OUTPUT);
    }
  }
  
  int freq_length=0,time_length=0;
  COMPLEX16Vector * dh_S_tilde=NULL;
  COMPLEX16Vector *dh_S=NULL;

  if(margtime)
  {
    /* Setup times to integrate over */
    freq_length = data->freqData->data->length;
    time_length = 2*(freq_length-1);
    
    /* Desired tc == 2 seconds before buffer end.  Only used during
       margtime{phi} to try to place the waveform in a reasonable
       place before time-shifting */
    deltaT = data->timeData->deltaT;
    REAL8 epoch = XLALGPSGetREAL8(&(data->freqData->epoch));
    REAL8 desired_tc = epoch + (time_length-1)*deltaT - 2.0;
    (void) desired_tc;
    
    dh_S_tilde = XLALCreateCOMPLEX16Vector(time_length);
    dh_S = XLALCreateCOMPLEX16Vector(time_length);
    
    if (dh_S_tilde ==NULL || dh_S == NULL)
      XLAL_ERROR_REAL8(XLAL_ENOMEM, "Out of memory in LALInferenceMarginalisedTimeLogLikelihood.");
    
    for (i = 0; i < time_length; i++) {
      dh_S_tilde->data[i] = 0.0;
    }
  }

  chisquared = 0.0;
  REAL8 loglikelihood = 0.0;

  /* Reset SNR */
  model->SNR = 0.0;

  /* loop over data (different interferometers): */
  for(dataPtr=data,ifo=0; dataPtr; dataPtr=dataPtr->next,ifo++) {
    /* The parameters the Likelihood function can handle by itself   */
    /* (and which shouldn't affect the template function) are        */
    /* sky location (ra, dec), polarisation and signal arrival time. */
    /* Note that the template function shifts the waveform to so that*/
	/* t_c corresponds to the "time" parameter in                    */
	/* model->params (set, e.g., from the trigger value).     */
    
    /* Reset log-likelihood */
    model->ifo_loglikelihoods[ifo] = 0.0;
    model->ifo_SNRs[ifo] = 0.0;

    // Check if student-t likelihood is being used
    if(marginalisationflags==STUDENTT)
    {
      /* extract the element from the "df" vector that carries the current Ifo's name: */
      CHAR df_variable_name[64];
      snprintf(df_variable_name,sizeof(df_variable_name),"df_%s",dataPtr->name);
      if(LALInferenceCheckVariable(currentParams,df_variable_name)){
        printf("Found variable %s\n",df_variable_name);
        degreesOfFreedom = *(REAL8*) LALInferenceGetVariable(currentParams,df_variable_name);
      }
      else {
        degreesOfFreedom = dataPtr->STDOF;
      }
      if (!(degreesOfFreedom>0)) {
        XLALPrintError(" ERROR in StudentTLogLikelihood(): degrees-of-freedom parameter must be positive.\n");
        XLAL_ERROR_REAL8(XLAL_EDOM);
      }
    }
    
    if(signalFlag){
      
        /* Check to see if this buffer has already been filled with the signal.
           Different dataPtrs can share the same signal buffer to avoid repeated
           calls to template */
        if(!checkItemAndAdd((void *)(model->freqhPlus), generatedFreqModels))
		{
				/* Compare parameter values with parameter values corresponding  */
				/* to currently stored template; ignore "time" variable:         */
				if (LALInferenceCheckVariable(model->params, "time")) {
						timeTmp = *(REAL8 *) LALInferenceGetVariable(model->params, "time");
						LALInferenceRemoveVariable(model->params, "time");
				}
				else timeTmp = GPSdouble;

				LALInferenceCopyVariables(currentParams, model->params);
				// Remove time variable so it can be over-written (if it was pinned)
				if(LALInferenceCheckVariable(model->params,"time")) LALInferenceRemoveVariable(model->params,"time");
				LALInferenceAddVariable(model->params, "time", &timeTmp, LALINFERENCE_REAL8_t,LALINFERENCE_PARAM_LINEAR);

				model->templt(model);
				if(XLALGetBaseErrno()==XLAL_FAILURE) /* Template generation failed in a known way, set -Inf likelihood */
						return(-DBL_MAX);

				if (model->domain == LAL_SIM_DOMAIN_TIME) {
						/* TD --> FD. */
						LALInferenceExecuteFT(model);
				}
		}

        /* Template is now in model->timeFreqhPlus and hCross */

	/* Calibration stuff if necessary */
	if (spcal_active) {
	  snprintf(freqVarName, VARNAME_MAX, "%s_spcal_freq", dataPtr->name);
	  snprintf(ampVarName, VARNAME_MAX, "%s_spcal_amp", dataPtr->name);
	  snprintf(phaseVarName, VARNAME_MAX, "%s_spcal_phase", dataPtr->name);

	  freqs = *(REAL8Vector **)LALInferenceGetVariable(currentParams, freqVarName);
	  amps = *(REAL8Vector **)LALInferenceGetVariable(currentParams, ampVarName);
	  phases = *(REAL8Vector **)LALInferenceGetVariable(currentParams, phaseVarName);

	  if (calFactor == NULL) {
	    calFactor = XLALCreateCOMPLEX16FrequencySeries("calibration factors", 
							   &(dataPtr->freqData->epoch),
							   0, dataPtr->freqData->deltaF,
							   &lalDimensionlessUnit,
							   dataPtr->freqData->data->length);
	  }

	  LALInferenceSplineCalibrationFactor(freqs, amps, phases, calFactor);
	}

        /* determine beam pattern response (F_plus and F_cross) for given Ifo: */
        XLALComputeDetAMResponse(&Fplus, &Fcross, (const REAL4(*)[3])dataPtr->detector->response, ra, dec, psi, gmst);

        /* signal arrival time (relative to geocenter); */
        timedelay = XLALTimeDelayFromEarthCenter(dataPtr->detector->location, ra, dec, &GPSlal);
        /* (negative timedelay means signal arrives earlier at Ifo than at geocenter, etc.) */
        /* amount by which to time-shift template (not necessarily same as above "timedelay"): */
        timeshift =  (GPSdouble - (*(REAL8*) LALInferenceGetVariable(model->params, "time"))) + timedelay;

        twopit    = LAL_TWOPI * timeshift;

        if (LALInferenceCheckVariable(currentParams, "crazyInjectionHLSign") &&
            *((INT4 *)LALInferenceGetVariable(currentParams, "crazyInjectionHLSign"))) {
          if (strstr(dataPtr->name, "H") || strstr(dataPtr->name, "L")) {
            Fplus *= -1.0;
            Fcross *= -1.0;
          }
        }

        dataPtr->fPlus = Fplus;
        dataPtr->fCross = Fcross;
        dataPtr->timeshift = timeshift;
    }//end signalFlag condition

    /* determine frequency range & loop over frequency bins: */
    deltaT = dataPtr->timeData->deltaT;
    deltaF = 1.0 / (((double)dataPtr->timeData->data->length) * deltaT);
    lower = (UINT4)ceil(dataPtr->fLow / deltaF);
    upper = (UINT4)floor(dataPtr->fHigh / deltaF);
    TwoDeltaToverN = 2.0 * deltaT / ((double) dataPtr->timeData->data->length);

    /* Employ a trick here for avoiding cos(...) and sin(...) in time
       shifting.  We need to multiply each template frequency bin by
       exp(-J*twopit*deltaF*i) = exp(-J*twopit*deltaF*(i-1)) +
       exp(-J*twopit*deltaF*(i-1))*(exp(-J*twopit*deltaF) - 1) .  This
       recurrance relation has the advantage that the error growth is
       O(sqrt(N)) for N repetitions. */

    /* Incremental values, using cos(theta) - 1 = -2*sin(theta/2)^2 */
    dim = -sin(twopit*deltaF);
    dre = -2.0*sin(0.5*twopit*deltaF)*sin(0.5*twopit*deltaF);
    
    //Set up noise PSD meta parameters
    for(i=0; i<Nblock; i++)
    {
      if(psdFlag)
      {
        alpha[i]   = gsl_matrix_get(nparams,ifo,i);
        lnalpha[i] = log(alpha[i]);

        psdBandsMin_array[i] = gsl_matrix_get(psdBandsMin,ifo,i);
        psdBandsMax_array[i] = gsl_matrix_get(psdBandsMax,ifo,i);
      }
      else
      {
        alpha[i]=1.0;
        lnalpha[i]=0.0;
      }
    }

    //Set up psd line arrays
    for(j=0;j<Nlines;j++)
    {
      if(lineFlag)
      {
        //find range of fourier fourier bins which are excluded from integration
        lines_array[j]  = (int)gsl_matrix_get(lines,ifo,j);
        widths_array[j] = (int)gsl_matrix_get(widths,ifo,j);
      }
      else
      {
        lines_array[j]=0;
        widths_array[j]=0;
      }
    }

    REAL8 *psd=&(dataPtr->oneSidedNoisePowerSpectrum->data->data[lower]);
    COMPLEX16 *dtilde=&(dataPtr->freqData->data->data[lower]);
    COMPLEX16 *hptilde=&(model->freqhPlus->data->data[lower]);
    COMPLEX16 *hctilde=&(model->freqhCross->data->data[lower]);
    COMPLEX16 diff=0.0;
    COMPLEX16 template=0.0;
    REAL8 templatesq=0.0;
    
    for (i=lower,chisq=0.0,re = cos(twopit*deltaF*i),im = -sin(twopit*deltaF*i);
         i<=upper;
         i++, psd++, hptilde++, hctilde++, dtilde++,
         newRe = re + re*dre - im*dim,
         newIm = im + re*dim + im*dre,
         re = newRe, im = newIm)
    {
      
      if(!LALInferenceLineSwitch(lineFlag, Nlines, lines_array, widths_array, i))
        continue;
      
      COMPLEX16 d=*dtilde;
      /* Normalise PSD to our funny standard (see twoDeltaTOverN
	 below). */
      REAL8 sigmasq=(*psd)*deltaT*deltaT;
      
      REAL8 singleFreqBinTerm;
      
      
      /* Add noise PSD parameters to the model */
      if(psdFlag)
      {
        for(j=0; j<Nblock; j++)
        {
          if (i >= psdBandsMin_array[j] && i <= psdBandsMax_array[j])
          {
            sigmasq  *= alpha[j];
            loglikelihood -= lnalpha[j];
          }
        }
      }
      
      //subtract GW model from residual
      if(signalFlag){
      /* derive template (involving location/orientation parameters) from given plus/cross waveforms: */
<<<<<<< HEAD
      plainTemplateReal = Fplus * creal(model->freqhPlus->data->data[i])  
                          +  Fcross * creal(model->freqhCross->data->data[i]);
      plainTemplateImag = Fplus * cimag(model->freqhPlus->data->data[i])  
                          +  Fcross * cimag(model->freqhCross->data->data[i]);

      /* do time-shifting...             */
      /* (also un-do 1/deltaT scaling): */
      templateReal = (plainTemplateReal*re - plainTemplateImag*im) / deltaT;
      templateImag = (plainTemplateReal*im + plainTemplateImag*re) / deltaT;
      signal2noise += 2.0 * TwoDeltaToverN * ( templateReal*templateReal + templateImag*templateImag ) / dataPtr->oneSidedNoisePowerSpectrum->data->data[i];

      /* Apply Calibration if necessary */
      if (spcal_active) {
	REAL8 tempRe = templateReal;
	REAL8 tempIm = templateImag;

	calF = calFactor->data->data[i];
	calFRe = creal(calF);
	calFIm = cimag(calF);

	templateReal = tempRe*calFRe - calFIm*tempIm;
	templateImag = tempIm*calFRe + tempRe*calFIm;
      }

      /* compute squared difference & 'chi-squared': */
      diffRe -= templateReal;         // Difference in real parts...
      diffIm -= templateImag;         // ...and imaginary parts, and...

=======
      COMPLEX16 plainTemplate = Fplus*(*hptilde)+Fcross*(*hctilde);
      
      /* Do time shifting */
      template = plainTemplate * (re + 1j*im);
        
      
      diff = (d - template);
        
>>>>>>> d0f104a4
      }//end signal subtraction

      //subtract glitch model from residual
      if(glitchFlag)
      {
        /* fourier amplitudes of glitches */
        glitchReal = gsl_matrix_get(glitchFD,ifo,2*i);
        glitchImag = gsl_matrix_get(glitchFD,ifo,2*i+1);
        COMPLEX16 glitch = glitchReal + 1j*glitchImag;
        diff -=glitch*deltaT;

      }//end glitch subtraction

      switch(marginalisationflags)
      {
        case GAUSSIAN:
        {
          REAL8 diffsq = creal(diff)*creal(diff)+cimag(diff)*cimag(diff);
          chisq = TwoDeltaToverN*diffsq/sigmasq;
          singleFreqBinTerm = chisq;
          chisquared  += singleFreqBinTerm;
          model->ifo_loglikelihoods[ifo] -= singleFreqBinTerm;
          break;
        }
        case STUDENTT:
        {
          REAL8 diffsq = creal(diff)*creal(diff)+cimag(diff)*cimag(diff);
          chisq = TwoDeltaToverN*diffsq/sigmasq;
          singleFreqBinTerm = ((degreesOfFreedom+2.0)/2.0) * log(1.0 + chisq/degreesOfFreedom) ;
          chisquared  += singleFreqBinTerm;
          model->ifo_loglikelihoods[ifo] -= singleFreqBinTerm;
          break;
        }
        case MARGTIME:
        case MARGTIMEPHI:
        {
          templatesq=creal(template)*creal(template) + cimag(template)*cimag(template);
          REAL8 datasq = creal(d)*creal(d)+cimag(d)*cimag(d);
          loglikelihood+=-TwoDeltaToverN*(templatesq+datasq)/sigmasq;
          /* Note: This is conj(d) not H, since we use a Forward FFT later on */
          /* Note: No Factor of 2 here, since we are using the 2-sided COMPLEX16FFT */
          COMPLEX16 dstarh =  TwoDeltaToverN * conj(d) * template/sigmasq;
          dh_S_tilde->data[i]+=dstarh;
          dh_S_tilde->data[time_length-i-1] += conj(dstarh);
          break;
        }
        case MARGPHI:
        {
          templatesq=creal(template)*creal(template) + cimag(template)*cimag(template);
          REAL8 datasq = creal(d)*creal(d)+cimag(d)*cimag(d);
          D+=TwoDeltaToverN*datasq/sigmasq;
          S+=TwoDeltaToverN*templatesq/sigmasq;
          COMPLEX16 dhstar = TwoDeltaToverN*d*conj(template)/sigmasq;
          Rcplx+=dhstar;
          break;
        }
        default:
          break;
      }


 
    } /* End loop over freq bins */
    
    switch(marginalisationflags)
    {
      case GAUSSIAN:
      case STUDENTT:
      {
        loglikelihood += model->ifo_loglikelihoods[ifo];
      }
      case MARGTIME:
        break; /* Placeholder for any code that needs to go at end of
		  IFO loop */
      case MARGTIMEPHI:
        break; /* Placeholder for any code that needs to go at end of
		  IFO loop */
      default:
        break;
    }
    
  } /* end loop over detectors */
  
  // for models which are non-factorising
  switch(marginalisationflags)
  {
    case MARGPHI:
    {
      REAL8 R = 2.0*cabs(Rcplx);
      REAL8 phase_maxL = carg(Rcplx);
      if(phase_maxL<0.0) phase_maxL=LAL_TWOPI+phase_maxL;
      LALInferenceAddVariable(currentParams,"phase_maxl",&phase_maxL,LALINFERENCE_REAL8_t,LALINFERENCE_PARAM_OUTPUT);
      gsl_sf_result result;
      REAL8 I0x=0.0;
      if(GSL_SUCCESS==gsl_sf_bessel_I0_scaled_e(R, &result))
      {
        I0x=result.val;
      }
      else printf("ERROR: Cannot calculate I0(%lf)\n",R);
      /* This is marginalised over phase only for now */
      loglikelihood += -(S+D) + log(I0x) + R ;
      break;
    }
    case MARGTIMEPHI:
    case MARGTIME:
    {
      /* LALSuite only performs complex->real reverse-FFTs. */
      dh_S_tilde->data[0] = crect( creal(dh_S_tilde->data[0]), 0. );

      XLALCOMPLEX16VectorFFT(dh_S, dh_S_tilde, data->margComplexFFTPlan);
      
      REAL8 time_low,time_high;
      LALInferenceGetMinMaxPrior(currentParams,"time",&time_low,&time_high);
      REAL8 t0 = XLALGPSGetREAL8(&(data->freqData->epoch));
      int istart = (UINT4)round((time_low - t0)/deltaT);
      int iend = (UINT4)round((time_high - t0)/deltaT);
      UINT4 n = iend - istart;
      if (margphi) {
        /* We've got the real and imaginary parts of the FFT in the two
         arrays.  Now combine them into one Bessel function. */
        for (i = istart; i < iend; i++) {
          double x = cabs(dh_S->data[i]);
          double ang=carg(dh_S->data[i]);
          double I0=log(gsl_sf_bessel_I0_scaled(x)) + fabs(x);
          /* This is a hack, store the result in the real part and a
           value in the imaginary part that will give the right max
           likelihood phase below */
          dh_S->data[i] = crect(I0, I0*tan(ang));
        }
      }
      size_t imax;
      REAL8 imean;
      loglikelihood += integrate_interpolated_log(deltaT, dh_S->data + istart, n, &imean, &imax) - log(n*deltaT);
      
      REAL8 max_time=t0+((REAL8) imax + istart)*deltaT;
      REAL8 mean_time=t0+(imean+(double)istart)*deltaT;
      if(margphi){
        REAL8 phase_maxL=carg(dh_S->data[imax+istart]);
        if(phase_maxL<0.0) phase_maxL=LAL_TWOPI+phase_maxL;
        LALInferenceAddVariable(currentParams,"phase_maxl",&phase_maxL,LALINFERENCE_REAL8_t,LALINFERENCE_PARAM_OUTPUT);
      }
      LALInferenceAddVariable(currentParams,"time_maxl",&max_time,LALINFERENCE_REAL8_t,LALINFERENCE_PARAM_OUTPUT);
      LALInferenceAddVariable(currentParams,"time_mean",&mean_time,LALINFERENCE_REAL8_t,LALINFERENCE_PARAM_OUTPUT);
      XLALDestroyCOMPLEX16Vector(dh_S_tilde);
      XLALDestroyCOMPLEX16Vector(dh_S);
      break;
    }
<<<<<<< HEAD
    ifo++; //increment IFO counter for noise parameters

    /* Clean up calibration if necessary */
    if (!(calFactor == NULL)) {
      XLALDestroyCOMPLEX16FrequencySeries(calFactor);
      calFactor = NULL;
    }

    dataPtr = dataPtr->next;
=======
    default:
      break;
      
>>>>>>> d0f104a4
  }
  
  //loglikelihood = -1.0 * chisquared; // note (again): the log-likelihood is unnormalised!
  return(loglikelihood);
}

/***************************************************************/
/* Student-t (log-) likelihood function                        */
/* as described in Roever/Meyer/Christensen (2011):            */
/*   "Modelling coloured residual noise                        */
/*   in gravitational-wave signal processing."                 */
/*   Classical and Quantum Gravity, 28(1):015010.              */
/*   http://dx.doi.org/10.1088/0264-9381/28/1/015010           */
/*   http://arxiv.org/abs/0804.3853                            */
/* Returns the non-normalised logarithmic likelihood.          */
/* * * * * * * * * * * * * * * * * * * * * * * * * * * * * * * */
/* Required (`currentParams') parameters are:                  */
/*   - "rightascension"  (REAL8, radian, 0 <= RA <= 2pi)       */
/*   - "declination"     (REAL8, radian, -pi/2 <= dec <=pi/2)  */
/*   - "polarisation"    (REAL8, radian, 0 <= psi <= ?)        */
/*   - "time"            (REAL8, GPS sec.)                     */
/* * * * * * * * * * * * * * * * * * * * * * * * * * * * * * * */
/* This function is essentially the same as the                */
/* "UndecomposedFreqDomainLogLikelihood()" function.           */
/* The additional parameter to be supplied is the (REAL8)      */
/* degrees-of-freedom parameter (nu) for each Ifo.             */
/* The additional "df" argument gives the corresponding        */
/* d.f. parameter for each element of the "*data" list.        */
/* The names of "df" must match the "->name" slot of           */
/* the elements of "data".                                     */
/*                                                             */
/* (TODO: allow for d.f. parameter to vary with frequency,     */
/*        i.e., to be a set of vectors corresponding to        */
/*        frequencies)                                         */
/***************************************************************/

REAL8 LALInferenceFreqDomainStudentTLogLikelihood(LALInferenceVariables *currentParams,
                                                    LALInferenceIFOData *data,
                                                    LALInferenceModel *model)
{
<<<<<<< HEAD
  double Fplus, Fcross;
  double diffRe, diffIm, diffSquared;
  double dataReal, dataImag;
  REAL8 plainTemplateReal, plainTemplateImag;
  REAL8 templateReal, templateImag;
  int i, lower, upper;
  LALInferenceIFOData *dataPtr;
  double ra, dec, psi, gmst,mc;
  double GPSdouble;
  LIGOTimeGPS GPSlal;
  double single_chisquared, chisquared;
  double timedelay;  /* time delay b/w iterferometer & geocenter w.r.t. sky location */
  double timeshift;  /* time shift (not necessarily same as above)                   */
  double deltaT, FourDeltaToverN, deltaF, twopit, re, im, singleFreqBinTerm, dre, dim, newRe, newIm;
  double degreesOfFreedom, nu;
  double timeTmp;

  COMPLEX16FrequencySeries *calFactor = NULL;
  COMPLEX16 calF = 0.0;
  REAL8 calFRe = 0.0, calFIm = 0.0;

  char freqVarName[VARNAME_MAX];
  char ampVarName[VARNAME_MAX];
  char phaseVarName[VARNAME_MAX];

  REAL8Vector *freqs = NULL;
  REAL8Vector *amps = NULL;
  REAL8Vector *phases = NULL;

  UINT4 spcal_active = 0;
  if (LALInferenceCheckVariable(currentParams, "spcal_active") && (*(UINT4 *)LALInferenceGetVariable(currentParams, "spcal_active"))) {
    spcal_active = 1;
  }

  LALStatus status;
  memset(&status,0,sizeof(status));
  int Nifos=0;
  for(dataPtr=data;dataPtr;dataPtr=dataPtr->next) Nifos++;
  void **generatedFreqModels=alloca((1+Nifos)*sizeof(void *));
  for(i=0;i<=Nifos;i++) generatedFreqModels[i]=NULL;

  if(LALInferenceCheckVariable(currentParams, "logdistance")){
    REAL8 distMpc = exp(*(REAL8*)LALInferenceGetVariable(currentParams,"logdistance"));
    LALInferenceAddVariable(currentParams,"distance",&distMpc,LALINFERENCE_REAL8_t,LALINFERENCE_PARAM_OUTPUT);
  }

  if(LALInferenceCheckVariable(currentParams,"logmc")){
    mc=exp(*(REAL8 *)LALInferenceGetVariable(currentParams,"logmc"));
    LALInferenceAddVariable(currentParams,"chirpmass",&mc,LALINFERENCE_REAL8_t,LALINFERENCE_PARAM_OUTPUT);
  }
  /* determine source's sky location & orientation parameters: */
  ra        = *(REAL8*) LALInferenceGetVariable(currentParams, "rightascension"); /* radian      */
  dec       = *(REAL8*) LALInferenceGetVariable(currentParams, "declination");    /* radian      */
  psi       = *(REAL8*) LALInferenceGetVariable(currentParams, "polarisation");   /* radian      */
  GPSdouble = *(REAL8*) LALInferenceGetVariable(currentParams, "time");           /* GPS seconds */

  /* figure out GMST: */
  XLALGPSSetREAL8(&GPSlal, GPSdouble);
  gmst=XLALGreenwichMeanSiderealTime(&GPSlal);

  chisquared = 0.0;
  REAL8 loglikelihood = 0.0;

  /* Reset SNR */
  model->SNR = 0.0;

  /* loop over data (different interferometers): */
  dataPtr = data;
  UINT4 ifo = 0;

  while (dataPtr != NULL) {
    /* The parameters the Likelihood function can handle by itself    */
    /* (and which shouldn't affect the template function) are         */
    /* sky location (ra, dec), polarisation and signal arrival time.  */
    /* Note that the template function shifts the waveform to so that */
    /* t_c corresponds to the "time" parameter in                     */
    /* model->params (set, e.g., from the trigger value).      */
    
    /* Reset log-likelihood */
    model->ifo_loglikelihoods[ifo] = 0.0;
    model->ifo_SNRs[ifo] = 0.0;

    single_chisquared = 0.0;

    /* Check to see if this buffer has already been filled with the signal.
     Different dataPtrs can share the same signal buffer to avoid repeated
     calls to template */
    if(!checkItemAndAdd((void *)(model->freqhPlus), generatedFreqModels))
	{
			/* Compare parameter values with parameter values corresponding */
			/* to currently stored template; ignore "time" variable:        */
			if (LALInferenceCheckVariable(model->params, "time")) {
					timeTmp = *(REAL8 *) LALInferenceGetVariable(model->params, "time");
					LALInferenceRemoveVariable(model->params, "time");
			}
			else timeTmp = GPSdouble;

			LALInferenceCopyVariables(currentParams, model->params);
			// Remove time variable so it can be over-written (if it was pinned)
		    if(LALInferenceCheckVariable(model->params,"time")) LALInferenceRemoveVariable(model->params,"time");
			LALInferenceAddVariable(model->params, "time", &timeTmp, LALINFERENCE_REAL8_t,LALINFERENCE_PARAM_LINEAR);
			model->templt(model);
			if(XLALGetBaseErrno()==XLAL_FAILURE) /* Template generation failed in a known way, set -Inf likelihood */
					return(-DBL_MAX);

			if (model->domain == LAL_SIM_DOMAIN_TIME) {
					/* TD --> FD. */
					LALInferenceExecuteFT(model);
			}
	}

    /* Template is now in model->freqhPlus hCross. */

    /* Calibration stuff if necessary */
    if (spcal_active) {
      snprintf(freqVarName, VARNAME_MAX, "%s_spcal_freq", dataPtr->name);
      snprintf(ampVarName, VARNAME_MAX, "%s_spcal_amp", dataPtr->name);
      snprintf(phaseVarName, VARNAME_MAX, "%s_spcal_phase", dataPtr->name);

      freqs = *(REAL8Vector **)LALInferenceGetVariable(currentParams, freqVarName);
      amps = *(REAL8Vector **)LALInferenceGetVariable(currentParams, ampVarName);
      phases = *(REAL8Vector **)LALInferenceGetVariable(currentParams, phaseVarName);

      if (calFactor == NULL) {
	calFactor = XLALCreateCOMPLEX16FrequencySeries("calibration factors", 
						       &(dataPtr->freqData->epoch),
						       0, dataPtr->freqData->deltaF,
						       &lalDimensionlessUnit,
						       dataPtr->freqData->data->length);
      }

      LALInferenceSplineCalibrationFactor(freqs, amps, phases, calFactor);
    }

    /* determine beam pattern response (F_plus and F_cross) for given Ifo: */
    XLALComputeDetAMResponse(&Fplus, &Fcross,
                             (const REAL4(*)[3])dataPtr->detector->response,
			     ra, dec, psi, gmst);
    /* signal arrival time (relative to geocenter); */
    timedelay = XLALTimeDelayFromEarthCenter(dataPtr->detector->location,
                                             ra, dec, &GPSlal);
    /* (negative timedelay means signal arrives earlier at Ifo than at geocenter, etc.)    */
    /* amount by which to time-shift template (not necessarily same as above "timedelay"): */
    timeshift =  (GPSdouble - (*(REAL8*) LALInferenceGetVariable(model->params, "time"))) + timedelay;

    twopit    = LAL_TWOPI * timeshift;

    if (LALInferenceCheckVariable(currentParams, "crazyInjectionHLSign") &&
        *((INT4 *)LALInferenceGetVariable(currentParams, "crazyInjectionHLSign"))) {
      if (strstr(dataPtr->name, "H") || strstr(dataPtr->name, "L")) {
        Fplus *= -1.0;
        Fcross *= -1.0;
      }
    }

    dataPtr->fPlus = Fplus;
    dataPtr->fCross = Fcross;
    dataPtr->timeshift = timeshift;

    /* extract the element from the "df" vector that carries the current Ifo's name: */
    CHAR df_variable_name[64];
    sprintf(df_variable_name,"df_%s",dataPtr->name);
    if(LALInferenceCheckVariable(currentParams,df_variable_name)){
      degreesOfFreedom = *(REAL8*) LALInferenceGetVariable(currentParams,df_variable_name);
    }
    else {
      degreesOfFreedom = dataPtr->STDOF;
    }
    if (!(degreesOfFreedom>0)) {
      XLALPrintError(" ERROR in StudentTLogLikelihood(): degrees-of-freedom parameter must be positive.\n");
      XLAL_ERROR_REAL8(XLAL_EDOM);
    }

    /* determine frequency range & loop over frequency bins: */
    deltaT = dataPtr->timeData->deltaT;
    deltaF = 1.0 / (((double)dataPtr->timeData->data->length) * deltaT);
    lower = (UINT4)ceil(dataPtr->fLow / deltaF);
    upper = (UINT4)floor(dataPtr->fHigh / deltaF);
    FourDeltaToverN = 4.0 * deltaT / ((double) dataPtr->timeData->data->length);

    /* Employ a trick here for avoiding cos(...) and sin(...) in time
       shifting.  We need to multiply each template frequency bin by
       exp(-J*twopit*deltaF*i) = exp(-J*twopit*deltaF*(i-1)) +
       exp(-J*twopit*deltaF*(i-1))*(exp(-J*twopit*deltaF) - 1) .  This
       recurrance relation has the advantage that the error growth is
       O(sqrt(N)) for N repetitions. */
    
    /* Values for the first iteration: */
    re = cos(twopit*deltaF*lower);
    im = -sin(twopit*deltaF*lower);

    /* Incremental values, using cos(theta) - 1 = -2*sin(theta/2)^2 */
    dim = -sin(twopit*deltaF);
    dre = -2.0*sin(0.5*twopit*deltaF)*sin(0.5*twopit*deltaF);

    for (i=lower; i<=upper; ++i){
      /* degrees-of-freedom parameter (nu_j) for this particular frequency bin: */
      nu = degreesOfFreedom;
      /* (for now constant across frequencies)                                  */
      /* derive template (involving location/orientation parameters) from given plus/cross waveforms: */
      plainTemplateReal = Fplus * creal(model->freqhPlus->data->data[i])  
                          +  Fcross * creal(model->freqhCross->data->data[i]);
      plainTemplateImag = Fplus * cimag(model->freqhPlus->data->data[i])  
                          +  Fcross * cimag(model->freqhCross->data->data[i]);

      /* do time-shifting...            */
      /* (also un-do 1/deltaT scaling): */
      templateReal = (plainTemplateReal*re - plainTemplateImag*im) / deltaT;
      templateImag = (plainTemplateReal*im + plainTemplateImag*re) / deltaT;

      /* Apply Calibration if necessary */
      if (spcal_active) {
	REAL8 tempRe = templateReal;
	REAL8 tempIm = templateImag;

	calF = calFactor->data->data[i];
	calFRe = creal(calF);
	calFIm = cimag(calF);

	templateReal = tempRe*calFRe - calFIm*tempIm;
	templateImag = tempIm*calFRe + tempRe*calFIm;
      }

      dataReal     = creal(dataPtr->freqData->data->data[i]) / deltaT;
      dataImag     = cimag(dataPtr->freqData->data->data[i]) / deltaT;
      /* compute squared difference & 'chi-squared': */
      diffRe       = dataReal - templateReal;         /* Difference in real parts...                     */
      diffIm       = dataImag - templateImag;         /* ...and imaginary parts, and...                  */
      diffSquared  = diffRe*diffRe + diffIm*diffIm ;  /* ...squared difference of the 2 complex figures. */
      singleFreqBinTerm = ((nu+2.0)/2.0) * log(1.0 + (FourDeltaToverN * diffSquared) / (nu * dataPtr->oneSidedNoisePowerSpectrum->data->data[i]));
      single_chisquared  += singleFreqBinTerm;   /* (This is a sum-of-squares, or chi^2, term in the Gaussian case, not so much in the Student-t case...)  */
      model->ifo_loglikelihoods[ifo] -= singleFreqBinTerm;

      /* Now update re and im for the next iteration. */
      newRe = re + re*dre - im*dim;
      newIm = im + re*dim + im*dre;

      re = newRe;
      im = newIm;
    }
    chisquared += single_chisquared;

    /* Clean up calibration if necessary */
    if (!(calFactor == NULL)) {
      XLALDestroyCOMPLEX16FrequencySeries(calFactor);
      calFactor = NULL;
    }

    dataPtr = dataPtr->next;
    ifo++;
  }
  loglikelihood = -1.0 * chisquared; /* note (again): the log-likelihood is unnormalised! */
  return(loglikelihood);
=======
  
  return LALInferenceFusedFreqDomainLogLikelihood(currentParams, data, model, STUDENTT);

>>>>>>> d0f104a4
}


REAL8 LALInferenceComputeFrequencyDomainOverlap(LALInferenceIFOData * dataPtr,
                                                COMPLEX16Vector * freqData1, 
                                                COMPLEX16Vector * freqData2)
{
  if (dataPtr==NULL || freqData1 ==NULL || freqData2==NULL){
  	XLAL_ERROR_REAL8(XLAL_EFAULT); 
  	}
  	
  int lower, upper, i;
  double deltaT, deltaF;
  
  double overlap=0.0;
  
  /* determine frequency range & loop over frequency bins: */
  deltaT = dataPtr->timeData->deltaT;
  deltaF = 1.0 / (((double)dataPtr->timeData->data->length) * deltaT);
  lower = ceil(dataPtr->fLow / deltaF);
  upper = floor(dataPtr->fHigh / deltaF);
	
  for (i=lower; i<=upper; ++i){  	  	  
    overlap  += ((4.0*deltaF*(creal(freqData1->data[i])*creal(freqData2->data[i])+cimag(freqData1->data[i])*cimag(freqData2->data[i]))) 
                 / dataPtr->oneSidedNoisePowerSpectrum->data->data[i]);
  }

  return overlap;
}

REAL8 LALInferenceNullLogLikelihood(LALInferenceIFOData *data)
/*Identical to FreqDomainNullLogLikelihood                        */
{
	REAL8 loglikelihood, totalChiSquared=0.0;
	LALInferenceIFOData *ifoPtr=data;
	
	/* loop over data (different interferometers): */
	while (ifoPtr != NULL) {
          ifoPtr->nullloglikelihood = 0.0;
          REAL8 temp = LALInferenceComputeFrequencyDomainOverlap(ifoPtr, ifoPtr->freqData->data, ifoPtr->freqData->data);
          totalChiSquared+=temp;
          ifoPtr->nullloglikelihood -= 0.5*temp;
		ifoPtr = ifoPtr->next;
	}
	loglikelihood = -0.5 * totalChiSquared; // note (again): the log-likelihood is unnormalised!
	return(loglikelihood);
}

static void extractDimensionlessVariableVector(LALInferenceVariables *currentParams, REAL8 *x, INT4 mode) {
  REAL8 m1, m2, d, iota=0., phi, psi, ra, dec, t, a1, a2, theta1, theta2, phi1, phi2;
  
  REAL8 mean[15];
  REAL8 Mc;
  
  memset(x, 0, 15*sizeof(REAL8));
  memset(mean, 0, 15*sizeof(REAL8));

  if (mode==0) {
    mean[0] = 16.0;
    mean[1] = 7.0;
    mean[2] = M_PI/2.0;
    mean[3] = M_PI;
    mean[4] = M_PI/2.0;
    mean[5] = M_PI;
    mean[6] = 0.0;
    mean[7] = 50.0;
    mean[8] = 0.0;
    mean[9] =0.5;
    mean[10]=0.5;
    mean[11]=M_PI/2.0;
    mean[12]=M_PI/2.0;
    mean[13]=M_PI;
    mean[14]=M_PI;
  } else if (mode==1) {
    mean[0] = 16.0;
    mean[1] = 7.0;
    mean[2] = 1.0*M_PI/4.0;
    mean[3] = 1.0*M_PI/2.0;
    mean[4] = 1.0*M_PI/4.0;
    mean[5] = 1.0*M_PI/2.0;
    mean[6] = -M_PI/4.0;
    mean[7] = 25.0;
    mean[8] = -0.03;
    mean[9] =0.2;
    mean[10]=0.2;
    mean[11]=1.0*M_PI/4.0;
    mean[12]=1.0*M_PI/4.0;
    mean[13]=1.0*M_PI/2.0;
    mean[14]=1.0*M_PI/2.0;
  } else if (mode==2) {
    /* set means of second mode to be 8 sigma from first mode */
    mean[0] = 16.0 + 8./scaling[0]*sqrt(CM[0][0]);
    mean[1] = 7.0 + 8./scaling[1]*sqrt(CM[1][1]);
    mean[2] = 1.0*M_PI/4.0 + 8./scaling[2]*sqrt(CM[2][2]);
    mean[3] = 1.0*M_PI/2.0 + 8./scaling[3]*sqrt(CM[3][3]);
    mean[4] = 1.0*M_PI/4.0 + 8./scaling[4]*sqrt(CM[4][4]);
    mean[5] = 1.0*M_PI/2.0 + 8./scaling[5]*sqrt(CM[5][5]);
    mean[6] = -M_PI/4.0 + 8./scaling[6]*sqrt(CM[6][6]);
    mean[7] = 25.0 + 8./scaling[7]*sqrt(CM[7][7]);
    mean[8] = -0.03 + 8./scaling[8]*sqrt(CM[8][8]);
    mean[9] =0.2 + 8./scaling[9]*sqrt(CM[9][9]);
    mean[10]=0.2 + 8./scaling[10]*sqrt(CM[10][10]);
    mean[11]=1.0*M_PI/4.0 + 8./scaling[11]*sqrt(CM[11][11]);
    mean[12]=1.0*M_PI/4.0 + 8./scaling[12]*sqrt(CM[12][12]);
    mean[13]=1.0*M_PI/2.0 + 8./scaling[13]*sqrt(CM[13][13]);
    mean[14]=1.0*M_PI/2.0 + 8./scaling[14]*sqrt(CM[14][14]);
  } else {
    printf("Error!  Unrecognized mode in analytic likelihood!\n");
    exit(1);
  }


  if (LALInferenceCheckVariable(currentParams,"m1")&&LALInferenceCheckVariable(currentParams,"m2"))
  {
    m1=*(REAL8 *)LALInferenceGetVariable(currentParams,"m1");
    m2=*(REAL8 *)LALInferenceGetVariable(currentParams,"m2");
  }
  else
  {
  	if (LALInferenceCheckVariable(currentParams, "chirpmass")) {
    	Mc = *(REAL8 *)LALInferenceGetVariable(currentParams, "chirpmass");
  	} else if (LALInferenceCheckVariable(currentParams, "logmc")) {
    	Mc = exp(*(REAL8 *)LALInferenceGetVariable(currentParams, "logmc"));
  	} else {
    	fprintf(stderr, "Could not find chirpmass or logmc in LALInferenceCorrelatedAnalyticLogLikelihood (in %s, line %d)\n", 
        	    __FILE__, __LINE__);
    	exit(1);
  	}

  	if (LALInferenceCheckVariable(currentParams, "massratio")) {
    	REAL8 eta = *(REAL8 *)LALInferenceGetVariable(currentParams, "massratio");
    	LALInferenceMcEta2Masses(Mc, eta, &m1, &m2);
  	} else if (LALInferenceCheckVariable(currentParams, "asym_massratio")) {
    	REAL8 q = *(REAL8 *)LALInferenceGetVariable(currentParams, "asym_massratio");
    	LALInferenceMcQ2Masses(Mc, q, &m1, &m2);
  	} else {
    	fprintf(stderr, "Could not find eta or q in LALInferenceCorrelatedAnalyticLogLikelihood (in %s, line %d)\n",
        	    __FILE__, __LINE__);
    	exit(1);
  	}
  }

  if (LALInferenceCheckVariable(currentParams, "distance")) {
    d = *(REAL8 *)LALInferenceGetVariable(currentParams, "distance");
  } else if (LALInferenceCheckVariable(currentParams, "logdistance")) {
    d = exp(*(REAL8 *)LALInferenceGetVariable(currentParams, "logdistance"));
  } else {
    fprintf(stderr, "Could not find distance or log(d) in LALInferenceCorrelatedAnalyticLogLikelihood (in %s, line %d)\n",
            __FILE__, __LINE__);
    exit(1);
  }

  if(LALInferenceCheckVariable(currentParams,"inclination"))
      iota = *(REAL8 *)LALInferenceGetVariable(currentParams, "inclination");
  else if(LALInferenceCheckVariable(currentParams,"theta_JN"))
      iota = *(REAL8 *)LALInferenceGetVariable(currentParams, "theta_JN");
  psi = *(REAL8 *)LALInferenceGetVariable(currentParams, "polarisation");
  phi = *(REAL8 *)LALInferenceGetVariable(currentParams, "phase");
  ra = *(REAL8 *)LALInferenceGetVariable(currentParams, "rightascension");
  dec = *(REAL8 *)LALInferenceGetVariable(currentParams, "declination");
  t = *(REAL8 *)LALInferenceGetVariable(currentParams, "time");
  
  if (LALInferenceCheckVariable(currentParams, "a_spin1")) {
    a1 = *(REAL8 *)LALInferenceGetVariable(currentParams, "a_spin1");
  } else {
    a1 = 0.0;
  }

  if (LALInferenceCheckVariable(currentParams, "a_spin2")) {
    a2 = *(REAL8 *)LALInferenceGetVariable(currentParams, "a_spin2");
  } else {
    a2 = 0.0;
  }

  if (LALInferenceCheckVariable(currentParams, "phi_spin1")) {
    phi1 = *(REAL8 *)LALInferenceGetVariable(currentParams, "phi_spin1");
  } else {
    phi1 = 0.0;
  }
  
  if (LALInferenceCheckVariable(currentParams, "phi_spin2")) {
    phi2 = *(REAL8 *)LALInferenceGetVariable(currentParams, "phi_spin2");
  } else {
    phi2 = 0.0;
  }
  
  if (LALInferenceCheckVariable(currentParams, "theta_spin1")) {
    theta1 = *(REAL8 *)LALInferenceGetVariable(currentParams, "theta_spin1");
  } else {
    theta1 = 0.0;
  }

  if (LALInferenceCheckVariable(currentParams, "theta_spin2")) {
    theta2 = *(REAL8 *)LALInferenceGetVariable(currentParams, "theta_spin2");
  } else {
    theta2 = 0.0;
  }

  x[0] = scaling[0] * (m1    - mean[0]);
  x[1] = scaling[1] * (m2    - mean[1]);
  x[2] = scaling[2] * (iota  - mean[2]);
  x[3] = scaling[3] * (phi   - mean[3]);
  x[4] = scaling[4] * (psi   - mean[4]);
  x[5] = scaling[5] * (ra    - mean[5]);
  x[6] = scaling[6] * (dec   - mean[6]);
  x[7] = scaling[7] * (d     - mean[7]);
  x[8] = scaling[8] * (t     - mean[8]);
  x[9] = scaling[9] * (a1     - mean[9]);
  x[10]= scaling[10] * (a2     - mean[10]);
  x[11]= scaling[11] * (theta1 - mean[11]);
  x[12]= scaling[12] * (theta2 - mean[12]);
  x[13]= scaling[13] * (phi1   - mean[13]);
  x[14]= scaling[14] * (phi2   - mean[14]);
}

REAL8 LALInferenceCorrelatedAnalyticLogLikelihood(LALInferenceVariables *currentParams, 
                                                  LALInferenceIFOData UNUSED *data, 
                                                  LALInferenceModel UNUSED *model) {
  const INT4 DIM = 15;
  gsl_matrix *LUCM = NULL;
  gsl_permutation *LUCMPerm = NULL;
  INT4 mode = 0;
  
  REAL8 x[DIM];
  REAL8 xOrig[DIM];

  gsl_vector_view xView = gsl_vector_view_array(x, DIM);

  extractDimensionlessVariableVector(currentParams, x, mode);

  memcpy(xOrig, x, DIM*sizeof(REAL8));

  if (LUCM==NULL) {
    gsl_matrix_const_view CMView = gsl_matrix_const_view_array(&(CM[0][0]), DIM, DIM);
    int signum;

    LUCM = gsl_matrix_alloc(DIM, DIM);
    LUCMPerm = gsl_permutation_alloc(DIM);

    gsl_matrix_memcpy(LUCM, &(CMView.matrix));

    gsl_linalg_LU_decomp(LUCM, LUCMPerm, &signum);
  }

  gsl_linalg_LU_svx(LUCM, LUCMPerm, &(xView.vector));

  INT4 i;
  REAL8 sum = 0.0;
  for (i = 0; i < DIM; i++) {
    sum += xOrig[i]*x[i];
  }
  return -sum/2.0;
}

REAL8 LALInferenceBimodalCorrelatedAnalyticLogLikelihood(LALInferenceVariables *currentParams,
                                                  LALInferenceIFOData UNUSED *data,
                                                  LALInferenceModel UNUSED *model) {
  const INT4 DIM = 15;
  const INT4 MODES = 2;
  INT4 i, mode;
  REAL8 sum = 0.0;
  REAL8 a, b;
  gsl_matrix *LUCM = NULL;
  gsl_permutation *LUCMPerm = NULL;
  gsl_vector_view xView;

  REAL8 x[DIM];
  REAL8 xOrig[DIM];
  REAL8 exps[MODES];

  if (LUCM==NULL) {
    gsl_matrix_const_view CMView = gsl_matrix_const_view_array(&(CM[0][0]), DIM, DIM);
    int signum;

    LUCM = gsl_matrix_alloc(DIM, DIM);
    LUCMPerm = gsl_permutation_alloc(DIM);

    gsl_matrix_memcpy(LUCM, &(CMView.matrix));

    gsl_linalg_LU_decomp(LUCM, LUCMPerm, &signum);
  }

  for(mode = 1; mode < 3; mode++) {
    xView = gsl_vector_view_array(x, DIM);

    extractDimensionlessVariableVector(currentParams, x, mode);

    memcpy(xOrig, x, DIM*sizeof(REAL8));

    gsl_linalg_LU_svx(LUCM, LUCMPerm, &(xView.vector));

    sum = 0.0;
    for (i = 0; i < DIM; i++) {
      sum += xOrig[i]*x[i];
    }
    exps[mode-1] = -sum/2.0;
  }

  /* Assumes only two modes used from here on out */
  if (exps[0] > exps[1]) {
    a = exps[0];
    b = exps[1];
  } else {
    a = exps[1];
    b = exps[0];
  }

  /* attempt to keep returned values finite */
  return a + log1p(exp(b-a));
}

REAL8 LALInferenceRosenbrockLogLikelihood(LALInferenceVariables *currentParams,
                                          LALInferenceIFOData UNUSED *data,
                                          LALInferenceModel UNUSED *model) {
  const INT4 DIM = 15;
  REAL8 x[DIM];

  REAL8 sum = 0;
  INT4 mode = 0;
  INT4 i;

  extractDimensionlessVariableVector(currentParams, x, mode);

  for (i = 0; i < DIM; i++) x[i] += 1.0;

  for (i = 0; i < DIM-1; i++) {
    REAL8 oneMX = 1.0 - x[i];
    REAL8 dx = x[i+1] - x[i]*x[i];

    sum += oneMX*oneMX + 100.0*dx*dx;
  }

  return -sum;
}

REAL8 LALInferenceMarginalisedPhaseLogLikelihood(LALInferenceVariables *currentParams,
                                                    LALInferenceIFOData *data,
                                                    LALInferenceModel *model)
/***************************************************************/
/* (log-) likelihood function.                                 */
/* Returns the non-normalised logarithmic likelihood.          */
/* Analytically marginalised over phase and distance           */
/* See LIGO-T1300326 for details                               */
/* At a distance of 1 Mpc for phi_0=0                          */
/* * * * * * * * * * * * * * * * * * * * * * * * * * * * * * * */
/* Required (`currentParams') parameters are:                  */
/*   - "rightascension"  (REAL8, radian, 0 <= RA <= 2pi)       */
/*   - "declination"     (REAL8, radian, -pi/2 <= dec <=pi/2)  */
/*   - "polarisation"    (REAL8, radian, 0 <= psi <= ?)        */
/*   - "time"            (REAL8, GPS sec.)                     */
/***************************************************************/
{
  return LALInferenceFusedFreqDomainLogLikelihood(currentParams, data, model, MARGPHI);
}

/** Integrate interpolated log, returns the mean index in *imax if it
 * is not a NULL pointer.  Stores the mean index in *imean (can be
 * fractional).
 * 
 * The method used is the trapezoid method, which is quadratically
 * accurate.
 */
static double integrate_interpolated_log(double h, COMPLEX16 *log_ys, size_t n, double *imean, size_t *imax) {
  size_t i;
  double log_integral = -INFINITY;
  double max=-INFINITY;
  size_t imax_l=0;
  double log_imean_l=-INFINITY;
  double log_h = log(h);
  
  for (i = 1; i < n-1; i++) {
    log_integral = logaddexp(log_integral, creal(log_ys[i]));
    log_imean_l = logaddexp(log_imean_l, log(i) + creal(log_ys[i]));

    if (creal(log_ys[i]) > max) {
      max = creal(log_ys[i]);
      imax_l = i;
    }
  }

  log_integral = logaddexp(log_integral, log(0.5) + creal(log_ys[0]));
  log_integral = logaddexp(log_integral, log(0.5) + creal(log_ys[n-1]));

  /* No contribution to mean index from i = 0 term! */
  log_imean_l = logaddexp(log_imean_l, log(0.5) + log(n-1) + creal(log_ys[n-1]));

  log_integral += log_h;
  log_imean_l += log_h;

  if (creal(log_ys[0]) > max) {
    max = creal(log_ys[0]);
    imax_l = 0;
  }

  if (creal(log_ys[n-1]) > max) {
    max = creal(log_ys[n-1]);
    imax_l = n-1;
  }    

  log_imean_l -= log_integral;

  if(imean) *imean=exp(log_imean_l);
  if(imax) *imax=imax_l;

  return log_integral;
}

REAL8 LALInferenceMarginalisedTimeLogLikelihood(LALInferenceVariables *currentParams,
                                                LALInferenceIFOData *data,
                                                LALInferenceModel *model)
{
  
  return ( LALInferenceFusedFreqDomainLogLikelihood(currentParams,data,model,MARGTIME));
  
  
}

REAL8 LALInferenceMarginalisedTimePhaseLogLikelihood(LALInferenceVariables *currentParams,
                                                LALInferenceIFOData *data,
                                                LALInferenceModel *model)
{
  
  return ( LALInferenceFusedFreqDomainLogLikelihood(currentParams,data,model,MARGTIMEPHI));
  
  
}


void LALInferenceNetworkSNR(LALInferenceVariables *currentParams,
                            LALInferenceIFOData *data,
                            LALInferenceModel *model)
/***************************************************************/
/* Calculate the SNR across the network.                       */
/* * * * * * * * * * * * * * * * * * * * * * * * * * * * * * * */
/* Required (`currentParams') parameters are:                  */
/*   - "rightascension"  (REAL8, radian, 0 <= RA <= 2pi)       */
/*   - "declination"     (REAL8, radian, -pi/2 <= dec <=pi/2)  */
/*   - "polarisation"    (REAL8, radian, 0 <= psi <= ?)        */
/*   - "time"            (REAL8, GPS sec.)                     */
/***************************************************************/
{
  double Fplus, Fcross;
  REAL8 plainTemplateReal, plainTemplateImag;
  int i, lower, upper, ifo;
  LALInferenceIFOData *dataPtr;
  double ra=0.0, dec=0.0, psi=0.0, gmst=0.0;
  double GPSdouble=0.0;
  LIGOTimeGPS GPSlal;
  double deltaT, TwoOverNDeltaT, deltaF;
  double timeTmp;
  double mc;
  LALStatus status;
  memset(&status,0,sizeof(status));

  int signalFlag = 1;   //flag for including signal model
  
  int Nifos=0;
  for(dataPtr=data;dataPtr;dataPtr=dataPtr->next) Nifos++;
  void **generatedFreqModels=alloca((1+Nifos)*sizeof(void *));
  for(i=0;i<=Nifos;i++) generatedFreqModels[i]=NULL;

  //check if signal model is being used
  signalFlag=1;
  if(LALInferenceCheckVariable(currentParams, "signalModelFlag"))
    signalFlag = *((INT4 *)LALInferenceGetVariable(currentParams, "signalModelFlag"));

  /* Reset SNRs in model struct */
  model->SNR = 0.0;

  dataPtr = data;
  ifo = 0;
  while (dataPtr != NULL) {
      model->ifo_SNRs[ifo] = 0.0;
      ifo++;
      dataPtr = dataPtr->next;
  }

  if (!signalFlag)
      return;

  if(LALInferenceCheckVariable(currentParams, "logdistance")){
    REAL8 distMpc = exp(*(REAL8*)LALInferenceGetVariable(currentParams,"logdistance"));
    LALInferenceAddVariable(currentParams,"distance",&distMpc,LALINFERENCE_REAL8_t,LALINFERENCE_PARAM_OUTPUT);
  }

  if(LALInferenceCheckVariable(currentParams,"logmc")){
    mc=exp(*(REAL8 *)LALInferenceGetVariable(currentParams,"logmc"));
    LALInferenceAddVariable(currentParams,"chirpmass",&mc,LALINFERENCE_REAL8_t,LALINFERENCE_PARAM_OUTPUT);
  }

  /* determine source's sky location & orientation parameters: */
  ra        = *(REAL8*) LALInferenceGetVariable(currentParams, "rightascension"); /* radian      */
  dec       = *(REAL8*) LALInferenceGetVariable(currentParams, "declination");    /* radian      */
  psi       = *(REAL8*) LALInferenceGetVariable(currentParams, "polarisation");   /* radian      */

  if (LALInferenceCheckVariable(currentParams,"time"))
      GPSdouble = *(REAL8*) LALInferenceGetVariable(currentParams, "time");           /* GPS seconds */
  else {
      UINT4 freq_length = data->freqData->data->length;
      UINT4 time_length = 2*(freq_length-1);
      REAL8 epoch = XLALGPSGetREAL8(&(data->freqData->epoch));
      GPSdouble = epoch + (time_length-1)*data->timeData->deltaT - 2.0;
  }

  /* figure out GMST: */
  XLALGPSSetREAL8(&GPSlal, GPSdouble);
  gmst=XLALGreenwichMeanSiderealTime(&GPSlal);

  ifo=0;
  dataPtr = data;
  while (dataPtr != NULL) {
    /* The parameters the Likelihood function can handle by itself   */
    /* (and which shouldn't affect the template function) are        */
    /* sky location (ra, dec), polarisation and signal arrival time. */
    /* Note that the template function shifts the waveform to so that*/
	/* t_c corresponds to the "time" parameter in                    */
	/* model->params (set, e.g., from the trigger value).     */
    
    /* Check to see if this buffer has already been filled with the signal.
     Different dataPtrs can share the same signal buffer to avoid repeated
     calls to template */
    if(!checkItemAndAdd((void *)(model->freqhPlus), generatedFreqModels))
	{
			/* to currently stored template; ignore "time" variable:         */
			if (LALInferenceCheckVariable(model->params, "time")) {
					timeTmp = *(REAL8 *) LALInferenceGetVariable(model->params, "time");
					LALInferenceRemoveVariable(model->params, "time");
			}
			else timeTmp = GPSdouble;

			LALInferenceCopyVariables(currentParams, model->params);
			// Remove time variable so it can be over-written (if it was pinned)
			if(LALInferenceCheckVariable(model->params,"time")) LALInferenceRemoveVariable(model->params,"time");
			LALInferenceAddVariable(model->params, "time", &timeTmp, LALINFERENCE_REAL8_t,LALINFERENCE_PARAM_LINEAR);
			if (!LALInferenceCheckVariable(model->params, "phase")) {
					double pi2 = M_PI / 2.0;
					LALInferenceAddVariable(model->params, "phase", &pi2, LALINFERENCE_REAL8_t, LALINFERENCE_PARAM_LINEAR);
			}
			model->templt(model);

			if (model->domain == LAL_SIM_DOMAIN_TIME) {
					/* TD --> FD. */
					LALInferenceExecuteFT(model);
			}
	}

    /* Template is now in dataPtr->timeFreqModelhPlus and hCross */

    /* determine beam pattern response (F_plus and F_cross) for given Ifo: */
    XLALComputeDetAMResponse(&Fplus, &Fcross, (const REAL4(*)[3])dataPtr->detector->response, ra, dec, psi, gmst);

    dataPtr->fPlus = Fplus;
    dataPtr->fCross = Fcross;

    /* determine frequency range & loop over frequency bins: */
    deltaT = dataPtr->timeData->deltaT;
    deltaF = 1.0 / (((double)dataPtr->timeData->data->length) * deltaT);
    lower = (UINT4)ceil(dataPtr->fLow / deltaF);
    upper = (UINT4)floor(dataPtr->fHigh / deltaF);
    TwoOverNDeltaT = 2.0 / (deltaT * ((double) dataPtr->timeData->data->length));

    for (i=lower; i<=upper; ++i){
      //subtract GW model from residual
      /* derive template (involving location/orientation parameters) from given plus/cross waveforms: */
      plainTemplateReal = Fplus * creal(model->freqhPlus->data->data[i])  
                          +  Fcross * creal(model->freqhCross->data->data[i]);
      plainTemplateImag = Fplus * cimag(model->freqhPlus->data->data[i])  
                          +  Fcross * cimag(model->freqhCross->data->data[i]);

      /* un-do 1/deltaT scaling: */
      model->ifo_SNRs[ifo] += 2.0 * TwoOverNDeltaT * ( plainTemplateReal*plainTemplateReal + plainTemplateImag*plainTemplateImag ) / dataPtr->oneSidedNoisePowerSpectrum->data->data[i];
    }

    model->SNR += model->ifo_SNRs[ifo];
    model->ifo_SNRs[ifo] = sqrt(model->ifo_SNRs[ifo]);

    ifo++; //increment IFO counter for noise parameters
    dataPtr = dataPtr->next;
  }

  model->SNR = sqrt(model->SNR);
}<|MERGE_RESOLUTION|>--- conflicted
+++ resolved
@@ -480,11 +480,9 @@
   double deltaT, TwoDeltaToverN, deltaF, twopit=0.0, re, im, dre, dim, newRe, newIm;
   double timeTmp;
   double mc;
-<<<<<<< HEAD
 
   COMPLEX16FrequencySeries *calFactor = NULL;
   COMPLEX16 calF = 0.0;
-  REAL8 calFRe = 0.0, calFIm = 0.0;
 
   char freqVarName[VARNAME_MAX];
   char ampVarName[VARNAME_MAX];
@@ -499,7 +497,6 @@
     spcal_active = 1;
   }
 
-=======
   REAL8 degreesOfFreedom=2.0;
   REAL8 chisq=0.0;
   /* margphi params */
@@ -513,7 +510,6 @@
   if (marginalisationflags==MARGTIME || marginalisationflags==MARGTIMEPHI)
     margtime=1;
   
->>>>>>> d0f104a4
   LALStatus status;
   memset(&status,0,sizeof(status));
 
@@ -859,45 +855,18 @@
       //subtract GW model from residual
       if(signalFlag){
       /* derive template (involving location/orientation parameters) from given plus/cross waveforms: */
-<<<<<<< HEAD
-      plainTemplateReal = Fplus * creal(model->freqhPlus->data->data[i])  
-                          +  Fcross * creal(model->freqhCross->data->data[i]);
-      plainTemplateImag = Fplus * cimag(model->freqhPlus->data->data[i])  
-                          +  Fcross * cimag(model->freqhCross->data->data[i]);
-
-      /* do time-shifting...             */
-      /* (also un-do 1/deltaT scaling): */
-      templateReal = (plainTemplateReal*re - plainTemplateImag*im) / deltaT;
-      templateImag = (plainTemplateReal*im + plainTemplateImag*re) / deltaT;
-      signal2noise += 2.0 * TwoDeltaToverN * ( templateReal*templateReal + templateImag*templateImag ) / dataPtr->oneSidedNoisePowerSpectrum->data->data[i];
-
-      /* Apply Calibration if necessary */
-      if (spcal_active) {
-	REAL8 tempRe = templateReal;
-	REAL8 tempIm = templateImag;
-
-	calF = calFactor->data->data[i];
-	calFRe = creal(calF);
-	calFIm = cimag(calF);
-
-	templateReal = tempRe*calFRe - calFIm*tempIm;
-	templateImag = tempIm*calFRe + tempRe*calFIm;
-      }
-
-      /* compute squared difference & 'chi-squared': */
-      diffRe -= templateReal;         // Difference in real parts...
-      diffIm -= templateImag;         // ...and imaginary parts, and...
-
-=======
       COMPLEX16 plainTemplate = Fplus*(*hptilde)+Fcross*(*hctilde);
       
       /* Do time shifting */
       template = plainTemplate * (re + 1j*im);
         
+      if (spcal_active) {
+          calF = calFactor->data->data[i];
+          template = template*calF;
+      }
       
       diff = (d - template);
         
->>>>>>> d0f104a4
       }//end signal subtraction
 
       //subtract glitch model from residual
@@ -978,6 +947,12 @@
       default:
         break;
     }
+
+   /* Clean up calibration if necessary */
+    if (!(calFactor == NULL)) {
+      XLALDestroyCOMPLEX16FrequencySeries(calFactor);
+      calFactor = NULL;
+    }
     
   } /* end loop over detectors */
   
@@ -1045,21 +1020,9 @@
       XLALDestroyCOMPLEX16Vector(dh_S);
       break;
     }
-<<<<<<< HEAD
-    ifo++; //increment IFO counter for noise parameters
-
-    /* Clean up calibration if necessary */
-    if (!(calFactor == NULL)) {
-      XLALDestroyCOMPLEX16FrequencySeries(calFactor);
-      calFactor = NULL;
-    }
-
-    dataPtr = dataPtr->next;
-=======
     default:
       break;
       
->>>>>>> d0f104a4
   }
   
   //loglikelihood = -1.0 * chisquared; // note (again): the log-likelihood is unnormalised!
@@ -1100,265 +1063,9 @@
                                                     LALInferenceIFOData *data,
                                                     LALInferenceModel *model)
 {
-<<<<<<< HEAD
-  double Fplus, Fcross;
-  double diffRe, diffIm, diffSquared;
-  double dataReal, dataImag;
-  REAL8 plainTemplateReal, plainTemplateImag;
-  REAL8 templateReal, templateImag;
-  int i, lower, upper;
-  LALInferenceIFOData *dataPtr;
-  double ra, dec, psi, gmst,mc;
-  double GPSdouble;
-  LIGOTimeGPS GPSlal;
-  double single_chisquared, chisquared;
-  double timedelay;  /* time delay b/w iterferometer & geocenter w.r.t. sky location */
-  double timeshift;  /* time shift (not necessarily same as above)                   */
-  double deltaT, FourDeltaToverN, deltaF, twopit, re, im, singleFreqBinTerm, dre, dim, newRe, newIm;
-  double degreesOfFreedom, nu;
-  double timeTmp;
-
-  COMPLEX16FrequencySeries *calFactor = NULL;
-  COMPLEX16 calF = 0.0;
-  REAL8 calFRe = 0.0, calFIm = 0.0;
-
-  char freqVarName[VARNAME_MAX];
-  char ampVarName[VARNAME_MAX];
-  char phaseVarName[VARNAME_MAX];
-
-  REAL8Vector *freqs = NULL;
-  REAL8Vector *amps = NULL;
-  REAL8Vector *phases = NULL;
-
-  UINT4 spcal_active = 0;
-  if (LALInferenceCheckVariable(currentParams, "spcal_active") && (*(UINT4 *)LALInferenceGetVariable(currentParams, "spcal_active"))) {
-    spcal_active = 1;
-  }
-
-  LALStatus status;
-  memset(&status,0,sizeof(status));
-  int Nifos=0;
-  for(dataPtr=data;dataPtr;dataPtr=dataPtr->next) Nifos++;
-  void **generatedFreqModels=alloca((1+Nifos)*sizeof(void *));
-  for(i=0;i<=Nifos;i++) generatedFreqModels[i]=NULL;
-
-  if(LALInferenceCheckVariable(currentParams, "logdistance")){
-    REAL8 distMpc = exp(*(REAL8*)LALInferenceGetVariable(currentParams,"logdistance"));
-    LALInferenceAddVariable(currentParams,"distance",&distMpc,LALINFERENCE_REAL8_t,LALINFERENCE_PARAM_OUTPUT);
-  }
-
-  if(LALInferenceCheckVariable(currentParams,"logmc")){
-    mc=exp(*(REAL8 *)LALInferenceGetVariable(currentParams,"logmc"));
-    LALInferenceAddVariable(currentParams,"chirpmass",&mc,LALINFERENCE_REAL8_t,LALINFERENCE_PARAM_OUTPUT);
-  }
-  /* determine source's sky location & orientation parameters: */
-  ra        = *(REAL8*) LALInferenceGetVariable(currentParams, "rightascension"); /* radian      */
-  dec       = *(REAL8*) LALInferenceGetVariable(currentParams, "declination");    /* radian      */
-  psi       = *(REAL8*) LALInferenceGetVariable(currentParams, "polarisation");   /* radian      */
-  GPSdouble = *(REAL8*) LALInferenceGetVariable(currentParams, "time");           /* GPS seconds */
-
-  /* figure out GMST: */
-  XLALGPSSetREAL8(&GPSlal, GPSdouble);
-  gmst=XLALGreenwichMeanSiderealTime(&GPSlal);
-
-  chisquared = 0.0;
-  REAL8 loglikelihood = 0.0;
-
-  /* Reset SNR */
-  model->SNR = 0.0;
-
-  /* loop over data (different interferometers): */
-  dataPtr = data;
-  UINT4 ifo = 0;
-
-  while (dataPtr != NULL) {
-    /* The parameters the Likelihood function can handle by itself    */
-    /* (and which shouldn't affect the template function) are         */
-    /* sky location (ra, dec), polarisation and signal arrival time.  */
-    /* Note that the template function shifts the waveform to so that */
-    /* t_c corresponds to the "time" parameter in                     */
-    /* model->params (set, e.g., from the trigger value).      */
-    
-    /* Reset log-likelihood */
-    model->ifo_loglikelihoods[ifo] = 0.0;
-    model->ifo_SNRs[ifo] = 0.0;
-
-    single_chisquared = 0.0;
-
-    /* Check to see if this buffer has already been filled with the signal.
-     Different dataPtrs can share the same signal buffer to avoid repeated
-     calls to template */
-    if(!checkItemAndAdd((void *)(model->freqhPlus), generatedFreqModels))
-	{
-			/* Compare parameter values with parameter values corresponding */
-			/* to currently stored template; ignore "time" variable:        */
-			if (LALInferenceCheckVariable(model->params, "time")) {
-					timeTmp = *(REAL8 *) LALInferenceGetVariable(model->params, "time");
-					LALInferenceRemoveVariable(model->params, "time");
-			}
-			else timeTmp = GPSdouble;
-
-			LALInferenceCopyVariables(currentParams, model->params);
-			// Remove time variable so it can be over-written (if it was pinned)
-		    if(LALInferenceCheckVariable(model->params,"time")) LALInferenceRemoveVariable(model->params,"time");
-			LALInferenceAddVariable(model->params, "time", &timeTmp, LALINFERENCE_REAL8_t,LALINFERENCE_PARAM_LINEAR);
-			model->templt(model);
-			if(XLALGetBaseErrno()==XLAL_FAILURE) /* Template generation failed in a known way, set -Inf likelihood */
-					return(-DBL_MAX);
-
-			if (model->domain == LAL_SIM_DOMAIN_TIME) {
-					/* TD --> FD. */
-					LALInferenceExecuteFT(model);
-			}
-	}
-
-    /* Template is now in model->freqhPlus hCross. */
-
-    /* Calibration stuff if necessary */
-    if (spcal_active) {
-      snprintf(freqVarName, VARNAME_MAX, "%s_spcal_freq", dataPtr->name);
-      snprintf(ampVarName, VARNAME_MAX, "%s_spcal_amp", dataPtr->name);
-      snprintf(phaseVarName, VARNAME_MAX, "%s_spcal_phase", dataPtr->name);
-
-      freqs = *(REAL8Vector **)LALInferenceGetVariable(currentParams, freqVarName);
-      amps = *(REAL8Vector **)LALInferenceGetVariable(currentParams, ampVarName);
-      phases = *(REAL8Vector **)LALInferenceGetVariable(currentParams, phaseVarName);
-
-      if (calFactor == NULL) {
-	calFactor = XLALCreateCOMPLEX16FrequencySeries("calibration factors", 
-						       &(dataPtr->freqData->epoch),
-						       0, dataPtr->freqData->deltaF,
-						       &lalDimensionlessUnit,
-						       dataPtr->freqData->data->length);
-      }
-
-      LALInferenceSplineCalibrationFactor(freqs, amps, phases, calFactor);
-    }
-
-    /* determine beam pattern response (F_plus and F_cross) for given Ifo: */
-    XLALComputeDetAMResponse(&Fplus, &Fcross,
-                             (const REAL4(*)[3])dataPtr->detector->response,
-			     ra, dec, psi, gmst);
-    /* signal arrival time (relative to geocenter); */
-    timedelay = XLALTimeDelayFromEarthCenter(dataPtr->detector->location,
-                                             ra, dec, &GPSlal);
-    /* (negative timedelay means signal arrives earlier at Ifo than at geocenter, etc.)    */
-    /* amount by which to time-shift template (not necessarily same as above "timedelay"): */
-    timeshift =  (GPSdouble - (*(REAL8*) LALInferenceGetVariable(model->params, "time"))) + timedelay;
-
-    twopit    = LAL_TWOPI * timeshift;
-
-    if (LALInferenceCheckVariable(currentParams, "crazyInjectionHLSign") &&
-        *((INT4 *)LALInferenceGetVariable(currentParams, "crazyInjectionHLSign"))) {
-      if (strstr(dataPtr->name, "H") || strstr(dataPtr->name, "L")) {
-        Fplus *= -1.0;
-        Fcross *= -1.0;
-      }
-    }
-
-    dataPtr->fPlus = Fplus;
-    dataPtr->fCross = Fcross;
-    dataPtr->timeshift = timeshift;
-
-    /* extract the element from the "df" vector that carries the current Ifo's name: */
-    CHAR df_variable_name[64];
-    sprintf(df_variable_name,"df_%s",dataPtr->name);
-    if(LALInferenceCheckVariable(currentParams,df_variable_name)){
-      degreesOfFreedom = *(REAL8*) LALInferenceGetVariable(currentParams,df_variable_name);
-    }
-    else {
-      degreesOfFreedom = dataPtr->STDOF;
-    }
-    if (!(degreesOfFreedom>0)) {
-      XLALPrintError(" ERROR in StudentTLogLikelihood(): degrees-of-freedom parameter must be positive.\n");
-      XLAL_ERROR_REAL8(XLAL_EDOM);
-    }
-
-    /* determine frequency range & loop over frequency bins: */
-    deltaT = dataPtr->timeData->deltaT;
-    deltaF = 1.0 / (((double)dataPtr->timeData->data->length) * deltaT);
-    lower = (UINT4)ceil(dataPtr->fLow / deltaF);
-    upper = (UINT4)floor(dataPtr->fHigh / deltaF);
-    FourDeltaToverN = 4.0 * deltaT / ((double) dataPtr->timeData->data->length);
-
-    /* Employ a trick here for avoiding cos(...) and sin(...) in time
-       shifting.  We need to multiply each template frequency bin by
-       exp(-J*twopit*deltaF*i) = exp(-J*twopit*deltaF*(i-1)) +
-       exp(-J*twopit*deltaF*(i-1))*(exp(-J*twopit*deltaF) - 1) .  This
-       recurrance relation has the advantage that the error growth is
-       O(sqrt(N)) for N repetitions. */
-    
-    /* Values for the first iteration: */
-    re = cos(twopit*deltaF*lower);
-    im = -sin(twopit*deltaF*lower);
-
-    /* Incremental values, using cos(theta) - 1 = -2*sin(theta/2)^2 */
-    dim = -sin(twopit*deltaF);
-    dre = -2.0*sin(0.5*twopit*deltaF)*sin(0.5*twopit*deltaF);
-
-    for (i=lower; i<=upper; ++i){
-      /* degrees-of-freedom parameter (nu_j) for this particular frequency bin: */
-      nu = degreesOfFreedom;
-      /* (for now constant across frequencies)                                  */
-      /* derive template (involving location/orientation parameters) from given plus/cross waveforms: */
-      plainTemplateReal = Fplus * creal(model->freqhPlus->data->data[i])  
-                          +  Fcross * creal(model->freqhCross->data->data[i]);
-      plainTemplateImag = Fplus * cimag(model->freqhPlus->data->data[i])  
-                          +  Fcross * cimag(model->freqhCross->data->data[i]);
-
-      /* do time-shifting...            */
-      /* (also un-do 1/deltaT scaling): */
-      templateReal = (plainTemplateReal*re - plainTemplateImag*im) / deltaT;
-      templateImag = (plainTemplateReal*im + plainTemplateImag*re) / deltaT;
-
-      /* Apply Calibration if necessary */
-      if (spcal_active) {
-	REAL8 tempRe = templateReal;
-	REAL8 tempIm = templateImag;
-
-	calF = calFactor->data->data[i];
-	calFRe = creal(calF);
-	calFIm = cimag(calF);
-
-	templateReal = tempRe*calFRe - calFIm*tempIm;
-	templateImag = tempIm*calFRe + tempRe*calFIm;
-      }
-
-      dataReal     = creal(dataPtr->freqData->data->data[i]) / deltaT;
-      dataImag     = cimag(dataPtr->freqData->data->data[i]) / deltaT;
-      /* compute squared difference & 'chi-squared': */
-      diffRe       = dataReal - templateReal;         /* Difference in real parts...                     */
-      diffIm       = dataImag - templateImag;         /* ...and imaginary parts, and...                  */
-      diffSquared  = diffRe*diffRe + diffIm*diffIm ;  /* ...squared difference of the 2 complex figures. */
-      singleFreqBinTerm = ((nu+2.0)/2.0) * log(1.0 + (FourDeltaToverN * diffSquared) / (nu * dataPtr->oneSidedNoisePowerSpectrum->data->data[i]));
-      single_chisquared  += singleFreqBinTerm;   /* (This is a sum-of-squares, or chi^2, term in the Gaussian case, not so much in the Student-t case...)  */
-      model->ifo_loglikelihoods[ifo] -= singleFreqBinTerm;
-
-      /* Now update re and im for the next iteration. */
-      newRe = re + re*dre - im*dim;
-      newIm = im + re*dim + im*dre;
-
-      re = newRe;
-      im = newIm;
-    }
-    chisquared += single_chisquared;
-
-    /* Clean up calibration if necessary */
-    if (!(calFactor == NULL)) {
-      XLALDestroyCOMPLEX16FrequencySeries(calFactor);
-      calFactor = NULL;
-    }
-
-    dataPtr = dataPtr->next;
-    ifo++;
-  }
-  loglikelihood = -1.0 * chisquared; /* note (again): the log-likelihood is unnormalised! */
-  return(loglikelihood);
-=======
   
   return LALInferenceFusedFreqDomainLogLikelihood(currentParams, data, model, STUDENTT);
 
->>>>>>> d0f104a4
 }
 
 
