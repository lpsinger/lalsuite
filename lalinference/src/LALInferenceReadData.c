/* 
 *  LALInferenceReadData.c:  Bayesian Followup functions
 *
 *  Copyright (C) 2009,2012 Ilya Mandel, Vivien Raymond, Christian
 *  Roever, Marc van der Sluys, John Veitch, Salvatore Vitale, and
 *  Will M. Farr
 *
 *
 *  This program is free software; you can redistribute it and/or modify
 *  it under the terms of the GNU General Public License as published by
 *  the Free Software Foundation; either version 2 of the License, or
 *  (at your option) any later version.
 *
 *  This program is distributed in the hope that it will be useful,
 *  but WITHOUT ANY WARRANTY; without even the implied warranty of
 *  MERCHANTABILITY or FITNESS FOR A PARTICULAR PURPOSE.  See the
 *  GNU General Public License for more details.
 *
 *  You should have received a copy of the GNU General Public License
 *  along with with program; see the file COPYING. If not, write to the
 *  Free Software Foundation, Inc., 59 Temple Place, Suite 330, Boston,
 *  MA  02111-1307  USA
 */

#include <stdio.h>
#include <stdlib.h>

#include <lal/LALStdio.h>
#include <lal/LALStdlib.h>
#include <lal/LALInspiral.h>
#include <lal/FrameCache.h>
#include <lal/FrameStream.h>
#include <lal/TimeFreqFFT.h>
#include <lal/LALDetectors.h>
#include <lal/AVFactories.h>
#include <lal/ResampleTimeSeries.h>
#include <lal/TimeSeries.h>
#include <lal/FrequencySeries.h>
#include <lal/Units.h>
#include <lal/Date.h>
#include <lal/StringInput.h>
#include <lal/VectorOps.h>
#include <lal/Random.h>
#include <lal/LALNoiseModels.h>
#include <lal/XLALError.h>
#include <lal/GenerateInspiral.h>
#include <lal/LIGOLwXMLRead.h>
#include <lal/LIGOLwXMLInspiralRead.h>
#include <lal/SeqFactories.h>
#include <lal/DetectorSite.h>
#include <lal/GenerateInspiral.h>
#include <lal/GeneratePPNInspiral.h>
#include <lal/SimulateCoherentGW.h>
#include <lal/Inject.h>
#include <lal/LIGOMetadataTables.h>
#include <lal/LIGOMetadataUtils.h>
#include <lal/LIGOMetadataInspiralUtils.h>
#include <lal/LIGOMetadataRingdownUtils.h>
#include <lal/LALInspiralBank.h>
#include <lal/FindChirp.h>
#include <lal/LALInspiralBank.h>
#include <lal/GenerateInspiral.h>
#include <lal/NRWaveInject.h>
#include <lal/GenerateInspRing.h>
#include <lal/LALErrno.h>
#include <math.h>
#include <lal/LALInspiral.h>
#include <lal/LALSimulation.h>
#include <lal/LALInference.h>
#include <lal/LALInferenceReadData.h>
#include <lal/LALInferenceLikelihood.h>
#include <lal/LALInferenceTemplate.h>
<<<<<<< HEAD
#include <lal/LIGOLwXMLBurstRead.h>
#include <lal/GenerateBurst.h>
#include <lal/LALSimBurst.h>
#include <lal/LALSimNoise.h>
#include <lal/LALInferenceReadBurstData.h>
=======
#include <lal/LALSimNoise.h>
#include <LALInferenceRemoveLines.h>

>>>>>>> 6cb47133
struct fvec {
	REAL8 f;
	REAL8 x;
};

#define LALINFERENCE_DEFAULT_FLOW "40.0"

char *SNRpath = NULL;

//struct fvec *interpFromFile(char *filename);
static void LALInferenceSetGPSTrigtimeFromXML(LIGOTimeGPS *GPStrig, ProcessParamsTable *commandLine);
struct fvec *interpFromFile(char *filename);
typedef void (NoiseFunc)(LALStatus *statusPtr,REAL8 *psd,REAL8 f);
void MetaNoiseFunc(LALStatus *status, REAL8 *psd, REAL8 f, struct fvec *interp, NoiseFunc *noisefunc);
struct fvec *interpFromFile(char *filename){
	UINT4 fileLength=0;
	UINT4 i=0;
	UINT4 minLength=100; /* size of initial file buffer, and also size of increment */
	FILE *interpfile=NULL;
	struct fvec *interp=NULL;
	interp=XLALCalloc(minLength,sizeof(struct fvec)); /* Initialise array */
	if(!interp) {printf("Unable to allocate memory buffer for reading interpolation file\n");}
	fileLength=minLength;
	REAL8 f=0.0,x=0.0;
	interpfile = fopen(filename,"r");
	if (interpfile==NULL){
		printf("Unable to open file %s\n",filename);
		exit(1);
	}
	while(2==fscanf(interpfile," %lf %lf ", &f, &x )){
		interp[i].f=f; interp[i].x=x*x;
		i++;
		if(i>fileLength-1){ /* Grow the array */
			interp=XLALRealloc(interp,(fileLength+minLength)*sizeof(struct fvec));
			fileLength+=minLength;
		}
	}
	interp[i].f=0; interp[i].x=0;
	fileLength=i+1;
	interp=XLALRealloc(interp,fileLength*sizeof(struct fvec)); /* Resize array */
	fclose(interpfile);
	printf("Read %i records from %s\n",fileLength-1,filename);
	return interp;
}

REAL8 interpolate(struct fvec *fvec, REAL8 f);
REAL8 interpolate(struct fvec *fvec, REAL8 f){
	int i=0;
	REAL8 a=0.0; /* fractional distance between bins */
	REAL8 delta=0.0;
	if(f<fvec[0].f) return(0.0);
	while(fvec[i].f<f && (fvec[i].x!=0.0 )){i++;}; //&& fvec[i].f!=0.0)){i++;};
  //printf("%d\t%lg\t%lg\t%lg\n",i,fvec[i].f,f,fvec[i].x);
	if (fvec[i].f==0.0 && fvec[i].x==0.0) /* Frequency above moximum */
	{
		return (fvec[i-1].x);
	}
  //if(i==0){return (fvec[0].x);}
	a=(fvec[i].f-f)/(fvec[i].f-fvec[i-1].f);
	delta=fvec[i].x-fvec[i-1].x;
	return (fvec[i-1].x + delta*a);
}
void InjectTaylorF2(LALInferenceIFOData *IFOdata, SimInspiralTable *inj_table, ProcessParamsTable *commandLine);

//typedef void (NoiseFunc)(LALStatus *statusPtr,REAL8 *psd,REAL8 f);
//void MetaNoiseFunc(LALStatus *status, REAL8 *psd, REAL8 f, struct fvec *interp, NoiseFunc *noisefunc);

void MetaNoiseFunc(LALStatus *status, REAL8 *psd, REAL8 f, struct fvec *interp, NoiseFunc *noisefunc){
	if(interp==NULL&&noisefunc==NULL){
		printf("ERROR: Trying to calculate PSD with NULL inputs\n");
		exit(1);
	}
	if(interp!=NULL && noisefunc!=NULL){
		printf("ERROR: You have specified both an interpolation vector and a function to calculate the PSD\n");
		exit(1);
	}
	if(noisefunc!=NULL){
		noisefunc(status,psd,f);
		return;
	}
	if(interp!=NULL){ /* Use linear interpolation of the interp vector */
		*psd=interpolate(interp,f);
		return;
	}
}

void
LALInferenceLALFindChirpInjectSignals (
                                       LALStatus                  *status,
                                       REAL4TimeSeries            *chan,
                                       SimInspiralTable           *events,
                                       COMPLEX8FrequencySeries    *resp,
                                       LALDetector                *detector
                                       );
static int FindTimeSeriesStartAndEnd (
                                      REAL4Vector *signalvec,
                                      UINT4 *start,
                                      UINT4 *end
                                      );

static const LALUnit strainPerCount={0,{0,0,0,0,0,1,-1},{0,0,0,0,0,0,0}};

static REAL8TimeSeries *readTseries(CHAR *cachefile, CHAR *channel, LIGOTimeGPS start, REAL8 length);
static void makeWhiteData(LALInferenceIFOData *IFOdata);
static void PrintSNRsToFile(LALInferenceIFOData *IFOdata , SimInspiralTable *inj_table);

static REAL8TimeSeries *readTseries(CHAR *cachefile, CHAR *channel, LIGOTimeGPS start, REAL8 length)
{
	LALStatus status;
	memset(&status,0,sizeof(status));
	FrCache *cache = NULL;
	FrStream *stream = NULL;
	REAL8TimeSeries *out = NULL;
	
	cache  = XLALFrImportCache( cachefile );
        int err;
        err = *XLALGetErrnoPtr();
	if(cache==NULL) {fprintf(stderr,"ERROR: Unable to import cache file \"%s\",\n       XLALError: \"%s\".\n",cachefile, XLALErrorString(err)); exit(-1);}
	stream = XLALFrCacheOpen( cache );
	if(stream==NULL) {fprintf(stderr,"ERROR: Unable to open stream from frame cache file\n"); exit(-1);}
	out = XLALFrInputREAL8TimeSeries( stream, channel, &start, length , 0 );
	if(out==NULL) fprintf(stderr,"ERROR: unable to read channel %s from %s at time %i\nCheck the specified data duration is not too long\n",channel,cachefile,start.gpsSeconds);
	LALDestroyFrCache(&status,&cache);
	LALFrClose(&status,&stream);
	return out;
}

/** Parse the command line looking for options of the kind --ifo H1 --H1-channel H1:LDAS_STRAIN --H1-cache H1.cache --H1-flow 40.0 --H1-fhigh 4096.0 --H1-timeslide 100.0 ...
    It is necessary to use this method instead of the old method for the pipeline to work in DAX mode. Warning: do not mix options between
    the old and new style.
*/
static INT4 getDataOptionsByDetectors(ProcessParamsTable *commandLine, char ***ifos, char ***caches, char ***channels, char ***flows , char ***fhighs, char ***timeslides, UINT4 *N)
{
    /* Check that the input has no lists with [ifo,ifo] */
    ProcessParamsTable *this=commandLine;
    UINT4 i=0;
    *caches=*ifos=*channels=*flows=*fhighs=*timeslides=NULL;
    *N=0;
    char tmp[128];
    if(!this) {fprintf(stderr,"No command line arguments given!\n"); exit(1);}
    while(this)
    {
        if(!strcmp(this->param,"--ifo") || !strcmp(this->param,"--IFO"))
        for(i=0;this->value[i]!='\0';i++)
            if(this->value[i]=='[' || this->value[i]==']')
            {
                fprintf(stderr,"Found old-style input arguments for %s\n",this->param);
                return(0);
            }
        this=this->next;
    }
    /* Construct a list of IFOs */
    for(this=commandLine;this;this=this->next)
    {
        if(!strcmp(this->param,"--ifo")||!strcmp(this->param,"--IFO"))
        {
            (*N)++;
            *ifos=XLALRealloc(*ifos,*N*sizeof(char *));
            (*ifos)[*N-1]=XLALStringDuplicate(this->value);
        }
    }
    *caches=XLALCalloc(*N,sizeof(char *));
    *channels=XLALCalloc(*N,sizeof(char *));
    *flows=XLALCalloc(*N,sizeof(REAL8));
    *fhighs=XLALCalloc(*N,sizeof(REAL8));
    *timeslides=XLALCalloc(*N,sizeof(REAL8));
    /* For each IFO, fetch the other options if available */
    for(i=0;i<*N;i++)
    {
        /* Cache */
        sprintf(tmp,"--%s-cache",(*ifos)[i]);
        this=LALInferenceGetProcParamVal(commandLine,tmp);
        if(!this){fprintf(stderr,"ERROR: Must specify a cache file for %s with --%s-cache\n",(*ifos)[i],(*ifos)[i]); exit(1);}
        (*caches)[i]=XLALStringDuplicate(this->value);
        
        /* Channel */
        sprintf(tmp,"--%s-channel",(*ifos)[i]);
        this=LALInferenceGetProcParamVal(commandLine,tmp);
        (*channels)[i]=XLALStringDuplicate(this?this->value:"Unknown channel");

        /* flow */
        sprintf(tmp,"--%s-flow",(*ifos)[i]);
        this=LALInferenceGetProcParamVal(commandLine,tmp);
        (*flows)[i]=XLALStringDuplicate(this?this->value:LALINFERENCE_DEFAULT_FLOW);
        
        /* fhigh */
        sprintf(tmp,"--%s-fhigh",(*ifos)[i]);
        this=LALInferenceGetProcParamVal(commandLine,tmp);
        (*fhighs)[i]=this?XLALStringDuplicate(this->value):NULL;

        /* timeslides */
        sprintf(tmp,"--%s-timeslide",(*ifos)[i]);
        this=LALInferenceGetProcParamVal(commandLine,tmp);
        (*timeslides)[i]=XLALStringDuplicate(this?this->value:"0.0");
    }
    return(1);
}

#define USAGE "\
 --ifo IFO1 [--ifo IFO2 ...]    IFOs can be H1,L1,V1\n\
 --IFO1-cache cache1 [--IFO2-cache2 cache2 ...]    cache files (LALLIGO, LALAdLIGO, LALVirgo to simulate these detectors using lal; LALSimLIGO, LALSimAdLIGO, LALSimVirgo, LALSimAdVirgo to use lalsimuation)\n\
 --psdstart GPStime             GPS start time of PSD estimation data\n\
 --psdlength length             length of PSD estimation data in seconds\n\
 --seglen length                length of segments for PSD estimation and analysis in seconds\n\
 --trigtime GPStime             GPS time of the trigger to analyse\n\
(--padding PAD [sec]            Override default 0.4 seconds padding\n\
(--srate rate)                  Downsample data to rate in Hz (4096.0,)\n\
(--injectionsrate rate)         Downsample injection signal to rate in Hz (--srate)\n\
(--IFO1-flow freq1 [--IFO2-flow freq2 ...])      Specify lower frequency cutoff for overlap integral (40.0)\n\
(--IFO1-fhigh freq1 [--IFO2-fhigh freq2 ...])     Specify higher frequency cutoff for overlap integral (2048.0)\n\
(--IFO1-channel chan1 [--IFO2-channel chan2 ...])   Specify channel names when reading cache files\n\
(--dataseed number)             Specify random seed to use when generating data\n\
(--lalinspiralinjection)      Enables injections via the LALInspiral package\n\
(--inj-lambda1)                 value of lambda1 to be injected, LALSimulation only (0)\n\
(--inj-lambda2)                 value of lambda1 to be injected, LALSimulation only (0)\n\
(--inj-spinOrder PNorder)           Specify twice the PN order (e.g. 5 <==> 2.5PN) of spin effects to use, only for LALSimulation (default: -1 <==> Use all spin effects).\n\
(--inj-tidalOrder PNorder)          Specify twice the PN order (e.g. 10 <==> 5PN) of tidal effects to use, only for LALSimulation (default: -1 <==> Use all tidal effects).\n\
(--snrpath) 			Set a folder where to write a file with the SNRs being injected\n\
(--0noise)                      Sets the noise realisation to be identically zero (for the fake caches above only)\n"


LALInferenceIFOData *LALInferenceReadData(ProcessParamsTable *commandLine)
/* Read in the data and store it in a LALInferenceIFOData structure */
{
    LALStatus status;
    INT4 dataseed=0;
    memset(&status,0,sizeof(status));
    ProcessParamsTable *procparam=NULL,*ppt=NULL;
    LALInferenceIFOData *headIFO=NULL,*IFOdata=NULL;
    REAL8 SampleRate=4096.0,SegmentLength=0;
    if(LALInferenceGetProcParamVal(commandLine,"--srate")) SampleRate=atof(LALInferenceGetProcParamVal(commandLine,"--srate")->value);
    REAL8 defaultFLow = atof(LALINFERENCE_DEFAULT_FLOW);
    int nSegs=0;
    size_t seglen=0;
    REAL8TimeSeries *PSDtimeSeries=NULL;
    REAL8 padding=0.4;//Default was 1.0 second. However for The Event the Common Inputs specify a Tukey parameter of 0.1, so 0.4 second of padding for 8 seconds of data.
    UINT4 Ncache=0,Npsd=0,Nifo=0,Nchannel=0,NfLow=0,NfHigh=0;
    UINT4 i,j;
    //int FakeFlag=0; - set but not used
    char strainname[]="LSC-STRAIN";
    //UINT4 q=0;	
    //typedef void (NoiseFunc)(LALStatus *statusPtr,REAL8 *psd,REAL8 f);
    //NoiseFunc *PSD=NULL;
    //REAL8 scalefactor=1;
    //SimInspiralTable *injTable=NULL;
    RandomParams *datarandparam;
    //UINT4 event=0;
    char *chartmp=NULL;
    char **channels=NULL;
    char **caches=NULL;
    char **psds=NULL;
    char **IFOnames=NULL;
    char **fLows=NULL,**fHighs=NULL;
    char **timeslides=NULL;
    UINT4 Ntimeslides=0;
    LIGOTimeGPS GPSstart,GPStrig,segStart;
    REAL8 PSDdatalength=0;
    REAL8 AIGOang=0.0; //orientation angle for the proposed Australian detector.
    procparam=LALInferenceGetProcParamVal(commandLine,"--aigoang");
    if(!procparam) procparam=LALInferenceGetProcParamVal(commandLine,"--AIGOang");
    if(procparam)
    AIGOang=atof(procparam->value)*LAL_PI/180.0;

    struct fvec *interp;
    int interpFlag=0;

    /* Check if the new style command line arguments are used */
    INT4 dataOpts=getDataOptionsByDetectors(commandLine, &IFOnames, &caches, &channels, &fLows , &fHighs, &timeslides, &Nifo);
    /* Check for options if not given in the new style */
    if(!dataOpts){
        if(!LALInferenceGetProcParamVal(commandLine,"--cache")||!(LALInferenceGetProcParamVal(commandLine,"--IFO")||LALInferenceGetProcParamVal(commandLine,"--ifo")))
            {fprintf(stderr,USAGE); return(NULL);}
        if(LALInferenceGetProcParamVal(commandLine,"--channel")){
            LALInferenceParseCharacterOptionString(LALInferenceGetProcParamVal(commandLine,"--channel")->value,&channels,&Nchannel);
        }
        LALInferenceParseCharacterOptionString(LALInferenceGetProcParamVal(commandLine,"--cache")->value,&caches,&Ncache);
        ppt=LALInferenceGetProcParamVal(commandLine,"--ifo");
        if(!ppt) ppt=LALInferenceGetProcParamVal(commandLine,"--IFO");
        LALInferenceParseCharacterOptionString(ppt->value,&IFOnames,&Nifo);

        ppt=LALInferenceGetProcParamVal(commandLine,"--flow");
        if(!ppt) ppt=LALInferenceGetProcParamVal(commandLine,"--fLow");
        if(ppt){
            LALInferenceParseCharacterOptionString(ppt->value,&fLows,&NfLow);
        }
        ppt=LALInferenceGetProcParamVal(commandLine,"--fhigh");
        if(!ppt) ppt=LALInferenceGetProcParamVal(commandLine,"--fHigh");
        if(ppt){
            LALInferenceParseCharacterOptionString(ppt->value,&fHighs,&NfHigh);
        }
        if((ppt=LALInferenceGetProcParamVal(commandLine,"--timeslide"))) LALInferenceParseCharacterOptionString(ppt->value,&timeslides,&Ntimeslides);
        if(Nifo!=Ncache) {fprintf(stderr,"ERROR: Must specify equal number of IFOs and Cache files\n"); exit(1);}
        if(Nchannel!=0 && Nchannel!=Nifo) {fprintf(stderr,"ERROR: Please specify a channel for all caches, or omit to use the defaults\n"); exit(1);}
    }
    else
    {
        NfHigh=Ntimeslides=Ncache=Nchannel=NfLow=Nifo;

    }
    /* Check for remaining required options */
	if(!(LALInferenceGetProcParamVal(commandLine,"--PSDstart")||LALInferenceGetProcParamVal(commandLine,"--psdstart")) ||
            !(LALInferenceGetProcParamVal(commandLine,"--PSDlength")||LALInferenceGetProcParamVal(commandLine,"--psdlength")) ||!LALInferenceGetProcParamVal(commandLine,"--seglen"))
    {fprintf(stderr,USAGE); return(NULL);}

    /* ET detectors */
    LALDetector dE1,dE2,dE3;
    /* response of the detectors */
    dE1.type = dE2.type = dE3.type = LALDETECTORTYPE_IFODIFF;
    dE1.location[0] = dE2.location[0] = dE3.location[0] = 4.5464e6;
    dE1.location[1] = dE2.location[1] = dE3.location[1] = 8.4299e5;
    dE1.location[2] = dE2.location[2] = dE3.location[2] = 4.3786e6;
    sprintf(dE1.frDetector.name,"ET-1");
    sprintf(dE1.frDetector.prefix,"E1");
    dE1.response[0][0] = 0.1666;
    dE1.response[1][1] = -0.2484;
    dE1.response[2][2] = 0.0818;
    dE1.response[0][1] = dE1.response[1][0] = -0.2188;
    dE1.response[0][2] = dE1.response[2][0] = -0.1300;
    dE1.response[1][2] = dE1.response[2][1] = 0.2732;
    sprintf(dE2.frDetector.name,"ET-2");
    sprintf(dE2.frDetector.prefix,"E2");
    dE2.response[0][0] = -0.1992;
    dE2.response[1][1] = 0.4234;
    dE2.response[2][2] = 0.0818;
    dE2.response[0][1] = dE2.response[1][0] = -0.0702;
    dE2.response[0][2] = dE2.response[2][0] = 0.2189;
    dE2.response[1][2] = dE2.response[2][1] = -0.0085;
    sprintf(dE3.frDetector.name,"ET-3");
    sprintf(dE3.frDetector.prefix,"E3");
    dE3.response[0][0] = 0.0326;
    dE3.response[1][1] = -0.1750;
    dE3.response[2][2] = 0.1423;
    dE3.response[0][1] = dE3.response[1][0] = 0.2891;
    dE3.response[0][2] = dE3.response[2][0] = -0.0889;
    dE3.response[1][2] = dE3.response[2][1] = -0.2647;  

    //TEMPORARY. JUST FOR CHECKING USING SPINSPIRAL PSD
    char **spinspiralPSD=NULL;
    UINT4 NspinspiralPSD = 0;
    if (LALInferenceGetProcParamVal(commandLine, "--spinspiralPSD")) {
        LALInferenceParseCharacterOptionString(LALInferenceGetProcParamVal(commandLine,"--spinspiralPSD")->value,&spinspiralPSD,&NspinspiralPSD);
    }    

    if(LALInferenceGetProcParamVal(commandLine,"--psd")){
        LALInferenceParseCharacterOptionString(LALInferenceGetProcParamVal(commandLine,"--psd")->value,&psds,&Npsd);
    }

    if(LALInferenceGetProcParamVal(commandLine,"--dataseed")){
        procparam=LALInferenceGetProcParamVal(commandLine,"--dataseed");
        dataseed=atoi(procparam->value);
    }

    IFOdata=headIFO=XLALCalloc(sizeof(LALInferenceIFOData),Nifo);
    if(!IFOdata) XLAL_ERROR_NULL(XLAL_ENOMEM);

    procparam=LALInferenceGetProcParamVal(commandLine,"--psdstart");
    if (!procparam) procparam=LALInferenceGetProcParamVal(commandLine,"--PSDstart");
    LALStringToGPS(&status,&GPSstart,procparam->value,&chartmp);
    if(status.statusCode) REPORTSTATUS(&status);

    LALInferenceSetGPSTrigtimeFromXML(&GPStrig,commandLine);
    
    if(status.statusCode) REPORTSTATUS(&status);
    ppt=LALInferenceGetProcParamVal(commandLine,"--psdlength");
    if(!ppt) ppt=LALInferenceGetProcParamVal(commandLine,"--PSDlength");
    PSDdatalength=atof(ppt->value);
    SegmentLength=atof(LALInferenceGetProcParamVal(commandLine,"--seglen")->value);
    seglen=(size_t)(SegmentLength*SampleRate);
    nSegs=(int)floor(PSDdatalength/SegmentLength);
    
    for(i=0;i<Nifo;i++) {
        IFOdata[i].fLow=fLows?atof(fLows[i]):defaultFLow; 
        if(fHighs) IFOdata[i].fHigh=fHighs[i]?atof(fHighs[i]):(SampleRate/2.0-(1.0/SegmentLength));
        else IFOdata[i].fHigh=(SampleRate/2.0-(1.0/SegmentLength));
        strncpy(IFOdata[i].name, IFOnames[i], DETNAMELEN);
        IFOdata[i].STDOF = 4.0 / M_PI * nSegs;
        fprintf(stderr, "Detector %s will run with %g DOF if Student's T likelihood used.\n",
                IFOdata[i].name, IFOdata[i].STDOF);
    }

    /* Only allocate this array if there weren't channels read in from the command line */
    if(!dataOpts && !Nchannel) channels=XLALCalloc(Nifo,sizeof(char *));
    for(i=0;i<Nifo;i++) {
        if(!dataOpts && !Nchannel) channels[i]=XLALMalloc(VARNAME_MAX);
        IFOdata[i].detector=XLALCalloc(1,sizeof(LALDetector));

        if(!strcmp(IFOnames[i],"H1")) {			
            memcpy(IFOdata[i].detector,&lalCachedDetectors[LALDetectorIndexLHODIFF],sizeof(LALDetector));
            if(!Nchannel) sprintf((channels[i]),"H1:%s",strainname); continue;}
        if(!strcmp(IFOnames[i],"H2")) {
            memcpy(IFOdata[i].detector,&lalCachedDetectors[LALDetectorIndexLHODIFF],sizeof(LALDetector));
            if(!Nchannel) sprintf((channels[i]),"H2:%s",strainname); continue;}
        if(!strcmp(IFOnames[i],"LLO")||!strcmp(IFOnames[i],"L1")) {
            memcpy(IFOdata[i].detector,&lalCachedDetectors[LALDetectorIndexLLODIFF],sizeof(LALDetector));
            if(!Nchannel) sprintf((channels[i]),"L1:%s",strainname); continue;}
        if(!strcmp(IFOnames[i],"V1")||!strcmp(IFOnames[i],"VIRGO")) {
            memcpy(IFOdata[i].detector,&lalCachedDetectors[LALDetectorIndexVIRGODIFF],sizeof(LALDetector));
            if(!Nchannel) sprintf((channels[i]),"V1:h_16384Hz"); continue;}
        if(!strcmp(IFOnames[i],"GEO")||!strcmp(IFOnames[i],"G1")) {
            memcpy(IFOdata[i].detector,&lalCachedDetectors[LALDetectorIndexGEO600DIFF],sizeof(LALDetector));
            if(!Nchannel) sprintf((channels[i]),"G1:DER_DATA_H"); continue;}
        /*		if(!strcmp(IFOnames[i],"TAMA")||!strcmp(IFOnames[i],"T1")) {memcpy(IFOdata[i].detector,&lalCachedDetectors[LALDetectorIndexTAMA300DIFF]); continue;}*/

        if(!strcmp(IFOnames[i],"E1")){
            memcpy(IFOdata[i].detector,&dE1,sizeof(LALDetector));
            if(!Nchannel) sprintf((channels[i]),"E1:STRAIN"); continue;}
        if(!strcmp(IFOnames[i],"E2")){
            memcpy(IFOdata[i].detector,&dE2,sizeof(LALDetector));
            if(!Nchannel) sprintf((channels[i]),"E2:STRAIN"); continue;}
        if(!strcmp(IFOnames[i],"E3")){
            memcpy(IFOdata[i].detector,&dE3,sizeof(LALDetector));
            if(!Nchannel) sprintf((channels[i]),"E3:STRAIN"); continue;}
        if(!strcmp(IFOnames[i],"HM1")){
            /* Note, this is a sqrt(2)*7.5-km 3rd gen detector */
            LALFrDetector ETHomestakeFr;
            sprintf(ETHomestakeFr.name,"ET-HomeStake1");
            sprintf(ETHomestakeFr.prefix,"M1");
            /* Location of Homestake Mine vertex is */
            /* 44d21'23.11" N, 103d45'54.71" W */
            ETHomestakeFr.vertexLatitudeRadians = (44.+ 21./60  + 23.11/3600)*LAL_PI/180.0;
            ETHomestakeFr.vertexLongitudeRadians = - (103. +45./60 + 54.71/3600)*LAL_PI/180.0;
            ETHomestakeFr.vertexElevation=0.0;
            ETHomestakeFr.xArmAltitudeRadians=0.0;
            ETHomestakeFr.xArmAzimuthRadians=LAL_PI/2.0;
            ETHomestakeFr.yArmAltitudeRadians=0.0;
            ETHomestakeFr.yArmAzimuthRadians=0.0;
            ETHomestakeFr.xArmMidpoint = ETHomestakeFr.yArmMidpoint = sqrt(2.0)*7.5/2.0;
            IFOdata[i].detector=XLALCalloc(1,sizeof(LALDetector));
            XLALCreateDetector(IFOdata[i].detector,&ETHomestakeFr,LALDETECTORTYPE_IFODIFF);
            printf("Created Homestake Mine ET detector, location: %lf, %lf, %lf\n",IFOdata[i].detector->location[0],IFOdata[i].detector->location[1],IFOdata[i].detector->location[2]);
            printf("detector tensor:\n");
            for(int jdx=0;jdx<3;jdx++){
                for(j=0;j<3;j++) printf("%f ",IFOdata[i].detector->response[jdx][j]);
                printf("\n");
            }
            continue;
        }
        if(!strcmp(IFOnames[i],"HM2")){
            /* Note, this is a sqrt(2)*7.5-km 3rd gen detector */
            LALFrDetector ETHomestakeFr;
            sprintf(ETHomestakeFr.name,"ET-HomeStake2");
            sprintf(ETHomestakeFr.prefix,"M2");
            /* Location of Homestake Mine vertex is */
            /* 44d21'23.11" N, 103d45'54.71" W */
            ETHomestakeFr.vertexLatitudeRadians = (44.+ 21./60  + 23.11/3600)*LAL_PI/180.0;
            ETHomestakeFr.vertexLongitudeRadians = - (103. +45./60 + 54.71/3600)*LAL_PI/180.0;
            ETHomestakeFr.vertexElevation=0.0;
            ETHomestakeFr.xArmAltitudeRadians=0.0;
            ETHomestakeFr.xArmAzimuthRadians=3.0*LAL_PI/4.0;
            ETHomestakeFr.yArmAltitudeRadians=0.0;
            ETHomestakeFr.yArmAzimuthRadians=LAL_PI/4.0;
            ETHomestakeFr.xArmMidpoint = ETHomestakeFr.yArmMidpoint = sqrt(2.0)*7500./2.0;
            IFOdata[i].detector=XLALCalloc(1,sizeof(LALDetector));
            XLALCreateDetector(IFOdata[i].detector,&ETHomestakeFr,LALDETECTORTYPE_IFODIFF);
            printf("Created Homestake Mine ET detector, location: %lf, %lf, %lf\n",IFOdata[i].detector->location[0],IFOdata[i].detector->location[1],IFOdata[i].detector->location[2]);
            printf("detector tensor:\n");
            for(int jdx=0;jdx<3;jdx++){
                for(j=0;j<3;j++) printf("%f ",IFOdata[i].detector->response[jdx][j]);
                printf("\n");
            }
            continue;
        }
        if(!strcmp(IFOnames[i],"EM1")){
            LALFrDetector ETmic1;
            sprintf(ETmic1.name,"ET_Michelson_1");
            sprintf(ETmic1.prefix,"F1");
            ETmic1.vertexLatitudeRadians = (43. + 37./60. + 53.0921/3600)*LAL_PI/180.0;
            ETmic1.vertexLongitudeRadians = (10. + 30./60. + 16.1878/3600.)*LAL_PI/180.0;
            ETmic1.vertexElevation = 0.0;
            ETmic1.xArmAltitudeRadians = ETmic1.yArmAltitudeRadians = 0.0;
            ETmic1.xArmAzimuthRadians = LAL_PI/2.0;
            ETmic1.yArmAzimuthRadians = 0.0;
            ETmic1.xArmMidpoint = ETmic1.yArmMidpoint = sqrt(2.0)*7500./2.;
            IFOdata[i].detector=XLALCalloc(1,sizeof(LALDetector));
            XLALCreateDetector(IFOdata[i].detector,&ETmic1,LALDETECTORTYPE_IFODIFF);
            printf("Created ET L-detector 1 (N/E) arms, location: %lf, %lf, %lf\n",IFOdata[i].detector->location[0],IFOdata[i].detector->location[1],IFOdata[i].detector->location[2]);
            printf("detector tensor:\n");
            for(int jdx=0;jdx<3;jdx++){
                for(j=0;j<3;j++) printf("%f ",IFOdata[i].detector->response[jdx][j]);
                printf("\n");
            }
            continue;
        }
        if(!strcmp(IFOnames[i],"EM2")){
            LALFrDetector ETmic2;
            sprintf(ETmic2.name,"ET_Michelson_2");
            sprintf(ETmic2.prefix,"F2");
            ETmic2.vertexLatitudeRadians = (43. + 37./60. + 53.0921/3600)*LAL_PI/180.0;
            ETmic2.vertexLongitudeRadians = (10. + 30./60. + 16.1878/3600.)*LAL_PI/180.0;
            ETmic2.vertexElevation = 0.0;
            ETmic2.xArmAltitudeRadians = ETmic2.yArmAltitudeRadians = 0.0;
            ETmic2.xArmAzimuthRadians = 3.0*LAL_PI/4.0;
            ETmic2.yArmAzimuthRadians = LAL_PI/4.0;
            ETmic2.xArmMidpoint = ETmic2.yArmMidpoint = sqrt(2.0)*7500./2.;
            IFOdata[i].detector=XLALCalloc(1,sizeof(LALDetector));
            XLALCreateDetector(IFOdata[i].detector,&ETmic2,LALDETECTORTYPE_IFODIFF);
            printf("Created ET L-detector 2 (NE/SE) arms, location: %lf, %lf, %lf\n",IFOdata[i].detector->location[0],IFOdata[i].detector->location[1],IFOdata[i].detector->location[2]);
            printf("detector tensor:\n");
            for(int jdx=0;jdx<3;jdx++){
                for(j=0;j<3;j++) printf("%f ",IFOdata[i].detector->response[jdx][j]);
                printf("\n");
            }
            continue;
        }
        if(!strcmp(IFOnames[i],"I1")||!strcmp(IFOnames[i],"LIGOIndia")){
            /* Detector in India with 4k arms */
            LALFrDetector LIGOIndiaFr;
            sprintf(LIGOIndiaFr.name,"LIGO_India");
            sprintf(LIGOIndiaFr.prefix,"I1");
            /* Location of India site is */
            /* 14d14' N 76d26' E */
            LIGOIndiaFr.vertexLatitudeRadians = (14. + 14./60.)*LAL_PI/180.0;
            LIGOIndiaFr.vertexLongitudeRadians = (76. + 26./60.)*LAL_PI/180.0;
            LIGOIndiaFr.vertexElevation = 0.0;
            LIGOIndiaFr.xArmAltitudeRadians = 0.0;
            LIGOIndiaFr.yArmAltitudeRadians = 0.0;
            LIGOIndiaFr.yArmMidpoint = 2000.;
            LIGOIndiaFr.xArmMidpoint = 2000.;
            LIGOIndiaFr.xArmAzimuthRadians = LAL_PI/2.;
            LIGOIndiaFr.yArmAzimuthRadians = 0.;
            IFOdata[i].detector=XLALMalloc(sizeof(LALDetector));
            memset(IFOdata[i].detector,0,sizeof(LALDetector));
            XLALCreateDetector(IFOdata[i].detector,&LIGOIndiaFr,LALDETECTORTYPE_IFODIFF);
            printf("Created LIGO India Detector, location %lf, %lf, %lf\n",IFOdata[i].detector->location[0],IFOdata[i].detector->location[1],IFOdata[i].detector->location[2]);
            printf("Detector tensor:\n");
            for(int jdx=0;jdx<3;jdx++){
                for(j=0;j<3;j++) printf("%f ",IFOdata[i].detector->response[jdx][j]);
                printf("\n");
            }
            continue;
        }
        if(!strcmp(IFOnames[i],"A1")||!strcmp(IFOnames[i],"LIGOSouth")){
            /* Construct a detector at AIGO with 4k arms */
            LALFrDetector LIGOSouthFr;
            sprintf(LIGOSouthFr.name,"LIGO-South");
            sprintf(LIGOSouthFr.prefix,"A1");
            /* Location of the AIGO detector vertex is */
            /* 31d21'27.56" S, 115d42'50.34"E */
            LIGOSouthFr.vertexLatitudeRadians = - (31. + 21./60. + 27.56/3600.)*LAL_PI/180.0;
            LIGOSouthFr.vertexLongitudeRadians = (115. + 42./60. + 50.34/3600.)*LAL_PI/180.0;
            LIGOSouthFr.vertexElevation=0.0;
            LIGOSouthFr.xArmAltitudeRadians=0.0;
            LIGOSouthFr.xArmAzimuthRadians=AIGOang+LAL_PI/2.;
            LIGOSouthFr.yArmAltitudeRadians=0.0;
            LIGOSouthFr.yArmAzimuthRadians=AIGOang;
            LIGOSouthFr.xArmMidpoint=2000.;
            LIGOSouthFr.yArmMidpoint=2000.;
            IFOdata[i].detector=XLALMalloc(sizeof(LALDetector));
            memset(IFOdata[i].detector,0,sizeof(LALDetector));
            XLALCreateDetector(IFOdata[i].detector,&LIGOSouthFr,LALDETECTORTYPE_IFODIFF);
            printf("Created LIGO South detector, location: %lf, %lf, %lf\n",IFOdata[i].detector->location[0],IFOdata[i].detector->location[1],IFOdata[i].detector->location[2]);
            printf("Detector tensor:\n");
            for(int jdx=0;jdx<3;jdx++){
                for(j=0;j<3;j++) printf("%f ",IFOdata[i].detector->response[jdx][j]);
                printf("\n");
            }
            continue;
        }
        if(!strcmp(IFOnames[i],"J1")||!strcmp(IFOnames[i],"LCGT")){
            /* Construct the LCGT telescope */
            REAL8 LCGTangle=19.0*(LAL_PI/180.0);
            LALFrDetector LCGTFr;
            sprintf(LCGTFr.name,"LCGT");
            sprintf(LCGTFr.prefix,"J1");
            LCGTFr.vertexLatitudeRadians  = 36.25 * LAL_PI/180.0;
            LCGTFr.vertexLongitudeRadians = (137.18 * LAL_PI/180.0);
            LCGTFr.vertexElevation=0.0;
            LCGTFr.xArmAltitudeRadians=0.0;
            LCGTFr.xArmAzimuthRadians=LCGTangle+LAL_PI/2.;
            LCGTFr.yArmAltitudeRadians=0.0;
            LCGTFr.yArmAzimuthRadians=LCGTangle;
            LCGTFr.xArmMidpoint=1500.;
            LCGTFr.yArmMidpoint=1500.;
            IFOdata[i].detector=XLALMalloc(sizeof(LALDetector));
            memset(IFOdata[i].detector,0,sizeof(LALDetector));
            XLALCreateDetector(IFOdata[i].detector,&LCGTFr,LALDETECTORTYPE_IFODIFF);
            printf("Created LCGT telescope, location: %lf, %lf, %lf\n",IFOdata[i].detector->location[0],IFOdata[i].detector->location[1],IFOdata[i].detector->location[2]);
            printf("Detector tensor:\n");
            for(int jdx=0;jdx<3;jdx++){
                for(j=0;j<3;j++) printf("%f ",IFOdata[i].detector->response[jdx][j]);
                printf("\n");
            }
            continue;
        }
        fprintf(stderr,"Unknown interferometer %s. Valid codes: H1 H2 L1 V1 GEO A1 J1 I1 E1 E2 E3 HM1 HM2 EM1 EM2\n",IFOnames[i]); exit(-1);
    }

    /* Set up FFT structures and window */
    for (i=0;i<Nifo;i++){
        /* Create FFT plans */
        IFOdata[i].timeToFreqFFTPlan = XLALCreateForwardREAL8FFTPlan((UINT4) seglen, 0 );
        if(!IFOdata[i].timeToFreqFFTPlan) XLAL_ERROR_NULL(XLAL_EFUNC);
        IFOdata[i].freqToTimeFFTPlan = XLALCreateReverseREAL8FFTPlan((UINT4) seglen,0);
        if(!IFOdata[i].freqToTimeFFTPlan) XLAL_ERROR_NULL(XLAL_EFUNC);		
        /* Setup windows */
        ppt=LALInferenceGetProcParamVal(commandLine,"--padding");
        if (ppt){
            padding=atof(ppt->value);
            fprintf(stdout,"Using %lf seconds of padding for IFO %s \n",padding, IFOdata[i].name);
        }
        if ((REAL8)2.0*padding*SampleRate/(REAL8)seglen <0.0 ||(REAL8)2.0*padding*SampleRate/(REAL8)seglen >1 ){
            fprintf(stderr,"Padding is negative or 2*padding is bigger than the whole segment. Consider reducing it using --padding or ingrease --seglen. Exiting\n");
            exit(1);
            }
        IFOdata[i].window=XLALCreateTukeyREAL8Window(seglen,(REAL8)2.0*padding*SampleRate/(REAL8)seglen);
        if(!IFOdata[i].window) XLAL_ERROR_NULL(XLAL_EFUNC);
    }

    /* Trigger time = 2 seconds before end of segment (was 1 second, but Common Inputs for The Events are -6 +2*/
    memcpy(&segStart,&GPStrig,sizeof(LIGOTimeGPS));
    // SALVO XLALGPSAdd(&segStart,-SegmentLength+2.0);
    XLALGPSAdd(&segStart,-SegmentLength/2.0);
    //fprintf(stdout,"Set segStart to %.10f\n",segStart.gpsSeconds+1.0e-9 * segStart.gpsNanoSeconds);

    /* Read the PSD data */
    for(i=0;i<Nifo;i++) {
        memcpy(&(IFOdata[i].epoch),&segStart,sizeof(LIGOTimeGPS));
        /* Check to see if an interpolation file is specified */
        interpFlag=0;
        interp=NULL;
        if(strstr(caches[i],"interp:")==caches[i]){
            /* Extract the file name */
            char *interpfilename=&(caches[i][7]);
            printf("Looking for interpolation file %s\n",interpfilename);
            interpFlag=1;
            interp=interpFromFile(interpfilename);
        }    
        /* Check if fake data is requested */
<<<<<<< HEAD
        if(interpFlag || (!(strcmp(caches[i],"LALLIGO") && strcmp(caches[i],"LALVirgo") && strcmp(caches[i],"LALGEO") && strcmp(caches[i],"LALEGO")
                        && strcmp(caches[i],"LALAdLIGO")&& strcmp(caches[i],"LALSimAdLIGO")&& strcmp(caches[i],"LALSimLIGO")&& strcmp(caches[i],"LALSimVirgo")&& strcmp(caches[i],"LALSimAdVirgo")&& strcmp(caches[i],"LALAdVirgo"))))
=======
       if(interpFlag || (!(strcmp(caches[i],"LALLIGO") && strcmp(caches[i],"LALVirgo") && strcmp(caches[i],"LALGEO") && strcmp(caches[i],"LALEGO") && strcmp(caches[i],"LALSimLIGO") && strcmp(caches[i],"LALSimAdLIGO") && strcmp(caches[i],"LALSimVirgo") && strcmp(caches[i],"LALSimAdVirgo") && strcmp(caches[i],"LALAdLIGO"))))
>>>>>>> 6cb47133
        {
            //FakeFlag=1; - set but not used
            if (!LALInferenceGetProcParamVal(commandLine,"--dataseed")){
                fprintf(stderr,"Error: You need to specify a dataseed when generating data with --dataseed <number>.\n\
                        (--dataseed 0 uses a non-reproducible number from the system clock, and no parallel run is then possible.)\n" );
                exit(-1);
            }
            datarandparam=XLALCreateRandomParams(dataseed?dataseed+(int)i:dataseed);
            if(!datarandparam) XLAL_ERROR_NULL(XLAL_EFUNC);
<<<<<<< HEAD
            IFOdata[i].oneSidedNoisePowerSpectrum=(REAL8FrequencySeries *) XLALCreateREAL8FrequencySeries("spectrum",&GPSstart,0.0,
                        (REAL8)(SampleRate)/seglen,&lalDimensionlessUnit,seglen/2 +1);
                        
            if(!IFOdata[i].oneSidedNoisePowerSpectrum) XLAL_ERROR_NULL(XLAL_EFUNC);
            
            /* Selection of the noise curve */
            if(!strcmp(caches[i],"LALSimLIGO")) {XLALSimNoisePSD(IFOdata[i].oneSidedNoisePowerSpectrum,IFOdata[i].fLow,XLALSimNoisePSDiLIGOSRD ) ; }
            if(!strcmp(caches[i],"LALSimVirgo")) {XLALSimNoisePSD(IFOdata[i].oneSidedNoisePowerSpectrum,IFOdata[i].fLow,XLALSimNoisePSDVirgo );}
            if(!strcmp(caches[i],"LALGEO")) {fprintf(stderr,"I did not port LALGEO noise yet\n");exit(1);}
            if(!strcmp(caches[i],"LALEGO")) {fprintf(stderr,"I did not port LALGEO noise yet\n");exit(1);}
            if(!strcmp(caches[i],"LALSimAdLIGO")) {XLALSimNoisePSD(IFOdata[i].oneSidedNoisePowerSpectrum,IFOdata[i].fLow,XLALSimNoisePSDaLIGOZeroDetHighPower ) ;}
            if(!strcmp(caches[i],"LALSimAdVirgo")) {XLALSimNoisePSD(IFOdata[i].oneSidedNoisePowerSpectrum,IFOdata[i].fLow,XLALSimNoisePSDAdvVirgo) ;}
            //if(interpFlag) {PSD=NULL; scalefactor=1.0;}
            //if(!strcmp(caches[i],"LAL2kLIGO")) {PSD = &LALAdvLIGOPsd; scalefactor = 36E-46;}
            if(IFOdata[i].oneSidedNoisePowerSpectrum==NULL && !interpFlag) {fprintf(stderr,"Error: unknown simulated PSD: %s\n",caches[i]); exit(-1);}
            
            /*for(j=0;j<IFOdata[i].oneSidedNoisePowerSpectrum->data->length;j++)
            {
                MetaNoiseFunc(&status,&(IFOdata[i].oneSidedNoisePowerSpectrum->data->data[j]),j*IFOdata[i].oneSidedNoisePowerSpectrum->deltaF,interp,PSD);
                //PSD(&status,&(IFOdata[i].oneSidedNoisePowerSpectrum->data->data[j]),j*IFOdata[i].oneSidedNoisePowerSpectrum->deltaF);
                IFOdata[i].oneSidedNoisePowerSpectrum->data->data[j]*=scalefactor;
            }*/
=======
            IFOdata[i].oneSidedNoisePowerSpectrum=(REAL8FrequencySeries *)
                XLALCreateREAL8FrequencySeries("spectrum",&GPSstart,0.0,
                        (REAL8)(SampleRate)/seglen,&lalDimensionlessUnit,seglen/2 +1);
            if(!IFOdata[i].oneSidedNoisePowerSpectrum) XLAL_ERROR_NULL(XLAL_EFUNC);
            
            int LALSimPsd=0;
            /* Selection of the noise curve */
            if(!strcmp(caches[i],"LALLIGO")) {PSD = &LALLIGOIPsd; scalefactor=9E-46;}
            if(!strcmp(caches[i],"LALVirgo")) {PSD = &LALVIRGOPsd; scalefactor=1.0;}
            if(!strcmp(caches[i],"LALGEO")) {PSD = &LALGEOPsd; scalefactor=1E-46;}
            if(!strcmp(caches[i],"LALEGO")) {PSD = &LALEGOPsd; scalefactor=1.0;}
            if(!strcmp(caches[i],"LALAdLIGO")) {PSD = &LALAdvLIGOPsd; scalefactor = 1E-49;}
            if(!strcmp(caches[i],"LALSimLIGO")) {XLALSimNoisePSD(IFOdata[i].oneSidedNoisePowerSpectrum,IFOdata[i].fLow,XLALSimNoisePSDiLIGOSRD ) ; LALSimPsd=1;}
            if(!strcmp(caches[i],"LALSimVirgo")) {XLALSimNoisePSD(IFOdata[i].oneSidedNoisePowerSpectrum,IFOdata[i].fLow,XLALSimNoisePSDVirgo ); LALSimPsd=1;}
            if(!strcmp(caches[i],"LALSimAdLIGO")) {XLALSimNoisePSD(IFOdata[i].oneSidedNoisePowerSpectrum,IFOdata[i].fLow,XLALSimNoisePSDaLIGOZeroDetHighPower ) ;LALSimPsd=1;}
            if(!strcmp(caches[i],"LALSimAdVirgo")) {XLALSimNoisePSD(IFOdata[i].oneSidedNoisePowerSpectrum,IFOdata[i].fLow,XLALSimNoisePSDAdvVirgo) ;LALSimPsd=1;}
            if(interpFlag) {PSD=NULL; scalefactor=1.0;}
            //if(!strcmp(caches[i],"LAL2kLIGO")) {PSD = &LALAdvLIGOPsd; scalefactor = 36E-46;}
            if(PSD==NULL && !(interpFlag|| LALSimPsd)) {fprintf(stderr,"Error: unknown simulated PSD: %s\n",caches[i]); exit(-1);}

            if(LALSimPsd==0){
                for(j=0;j<IFOdata[i].oneSidedNoisePowerSpectrum->data->length;j++)
                {
                    MetaNoiseFunc(&status,&(IFOdata[i].oneSidedNoisePowerSpectrum->data->data[j]),j*IFOdata[i].oneSidedNoisePowerSpectrum->deltaF,interp,PSD);
                    //PSD(&status,&(IFOdata[i].oneSidedNoisePowerSpectrum->data->data[j]),j*IFOdata[i].oneSidedNoisePowerSpectrum->deltaF);
                    IFOdata[i].oneSidedNoisePowerSpectrum->data->data[j]*=scalefactor;
                }
            }
            
>>>>>>> 6cb47133
            IFOdata[i].freqData = (COMPLEX16FrequencySeries *)XLALCreateCOMPLEX16FrequencySeries("stilde",&segStart,0.0,IFOdata[i].oneSidedNoisePowerSpectrum->deltaF,&lalDimensionlessUnit,seglen/2 +1);
            if(!IFOdata[i].freqData) XLAL_ERROR_NULL(XLAL_EFUNC);
             IFOdata[i].noff=(COMPLEX16FrequencySeries *)XLALCreateCOMPLEX16FrequencySeries("noff",&segStart,0.0,IFOdata[i].oneSidedNoisePowerSpectrum->deltaF,&lalDimensionlessUnit,seglen/2 +1);
 			if(!IFOdata[i].noff) XLAL_ERROR_NULL(XLAL_EFUNC);
            /* Create the fake data */
            int j_Lo = (int) IFOdata[i].fLow/IFOdata[i].freqData->deltaF;            
            for(j=0;j<IFOdata[i].freqData->data->length;j++){
                IFOdata[i].freqData->data->data[j].re=IFOdata[i].freqData->data->data[j].im=0.0;
              }
            if(LALInferenceGetProcParamVal(commandLine,"--0noise")){
                for(j=j_Lo;j<IFOdata[i].freqData->data->length;j++){
                    IFOdata[i].freqData->data->data[j] = 0.0;
                }
            } else {
                for(j=j_Lo;j<IFOdata[i].freqData->data->length;j++){
                    IFOdata[i].freqData->data->data[j] = crect(
                      XLALNormalDeviate(datarandparam)*(0.5*sqrt(IFOdata[i].oneSidedNoisePowerSpectrum->data->data[j]/IFOdata[i].freqData->deltaF)),
                      XLALNormalDeviate(datarandparam)*(0.5*sqrt(IFOdata[i].oneSidedNoisePowerSpectrum->data->data[j]/IFOdata[i].freqData->deltaF))
                      );
                }
            }
            IFOdata[i].freqData->data->data[0] = 0;
            const char timename[]="timeData";
            IFOdata[i].timeData=(REAL8TimeSeries *)XLALCreateREAL8TimeSeries(timename,&segStart,0.0,(REAL8)1.0/SampleRate,&lalDimensionlessUnit,(size_t)seglen);
            if(!IFOdata[i].timeData) XLAL_ERROR_NULL(XLAL_EFUNC);
            XLALREAL8FreqTimeFFT(IFOdata[i].timeData,IFOdata[i].freqData,IFOdata[i].freqToTimeFFTPlan);
            if(*XLALGetErrnoPtr()) printf("XLErr: %s\n",XLALErrorString(*XLALGetErrnoPtr()));
           XLALDestroyRandomParams(datarandparam);
        }
        else{ /* Not using fake data, load the data from a cache file */
            if (LALInferenceGetProcParamVal(commandLine, "--psd")){
                interp=NULL;
                char *interpfilename=&(psds[i][0]);
                fprintf(stderr,"Reading PSD for %s using %s\n",IFOnames[i],interpfilename);
                printf("Looking for psd interpolation file %s\n",interpfilename);
                interp=interpFromFile(interpfilename);
                IFOdata[i].oneSidedNoisePowerSpectrum=(REAL8FrequencySeries *)
                XLALCreateREAL8FrequencySeries("spectrum",&GPSstart,0.0,
                    (REAL8)(SampleRate)/seglen,&lalDimensionlessUnit,seglen/2 +1);
                if(!IFOdata[i].oneSidedNoisePowerSpectrum) XLAL_ERROR_NULL(XLAL_EFUNC);
                for(j=0;j<IFOdata[i].oneSidedNoisePowerSpectrum->data->length;j++)
                {
                    MetaNoiseFunc(&status,&(IFOdata[i].oneSidedNoisePowerSpectrum->data->data[j]),j*IFOdata[i].oneSidedNoisePowerSpectrum->deltaF,interp,NULL);
                }
            }else{
                fprintf(stderr,"Estimating PSD for %s using %i segments of %i samples (%lfs)\n",IFOnames[i],nSegs,(int)seglen,SegmentLength);
                PSDtimeSeries=readTseries(caches[i],channels[i],GPSstart,PSDdatalength);
                if(!PSDtimeSeries) {XLALPrintError("Error reading PSD data for %s\n",IFOnames[i]); XLAL_ERROR_NULL(XLAL_EFUNC);}
                XLALResampleREAL8TimeSeries(PSDtimeSeries,1.0/SampleRate);
                PSDtimeSeries=(REAL8TimeSeries *)XLALShrinkREAL8TimeSeries(PSDtimeSeries,(size_t) 0, (size_t) seglen*nSegs);
                if(!PSDtimeSeries) {
                    fprintf(stderr,"ERROR while estimating PSD for %s\n",IFOnames[i]);
                    XLAL_ERROR_NULL(XLAL_EFUNC);
                }
                IFOdata[i].oneSidedNoisePowerSpectrum=(REAL8FrequencySeries *)XLALCreateREAL8FrequencySeries("spectrum",&PSDtimeSeries->epoch,0.0,(REAL8)(SampleRate)/seglen,&lalDimensionlessUnit,seglen/2 +1);
                if(!IFOdata[i].oneSidedNoisePowerSpectrum) XLAL_ERROR_NULL(XLAL_EFUNC);
                if (LALInferenceGetProcParamVal(commandLine, "--PSDwelch"))
                    XLALREAL8AverageSpectrumWelch(IFOdata[i].oneSidedNoisePowerSpectrum ,PSDtimeSeries, seglen, (UINT4)seglen, IFOdata[i].window, IFOdata[i].timeToFreqFFTPlan);
                else
                    XLALREAL8AverageSpectrumMedian(IFOdata[i].oneSidedNoisePowerSpectrum ,PSDtimeSeries, seglen, (UINT4)seglen, IFOdata[i].window, IFOdata[i].timeToFreqFFTPlan);	

                if(LALInferenceGetProcParamVal(commandLine, "--binFit")) {

                    LIGOTimeGPS GPStime;

                    GPStime.gpsSeconds = GPStrig.gpsSeconds - SegmentLength;
                    GPStime.gpsNanoSeconds = GPStrig.gpsNanoSeconds;

                    const UINT4 nameLength=256;
                    char filename[nameLength];

                    snprintf(filename, nameLength, "%s-BinFitLines.dat", IFOdata[i].name);

                    printf("Running PSD bin fitting... ");
                    LALInferenceAverageSpectrumBinFit(IFOdata[i].oneSidedNoisePowerSpectrum ,PSDtimeSeries, seglen, (UINT4)seglen, IFOdata[i].window, IFOdata[i].timeToFreqFFTPlan,filename,GPStime);
                    printf("completed!\n");
                }

                if (LALInferenceGetProcParamVal(commandLine, "--chisquaredlines")){

                    double deltaF = IFOdata[i].oneSidedNoisePowerSpectrum->deltaF;
                    int lengthF = IFOdata[i].oneSidedNoisePowerSpectrum->data->length;

                    REAL8 *pvalues;
                    pvalues = XLALMalloc( lengthF * sizeof( *pvalues ) );

                    printf("Running chi-squared tests... ");
                    LALInferenceRemoveLinesChiSquared(IFOdata[i].oneSidedNoisePowerSpectrum,PSDtimeSeries, seglen, (UINT4)seglen, IFOdata[i].window, IFOdata[i].timeToFreqFFTPlan,pvalues);
                    printf("completed!\n");

                    const UINT4 nameLength=256;
                    char filename[nameLength];
                    FILE *out;

                    double lines_width;
                    ppt = LALInferenceGetProcParamVal(commandLine, "--chisquaredlinesWidth");
                    if(ppt) lines_width = atoi(ppt->value);
                    else lines_width = deltaF;

                    snprintf(filename, nameLength, "%s-ChiSquaredLines.dat", IFOdata[i].name);
                    out = fopen(filename, "w");
                    for (int k = 0; k < lengthF; ++k ) {
                        if (pvalues[k] < 0.001) {
                            fprintf(out,"%g %g\n",((double) k) * deltaF,lines_width);
                        }
                    }
                    fclose(out);

                    snprintf(filename, nameLength, "%s-ChiSquaredLines-pvalues.dat", IFOdata[i].name);
                    out = fopen(filename, "w");
                    for (int k = 0; k < lengthF; ++k ) {
                        fprintf(out,"%g %g\n",((double) k) * deltaF,pvalues[k]);
                    }
                    fclose(out);

                }

                if (LALInferenceGetProcParamVal(commandLine, "--KSlines")){

                    double deltaF = IFOdata[i].oneSidedNoisePowerSpectrum->deltaF;
                    int lengthF = IFOdata[i].oneSidedNoisePowerSpectrum->data->length;

                    REAL8 *pvalues;
                    pvalues = XLALMalloc( lengthF * sizeof( *pvalues ) );

                    printf("Running KS tests... ");
                    LALInferenceRemoveLinesKS(IFOdata[i].oneSidedNoisePowerSpectrum,PSDtimeSeries, seglen, (UINT4)seglen, IFOdata[i].window, IFOdata[i].timeToFreqFFTPlan,pvalues);
                    printf("completed!\n");

                    const UINT4 nameLength=256;
                    char filename[nameLength];
                    FILE *out;

                    double lines_width;
                    ppt = LALInferenceGetProcParamVal(commandLine, "--KSlinesWidth");
                    if(ppt) lines_width = atoi(ppt->value);
                    else lines_width = deltaF;

                    snprintf(filename, nameLength, "%s-KSLines.dat", IFOdata[i].name);
                    out = fopen(filename, "w");
                    for (int k = 0; k < lengthF; ++k ) {
                        if (pvalues[k] < 0.10) {
                            fprintf(out,"%g %g\n",((double) k) * deltaF,lines_width);
                        }
                    }
                    fclose(out);

                    snprintf(filename, nameLength, "%s-KSLines-pvalues.dat", IFOdata[i].name);
                    out = fopen(filename, "w");
                    for (int k = 0; k < lengthF; ++k ) {
                        fprintf(out,"%g %g\n",((double) k) * deltaF,pvalues[k]);
                    }
                    fclose(out);

                }

                if (LALInferenceGetProcParamVal(commandLine, "--powerlawlines")){

                    double deltaF = IFOdata[i].oneSidedNoisePowerSpectrum->deltaF;
                    int lengthF = IFOdata[i].oneSidedNoisePowerSpectrum->data->length;

                    REAL8 *pvalues;
                    pvalues = XLALMalloc( lengthF * sizeof( *pvalues ) );

                    printf("Running power law tests... ");
                    LALInferenceRemoveLinesPowerLaw(IFOdata[i].oneSidedNoisePowerSpectrum,PSDtimeSeries, seglen, (UINT4)seglen, IFOdata[i].window, IFOdata[i].timeToFreqFFTPlan,pvalues);
                    printf("completed!\n");

                    const UINT4 nameLength=256;
                    char filename[nameLength];
                    FILE *out;

                    double lines_width;
                    ppt = LALInferenceGetProcParamVal(commandLine, "--powerlawlinesWidth");
                    if(ppt) lines_width = atoi(ppt->value);
                    else lines_width = deltaF;

                    snprintf(filename, nameLength, "%s-PowerLawLines.dat", IFOdata[i].name);
                    out = fopen(filename, "w");
                    for (int k = 0; k < lengthF; ++k ) {
                        if (pvalues[k] < 1.0) {
                            fprintf(out,"%g %g\n",((double) k) * deltaF,lines_width);
                        }
                    }
                    fclose(out);

                    snprintf(filename, nameLength, "%s-PowerLawLines-pvalues.dat", IFOdata[i].name);
                    out = fopen(filename, "w");
                    for (int k = 0; k < lengthF; ++k ) {
                        fprintf(out,"%g %g\n",((double) k) * deltaF,pvalues[k]);
                    }
                    fclose(out);

                }

                if (LALInferenceGetProcParamVal(commandLine, "--xcorrbands")){

                    double deltaF = IFOdata[i].oneSidedNoisePowerSpectrum->deltaF;
                    int lengthF = IFOdata[i].oneSidedNoisePowerSpectrum->data->length;

                    REAL8 *pvalues;
                    pvalues = XLALMalloc( lengthF * sizeof( *pvalues ) );

                    const UINT4 nameLength=256;
                    char filename[nameLength];
                    FILE *out;

                    snprintf(filename, nameLength, "%s-XCorrVals.dat", IFOdata[i].name);

                    printf("Running xcorr tests... ");
                    LALInferenceXCorrBands(IFOdata[i].oneSidedNoisePowerSpectrum,PSDtimeSeries, seglen, (UINT4)seglen, IFOdata[i].window, IFOdata[i].timeToFreqFFTPlan,pvalues,filename);
                    printf("completed!\n");

                    double lines_width;
                    ppt = LALInferenceGetProcParamVal(commandLine, "--powerlawlinesWidth");
                    if(ppt) lines_width = atoi(ppt->value);
                    else lines_width = deltaF;

                    snprintf(filename, nameLength, "%s-XCorrBands.dat", IFOdata[i].name);
                    out = fopen(filename, "w");
                    for (int k = 0; k < lengthF; ++k ) {
                        if (pvalues[k] < 0.001) {
                            fprintf(out,"%g %g\n",((double) k) * deltaF,lines_width);
                        }
                    }
                    fclose(out);

                    snprintf(filename, nameLength, "%s-ChiSquaredLines-pvalues.dat", IFOdata[i].name);
                    out = fopen(filename, "w");
                    for (int k = 0; k < lengthF; ++k ) {
                        fprintf(out,"%g %g\n",((double) k) * deltaF,pvalues[k]);
                    }
                    fclose(out);

                }

                XLALDestroyREAL8TimeSeries(PSDtimeSeries);
            }

            /* Read the data segment */
            LIGOTimeGPS truesegstart=segStart;
            if(Ntimeslides) {
                REAL4 deltaT=-atof(timeslides[i]);
                XLALGPSAdd(&segStart, deltaT);
                fprintf(stderr,"Slid %s by %f s from %10.10lf to %10.10lf\n",IFOnames[i],deltaT,truesegstart.gpsSeconds+1e-9*truesegstart.gpsNanoSeconds,segStart.gpsSeconds+1e-9*segStart.gpsNanoSeconds);
            }
            
            IFOdata[i].timeData=readTseries(caches[i],channels[i],segStart,SegmentLength);
            segStart=truesegstart;
            if(Ntimeslides) IFOdata[i].timeData->epoch=truesegstart;
            /* FILE *out; */
            /* char fileName[256]; */
            /* snprintf(fileName, 256, "readTimeData-%d.dat", i); */
            /* out = fopen(fileName, "w"); */
            /* for (j = 0; j < IFOdata[i].timeData->data->length; j++) { */
            /*   fprintf(out, "%g %g\n", j*IFOdata[i].timeData->deltaT, IFOdata[i].timeData->data->data[j]); */
            /* } */
            /* fclose(out); */

            if(!IFOdata[i].timeData) {
                XLALPrintError("Error reading segment data for %s at %i\n",IFOnames[i],segStart.gpsSeconds);
                XLAL_ERROR_NULL(XLAL_EFUNC);
            }
            XLALResampleREAL8TimeSeries(IFOdata[i].timeData,1.0/SampleRate);	 
            if(!IFOdata[i].timeData) {XLALPrintError("Error reading segment data for %s\n",IFOnames[i]); XLAL_ERROR_NULL(XLAL_EFUNC);}
            IFOdata[i].freqData=(COMPLEX16FrequencySeries *)XLALCreateCOMPLEX16FrequencySeries("freqData",&(IFOdata[i].timeData->epoch),0.0,1.0/SegmentLength,&lalDimensionlessUnit,seglen/2+1);
            if(!IFOdata[i].freqData) XLAL_ERROR_NULL(XLAL_EFUNC);
            IFOdata[i].windowedTimeData=(REAL8TimeSeries *)XLALCreateREAL8TimeSeries("windowed time data",&(IFOdata[i].timeData->epoch),0.0,1.0/SampleRate,&lalDimensionlessUnit,seglen);
            if(!IFOdata[i].windowedTimeData) XLAL_ERROR_NULL(XLAL_EFUNC);
            XLALDDVectorMultiply(IFOdata[i].windowedTimeData->data,IFOdata[i].timeData->data,IFOdata[i].window->data);
            XLALREAL8TimeFreqFFT(IFOdata[i].freqData,IFOdata[i].windowedTimeData,IFOdata[i].timeToFreqFFTPlan);

            for(j=0;j<IFOdata[i].freqData->data->length;j++){
                IFOdata[i].freqData->data->data[j] /= sqrt(IFOdata[i].window->sumofsquares / IFOdata[i].window->data->length);
                IFOdata[i].windowedTimeData->data->data[j] /= sqrt(IFOdata[i].window->sumofsquares / IFOdata[i].window->data->length);
            }
        } /* End of data reading process */

        //		/* Now that the PSD is set up, make the TDW. */
        //    IFOdata[i].timeDomainNoiseWeights = 
        //                  (REAL8TimeSeries *)XLALCreateREAL8TimeSeries("time domain weights", 
        //                                                               &(IFOdata[i].oneSidedNoisePowerSpectrum->epoch),
        //                                                               0.0,
        //                                                               1.0/SampleRate,
        //                                                               &lalDimensionlessUnit,
        //                                                               seglen);
        //		if(!IFOdata[i].timeDomainNoiseWeights) XLAL_ERROR_NULL(XLAL_EFUNC);
        //		LALInferencePSDToTDW(IFOdata[i].timeDomainNoiseWeights, IFOdata[i].oneSidedNoisePowerSpectrum, IFOdata[i].freqToTimeFFTPlan,
        //                         IFOdata[i].fLow, IFOdata[i].fHigh);

        makeWhiteData(&(IFOdata[i]));

        if (LALInferenceGetProcParamVal(commandLine, "--spinspiralPSD")) {
            FILE *in;
            //char fileNameIn[256];
            //snprintf(fileNameIn, 256, spinspiralPSD);
            double freq_temp, psd_temp, temp;
            int n=0;
            int k=0;
            int templen=0;
            char buffer[256];
            char * line=buffer;

            //in = fopen(fileNameIn, "r");
            in = fopen(spinspiralPSD[i], "r");
            while(fgets(buffer, 256, in)){
                templen++;
            }

            // REAL8 *tempPSD = NULL;
            // REAL8 *tempfreq = NULL;
            // tempPSD=XLALCalloc(sizeof(REAL8),templen+1);
            // tempfreq=XLALCalloc(sizeof(REAL8),templen+1);

            rewind(in);
            IFOdata[i].oneSidedNoisePowerSpectrum->data->data[0] = 1.0;
            while(fgets(buffer, 256, in)){
                line=buffer;

                sscanf(line, "%lg%n", &freq_temp,&n);
                line+=n;
                sscanf(line, "%lg%n", &psd_temp,&n);
                line+=n;
                sscanf(line, "%lg%n", &temp,&n);
                line+=n;

                // tempfreq[k]=freq_temp;
                // tempPSD[k]=psd_temp*psd_temp;

                IFOdata[i].oneSidedNoisePowerSpectrum->data->data[k+1]=psd_temp*psd_temp;

                k++;
                //fprintf(stdout, "%g %g \n",freq_temp, psd_temp); fflush(stdout);
            }
            fclose(in);
        }

        if (LALInferenceGetProcParamVal(commandLine, "--data-dump")) {
            const UINT4 nameLength=256;
            char filename[nameLength];
            FILE *out;

            snprintf(filename, nameLength, "%s-PSD.dat", IFOdata[i].name);
            out = fopen(filename, "w");
            for (j = 0; j < IFOdata[i].oneSidedNoisePowerSpectrum->data->length; j++) {
                REAL8 f = IFOdata[i].oneSidedNoisePowerSpectrum->deltaF*j;
                REAL8 psd = IFOdata[i].oneSidedNoisePowerSpectrum->data->data[j];

                fprintf(out, "%g %g\n", f, psd);
            }
            fclose(out);

            snprintf(filename, nameLength, "%s-timeData.dat", IFOdata[i].name);
            out = fopen(filename, "w");
            for (j = 0; j < IFOdata[i].timeData->data->length; j++) {
                REAL8 t = XLALGPSGetREAL8(&(IFOdata[i].timeData->epoch)) + 
                    j * IFOdata[i].timeData->deltaT;
                REAL8 d = IFOdata[i].timeData->data->data[j];

                fprintf(out, "%.6f %g\n", t, d);
            }
            fclose(out);

            snprintf(filename, nameLength, "%s-freqData.dat", IFOdata[i].name);
            out = fopen(filename, "w");
            for (j = 0; j < IFOdata[i].freqData->data->length; j++) {
                REAL8 f = IFOdata[i].freqData->deltaF * j;
                REAL8 dre = creal(IFOdata[i].freqData->data->data[j]);
                REAL8 dim = cimag(IFOdata[i].freqData->data->data[j]);

                fprintf(out, "%g %g %g\n", f, dre, dim);
            }
            fclose(out);

        }


    }

    for (i=0;i<Nifo;i++) IFOdata[i].SNR=0.0; //SNR of the injection ONLY IF INJECTION. Set to 0.0 by default.

    for (i=0;i<Nifo-1;i++) IFOdata[i].next=&(IFOdata[i+1]);

    for(i=0;i<Nifo;i++) {
        if(channels) if(channels[i]) XLALFree(channels[i]);
        if(caches) if(caches[i]) XLALFree(caches[i]);
        if(IFOnames) if(IFOnames[i]) XLALFree(IFOnames[i]);
        if(fLows) if(fLows[i]) XLALFree(fLows[i]);
        if(fHighs) if(fHighs[i]) XLALFree(fHighs[i]);
    }
    if(channels) XLALFree(channels);
    if(caches) XLALFree(caches);
    if(IFOnames) XLALFree(IFOnames);
    if(fLows) XLALFree(fLows);
    if(fHighs) XLALFree(fHighs);

    return headIFO;
}

static void makeWhiteData(LALInferenceIFOData *IFOdata) {
  REAL8 deltaF = IFOdata->freqData->deltaF;
  REAL8 deltaT = IFOdata->timeData->deltaT;

  IFOdata->whiteFreqData = 
    XLALCreateCOMPLEX16FrequencySeries("whitened frequency data", 
                                       &(IFOdata->freqData->epoch),
                                       0.0,
                                       deltaF,
                                       &lalDimensionlessUnit,
                                       IFOdata->freqData->data->length);
	if(!IFOdata->whiteFreqData) XLAL_ERROR_VOID(XLAL_EFUNC);
  IFOdata->whiteTimeData = 
    XLALCreateREAL8TimeSeries("whitened time data",
                              &(IFOdata->timeData->epoch),
                              0.0,
                              deltaT,
                              &lalDimensionlessUnit,
                              IFOdata->timeData->data->length);
	if(!IFOdata->whiteTimeData) XLAL_ERROR_VOID(XLAL_EFUNC);

  REAL8 iLow = IFOdata->fLow / deltaF;
  REAL8 iHighDefaultCut = 0.95 * IFOdata->freqData->data->length;
  REAL8 iHighFromFHigh = IFOdata->fHigh / deltaF;
  REAL8 iHigh = (iHighDefaultCut < iHighFromFHigh ? iHighDefaultCut : iHighFromFHigh);
  REAL8 windowSquareSum = 0.0;

  UINT4 i;

  for (i = 0; i < IFOdata->freqData->data->length; i++) {
    IFOdata->whiteFreqData->data->data[i] = IFOdata->freqData->data->data[i] / IFOdata->oneSidedNoisePowerSpectrum->data->data[i];
		
    if (i == 0) {
      /* Cut off the average trend in the data. */
      IFOdata->whiteFreqData->data->data[i] = 0.0;
    }
    if (i <= iLow) {
      /* Need to taper to implement the fLow cutoff.  Tukey window
			 that starts at zero, and reaches 100% at fLow. */
      REAL8 weight = 0.5*(1.0 + cos(M_PI*(i-iLow)/iLow)); /* Starts at -Pi, runs to zero at iLow. */
			
      IFOdata->whiteFreqData->data->data[i] *= weight;
			
      windowSquareSum += weight*weight;
    } else if (i >= iHigh) {
      /* Also taper at high freq end, Tukey window that starts at 100%
			 at fHigh, then drops to zero at Nyquist.  Except that we
			 always taper at least 5% of the data at high freq to avoid a
			 sharp edge in freq space there. */
      REAL8 NWind = IFOdata->whiteFreqData->data->length - iHigh;
      REAL8 weight = 0.5*(1.0 + cos(M_PI*(i-iHigh)/NWind)); /* Starts at 0, runs to Pi at i = length */
			
      IFOdata->whiteFreqData->data->data[i] *= weight;
			
      windowSquareSum += weight*weight;
    } else {
      windowSquareSum += 1.0;
    }
  }
	
  REAL8 norm = sqrt(IFOdata->whiteFreqData->data->length / windowSquareSum);
  for (i = 0; i < IFOdata->whiteFreqData->data->length; i++) {
    IFOdata->whiteFreqData->data->data[i] *= norm;
  }
	
  XLALREAL8FreqTimeFFT(IFOdata->whiteTimeData, IFOdata->whiteFreqData, IFOdata->freqToTimeFFTPlan);
}

void LALInferenceInjectInspiralSignal(LALInferenceIFOData *IFOdata, ProcessParamsTable *commandLine)
{
	LALStatus status;
	memset(&status,0,sizeof(status));
	SimInspiralTable *injTable=NULL;
    SimInspiralTable *injEvent=NULL;
	UINT4 Ninj=0;
	UINT4 event=0;
	UINT4 i=0,j=0;
    REAL8 responseScale=1.0;
	//CoherentGW InjectGW;
	//PPNParamStruc InjParams;
	LIGOTimeGPS injstart;
	REAL8 SNR=0,NetworkSNR=0, previous_snr=0.0; 
	DetectorResponse det;
	memset(&injstart,0,sizeof(LIGOTimeGPS));
	//memset(&InjParams,0,sizeof(PPNParamStruc));
	COMPLEX16FrequencySeries *injF=NULL;
	FILE *rawWaveform=NULL;
	ProcessParamsTable *ppt=NULL;
	REAL8 bufferLength = 2048.0; /* Default length of buffer for injections (seconds) */
	UINT4 bufferN=0;
	LIGOTimeGPS bufferStart;

	
    LALInferenceIFOData *thisData=IFOdata->next;
    REAL8 minFlow=IFOdata->fLow;
    REAL8 MindeltaT=IFOdata->timeData->deltaT;
    REAL8 InjSampleRate=1.0/MindeltaT;
    REAL4TimeSeries *injectionBuffer=NULL;
    REAL8 padding=0.4; //default, set in LALInferenceReadData()
	
  
	while(thisData){
          minFlow   = minFlow>thisData->fLow ? thisData->fLow : minFlow;
          MindeltaT = MindeltaT>thisData->timeData->deltaT ? thisData->timeData->deltaT : MindeltaT;
          thisData  = thisData->next;
	}
	thisData=IFOdata;
	//InjParams.deltaT = MindeltaT;
	//InjParams.fStartIn=(REAL4)minFlow;

	if(!LALInferenceGetProcParamVal(commandLine,"--inj")) {fprintf(stdout,"No injection file specified, not injecting\n"); return;}
	if(LALInferenceGetProcParamVal(commandLine,"--event")){
    event= atoi(LALInferenceGetProcParamVal(commandLine,"--event")->value);
    fprintf(stdout,"Injecting event %d\n",event);
	}
<<<<<<< HEAD
    if(LALInferenceGetProcParamVal(commandLine,"--snrpath")){
        ppt = LALInferenceGetProcParamVal(commandLine,"--snrpath");
        SNRpath = calloc(strlen(ppt->value)+1,sizeof(char));
        memcpy(SNRpath,ppt->value,strlen(ppt->value)+1);
        fprintf(stdout,"Writing SNRs in %s\n",SNRpath)     ;
=======
        if(LALInferenceGetProcParamVal(commandLine,"--snrpath")){
                ppt = LALInferenceGetProcParamVal(commandLine,"--snrpath");
		SNRpath = XLALCalloc(strlen(ppt->value)+1,sizeof(char));
		memcpy(SNRpath,ppt->value,strlen(ppt->value)+1);
                fprintf(stdout,"Writing SNRs in %s\n",SNRpath)     ;
>>>>>>> 6cb47133

    }
	Ninj=SimInspiralTableFromLIGOLw(&injTable,LALInferenceGetProcParamVal(commandLine,"--inj")->value,0,0);
	REPORTSTATUS(&status);
	printf("Ninj %d\n", Ninj);
	if(Ninj<event) fprintf(stderr,"Error reading event %d from %s\n",event,LALInferenceGetProcParamVal(commandLine,"--inj")->value);
	while(i<event) {i++; injTable = injTable->next;} /* Select event */
	injEvent = injTable;
	injEvent->next = NULL;
	
	//memset(&InjectGW,0,sizeof(InjectGW));
	Approximant injapprox;
	injapprox = XLALGetApproximantFromString(injTable->waveform);
        if( (int) injapprox == XLAL_FAILURE)
          ABORTXLAL(&status);
	printf("Injecting approximant %i: %s\n", injapprox, injTable->waveform);
	REPORTSTATUS(&status);
	//LALGenerateInspiral(&status,&InjectGW,injTable,&InjParams);
	//if(status.statusCode!=0) {fprintf(stderr,"Error generating injection!\n"); REPORTSTATUS(&status); }
	/* Check for frequency domain injection (TF2 only at present) */
	if(strstr(injTable->waveform,"TaylorF2"))
	{ printf("Injecting TaylorF2 in the frequency domain...\n");
	 InjectTaylorF2(IFOdata, injTable, commandLine);
	 return;
	}
	/* Begin loop over interferometers */
	while(thisData){
		Approximant       approximant;        /* Get approximant value      */
		approximant = XLALGetApproximantFromString(injEvent->waveform);
		if( (int) approximant == XLAL_FAILURE)
			ABORTXLAL(&status);

		InjSampleRate=1.0/thisData->timeData->deltaT;
		if(LALInferenceGetProcParamVal(commandLine,"--injectionsrate")) InjSampleRate=atof(LALInferenceGetProcParamVal(commandLine,"--injectionsrate")->value);
		if(approximant == NumRelNinja2 && InjSampleRate != 16384) {
			fprintf(stderr, "WARNING: NINJA2 injections only work with 16384 Hz sampling rates.  Generating injection in %s at this rate, then downsample to the run's sampling rate.\n", thisData->name);
			InjSampleRate = 16384;
		}

		memset(&det,0,sizeof(det));
		det.site=thisData->detector;
		COMPLEX8FrequencySeries *resp = XLALCreateCOMPLEX8FrequencySeries("response",&thisData->timeData->epoch,
																		  0.0,
																		  thisData->freqData->deltaF,
																		  &strainPerCount,
																		  thisData->freqData->data->length);
		
		for(i=0;i<resp->data->length;i++) {resp->data->data[i] = 1.0;}
		/* Originally created for injecting into DARM-ERR, so transfer function was needed.  
		But since we are injecting into h(t), the transfer function from h(t) to h(t) is 1.*/

		/* We need a long buffer to inject into so that FindChirpInjectSignals() works properly
		 for low mass systems. Use 100 seconds here */
		bufferN = (UINT4) (bufferLength*InjSampleRate);// /thisData->timeData->deltaT);
		memcpy(&bufferStart,&thisData->timeData->epoch,sizeof(LIGOTimeGPS));
		XLALGPSAdd(&bufferStart,(REAL8) thisData->timeData->data->length * thisData->timeData->deltaT);
		XLALGPSAdd(&bufferStart,-bufferLength);
		injectionBuffer=(REAL4TimeSeries *)XLALCreateREAL4TimeSeries(thisData->detector->frDetector.prefix,
																	 &bufferStart, 0.0, 1.0/InjSampleRate,//thisData->timeData->deltaT,
																	 &lalADCCountUnit, bufferN);
		REAL8TimeSeries *inj8Wave=(REAL8TimeSeries *)XLALCreateREAL8TimeSeries("injection8",
                                                                           &thisData->timeData->epoch,
                                                                           0.0,
                                                                           thisData->timeData->deltaT,
                                                                           //&lalDimensionlessUnit,
                                                                           &lalStrainUnit,
                                                                           thisData->timeData->data->length);
		if(!inj8Wave) XLAL_ERROR_VOID(XLAL_EFUNC);
		/* This marks the sample in which the real segment starts, within the buffer */
		for(i=0;i<injectionBuffer->data->length;i++) injectionBuffer->data->data[i]=0.0;
		for(i=0;i<inj8Wave->data->length;i++) inj8Wave->data->data[i]=0.0;
		INT4 realStartSample=(INT4)((thisData->timeData->epoch.gpsSeconds - injectionBuffer->epoch.gpsSeconds)/thisData->timeData->deltaT);
		realStartSample+=(INT4)((thisData->timeData->epoch.gpsNanoSeconds - injectionBuffer->epoch.gpsNanoSeconds)*1e-9/thisData->timeData->deltaT);

		/*LALSimulateCoherentGW(&status,injWave,&InjectGW,&det);*/
    //LALFindChirpInjectSignals(&status,injectionBuffer,injEvent,resp);

    if(LALInferenceGetProcParamVal(commandLine,"--lalinspiralinjection")){
      if ( approximant == NumRelNinja2) {
        XLALSimInjectNinjaSignals(injectionBuffer, thisData->name, 1./responseScale, injEvent);
      } else {
        /* Use this custom version for extra sites - not currently maintained */
        // LALInferenceLALFindChirpInjectSignals (&status,injectionBuffer,injEvent,resp,det.site);
	      /* Normal find chirp simulation cannot handle the extra sites */
	      LALFindChirpInjectSignals (&status,injectionBuffer,injEvent,resp);
      }
      printf("Using LALInspiral for injection\n");
      XLALResampleREAL4TimeSeries(injectionBuffer,thisData->timeData->deltaT); //downsample to analysis sampling rate.
      if(status.statusCode) REPORTSTATUS(&status);
      XLALDestroyCOMPLEX8FrequencySeries(resp);
      
      if ( approximant != NumRelNinja2 ) {
        /* Checking the lenght of the injection waveform with respect of thisData->timeData->data->length */
        CoherentGW            waveform;
        PPNParamStruc         ppnParams;
        memset( &waveform, 0, sizeof(CoherentGW) );
        memset( &ppnParams, 0, sizeof(PPNParamStruc) );
        ppnParams.deltaT   = 1.0/InjSampleRate;//thisData->timeData->deltaT;
        ppnParams.lengthIn = 0;
        ppnParams.ppn      = NULL;
        unsigned lengthTest = 0;
        
        LALGenerateInspiral(&status, &waveform, injEvent, &ppnParams ); //Recompute the waveform just to get access to ppnParams.tc and waveform.h->data->length or waveform.phi->data->length
        if(status.statusCode) REPORTSTATUS(&status);
        
        if(waveform.h){
          lengthTest = waveform.h->data->length*(thisData->timeData->deltaT*InjSampleRate);
        }
        if(waveform.phi){
          XLALResampleREAL8TimeSeries(waveform.phi,thisData->timeData->deltaT);
          lengthTest = waveform.phi->data->length;
        }
        
        
        if(lengthTest>thisData->timeData->data->length-(UINT4)ceil((2.0*padding+2.0)/thisData->timeData->deltaT)){
          fprintf(stderr, "WARNING: waveform length = %u is longer than thisData->timeData->data->length = %d minus the window width = %d and the 2.0 seconds after tc (total of %d points available).\n", lengthTest, thisData->timeData->data->length, (INT4)ceil((2.0*padding)/thisData->timeData->deltaT) , thisData->timeData->data->length-(INT4)ceil((2.0*padding+2.0)/thisData->timeData->deltaT));
          fprintf(stderr, "The waveform injected is %f seconds long. Consider increasing the %f seconds segment length (--seglen) to be greater than %f. (in %s, line %d)\n",ppnParams.tc , thisData->timeData->data->length * thisData->timeData->deltaT, ppnParams.tc + 2.0*padding + 2.0, __FILE__, __LINE__);
        }
        if(ppnParams.tc>bufferLength){
          fprintf(stderr, "ERROR: The waveform injected is %f seconds long and the buffer for FindChirpInjectSignal is %f seconds long. The end of the waveform will be cut ! (in %s, line %d)\n",ppnParams.tc , bufferLength, __FILE__, __LINE__);
          exit(1);
        }
      }
      
      /* Now we cut the injection buffer down to match the time domain wave size */
      injectionBuffer=(REAL4TimeSeries *)XLALCutREAL4TimeSeries(injectionBuffer,realStartSample,thisData->timeData->data->length);
      if (!injectionBuffer) XLAL_ERROR_VOID(XLAL_EFUNC);
      if(status.statusCode) REPORTSTATUS(&status);
      /*		for(j=0;j<injWave->data->length;j++) printf("%f\n",injWave->data->data[j]);*/
      for(i=0;i<injectionBuffer->data->length;i++) inj8Wave->data->data[i]=(REAL8)injectionBuffer->data->data[i];
    }else{
      printf("Using LALSimulation for injection\n");
      REAL8TimeSeries *hplus=NULL;  /**< +-polarization waveform */
      REAL8TimeSeries *hcross=NULL; /**< x-polarization waveform */
      REAL8TimeSeries       *signalvecREAL8=NULL;
      LALPNOrder        order;              /* Order of the model             */
      INT4              amporder=0;         /* Amplitude order of the model   */
      
      order = XLALGetOrderFromString(injEvent->waveform);
      if ( (int) order == XLAL_FAILURE)
        ABORTXLAL(&status);
      amporder = injEvent->amp_order;
      //if(amporder<0) amporder=0;
      /* FIXME - tidal lambda's and interactionFlag are just set to command line values here.
       * They should be added to injEvent and set to appropriate values
       */
      REAL8 lambda1 = 0.;
      if(LALInferenceGetProcParamVal(commandLine,"--inj-lambda1")) {
        lambda1= atof(LALInferenceGetProcParamVal(commandLine,"--inj-lambda1")->value);
        fprintf(stdout,"Injection lambda1 set to %f\n",lambda1);
      }
      REAL8 lambda2 = 0.;
      if(LALInferenceGetProcParamVal(commandLine,"--inj-lambda2")) {
        lambda2= atof(LALInferenceGetProcParamVal(commandLine,"--inj-lambda2")->value);
        fprintf(stdout,"Injection lambda2 set to %f\n",lambda2);
      }

      LALSimInspiralWaveformFlags *waveFlags = XLALSimInspiralCreateWaveformFlags();
      LALSimInspiralSpinOrder spinO = -1;
      if(LALInferenceGetProcParamVal(commandLine,"--inj-spinOrder")) {
        spinO = atoi(LALInferenceGetProcParamVal(commandLine,"--inj-spinOrder")->value);
        XLALSimInspiralSetSpinOrder(waveFlags, spinO);
      }
      LALSimInspiralTidalOrder tideO = -1;
      if(LALInferenceGetProcParamVal(commandLine,"--inj-tidalOrder")) {
        tideO = atoi(LALInferenceGetProcParamVal(commandLine,"--inj-tidalOrder")->value);
        XLALSimInspiralSetTidalOrder(waveFlags, tideO);
      }
      LALSimInspiralTestGRParam *nonGRparams = NULL;
      /* Print a line with information about approximant, amporder, phaseorder, tide order and spin order */
      fprintf(stdout,"Injection will run using Approximant %i (%s), phase order %i, amp order %i, spin order %i, tidal order %i, in the time domain.\n",approximant,XLALGetStringFromApproximant(approximant),order,amporder,(int) spinO, (int) tideO);
      XLALSimInspiralChooseTDWaveform(&hplus, &hcross, injEvent->coa_phase, 1.0/InjSampleRate,
                                      injEvent->mass1*LAL_MSUN_SI, injEvent->mass2*LAL_MSUN_SI, injEvent->spin1x,
                                      injEvent->spin1y, injEvent->spin1z, injEvent->spin2x, injEvent->spin2y,
                                      injEvent->spin2z, injEvent->f_lower, 0., injEvent->distance*LAL_PC_SI * 1.0e6,
                                      injEvent->inclination, lambda1, lambda2, waveFlags,
                                      nonGRparams, amporder, order, approximant);
      if(!hplus || !hcross) {
        fprintf(stderr,"Error: XLALSimInspiralChooseWaveform() failed to produce waveform.\n");
        exit(-1);
      }

      XLALSimInspiralDestroyWaveformFlags(waveFlags);
      XLALSimInspiralDestroyTestGRParam(nonGRparams);
      XLALResampleREAL8TimeSeries(hplus,thisData->timeData->deltaT);
      XLALResampleREAL8TimeSeries(hcross,thisData->timeData->deltaT);
      /* XLALSimInspiralChooseTDWaveform always ends the waveform at t=0 */
      /* So we can adjust the epoch so that the end time is as desired */
      XLALGPSAddGPS(&(hplus->epoch), &(injEvent->geocent_end_time));
      XLALGPSAddGPS(&(hcross->epoch), &(injEvent->geocent_end_time));
      //XLALGPSAdd(&(hplus->epoch), -(REAL8)hplus->data->length*hplus->deltaT);
      //XLALGPSAdd(&(hcross->epoch), -(REAL8)hcross->data->length*hplus->deltaT);
      
      signalvecREAL8=XLALSimDetectorStrainREAL8TimeSeries(hplus, hcross, injEvent->longitude, injEvent->latitude, injEvent->polarization, det.site);
      if (!signalvecREAL8) XLAL_ERROR_VOID(XLAL_EFUNC);
      
      for(i=0;i<signalvecREAL8->data->length;i++){
        if(isnan(signalvecREAL8->data->data[i])) signalvecREAL8->data->data[i]=0.0;
      }
      
      if(signalvecREAL8->data->length > thisData->timeData->data->length-(UINT4)ceil((2.0*padding+2.0)/thisData->timeData->deltaT)){
        fprintf(stderr, "WARNING: waveform length = %u is longer than thisData->timeData->data->length = %d minus the window width = %d and the 2.0 seconds after tc (total of %d points available).\n", signalvecREAL8->data->length, thisData->timeData->data->length, (INT4)ceil((2.0*padding)/thisData->timeData->deltaT) , thisData->timeData->data->length-(INT4)ceil((2.0*padding+2.0)/thisData->timeData->deltaT));
        fprintf(stderr, "The waveform injected is %f seconds long. Consider increasing the %f seconds segment length (--seglen) to be greater than %f. (in %s, line %d)\n",signalvecREAL8->data->length * thisData->timeData->deltaT , thisData->timeData->data->length * thisData->timeData->deltaT, signalvecREAL8->data->length * thisData->timeData->deltaT + 2.0*padding + 2.0, __FILE__, __LINE__);
      }
      
      XLALSimAddInjectionREAL8TimeSeries(inj8Wave, signalvecREAL8, NULL);
      
      if ( hplus ) XLALDestroyREAL8TimeSeries(hplus);
      if ( hcross ) XLALDestroyREAL8TimeSeries(hcross);
      
    }
    XLALDestroyREAL4TimeSeries(injectionBuffer);
    injF=(COMPLEX16FrequencySeries *)XLALCreateCOMPLEX16FrequencySeries("injF",
										&thisData->timeData->epoch,
										0.0,
										thisData->freqData->deltaF,
										&lalDimensionlessUnit,
										thisData->freqData->data->length);
    if(!injF) {
      XLALPrintError("Unable to allocate memory for injection buffer\n");
      XLAL_ERROR_VOID(XLAL_EFUNC);
    }
    /* Window the data */
    REAL4 WinNorm = sqrt(thisData->window->sumofsquares/thisData->window->data->length);
        for(j=0;j<inj8Wave->data->length;j++) inj8Wave->data->data[j]*=thisData->window->data->data[j]; /* /WinNorm; */ /* Window normalisation applied only in freq domain */
    XLALREAL8TimeFreqFFT(injF,inj8Wave,thisData->timeToFreqFFTPlan);
    /*for(j=0;j<injF->data->length;j++) printf("%lf\n",injF->data->data[j].re);*/
    if(thisData->oneSidedNoisePowerSpectrum){
	for(SNR=0.0,j=thisData->fLow/injF->deltaF;j<thisData->fHigh/injF->deltaF;j++){
	  SNR += pow(creal(injF->data->data[j]), 2.0)/thisData->oneSidedNoisePowerSpectrum->data->data[j];
	  SNR += pow(cimag(injF->data->data[j]), 2.0)/thisData->oneSidedNoisePowerSpectrum->data->data[j];
	}
        SNR*=4.0*injF->deltaF;
    }
    thisData->SNR=sqrt(SNR);
    NetworkSNR+=SNR;
    printf("this ifo snr %lf, previous %lf\n",thisData->SNR , previous_snr);
    //if (thisData->SNR > previous_snr) {best_ifo_snr=highest_snr_index;previous_snr=thisData->SNR;}
    //highest_snr_index++;
    
    if (!(SNRpath==NULL)){ /* If the user provided a path with --snrpath store a file with injected SNRs */
      PrintSNRsToFile(IFOdata , injTable);
    }
    /* Actually inject the waveform */
    for(j=0;j<inj8Wave->data->length;j++) thisData->timeData->data->data[j]+=inj8Wave->data->data[j];
      fprintf(stdout,"Injected SNR in detector %s = %g\n",thisData->name,thisData->SNR);
      char filename[256];
      sprintf(filename,"%s_timeInjection.dat",thisData->name);
      FILE* file=fopen(filename, "w");
      for(j=0;j<inj8Wave->data->length;j++){   
	fprintf(file, "%.6f\t%lg\n", XLALGPSGetREAL8(&thisData->timeData->epoch) + thisData->timeData->deltaT*j, inj8Wave->data->data[j]);
      }
      fclose(file);
      sprintf(filename,"%s_freqInjection.dat",thisData->name);
      file=fopen(filename, "w");
      for(j=0;j<injF->data->length;j++){   
	thisData->freqData->data->data[j] += injF->data->data[j] / WinNorm;
	fprintf(file, "%lg %lg \t %lg\n", thisData->freqData->deltaF*j, creal(injF->data->data[j]), cimag(injF->data->data[j]));
      }
      fclose(file);
    
      XLALDestroyREAL8TimeSeries(inj8Wave);
      XLALDestroyCOMPLEX16FrequencySeries(injF);
      thisData=thisData->next;
    }
    NetworkSNR=sqrt(NetworkSNR);
    fprintf(stdout,"Network SNR of event %d = %g\n",event,NetworkSNR);
    /* Output waveform raw h-plus mode */
    if( (ppt=LALInferenceGetProcParamVal(commandLine,"--rawwaveform")) )
    {
        rawWaveform=fopen(ppt->value,"w");
        bufferN = (UINT4) (bufferLength/IFOdata->timeData->deltaT);
        memcpy(&bufferStart,&IFOdata->timeData->epoch,sizeof(LIGOTimeGPS));
        XLALGPSAdd(&bufferStart,(REAL8) IFOdata->timeData->data->length * IFOdata->timeData->deltaT);
        XLALGPSAdd(&bufferStart,-bufferLength);
        COMPLEX8FrequencySeries *resp = XLALCreateCOMPLEX8FrequencySeries("response",&IFOdata->timeData->epoch,0.0,IFOdata->freqData->deltaF,&strainPerCount,IFOdata->freqData->data->length);
        if(!resp) XLAL_ERROR_VOID(XLAL_EFUNC);
        injectionBuffer=(REAL4TimeSeries *)XLALCreateREAL4TimeSeries("None",&bufferStart, 0.0, IFOdata->timeData->deltaT,&lalADCCountUnit, bufferN);
        if(!injectionBuffer) XLAL_ERROR_VOID(XLAL_EFUNC);
        /* This marks the sample in which the real segment starts, within the buffer */
        INT4 realStartSample=(INT4)((IFOdata->timeData->epoch.gpsSeconds - injectionBuffer->epoch.gpsSeconds)/IFOdata->timeData->deltaT);
        realStartSample+=(INT4)((IFOdata->timeData->epoch.gpsNanoSeconds - injectionBuffer->epoch.gpsNanoSeconds)*1e-9/IFOdata->timeData->deltaT);
        LALFindChirpInjectSignals(&status,injectionBuffer,injEvent,resp);
        if(status.statusCode) REPORTSTATUS(&status);
        XLALDestroyCOMPLEX8FrequencySeries(resp);
        injectionBuffer=(REAL4TimeSeries *)XLALCutREAL4TimeSeries(injectionBuffer,realStartSample,IFOdata->timeData->data->length);
        for(j=0;j<injectionBuffer->data->length;j++) fprintf(rawWaveform,"%.6f\t%g\n", XLALGPSGetREAL8(&IFOdata->timeData->epoch) + IFOdata->timeData->deltaT*j, injectionBuffer->data->data[j]);
        fclose(rawWaveform);
        XLALDestroyREAL4TimeSeries(injectionBuffer);
    }
    

    
    
    return;
}

//temporary? replacement function for FindChirpInjectSignals in order to accept any detector.site and not only the ones in lalCachedDetectors.
void
LALInferenceLALFindChirpInjectSignals (
    LALStatus                  *status,
    REAL4TimeSeries            *chan,
    SimInspiralTable           *events,
    COMPLEX8FrequencySeries    *resp,
    LALDetector                *LALInference_detector
    )

{
  UINT4                 k;
  DetectorResponse      detector;
  SimInspiralTable     *thisEvent = NULL;
  PPNParamStruc         ppnParams;
  CoherentGW            waveform;
  INT8                  waveformStartTime;
  REAL4TimeSeries       signalvec;
  COMPLEX8Vector       *unity = NULL;
  CHAR                  warnMsg[512];
  CHAR                  ifo[LIGOMETA_IFO_MAX];
  REAL8                 timeDelay;
  UINT4                  i; 
  REAL8TimeSeries       *hplus=NULL;
  REAL8TimeSeries       *hcross=NULL;
  REAL8TimeSeries       *signalvecREAL8=NULL;
 // REAL4TimeSeries       *signalvecREAL4=NULL;
  
  INITSTATUS(status);
  ATTATCHSTATUSPTR( status );

  ASSERT( chan, status,
      FINDCHIRPH_ENULL, FINDCHIRPH_MSGENULL );
  ASSERT( chan->data, status,
      FINDCHIRPH_ENULL, FINDCHIRPH_MSGENULL );
  ASSERT( chan->data->data, status,
      FINDCHIRPH_ENULL, FINDCHIRPH_MSGENULL );

  ASSERT( events, status,
      FINDCHIRPH_ENULL, FINDCHIRPH_MSGENULL );

  ASSERT( resp, status,
      FINDCHIRPH_ENULL, FINDCHIRPH_MSGENULL );
  ASSERT( resp->data, status,
      FINDCHIRPH_ENULL, FINDCHIRPH_MSGENULL );
  ASSERT( resp->data->data, status,
      FINDCHIRPH_ENULL, FINDCHIRPH_MSGENULL );


  /*
   *
   * set up structures and parameters needed
   *
   */


  /* fixed waveform injection parameters */
  memset( &ppnParams, 0, sizeof(PPNParamStruc) );
  ppnParams.deltaT   = chan->deltaT;
  ppnParams.lengthIn = 0;
  ppnParams.ppn      = NULL;


  /*
   *
   * compute the transfer function from the given response function
   *
   */


  /* allocate memory and copy the parameters describing the freq series */
  memset( &detector, 0, sizeof( DetectorResponse ) );
  detector.transfer = (COMPLEX8FrequencySeries *)
    LALCalloc( 1, sizeof(COMPLEX8FrequencySeries) );
  if ( ! detector.transfer )
  {
    ABORT( status, FINDCHIRPH_EALOC, FINDCHIRPH_MSGEALOC );
  }
  memcpy( &(detector.transfer->epoch), &(resp->epoch),
      sizeof(LIGOTimeGPS) );
  detector.transfer->f0 = resp->f0;
  detector.transfer->deltaF = resp->deltaF;

  detector.site = (LALDetector *) LALMalloc( sizeof(LALDetector) );
  /* set the detector site */
  
  detector.site = LALInference_detector;
  strcpy(ifo, LALInference_detector->frDetector.prefix);
  printf("computing waveform for %s\n",LALInference_detector->frDetector.name);

  /* set up units for the transfer function */
  {
    RAT4 negOne = { -1, 0 };
    LALUnit unit;
    LALUnitPair pair;
    pair.unitOne = &lalADCCountUnit;
    pair.unitTwo = &lalStrainUnit;
    LALUnitRaise( status->statusPtr, &unit, pair.unitTwo, &negOne );
    CHECKSTATUSPTR( status );
    pair.unitTwo = &unit;
    LALUnitMultiply( status->statusPtr, &(detector.transfer->sampleUnits),
        &pair );
    CHECKSTATUSPTR( status );
  }

  /* invert the response function to get the transfer function */
  LALCCreateVector( status->statusPtr, &( detector.transfer->data ),
      resp->data->length );
  CHECKSTATUSPTR( status );

  LALCCreateVector( status->statusPtr, &unity, resp->data->length );
  CHECKSTATUSPTR( status );
  for ( k = 0; k < resp->data->length; ++k )
  {
    unity->data[k] = 1.0;
  }

  LALCCVectorDivide( status->statusPtr, detector.transfer->data, unity,
      resp->data );
  CHECKSTATUSPTR( status );

  LALCDestroyVector( status->statusPtr, &unity );
  CHECKSTATUSPTR( status );


  /*
   *
   * loop over the signals and inject them into the time series
   *
   */


  for ( thisEvent = events; thisEvent; thisEvent = thisEvent->next )
  {
    /*
     *
     * generate waveform and inject it into the data
     *
     */


    /* clear the waveform structure */
    memset( &waveform, 0, sizeof(CoherentGW) );
    
    LALGenerateInspiral(status->statusPtr, &waveform, thisEvent, &ppnParams );
    CHECKSTATUSPTR( status );
    
    LALInfo( status, ppnParams.termDescription );

    if ( strstr( thisEvent->waveform, "KludgeIMR") ||
         strstr( thisEvent->waveform, "KludgeRingOnly") )
     {
       CoherentGW *wfm;
       SimRingdownTable *ringEvent;
       int injectSignalType = LALRINGDOWN_IMR_INJECT;


       ringEvent = (SimRingdownTable *)
         LALCalloc( 1, sizeof(SimRingdownTable) );
       wfm = XLALGenerateInspRing( &waveform, thisEvent, ringEvent,
           injectSignalType);
       LALFree(ringEvent);

       if ( !wfm )
       {
         LALInfo( status, "Unable to generate merger/ringdown, "
             "injecting inspiral only");
         ABORT( status, FINDCHIRPH_EIMRW, FINDCHIRPH_MSGEIMRW );
       }
       waveform = *wfm;
     }


    if ( thisEvent->geocent_end_time.gpsSeconds )
    {
      /* get the gps start time of the signal to inject */
      waveformStartTime = XLALGPSToINT8NS( &(thisEvent->geocent_end_time) );
      waveformStartTime -= (INT8) ( 1000000000.0 * ppnParams.tc );
    }
    else
    {
      LALInfo( status, "Waveform start time is zero: injecting waveform "
          "into center of data segment" );

      /* center the waveform in the data segment */
      waveformStartTime = XLALGPSToINT8NS( &(chan->epoch) );

      waveformStartTime += (INT8) ( 1000000000.0 *
          ((REAL8) (chan->data->length - ppnParams.length) / 2.0) * chan->deltaT
          );
    }

    snprintf( warnMsg, sizeof(warnMsg)/sizeof(*warnMsg),
        "Injected waveform timing:\n"
        "thisEvent->geocent_end_time.gpsSeconds = %d\n"
        "thisEvent->geocent_end_time.gpsNanoSeconds = %d\n"
        "ppnParams.tc = %e\n"
        "waveformStartTime = %" LAL_INT8_FORMAT "\n",
        thisEvent->geocent_end_time.gpsSeconds,
        thisEvent->geocent_end_time.gpsNanoSeconds,
        ppnParams.tc,
        waveformStartTime );
    LALInfo( status, warnMsg );

      /* clear the signal structure */
      memset( &signalvec, 0, sizeof(REAL4TimeSeries) );

      /* set the start time of the signal vector to the appropriate start time of the injection */
      if ( detector.site )
      {
        timeDelay = XLALTimeDelayFromEarthCenter( detector.site->location, thisEvent->longitude,
          thisEvent->latitude, &(thisEvent->geocent_end_time) );
        if ( XLAL_IS_REAL8_FAIL_NAN( timeDelay ) )
        {
          ABORTXLAL( status );
        }
      }
      else
      {
        timeDelay = 0.0;
      }
      /* Give a little more breathing space to aid band-passing */
      XLALGPSSetREAL8( &(signalvec.epoch), (waveformStartTime * 1.0e-9) - 0.25 + timeDelay );
      /* set the parameters for the signal time series */
      signalvec.deltaT = chan->deltaT;
      if ( ( signalvec.f0 = chan->f0 ) != 0 )
      {
        ABORT( status, FINDCHIRPH_EHETR, FINDCHIRPH_MSGEHETR );
      }
      signalvec.sampleUnits = lalADCCountUnit;
      
      if(waveform.h == NULL){
      /* set the start times for injection */
      XLALINT8NSToGPS( &(waveform.a->epoch), waveformStartTime );
      /* put a rug on a polished floor? */
      waveform.f->epoch = waveform.a->epoch;
      waveform.phi->epoch = waveform.a->epoch;
      /* you might as well set a man trap */
      if ( waveform.shift )
      {
        waveform.shift->epoch = waveform.a->epoch;
      }
      /* and to think he'd just come from the hospital */
      }else{
        /* set the start times for injection */
        XLALINT8NSToGPS( &(waveform.h->epoch), waveformStartTime );  
      }
      /* simulate the detectors response to the inspiral */
      LALSCreateVector( status->statusPtr, &(signalvec.data), chan->data->length );
      CHECKSTATUSPTR( status );

      if(waveform.h == NULL){ //LALSimulateCoherentGW only for waveform generators filling CoherentGW.a and CoherentGW.phi
        LALSimulateCoherentGW( status->statusPtr, &signalvec, &waveform, &detector );
      }else{
      hplus=(REAL8TimeSeries *)XLALCreateREAL8TimeSeries("hplus",
                                                                &(waveform.h->epoch),
                                                                0.0,
                                                                waveform.h->deltaT,
                                                                &lalDimensionlessUnit,
                                                                waveform.h->data->length);

      hcross=(REAL8TimeSeries *)XLALCreateREAL8TimeSeries("hcross",
                                                                  &(waveform.h->epoch),
                                                                  0.0,
                                                                  waveform.h->deltaT,
                                                                  &lalDimensionlessUnit,
                                                                  waveform.h->data->length);
      for( i = 0; i < waveform.h->data->length; i++)
      {
        hplus->data->data[i] = waveform.h->data->data[2*i];
        hcross->data->data[i] = waveform.h->data->data[(2*i)+1];
      }

      signalvecREAL8=XLALSimDetectorStrainREAL8TimeSeries(hplus, 
                                                          hcross,
                                                          thisEvent->longitude,
                                                          thisEvent->latitude,
                                                          thisEvent->polarization,
                                                          LALInference_detector);
        
      INT8 offset = ( signalvecREAL8->epoch.gpsSeconds - signalvec.epoch.gpsSeconds ) / signalvec.deltaT;
      offset += ( signalvecREAL8->epoch.gpsNanoSeconds - signalvec.epoch.gpsNanoSeconds ) * 1.0e-9 / signalvec.deltaT;

      
      int Nnans=0;
      for (i=0; i<signalvec.data->length; i++){
        if(i<offset || i>=signalvecREAL8->data->length+offset || isnan(signalvecREAL8->data->data[i-offset])) signalvec.data->data[i]=0.0; //The isnan() condition should not be necessary. To be investigated.
	else signalvec.data->data[i]=(REAL4) signalvecREAL8->data->data[i-offset];
	if((i>=offset)&&(i<signalvecREAL8->data->length+offset) && isnan(signalvecREAL8->data->data[i-offset])) Nnans++;
      }
      if(Nnans>0) fprintf(stderr,"Trimmed %i NaNs from the injection waveform!\n",Nnans);
      }
      CHECKSTATUSPTR( status );
      
      /* Taper the signal */
      {

          if ( ! strcmp( "TAPER_START", thisEvent->taper ) )
          {
              XLALSimInspiralREAL4WaveTaper( signalvec.data, LAL_SIM_INSPIRAL_TAPER_START );
          }
          else if (  ! strcmp( "TAPER_END", thisEvent->taper ) )
          {
              XLALSimInspiralREAL4WaveTaper( signalvec.data, LAL_SIM_INSPIRAL_TAPER_END );
          }
          else if (  ! strcmp( "TAPER_STARTEND", thisEvent->taper ) )
          {
              XLALSimInspiralREAL4WaveTaper( signalvec.data, LAL_SIM_INSPIRAL_TAPER_STARTEND );
          }
          else if ( strcmp( "TAPER_NONE", thisEvent->taper ) )
          {
              XLALPrintError( "Invalid injection tapering option specified: %s\n",
                 thisEvent->taper );
              ABORT( status, LAL_BADPARM_ERR, LAL_BADPARM_MSG );
          }
      }
      
      /* Band pass the signal */
      if ( thisEvent->bandpass )
      {
          UINT4 safeToBandPass = 0;
          UINT4 start=0, end=0;
          REAL4Vector *bandpassVec = NULL;

          safeToBandPass = FindTimeSeriesStartAndEnd (
                  signalvec.data, &start, &end );

          if ( safeToBandPass )
          {
              /* Check if we can grab some padding at the extremeties.
               * This will make the bandpassing better
               */

              if (((INT4)start - (int)(0.25/chan->deltaT)) > 0 )
                    start -= (int)(0.25/chan->deltaT);
              else
                    start = 0;

              if ((end + (int)(0.25/chan->deltaT)) < signalvec.data->length )
                    end += (int)(0.25/chan->deltaT);
              else
                    end = signalvec.data->length - 1;

              bandpassVec = (REAL4Vector *)
                      LALCalloc(1, sizeof(REAL4Vector) );

              bandpassVec->length = (end - start + 1);
              bandpassVec->data = signalvec.data->data + start;

              if ( XLALBandPassInspiralTemplate( bandpassVec,
                          1.1*thisEvent->f_lower,
                          1.05*thisEvent->f_final,
                          1./chan->deltaT) != XLAL_SUCCESS )
              {
                  LALError( status, "Failed to Bandpass signal" );
                  ABORT (status, LALINSPIRALH_EBPERR, LALINSPIRALH_MSGEBPERR);
              };

              LALFree( bandpassVec );
          }
      }
      /* inject the signal into the data channel */
      LALSSInjectTimeSeries( status->statusPtr, chan, &signalvec );

      CHECKSTATUSPTR( status );


    if ( waveform.shift )
    {
      LALSDestroyVector( status->statusPtr, &(waveform.shift->data) );
      CHECKSTATUSPTR( status );
      LALFree( waveform.shift );
    }

    if( waveform.h )
    {
      LALSDestroyVectorSequence( status->statusPtr, &(waveform.h->data) );
      CHECKSTATUSPTR( status );
      LALFree( waveform.h );
    }
    if( waveform.a )
    {
      LALSDestroyVectorSequence( status->statusPtr, &(waveform.a->data) );
      CHECKSTATUSPTR( status );
      LALFree( waveform.a );
      /*
       * destroy the signal only if waveform.h is NULL as otherwise it won't
       * be created
       * */
      if ( waveform.h == NULL )
      {
	LALSDestroyVector( status->statusPtr, &(signalvec.data) );
        CHECKSTATUSPTR( status );
      }
    }
    if( waveform.f )
    {
      LALSDestroyVector( status->statusPtr, &(waveform.f->data) );
      CHECKSTATUSPTR( status );
      LALFree( waveform.f );
    }
    if( waveform.phi )
    {
      LALDDestroyVector( status->statusPtr, &(waveform.phi->data) );
      CHECKSTATUSPTR( status );
      LALFree( waveform.phi );
    }
  }

  
  if(hplus) XLALDestroyREAL8TimeSeries(hplus);
  if(hcross) XLALDestroyREAL8TimeSeries(hcross);
  if(signalvecREAL8) XLALDestroyREAL8TimeSeries(signalvecREAL8);
  
  LALCDestroyVector( status->statusPtr, &( detector.transfer->data ) );
  CHECKSTATUSPTR( status );

//  if ( detector.site ) LALFree( detector.site );
  LALFree( detector.transfer );

  DETATCHSTATUSPTR( status );
  RETURN( status );
}

static int FindTimeSeriesStartAndEnd (
                                      REAL4Vector *signalvec,
                                      UINT4 *start,
                                      UINT4 *end
                                      )
{
  UINT4 i; /* mid, n; indices */
  UINT4 flag, safe = 1;
  UINT4 length;
  
#ifndef LAL_NDEBUG
  if ( !signalvec )
    XLAL_ERROR( XLAL_EFAULT );
  
  if ( !signalvec->data )
    XLAL_ERROR( XLAL_EFAULT );
#endif
  
  length = signalvec->length;
  
  /* Search for start and end of signal */
  flag = 0;
  i = 0;
  while(flag == 0 && i < length )
  {
    if( signalvec->data[i] != 0.)
    {
      *start = i;
      flag = 1;
    }
    i++;
  }
  if ( flag == 0 )
  {
    return flag;
  }
  
  flag = 0;
  i = length - 1;
  while(flag == 0)
  {
    if( signalvec->data[i] != 0.)
    {
      *end = i;
      flag = 1;
    }
    i--;
  }
  
  /* Check we have more than 2 data points */
  if(((*end) - (*start)) <= 1)
  {
    XLALPrintWarning( "Data less than 3 points in this signal!\n" );
    safe = 0;
  }
  
  return safe;
  
}

void InjectTaylorF2(LALInferenceIFOData *IFOdata, SimInspiralTable *inj_table, ProcessParamsTable *commandLine)
///*-------------- Inject in Frequency domain -----------------*/
{
    /* Inject a gravitational wave into the data in the frequency domain */ 
    LALStatus status;
    memset(&status,0,sizeof(LALStatus));
    REAL8 mc=0.0;
    Approximant injapprox;
<<<<<<< HEAD
    LALPNOrder phase_order;
    int amporder=-1;
=======
    LALPNOrder phase_order=-1;
    LALPNOrder amp_order=-1;
>>>>>>> 6cb47133
    injapprox = XLALGetApproximantFromString(inj_table->waveform);
    if( (int) injapprox == XLAL_FAILURE)
        ABORTXLAL(&status);
    phase_order = XLALGetOrderFromString(inj_table->waveform);
    if ( (int) phase_order == XLAL_FAILURE)
        ABORTXLAL(&status);
    LALInferenceVariables *modelParams=NULL;
    LALInferenceIFOData * tmpdata=IFOdata;
    REAL8 eta =0.0;
    REAL8 startPhase = 0.0;
    REAL8 inclination = 0.0;
    REAL8 distance=0.0;
    REAL8 longitude=0.0;
    REAL8 latitude=0.0;
    REAL8 polarization=0.0;
    REAL8 injtime=0.0;
    REAL8 previous_max_snr=0.0,previous_min_snr=10E9; 
	UINT4 best_ifo_snr=0, worst_ifo_snr=0;
	UINT4 snr_index=0;
    LALInferenceIFOData *thisData=NULL;
    tmpdata->modelParams=XLALCalloc(1,sizeof(LALInferenceVariables));
	modelParams=tmpdata->modelParams;
    memset(modelParams,0,sizeof(LALInferenceVariables));

    eta = inj_table->eta;
    mc=inj_table->mchirp;
    startPhase = inj_table->coa_phase;
    inclination = inj_table->inclination;
    distance=inj_table->distance;
    longitude=inj_table->longitude;
    latitude=inj_table->latitude;
    polarization=inj_table->polarization;
    injtime=(REAL8) inj_table->geocent_end_time.gpsSeconds + (REAL8) inj_table->geocent_end_time.gpsNanoSeconds*1.0e-9;
<<<<<<< HEAD
    amporder=inj_table->amp_order;
    
=======
    amp_order=(LALPNOrder) inj_table->amp_order;

>>>>>>> 6cb47133
    LALInferenceAddVariable(tmpdata->modelParams, "chirpmass",&mc,LALINFERENCE_REAL8_t,LALINFERENCE_PARAM_LINEAR);
    LALInferenceAddVariable(tmpdata->modelParams, "phase",&startPhase,LALINFERENCE_REAL8_t, LALINFERENCE_PARAM_CIRCULAR);  
    LALInferenceAddVariable(tmpdata->modelParams, "rightascension",&longitude,LALINFERENCE_REAL8_t, LALINFERENCE_PARAM_CIRCULAR);  
    LALInferenceAddVariable(tmpdata->modelParams, "declination",&latitude,LALINFERENCE_REAL8_t, LALINFERENCE_PARAM_CIRCULAR);  
    LALInferenceAddVariable(tmpdata->modelParams, "polarisation",&polarization,LALINFERENCE_REAL8_t, LALINFERENCE_PARAM_CIRCULAR);  
    LALInferenceAddVariable(tmpdata->modelParams, "time",&injtime,LALINFERENCE_REAL8_t, LALINFERENCE_PARAM_LINEAR);
    LALInferenceAddVariable(tmpdata->modelParams, "inclination",&inclination,LALINFERENCE_REAL8_t, LALINFERENCE_PARAM_LINEAR);
    LALInferenceAddVariable(tmpdata->modelParams, "massratio",&eta,LALINFERENCE_REAL8_t,LALINFERENCE_PARAM_LINEAR);
    LALInferenceAddVariable(tmpdata->modelParams, "distance",&distance,LALINFERENCE_REAL8_t,LALINFERENCE_PARAM_LINEAR);
    LALInferenceAddVariable(tmpdata->modelParams, "LAL_APPROXIMANT",&injapprox,LALINFERENCE_INT4_t, LALINFERENCE_PARAM_FIXED);
    LALInferenceAddVariable(tmpdata->modelParams, "LAL_PNORDER",&phase_order,LALINFERENCE_INT4_t, LALINFERENCE_PARAM_FIXED);
<<<<<<< HEAD
    LALInferenceAddVariable(tmpdata->modelParams, "LAL_AMPORDER",&amporder,LALINFERENCE_INT4_t, LALINFERENCE_PARAM_FIXED);  
=======
    LALInferenceAddVariable(tmpdata->modelParams, "LAL_AMPORDER",&amp_order,LALINFERENCE_INT4_t, LALINFERENCE_PARAM_FIXED);

>>>>>>> 6cb47133
      REAL8 lambda1 = 0.;
      if(LALInferenceGetProcParamVal(commandLine,"--inj-lambda1")) {
        lambda1= atof(LALInferenceGetProcParamVal(commandLine,"--inj-lambda1")->value);
        fprintf(stdout,"Injection lambda1 set to %f\n",lambda1);
        LALInferenceAddVariable(tmpdata->modelParams, "lambda1",&lambda1,LALINFERENCE_REAL8_t,LALINFERENCE_PARAM_LINEAR);
      }
      REAL8 lambda2 = 0.;
      if(LALInferenceGetProcParamVal(commandLine,"--inj-lambda2")) {
        lambda2= atof(LALInferenceGetProcParamVal(commandLine,"--inj-lambda2")->value);
        fprintf(stdout,"Injection lambda2 set to %f\n",lambda2);
        LALInferenceAddVariable(tmpdata->modelParams, "lambda2",&lambda2,LALINFERENCE_REAL8_t,LALINFERENCE_PARAM_LINEAR);
      }
      
    LALSimInspiralSpinOrder spinO = LAL_SIM_INSPIRAL_SPIN_ORDER_ALL;

    if(LALInferenceGetProcParamVal(commandLine, "--inj-spinOrder")) {
        spinO = atoi(LALInferenceGetProcParamVal(commandLine, "--inj-spinOrder")->value);
        LALInferenceAddVariable(tmpdata->modelParams, "spinO", &spinO,   LALINFERENCE_INT4_t, LALINFERENCE_PARAM_FIXED);
    }
  
    LALSimInspiralTidalOrder tideO = LAL_SIM_INSPIRAL_TIDAL_ORDER_ALL;

    if(LALInferenceGetProcParamVal(commandLine, "--inj-tidalOrder")) {
        tideO = atoi(LALInferenceGetProcParamVal(commandLine, "--inj-tidalOrder")->value);
        LALInferenceAddVariable(tmpdata->modelParams, "tideO", &tideO,   LALINFERENCE_INT4_t, LALINFERENCE_PARAM_FIXED);
    }
   
   /* Print a line with information about approximant, amporder, phaseorder, tide order and spin order */
    fprintf(stdout,"\n\n---\t\t ---\n");
   fprintf(stdout,"Injection will run using Approximant %i (%s), phase order %i, amp order %i, spin order %i, tidal order %i, in the frequency domain.\n",injapprox,XLALGetStringFromApproximant(injapprox),phase_order,amp_order,(int) spinO,(int) tideO);
     fprintf(stdout,"---\t\t ---\n\n");

     
    COMPLEX16FrequencySeries *freqModelhCross=NULL;
   freqModelhCross=XLALCreateCOMPLEX16FrequencySeries("freqDatahC",&(tmpdata->timeData->epoch),0.0,tmpdata->freqData->deltaF,&lalDimensionlessUnit,tmpdata->freqData->data->length);
    COMPLEX16FrequencySeries *freqModelhPlus=NULL;
    freqModelhPlus=XLALCreateCOMPLEX16FrequencySeries("freqDatahP",&(tmpdata->timeData->epoch),0.0,tmpdata->freqData->deltaF,&lalDimensionlessUnit,tmpdata->freqData->data->length);
    tmpdata->freqModelhPlus=freqModelhPlus;
    tmpdata->freqModelhCross=freqModelhCross;
    if(LALInferenceGetProcParamVal(commandLine,"--lalinspiralinjection")){
      LALInferenceTemplateLAL(tmpdata);
    }else{
      tmpdata->modelDomain = LAL_SIM_DOMAIN_FREQUENCY;
      LALInferenceTemplateXLALSimInspiralChooseWaveform(tmpdata);
    }

     
    LALInferenceVariables *currentParams=IFOdata->modelParams;
       
  double Fplus, Fcross;
  double FplusScaled, FcrossScaled;
  REAL8 plainTemplateReal, plainTemplateImag;
  REAL8 templateReal, templateImag;
  int i, lower, upper;
  LALInferenceIFOData *dataPtr;
  double ra, dec, psi, distMpc, gmst;
  LIGOTimeGPS GPSlal;
  double chisquared;
  double timedelay;  /* time delay b/w iterferometer & geocenter w.r.t. sky location */
  double timeshift;  /* time shift (not necessarily same as above)                   */
  double deltaT, deltaF, twopit, f, re, im;
 
  REAL8 temp=0.0;
	UINT4 logDistFlag=0;
    REAL8 NetSNR=0.0;
  LALInferenceVariables intrinsicParams;

  logDistFlag=LALInferenceCheckVariable(currentParams, "logdistance");

  /* determine source's sky location & orientation parameters: */
  ra        = *(REAL8*) LALInferenceGetVariable(currentParams, "rightascension"); /* radian      */
  dec       = *(REAL8*) LALInferenceGetVariable(currentParams, "declination");    /* radian      */
  psi       = *(REAL8*) LALInferenceGetVariable(currentParams, "polarisation");   /* radian      */
	if(logDistFlag)
		 distMpc = exp(*(REAL8*)LALInferenceGetVariable(currentParams,"logdistance"));
	else
		 distMpc   = *(REAL8*) LALInferenceGetVariable(currentParams, "distance");       /* Mpc         */

  /* figure out GMST: */
  //XLALGPSSetREAL8(&GPSlal, GPSdouble); //This is what used in the likelihood. It seems off by two seconds (should not make a big difference as the antenna patterns would not change much in such a short interval)
  XLALGPSSetREAL8(&GPSlal, injtime);
  //UandA.units    = MST_RAD;
  //UandA.accuracy = LALLEAPSEC_LOOSE;
  //LALGPStoGMST1(&status, &gmst, &GPSlal, &UandA);
  gmst=XLALGreenwichMeanSiderealTime(&GPSlal);
  intrinsicParams.head      = NULL;
  intrinsicParams.dimension = 0;
  LALInferenceCopyVariables(currentParams, &intrinsicParams);
  LALInferenceRemoveVariable(&intrinsicParams, "rightascension");
  LALInferenceRemoveVariable(&intrinsicParams, "declination");
  LALInferenceRemoveVariable(&intrinsicParams, "polarisation");
  LALInferenceRemoveVariable(&intrinsicParams, "time");
	if(logDistFlag)
			LALInferenceRemoveVariable(&intrinsicParams, "logdistance");
	else
			LALInferenceRemoveVariable(&intrinsicParams, "distance");
  // TODO: add pointer to template function here.
  // (otherwise same parameters but different template will lead to no re-computation!!)

  
  /* loop over data (different interferometers): */
  dataPtr = IFOdata;
  
  while (dataPtr != NULL) {
     
      if (IFOdata->modelDomain == LAL_SIM_DOMAIN_TIME) {
	  printf("There is a problem. You seem to be using a time domain model into the frequency domain injection function!. Exiting....\n"); 
      exit(1);
    }
      
    /*-- WF to inject is now in dataPtr->freqModelhPlus and dataPtr->freqModelhCross. --*/
    /* determine beam pattern response (F_plus and F_cross) for given Ifo: */
    XLALComputeDetAMResponse(&Fplus, &Fcross,
                             dataPtr->detector->response,
			     ra, dec, psi, gmst);
    /* signal arrival time (relative to geocenter); */
    timedelay = XLALTimeDelayFromEarthCenter(dataPtr->detector->location,
                                             ra, dec, &GPSlal);
    printf("ra %lf dec %lf time %10.10e\n",ra,dec,injtime);
    printf("timedelay for IFO %s : %lf\n",dataPtr->name,timedelay);
    dataPtr->injtime=injtime;
    /* (negative timedelay means signal arrives earlier at Ifo than at geocenter, etc.) */
    /* amount by which to time-shift template (not necessarily same as above "timedelay"): */
    timeshift =  (injtime - (*(REAL8*) LALInferenceGetVariable(IFOdata->modelParams, "time"))) + timedelay;
    twopit    = LAL_TWOPI * (timeshift);
    /* include distance (overall amplitude) effect in Fplus/Fcross: */
    FplusScaled  = Fplus  / distMpc;
    FcrossScaled = Fcross / distMpc;
printf("diff in inj %lf inj %lf partime %lf \n", injtime,(*(REAL8*) LALInferenceGetVariable(IFOdata->modelParams, "time")),(injtime - (*(REAL8*) LALInferenceGetVariable(IFOdata->modelParams, "time"))));
    dataPtr->fPlus = FplusScaled;
    dataPtr->fCross = FcrossScaled;
    dataPtr->timeshift = timeshift;
    
   /* REAL8 ci=cos(*(REAL8*)LALInferenceGetVariable(currentParams,"inclination"));
    double plusCoef  = -0.5 * (1.0 + ci*ci);
   
    REAL8 atan_phase=atan2(-Fcross*ci,Fplus*(ci*ci+1.0)/2.0);
    REAL8 mu_i=sqrt(Fplus*Fplus*(0.5*(1.0+ci*ci))*(0.5*(1.0+ci*ci)) +Fcross* Fcross*ci*ci);
    REAL8 true_amp,true_pha;
    
    REAL8 tmp_re ,tmp_im;*/
  char InjFileName[50];
          sprintf(InjFileName,"injection_%s.dat",dataPtr->name);
          FILE *outInj=fopen(InjFileName,"w");
 
     /* determine frequency range & loop over frequency bins: */
    deltaT = dataPtr->timeData->deltaT;
    deltaF = 1.0 / (((double)dataPtr->timeData->data->length) * deltaT);
    lower = (UINT4)ceil(dataPtr->fLow / deltaF);
    upper = (UINT4)floor(dataPtr->fHigh / deltaF);
     chisquared = 0.0;
    for (i=lower; i<=upper; ++i){
      /* derive template (involving location/orientation parameters) from given plus/cross waveforms: */
<<<<<<< HEAD
      plainTemplateReal =FplusScaled * IFOdata->freqModelhPlus->data->data[i].re  
                          + FcrossScaled * IFOdata->freqModelhCross->data->data[i].re; //SALVO
      plainTemplateImag = FplusScaled * IFOdata->freqModelhPlus->data->data[i].im  
                          + FcrossScaled * IFOdata->freqModelhCross->data->data[i].im;
                          
   //  true_amp=sqrt(IFOdata->freqModelhPlus->data->data[i].re*IFOdata->freqModelhPlus->data->data[i].re/plusCoef/plusCoef+ IFOdata->freqModelhPlus->data->data[i].im*IFOdata->freqModelhPlus->data->data[i].im/plusCoef/plusCoef);
     // true_pha=atan2(IFOdata->freqModelhPlus->data->data[i].im,IFOdata->freqModelhPlus->data->data[i].re);
    //tmp_re=mu_i*true_amp*cos(true_pha+atan_phase)/distMpc;
    //tmp_im=mu_i*true_amp*sin(true_pha+atan_phase)/distMpc;
     // fprintf(outInj,"%lf %e %e %e %e %e\n",i*deltaF ,plainTemplateReal,tmp_re,plainTemplateImag,tmp_im, sqrt(dataPtr->oneSidedNoisePowerSpectrum->data->data[i]));
=======
      plainTemplateReal = FplusScaled * creal(IFOdata->freqModelhPlus->data->data[i])
                          +  FcrossScaled * creal(IFOdata->freqModelhCross->data->data[i]);
      plainTemplateImag = FplusScaled * cimag(IFOdata->freqModelhPlus->data->data[i])
                          +  FcrossScaled * cimag(IFOdata->freqModelhCross->data->data[i]);

>>>>>>> 6cb47133
      /* do time-shifting...             */
      /* (also un-do 1/deltaT scaling): */
      f = ((double) i) * deltaF;
      /* real & imag parts of  exp(-2*pi*i*f*deltaT): */
      re = cos(twopit * f);
      im = - sin(twopit * f);
      templateReal = (plainTemplateReal*re - plainTemplateImag*im);
      templateImag = (plainTemplateReal*im + plainTemplateImag*re);
<<<<<<< HEAD
      //fprintf(outInj,"%lf %e %e %e %e %e\n",i*deltaF ,templateReal,tmp_re,templateImag,tmp_im, sqrt(dataPtr->oneSidedNoisePowerSpectrum->data->data[i]));
         fprintf(outInj,"%lf %e %e %e %e %e\n",i*deltaF ,dataPtr->freqData->data->data[i].re,dataPtr->freqData->data->data[i].im,templateReal,templateImag,1.0/dataPtr->oneSidedNoisePowerSpectrum->data->data[i]);
       dataPtr->noff->data->data[i].re= dataPtr->freqData->data->data[i].re;
      dataPtr->noff->data->data[i].im= dataPtr->freqData->data->data[i].im;
      dataPtr->freqData->data->data[i].re+=templateReal;
      dataPtr->freqData->data->data[i].im+=templateImag;
=======
  
  
       //  fprintf(outInj,"%lf %e %e %e %e %e\n",i*deltaF ,dataPtr->freqData->data->data[i].re,dataPtr->freqData->data->data[i].im,templateReal,templateImag,1.0/dataPtr->oneSidedNoisePowerSpectrum->data->data[i]);
      dataPtr->freqData->data->data[i] += crect( templateReal, templateImag );
>>>>>>> 6cb47133
   
      temp = ((2.0/( deltaT*(double) dataPtr->timeData->data->length) * (templateReal*templateReal+templateImag*templateImag)) / dataPtr->oneSidedNoisePowerSpectrum->data->data[i]);
      chisquared  += temp;
    }
    printf("injected SNR %.1f in IFO %s\n",sqrt(2.0*chisquared),dataPtr->name);
    NetSNR+=2.0*chisquared;
    dataPtr->SNR=sqrt(2.0*chisquared);
     printf("this ifo snr %lf, previous min %lf previous max %lf \n",dataPtr->SNR , previous_min_snr,previous_max_snr);
    if (dataPtr->SNR > previous_max_snr) {best_ifo_snr=snr_index;previous_max_snr=dataPtr->SNR;}
    if (dataPtr->SNR < previous_min_snr) {worst_ifo_snr=snr_index;previous_min_snr=dataPtr->SNR;}
    snr_index++;
    dataPtr = dataPtr->next;
    
 fclose(outInj);
  }
<<<<<<< HEAD
//exit(1);
    LALInferenceDestroyVariables(&intrinsicParams);
=======

    LALInferenceClearVariables(&intrinsicParams);
>>>>>>> 6cb47133
    printf("injected Network SNR %.1f \n",sqrt(NetSNR)); 
    
    if (!(SNRpath==NULL)){ /* If the user provided a path with --snrpath store a file with injected SNRs */
	PrintSNRsToFile(IFOdata , inj_table);
    }
    
    
    thisData=IFOdata;
    //LALInferenceIFOData *IFOdataRed=NULL;
    UINT4 Nifo=0,j=0;
    //IFOdataRed=calloc(sizeof(LALInferenceIFOData),Nifo-1);
    snr_index=0;
    //int lowest_snr_index=0;
    i=0;
    
    while(thisData){
    thisData->BestIFO=LALMalloc (sizeof(LALInferenceBestIFO));
    thisData->BestIFO->detector= LALMalloc (sizeof(LALDetector));
    thisData->BestIFO->TemplateFromInjection=(COMPLEX16FrequencySeries *)XLALCreateCOMPLEX16FrequencySeries("injastempl",&thisData->timeData->epoch,
										0.0,
										thisData->freqData->deltaF,
										&lalDimensionlessUnit,
										thisData->freqData->data->length);
    thisData=thisData->next;
    Nifo++;
    }
    thisData=IFOdata;
    LALInferenceIFOData *thisData2=NULL;
    thisData2=IFOdata;
    UINT4 IFO_choice=0;
    ProcessParamsTable * ppt=LALInferenceGetProcParamVal(commandLine,"--bestIFO");
    if(ppt) IFO_choice=best_ifo_snr;
    else IFO_choice=worst_ifo_snr;
   while(thisData){
       thisData->skipIFO=0;
	    if (IFO_choice==snr_index){ // SALVO: I put worst now for the moment
            thisData->skipIFO=1;
            while(thisData2){
                for(j=0;j<thisData->freqData->data->length;j++){   
                    thisData2->BestIFO->TemplateFromInjection->data->data[j].re=thisData->freqData->data->data[j].re;
                    thisData2->BestIFO->TemplateFromInjection->data->data[j].im=thisData->freqData->data->data[j].im;
                  }
                memcpy(thisData2->BestIFO->detector,thisData->detector,sizeof(LALDetector));
                thisData2=thisData2->next;
            }
            break;
            }
      else
		snr_index++;
		thisData=thisData->next;
		}
    
    printf("best %d, worst %d nifo %d \n",best_ifo_snr,worst_ifo_snr,Nifo);

	XLALDestroyCOMPLEX16FrequencySeries(freqModelhCross);
    XLALDestroyCOMPLEX16FrequencySeries(freqModelhPlus);

}


static void PrintSNRsToFile(LALInferenceIFOData *IFOdata , SimInspiralTable *inj_table){
    char SnrName[200];
    char ListOfIFOs[10]="";
    REAL8 NetSNR=0.0;
    // sprintf(ListOfIFOs,"");
    LALInferenceIFOData *thisData=IFOdata;
    int nIFO=0;

    while(thisData){
         sprintf(ListOfIFOs,"%s%s",ListOfIFOs,thisData->name);
         thisData=thisData->next;
	nIFO++;
        }
    
    sprintf(SnrName,"%s/snr_%s_%10.1f.dat",SNRpath,ListOfIFOs,(REAL8) inj_table->geocent_end_time.gpsSeconds+ (REAL8) inj_table->geocent_end_time.gpsNanoSeconds*1.0e-9);
    FILE * snrout = fopen(SnrName,"w");
    if(!snrout){
	fprintf(stderr,"Unable to open the path %s for writing SNR files\n",SNRpath);
	exit(1);
    }
    
    thisData=IFOdata; // restart from the first IFO
    while(thisData){
        fprintf(snrout,"%s:\t %4.2f\n",thisData->name,thisData->SNR);
        NetSNR+=(thisData->SNR*thisData->SNR);
        thisData=thisData->next;
    }		
    if (nIFO>1){  fprintf(snrout,"Network:\t");
    fprintf(snrout,"%4.2f\n",sqrt(NetSNR));}
    fclose(snrout);
}

/** Fill the variables passed in vars with the parameters of the injection passed in event
    will over-write and destroy any existing parameters. Param vary type will be fixed */
void LALInferenceInjectionToVariables(SimInspiralTable *theEventTable, LALInferenceVariables *vars)
{
    UINT4 spinCheck=0;
    if(!vars) {
	XLALPrintError("Encountered NULL variables pointer");
   	XLAL_ERROR_VOID(XLAL_EINVAL);
	}
    /* Destroy existing parameters */
    if(vars->head!=NULL) LALInferenceClearVariables(vars);
    REAL8 q = theEventTable->mass2 / theEventTable->mass1;
    if (q > 1.0) q = 1.0/q;

    REAL8 sx = theEventTable->spin1x;
    REAL8 sy = theEventTable->spin1y;
    REAL8 sz = theEventTable->spin1z;

    REAL8 a_spin1 = sqrt(sx*sx + sy*sy + sz*sz);

    REAL8 theta_spin1, phi_spin1;
    if (a_spin1 == 0.0) {
      theta_spin1 = 0.0;
      phi_spin1 = 0.0;
    } else {
      theta_spin1 = acos(sz / a_spin1);
      phi_spin1 = atan2(sy, sx);
      if (phi_spin1 < 0.0) phi_spin1 += 2.0*M_PI;
    }

    sx = theEventTable->spin2x;
    sy = theEventTable->spin2y;
    sz = theEventTable->spin2z;

    REAL8 a_spin2 = sqrt(sx*sx + sy*sy + sz*sz), theta_spin2, phi_spin2;
    if (a_spin2 == 0.0) {
      theta_spin2 = 0.0;
      phi_spin2 = 0.0;
    } else {
      theta_spin2 = acos(sz / a_spin2);
      phi_spin2 = atan2(sy, sx);
      if (phi_spin2 < 0.0) phi_spin2 += 2.0*M_PI;
    }

    /* Check for presence of spin in the injection */
    if(a_spin1!=0.0 || a_spin2!=0.0) spinCheck=1;

    REAL8 psi = theEventTable->polarization;
    if (psi>=M_PI) psi -= M_PI;

    REAL8 injGPSTime = XLALGPSGetREAL8(&(theEventTable->geocent_end_time));

    REAL8 dist = theEventTable->distance;
    REAL8 inclination = theEventTable->inclination;
    REAL8 phase = theEventTable->coa_phase;
    REAL8 dec = theEventTable->latitude;
    REAL8 ra = theEventTable->longitude;
    
    Approximant injapprox = XLALGetApproximantFromString(theEventTable->waveform);
    LALPNOrder order = XLALGetOrderFromString(theEventTable->waveform);
    
    REAL8 m1=theEventTable->mass1;
    REAL8 m2=theEventTable->mass2;
    REAL8 chirpmass = theEventTable->mchirp;
    LALInferenceAddVariable(vars, "mass1", &m1, LALINFERENCE_REAL8_t, LALINFERENCE_PARAM_FIXED);
    LALInferenceAddVariable(vars, "mass2", &m2, LALINFERENCE_REAL8_t, LALINFERENCE_PARAM_FIXED);
    LALInferenceAddVariable(vars, "chirpmass", &chirpmass, LALINFERENCE_REAL8_t, LALINFERENCE_PARAM_FIXED);
    LALInferenceAddVariable(vars, "asym_massratio", &q, LALINFERENCE_REAL8_t, LALINFERENCE_PARAM_FIXED);
    LALInferenceAddVariable(vars, "time", &injGPSTime, LALINFERENCE_REAL8_t, LALINFERENCE_PARAM_FIXED);
    LALInferenceAddVariable(vars, "distance", &dist, LALINFERENCE_REAL8_t, LALINFERENCE_PARAM_FIXED);
    LALInferenceAddVariable(vars, "inclination", &inclination, LALINFERENCE_REAL8_t, LALINFERENCE_PARAM_FIXED);
    LALInferenceAddVariable(vars, "polarisation", &(psi), LALINFERENCE_REAL8_t, LALINFERENCE_PARAM_FIXED);
    LALInferenceAddVariable(vars, "phase", &phase, LALINFERENCE_REAL8_t, LALINFERENCE_PARAM_FIXED);
    LALInferenceAddVariable(vars, "declination", &dec, LALINFERENCE_REAL8_t, LALINFERENCE_PARAM_FIXED);
    LALInferenceAddVariable(vars, "rightascension", &ra, LALINFERENCE_REAL8_t, LALINFERENCE_PARAM_FIXED);
    LALInferenceAddVariable(vars, "LAL_APPROXIMANT", &injapprox, LALINFERENCE_INT4_t, LALINFERENCE_PARAM_FIXED);
    LALInferenceAddVariable(vars, "LAL_PNORDER",&order,LALINFERENCE_INT4_t, LALINFERENCE_PARAM_FIXED);
    LALInferenceAddVariable(vars, "LAL_AMPORDER", &(theEventTable->amp_order), LALINFERENCE_INT4_t, LALINFERENCE_PARAM_FIXED);
    if(spinCheck){
        LALInferenceAddVariable(vars, "a_spin1", &a_spin1, LALINFERENCE_REAL8_t, LALINFERENCE_PARAM_FIXED);
        LALInferenceAddVariable(vars, "a_spin2", &a_spin2, LALINFERENCE_REAL8_t, LALINFERENCE_PARAM_FIXED);
        LALInferenceAddVariable(vars, "theta_spin1", &theta_spin1, LALINFERENCE_REAL8_t, LALINFERENCE_PARAM_FIXED);
        LALInferenceAddVariable(vars, "theta_spin2", &theta_spin2, LALINFERENCE_REAL8_t, LALINFERENCE_PARAM_FIXED);
        LALInferenceAddVariable(vars, "phi_spin1", &phi_spin1, LALINFERENCE_REAL8_t, LALINFERENCE_PARAM_FIXED);
        LALInferenceAddVariable(vars, "phi_spin2", &phi_spin2, LALINFERENCE_REAL8_t, LALINFERENCE_PARAM_FIXED);
    }

}

void LALInferencePrintInjectionSample(LALInferenceRunState *runState)
{
    ProcessParamsTable *ppt=LALInferenceGetProcParamVal(runState->commandLine,"--inj");
    LALInferenceVariables backup;
    LALInferenceVariables injparams;
    memset(&injparams,0,sizeof(LALInferenceVariables));
    memset(&backup,0,sizeof(LALInferenceVariables));
    char *fname=NULL;
    char defaultname[]="injection_params.dat";
    FILE *outfile=NULL;
    if(!ppt) return;
    SimInspiralTable *injTable=NULL,*theEventTable=NULL;
    SimBurst *BinjTable=NULL,*Burst_EventTable=NULL;

    //SimBurst *BInjTable=NULL; // salvo to continue here
    ppt=LALInferenceGetProcParamVal(runState->commandLine,"--burst_inj");
    if(!ppt){
    SimInspiralTableFromLIGOLw(&injTable,ppt->value,0,0);
ppt=LALInferenceGetProcParamVal(runState->commandLine,"--outfile");
    if(ppt) {
      fname = XLALCalloc((strlen(ppt->value)+255)*sizeof(char),1);
      sprintf(fname,"%s.injection",ppt->value);
    }
    else fname=defaultname;

    ppt=LALInferenceGetProcParamVal(runState->commandLine,"--event");
    if (ppt) {
      UINT4 event = atoi(ppt->value);
      UINT4 i;
      theEventTable = injTable;
      for (i = 0; i < event; i++) {
        theEventTable = theEventTable->next;
      }
      theEventTable->next = NULL;
    } else {
      theEventTable=injTable;
      theEventTable->next = NULL;
    }

    /* Save old variables */
    LALInferenceCopyVariables(runState->currentParams,&backup);
    LALPNOrder *order=LALInferenceGetVariable(&backup,"LAL_PNORDER");
    Approximant *approx=LALInferenceGetVariable(&backup,"LAL_APPROXIMANT");
    /* Fill named variables */
    LALInferenceInjectionToVariables(theEventTable,runState->currentParams);
    if(order && approx){
      /* Set the waveform to the one used in the analysis */
      LALInferenceRemoveVariable(runState->currentParams,"LAL_APPROXIMANT");
      LALInferenceRemoveVariable(runState->currentParams,"LAL_PNORDER");
      LALInferenceAddVariable(runState->currentParams,"LAL_PNORDER",order,LALINFERENCE_INT4_t,LALINFERENCE_PARAM_FIXED);
      LALInferenceAddVariable(runState->currentParams,"LAL_APPROXIMANT",approx,LALINFERENCE_INT4_t,LALINFERENCE_PARAM_FIXED);
    }
}
   else 
   {      
       BinjTable=XLALSimBurstTableFromLIGOLw(LALInferenceGetProcParamVal(runState->commandLine,"--inj")->value,0,0);       
    
    ppt=LALInferenceGetProcParamVal(runState->commandLine,"--outfile");
    if(ppt) {
      fname = XLALCalloc((strlen(ppt->value)+255)*sizeof(char),1);
      sprintf(fname,"%s.injection",ppt->value);
    }
    else fname=defaultname;
    
       ppt=LALInferenceGetProcParamVal(runState->commandLine,"--event");
            if(ppt){
                Burst_EventTable=BinjTable;

              UINT4 event = atoi(ppt->value);
              UINT4 i=0;
              while(i<event) {i++; Burst_EventTable = Burst_EventTable->next;}
              Burst_EventTable->next=NULL;
            }
            else{
                Burst_EventTable=BinjTable;
                Burst_EventTable->next=NULL;
            }
}
    LALInferenceBurstInjectionToVariables(Burst_EventTable,runState->currentParams);
    REAL8 injPrior = runState->prior(runState,runState->currentParams);
    LALInferenceAddVariable(runState->currentParams,"logPrior",&injPrior,LALINFERENCE_REAL8_t,LALINFERENCE_PARAM_OUTPUT);
    REAL8 injL = runState->likelihood(runState->currentParams, runState->data, runState->templt);
    LALInferenceAddVariable(runState->currentParams,"logL",(void *)&injL,LALINFERENCE_REAL8_t,LALINFERENCE_PARAM_OUTPUT);
    if(LALInferenceCheckVariable(runState->algorithmParams,"logZnoise")){
        REAL8 tmp=injL-*(REAL8 *)LALInferenceGetVariable(runState->algorithmParams,"logZnoise");
        LALInferenceAddVariable(runState->currentParams,"deltalogL",(void *)&tmp,LALINFERENCE_REAL8_t,LALINFERENCE_PARAM_OUTPUT);
    }
    LALInferenceIFOData *data=runState->data;
    while(data)
    {
        char tmpName[50];
        REAL8 tmp=data->loglikelihood - data->nullloglikelihood;
        sprintf(tmpName,"deltalogl%s",data->name);
        LALInferenceAddVariable(runState->currentParams,tmpName,&tmp,LALINFERENCE_REAL8_t,LALINFERENCE_PARAM_OUTPUT);
        data=data->next;
    }
    /* Save to file */
    outfile=fopen(fname,"w");
    if(!outfile) {fprintf(stderr,"ERROR: Unable to open file %s for injection saving\n",fname); exit(1);}
    LALInferenceSortVariablesByName(runState->currentParams);
    for(LALInferenceVariableItem *this=runState->currentParams->head; this; this=this->next)
        fprintf(outfile,"%s\t",this->name);
    fprintf(outfile,"\n");
    LALInferencePrintSample(outfile,runState->currentParams);
    fclose(outfile);
    
    /* Set things back the way they were */    
    //LALInferenceCopyVariables(&backup,runState->currentParams);
    //if(runState->currentParams && runState->currentParams->head) runState->likelihood(runState->currentParams,runState->data,runState->templt);
    return;
}

static void LALInferenceSetGPSTrigtimeFromXML(LIGOTimeGPS *GPStrig, ProcessParamsTable *commandLine){
    
    ProcessParamsTable *procparam;
    SimInspiralTable *inspiralTable=NULL;
    SimBurst *burstTable=NULL;
    char *chartmp=NULL;
    UINT4 event=0;
    UINT4 q=0;
    LALStatus status;
    memset(&status,0,sizeof(LALStatus));

    /* First check if trigtime has been given as an option */
    if(LALInferenceGetProcParamVal(commandLine,"--trigtime")){
        procparam=LALInferenceGetProcParamVal(commandLine,"--trigtime");
        LALStringToGPS(&status,GPStrig,procparam->value,&chartmp);
        fprintf(stdout,"Set trigtime to %.10f\n",GPStrig->gpsSeconds+1.0e-9 * GPStrig->gpsNanoSeconds);
        return;

    }
    else{
    /* If not check if we have an injtable passed with --inj */
        
        if(LALInferenceGetProcParamVal(commandLine,"--injXML"))
    {
        XLALPrintError("ERROR: --injXML option is deprecated. Use --inj and update your scripts\n");
        exit(1);
    }
    procparam=LALInferenceGetProcParamVal(commandLine,"--inj");
    if(procparam){
        fprintf(stdout,"Checking if the xml table is an inspiral table... \n");
        /* Check if it is a SimInspiralTable */
        SimInspiralTableFromLIGOLw(&inspiralTable,procparam->value,0,0);
        
        if (inspiralTable){
            procparam=LALInferenceGetProcParamVal(commandLine,"--event");
            if(procparam) {
                event=atoi(procparam->value);
                while(q<event) {q++; inspiralTable=inspiralTable->next;}
            }
            else if ((procparam=LALInferenceGetProcParamVal(commandLine,"--event-id")))
            {
                while(inspiralTable)
                {
                    if(inspiralTable->event_id->id == (UINT4)atoi(procparam->value)) break;
                    else inspiralTable=inspiralTable->next;
                }
                if(!inspiralTable){
                    fprintf(stderr,"Error, cannot find simulation id %s in injection file\n",procparam->value);
                    exit(1);
                }
            }
            else
            fprintf(stdout,"You did not provide an event number with the injtable. Using event 0 which may not be what you want!!!!!\n");
          memcpy(&GPStrig,&(inspiralTable->geocent_end_time),sizeof(GPStrig));
          printf("Set inspiral injtime %.10f\n",inspiralTable->geocent_end_time.gpsSeconds+1.0e-9* inspiralTable->geocent_end_time.gpsNanoSeconds);
          return;
       }
       procparam=LALInferenceGetProcParamVal(commandLine,"--inj");
       /* Check if it is a SimBurst table */
        fprintf(stdout,"Checking if the xml table is a burst table... \n");
        burstTable=XLALSimBurstTableFromLIGOLw(procparam->value,0,0);
        if(burstTable){
            
            procparam=LALInferenceGetProcParamVal(commandLine,"--event");
            if(procparam) {
                event=atoi(procparam->value);
                while(q<event) {q++; burstTable=burstTable->next;}
            }
            else if ((procparam=LALInferenceGetProcParamVal(commandLine,"--event-id")))
            {
                fprintf(stderr,"Error, SimBurst tables do not currently support event_id tags \n");
                exit(1);
                
            }
            else
            fprintf(stdout,"You did not provide an event number with the injtable. Using event 0 which may not be what you want!!!!!\n");
        memcpy(GPStrig,&(burstTable->time_geocent_gps),sizeof(GPStrig));
        fprintf(stdout,"Set trigtime from burstable to %.10f\n",GPStrig->gpsSeconds+1.0e-9 * GPStrig->gpsNanoSeconds);
          return;
            
        }
        
    }
    fprintf(stderr,"Error: No trigger time specifed and no injection given. Use either --trigtime TIME or --inj inj.xml \n");
    exit(1);
    }
}

void LALInferenceInjectFromMDC(ProcessParamsTable *commandLine, LALInferenceIFOData *IFOdata){
    
    /* Read time domain WF present in an mdc frame file, FFT it and inject into the frequency domain stream */
    
    char mdcname[]="GW";
    char **mdc_caches=NULL;
    char **mdc_channels=NULL;
    ProcessParamsTable * ppt=commandLine; 

    UINT4 nIFO=0;
    int i=0;
    UINT4 j=0;
    LALInferenceIFOData *data=IFOdata;
    REAL8 prefactor =1.0;
    REAL8 tmp=0.0;
    REAL8 net_snr=0.0;
    while (data) {nIFO++; data=data->next;}
    UINT4 Nmdc=0,Nchannel=0;    
    
    ppt=LALInferenceGetProcParamVal(commandLine,"--MDC-cache");
    if (!ppt){
        
        fprintf(stderr,"You must provide the path of an MDC lal cache file for each IFO, using --MDC-cache [ XXX, YYY, ZZZ]\n");
        exit(1);
        
        }
    ppt=LALInferenceGetProcParamVal(commandLine,"--inj");
    if (ppt){
        
        fprintf(stderr,"You cannot use both injfile (--inj) and MDCs (--MDC-cache) Exiting... \n");
        exit(1);
        
        }
        
    ppt=LALInferenceGetProcParamVal(commandLine,"--MDC-cache");
    LALInferenceParseCharacterOptionString(ppt->value,&mdc_caches,&Nmdc);

    if (Nmdc!= nIFO){
        fprintf(stderr, "You have to provide an MDC cache file for each IFO\n");
        exit(1);
        }
    else printf("got %i ifos and %i MDC cache files\n",nIFO,Nmdc);
    
    
    ppt=LALInferenceGetProcParamVal(commandLine,"--MDC-channel");
    if (ppt){
        
        LALInferenceParseCharacterOptionString(ppt->value,&mdc_channels,&Nchannel);
        if (Nchannel!=Nmdc){
            fprintf(stderr,"You must provide a channel name for eache mdc frame, using --MDC-channel [X, Y, Z] . Exiting...\n");
            exit(1);
            }
    }
    else{
        fprintf(stdout,"WARNING: You did not provide the name(s) of channel(s) to use with the injection mdc. Using the default which may not be what you want!\n");
        mdc_channels=  malloc((nIFO+1)*sizeof(char*));
        data=IFOdata;
        i=0;
        while (data){
           mdc_channels[i] =  malloc(512*sizeof(char));
            if(!strcmp(data->name,"H1")) {
               sprintf(mdc_channels[i],"H1:%s-H",mdcname);}
            else if(!strcmp(data->name,"L1")) {		
                 sprintf(mdc_channels[i],"L1:%s-H",mdcname); }
            else if(!strcmp(data->name,"V1")) {		
                 sprintf(mdc_channels[i],"V1:%s-16K",mdcname);}
            data=data->next;
            i++;
            
            }
    }
    
    LIGOTimeGPS epoch=IFOdata->timeData->epoch;
    REAL8 deltaT=IFOdata->timeData->deltaT ;
    int seglen=IFOdata->timeData->data->length;
    REAL8 SampleRate=4096.0,SegmentLength=0.0;
    if(LALInferenceGetProcParamVal(commandLine,"--srate")) SampleRate=atof(LALInferenceGetProcParamVal(commandLine,"--srate")->value);
    SegmentLength=(REAL8) seglen/SampleRate;
    
    REAL8TimeSeries * timeData=NULL;
    REAL8TimeSeries * windTimeData=(REAL8TimeSeries *)XLALCreateREAL8TimeSeries("WindMDCdata",&epoch,0.0,deltaT,&lalDimensionlessUnit,(size_t)seglen);
    COMPLEX16FrequencySeries* injF=(COMPLEX16FrequencySeries *)XLALCreateCOMPLEX16FrequencySeries("injF",&IFOdata->timeData->epoch,0.0,IFOdata->freqData->deltaF,&lalDimensionlessUnit,	IFOdata->freqData->data->length);
    
    if(!injF) {
      XLALPrintError("Unable to allocate memory for injection buffer\n");
      XLAL_ERROR_VOID(XLAL_EFUNC);
    }
    
    REAL4 WinNorm = sqrt(IFOdata->window->sumofsquares/IFOdata->window->data->length);

    data=IFOdata;
    i=0;
    UINT4 lower = (UINT4)ceil(data->fLow / injF->deltaF);
    UINT4 upper = (UINT4)floor(data->fHigh /injF-> deltaF);

    /* Inject into FD data stream and calculate optimal SNR */
    while(data){
        
        char foutname[50]="";
        sprintf(foutname,"MDC_time_%s",data->name);
        FILE * fout = fopen(foutname,"w");

        char outname[50]="";
        sprintf(outname,"MDC_freq_%s",data->name);
        FILE * out = fopen(outname,"w");
    
        tmp=0.0;
        
        /* Read MDC frame */
        timeData=readTseries(mdc_caches[i],mdc_channels[i],epoch,SegmentLength);
        /* downsample */ 
        XLALResampleREAL8TimeSeries(timeData,1.0/SampleRate);	 
        /* window timeData and store it in windTimeData */
        XLALDDVectorMultiply(windTimeData->data,timeData->data,IFOdata->window->data);

        for(j=0;j< timeData->data->length;j++) 
            fprintf(out,"%lf %10.10e %10.10e \n",epoch.gpsSeconds + j*deltaT,data->timeData->data->data[j]+timeData->data->data[j],timeData->data->data[j]);
        fclose(out);
        
        /* set the whole seq to 0 */
        for(j=0;j<injF->data->length;j++) injF->data->data[j].re=injF->data->data[j].im=0.0;
            
        /* FFT */
        XLALREAL8TimeFreqFFT(injF,windTimeData,IFOdata->timeToFreqFFTPlan);   
        
        
        for(j=lower;j<upper;j++){
         fprintf(fout,"%lf %10.10e %10.10e\n", j*injF->deltaF,injF->data->data[j].re/WinNorm,injF->data->data[j].im/WinNorm);
                injF ->data->data[j].re/=sqrt(data->window->sumofsquares / data->window->data->length);
                injF ->data->data[j].im/=sqrt(data->window->sumofsquares / data->window->data->length);
                windTimeData->data->data[j] /= sqrt(data->window->sumofsquares / data->window->data->length);

                /* Add data in freq stream */
                data->freqData->data->data[j].re+=prefactor *injF->data->data[j].re/WinNorm;
                data->freqData->data->data[j].im+=prefactor *injF->data->data[j].im/WinNorm;
                tmp+= prefactor*prefactor*(injF ->data->data[j].re*injF ->data->data[j].re+injF ->data->data[j].im*injF ->data->data[j].im)/data->oneSidedNoisePowerSpectrum->data->data[j];             
        }
       
        tmp*=2.*injF->deltaF;
        printf("Injected SNR %.3f in IFO %s from MDC \n",sqrt(2*tmp),data->name);
        net_snr+=2*tmp;
        fclose(fout);         

        i++;
        data=data->next;
    }
    printf("Injected network SNR %.3f from MDC\n",sqrt(net_snr));
    return ;
        
}
<|MERGE_RESOLUTION|>--- conflicted
+++ resolved
@@ -70,17 +70,13 @@
 #include <lal/LALInferenceReadData.h>
 #include <lal/LALInferenceLikelihood.h>
 #include <lal/LALInferenceTemplate.h>
-<<<<<<< HEAD
 #include <lal/LIGOLwXMLBurstRead.h>
 #include <lal/GenerateBurst.h>
 #include <lal/LALSimBurst.h>
 #include <lal/LALSimNoise.h>
 #include <lal/LALInferenceReadBurstData.h>
-=======
-#include <lal/LALSimNoise.h>
 #include <LALInferenceRemoveLines.h>
 
->>>>>>> 6cb47133
 struct fvec {
 	REAL8 f;
 	REAL8 x;
@@ -709,12 +705,7 @@
             interp=interpFromFile(interpfilename);
         }    
         /* Check if fake data is requested */
-<<<<<<< HEAD
-        if(interpFlag || (!(strcmp(caches[i],"LALLIGO") && strcmp(caches[i],"LALVirgo") && strcmp(caches[i],"LALGEO") && strcmp(caches[i],"LALEGO")
-                        && strcmp(caches[i],"LALAdLIGO")&& strcmp(caches[i],"LALSimAdLIGO")&& strcmp(caches[i],"LALSimLIGO")&& strcmp(caches[i],"LALSimVirgo")&& strcmp(caches[i],"LALSimAdVirgo")&& strcmp(caches[i],"LALAdVirgo"))))
-=======
        if(interpFlag || (!(strcmp(caches[i],"LALLIGO") && strcmp(caches[i],"LALVirgo") && strcmp(caches[i],"LALGEO") && strcmp(caches[i],"LALEGO") && strcmp(caches[i],"LALSimLIGO") && strcmp(caches[i],"LALSimAdLIGO") && strcmp(caches[i],"LALSimVirgo") && strcmp(caches[i],"LALSimAdVirgo") && strcmp(caches[i],"LALAdLIGO"))))
->>>>>>> 6cb47133
         {
             //FakeFlag=1; - set but not used
             if (!LALInferenceGetProcParamVal(commandLine,"--dataseed")){
@@ -724,30 +715,7 @@
             }
             datarandparam=XLALCreateRandomParams(dataseed?dataseed+(int)i:dataseed);
             if(!datarandparam) XLAL_ERROR_NULL(XLAL_EFUNC);
-<<<<<<< HEAD
-            IFOdata[i].oneSidedNoisePowerSpectrum=(REAL8FrequencySeries *) XLALCreateREAL8FrequencySeries("spectrum",&GPSstart,0.0,
-                        (REAL8)(SampleRate)/seglen,&lalDimensionlessUnit,seglen/2 +1);
-                        
-            if(!IFOdata[i].oneSidedNoisePowerSpectrum) XLAL_ERROR_NULL(XLAL_EFUNC);
-            
-            /* Selection of the noise curve */
-            if(!strcmp(caches[i],"LALSimLIGO")) {XLALSimNoisePSD(IFOdata[i].oneSidedNoisePowerSpectrum,IFOdata[i].fLow,XLALSimNoisePSDiLIGOSRD ) ; }
-            if(!strcmp(caches[i],"LALSimVirgo")) {XLALSimNoisePSD(IFOdata[i].oneSidedNoisePowerSpectrum,IFOdata[i].fLow,XLALSimNoisePSDVirgo );}
-            if(!strcmp(caches[i],"LALGEO")) {fprintf(stderr,"I did not port LALGEO noise yet\n");exit(1);}
-            if(!strcmp(caches[i],"LALEGO")) {fprintf(stderr,"I did not port LALGEO noise yet\n");exit(1);}
-            if(!strcmp(caches[i],"LALSimAdLIGO")) {XLALSimNoisePSD(IFOdata[i].oneSidedNoisePowerSpectrum,IFOdata[i].fLow,XLALSimNoisePSDaLIGOZeroDetHighPower ) ;}
-            if(!strcmp(caches[i],"LALSimAdVirgo")) {XLALSimNoisePSD(IFOdata[i].oneSidedNoisePowerSpectrum,IFOdata[i].fLow,XLALSimNoisePSDAdvVirgo) ;}
-            //if(interpFlag) {PSD=NULL; scalefactor=1.0;}
-            //if(!strcmp(caches[i],"LAL2kLIGO")) {PSD = &LALAdvLIGOPsd; scalefactor = 36E-46;}
-            if(IFOdata[i].oneSidedNoisePowerSpectrum==NULL && !interpFlag) {fprintf(stderr,"Error: unknown simulated PSD: %s\n",caches[i]); exit(-1);}
-            
-            /*for(j=0;j<IFOdata[i].oneSidedNoisePowerSpectrum->data->length;j++)
-            {
-                MetaNoiseFunc(&status,&(IFOdata[i].oneSidedNoisePowerSpectrum->data->data[j]),j*IFOdata[i].oneSidedNoisePowerSpectrum->deltaF,interp,PSD);
-                //PSD(&status,&(IFOdata[i].oneSidedNoisePowerSpectrum->data->data[j]),j*IFOdata[i].oneSidedNoisePowerSpectrum->deltaF);
-                IFOdata[i].oneSidedNoisePowerSpectrum->data->data[j]*=scalefactor;
-            }*/
-=======
+
             IFOdata[i].oneSidedNoisePowerSpectrum=(REAL8FrequencySeries *)
                 XLALCreateREAL8FrequencySeries("spectrum",&GPSstart,0.0,
                         (REAL8)(SampleRate)/seglen,&lalDimensionlessUnit,seglen/2 +1);
@@ -777,7 +745,6 @@
                 }
             }
             
->>>>>>> 6cb47133
             IFOdata[i].freqData = (COMPLEX16FrequencySeries *)XLALCreateCOMPLEX16FrequencySeries("stilde",&segStart,0.0,IFOdata[i].oneSidedNoisePowerSpectrum->deltaF,&lalDimensionlessUnit,seglen/2 +1);
             if(!IFOdata[i].freqData) XLAL_ERROR_NULL(XLAL_EFUNC);
              IFOdata[i].noff=(COMPLEX16FrequencySeries *)XLALCreateCOMPLEX16FrequencySeries("noff",&segStart,0.0,IFOdata[i].oneSidedNoisePowerSpectrum->deltaF,&lalDimensionlessUnit,seglen/2 +1);
@@ -1292,19 +1259,13 @@
     event= atoi(LALInferenceGetProcParamVal(commandLine,"--event")->value);
     fprintf(stdout,"Injecting event %d\n",event);
 	}
-<<<<<<< HEAD
+
     if(LALInferenceGetProcParamVal(commandLine,"--snrpath")){
         ppt = LALInferenceGetProcParamVal(commandLine,"--snrpath");
         SNRpath = calloc(strlen(ppt->value)+1,sizeof(char));
         memcpy(SNRpath,ppt->value,strlen(ppt->value)+1);
         fprintf(stdout,"Writing SNRs in %s\n",SNRpath)     ;
-=======
-        if(LALInferenceGetProcParamVal(commandLine,"--snrpath")){
-                ppt = LALInferenceGetProcParamVal(commandLine,"--snrpath");
-		SNRpath = XLALCalloc(strlen(ppt->value)+1,sizeof(char));
-		memcpy(SNRpath,ppt->value,strlen(ppt->value)+1);
-                fprintf(stdout,"Writing SNRs in %s\n",SNRpath)     ;
->>>>>>> 6cb47133
+
 
     }
 	Ninj=SimInspiralTableFromLIGOLw(&injTable,LALInferenceGetProcParamVal(commandLine,"--inj")->value,0,0);
@@ -2094,13 +2055,8 @@
     memset(&status,0,sizeof(LALStatus));
     REAL8 mc=0.0;
     Approximant injapprox;
-<<<<<<< HEAD
-    LALPNOrder phase_order;
-    int amporder=-1;
-=======
     LALPNOrder phase_order=-1;
     LALPNOrder amp_order=-1;
->>>>>>> 6cb47133
     injapprox = XLALGetApproximantFromString(inj_table->waveform);
     if( (int) injapprox == XLAL_FAILURE)
         ABORTXLAL(&status);
@@ -2134,13 +2090,7 @@
     latitude=inj_table->latitude;
     polarization=inj_table->polarization;
     injtime=(REAL8) inj_table->geocent_end_time.gpsSeconds + (REAL8) inj_table->geocent_end_time.gpsNanoSeconds*1.0e-9;
-<<<<<<< HEAD
-    amporder=inj_table->amp_order;
-    
-=======
     amp_order=(LALPNOrder) inj_table->amp_order;
-
->>>>>>> 6cb47133
     LALInferenceAddVariable(tmpdata->modelParams, "chirpmass",&mc,LALINFERENCE_REAL8_t,LALINFERENCE_PARAM_LINEAR);
     LALInferenceAddVariable(tmpdata->modelParams, "phase",&startPhase,LALINFERENCE_REAL8_t, LALINFERENCE_PARAM_CIRCULAR);  
     LALInferenceAddVariable(tmpdata->modelParams, "rightascension",&longitude,LALINFERENCE_REAL8_t, LALINFERENCE_PARAM_CIRCULAR);  
@@ -2152,12 +2102,8 @@
     LALInferenceAddVariable(tmpdata->modelParams, "distance",&distance,LALINFERENCE_REAL8_t,LALINFERENCE_PARAM_LINEAR);
     LALInferenceAddVariable(tmpdata->modelParams, "LAL_APPROXIMANT",&injapprox,LALINFERENCE_INT4_t, LALINFERENCE_PARAM_FIXED);
     LALInferenceAddVariable(tmpdata->modelParams, "LAL_PNORDER",&phase_order,LALINFERENCE_INT4_t, LALINFERENCE_PARAM_FIXED);
-<<<<<<< HEAD
-    LALInferenceAddVariable(tmpdata->modelParams, "LAL_AMPORDER",&amporder,LALINFERENCE_INT4_t, LALINFERENCE_PARAM_FIXED);  
-=======
     LALInferenceAddVariable(tmpdata->modelParams, "LAL_AMPORDER",&amp_order,LALINFERENCE_INT4_t, LALINFERENCE_PARAM_FIXED);
 
->>>>>>> 6cb47133
       REAL8 lambda1 = 0.;
       if(LALInferenceGetProcParamVal(commandLine,"--inj-lambda1")) {
         lambda1= atof(LALInferenceGetProcParamVal(commandLine,"--inj-lambda1")->value);
@@ -2311,24 +2257,17 @@
      chisquared = 0.0;
     for (i=lower; i<=upper; ++i){
       /* derive template (involving location/orientation parameters) from given plus/cross waveforms: */
-<<<<<<< HEAD
-      plainTemplateReal =FplusScaled * IFOdata->freqModelhPlus->data->data[i].re  
-                          + FcrossScaled * IFOdata->freqModelhCross->data->data[i].re; //SALVO
-      plainTemplateImag = FplusScaled * IFOdata->freqModelhPlus->data->data[i].im  
-                          + FcrossScaled * IFOdata->freqModelhCross->data->data[i].im;
-                          
    //  true_amp=sqrt(IFOdata->freqModelhPlus->data->data[i].re*IFOdata->freqModelhPlus->data->data[i].re/plusCoef/plusCoef+ IFOdata->freqModelhPlus->data->data[i].im*IFOdata->freqModelhPlus->data->data[i].im/plusCoef/plusCoef);
      // true_pha=atan2(IFOdata->freqModelhPlus->data->data[i].im,IFOdata->freqModelhPlus->data->data[i].re);
     //tmp_re=mu_i*true_amp*cos(true_pha+atan_phase)/distMpc;
     //tmp_im=mu_i*true_amp*sin(true_pha+atan_phase)/distMpc;
      // fprintf(outInj,"%lf %e %e %e %e %e\n",i*deltaF ,plainTemplateReal,tmp_re,plainTemplateImag,tmp_im, sqrt(dataPtr->oneSidedNoisePowerSpectrum->data->data[i]));
-=======
+
       plainTemplateReal = FplusScaled * creal(IFOdata->freqModelhPlus->data->data[i])
                           +  FcrossScaled * creal(IFOdata->freqModelhCross->data->data[i]);
       plainTemplateImag = FplusScaled * cimag(IFOdata->freqModelhPlus->data->data[i])
                           +  FcrossScaled * cimag(IFOdata->freqModelhCross->data->data[i]);
 
->>>>>>> 6cb47133
       /* do time-shifting...             */
       /* (also un-do 1/deltaT scaling): */
       f = ((double) i) * deltaF;
@@ -2337,19 +2276,11 @@
       im = - sin(twopit * f);
       templateReal = (plainTemplateReal*re - plainTemplateImag*im);
       templateImag = (plainTemplateReal*im + plainTemplateImag*re);
-<<<<<<< HEAD
+      
       //fprintf(outInj,"%lf %e %e %e %e %e\n",i*deltaF ,templateReal,tmp_re,templateImag,tmp_im, sqrt(dataPtr->oneSidedNoisePowerSpectrum->data->data[i]));
-         fprintf(outInj,"%lf %e %e %e %e %e\n",i*deltaF ,dataPtr->freqData->data->data[i].re,dataPtr->freqData->data->data[i].im,templateReal,templateImag,1.0/dataPtr->oneSidedNoisePowerSpectrum->data->data[i]);
-       dataPtr->noff->data->data[i].re= dataPtr->freqData->data->data[i].re;
-      dataPtr->noff->data->data[i].im= dataPtr->freqData->data->data[i].im;
-      dataPtr->freqData->data->data[i].re+=templateReal;
-      dataPtr->freqData->data->data[i].im+=templateImag;
-=======
-  
-  
-       //  fprintf(outInj,"%lf %e %e %e %e %e\n",i*deltaF ,dataPtr->freqData->data->data[i].re,dataPtr->freqData->data->data[i].im,templateReal,templateImag,1.0/dataPtr->oneSidedNoisePowerSpectrum->data->data[i]);
+        fprintf(outInj,"%lf %e %e %e %e %e\n",i*deltaF ,creal(dataPtr->freqData->data->data[i]),cimag(dataPtr->freqData->data->data[i]),templateReal,templateImag,1.0/dataPtr->oneSidedNoisePowerSpectrum->data->data[i]);
+        dataPtr->noff->data->data[i]= crect(creal( dataPtr->freqData->data->data[i]),cimag(dataPtr->freqData->data->data[i]));
       dataPtr->freqData->data->data[i] += crect( templateReal, templateImag );
->>>>>>> 6cb47133
    
       temp = ((2.0/( deltaT*(double) dataPtr->timeData->data->length) * (templateReal*templateReal+templateImag*templateImag)) / dataPtr->oneSidedNoisePowerSpectrum->data->data[i]);
       chisquared  += temp;
@@ -2365,13 +2296,8 @@
     
  fclose(outInj);
   }
-<<<<<<< HEAD
-//exit(1);
-    LALInferenceDestroyVariables(&intrinsicParams);
-=======
 
     LALInferenceClearVariables(&intrinsicParams);
->>>>>>> 6cb47133
     printf("injected Network SNR %.1f \n",sqrt(NetSNR)); 
     
     if (!(SNRpath==NULL)){ /* If the user provided a path with --snrpath store a file with injected SNRs */
