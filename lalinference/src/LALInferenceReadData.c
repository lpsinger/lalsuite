--- conflicted
+++ resolved
@@ -1340,13 +1340,9 @@
 	//LALGenerateInspiral(&status,&InjectGW,injTable,&InjParams);
 	//if(status.statusCode!=0) {fprintf(stderr,"Error generating injection!\n"); REPORTSTATUS(&status); }
 	/* Check for frequency domain injection (TF2 only at present) */
-<<<<<<< HEAD
-	if(strstr(injTable->waveform,"TaylorF2")||strstr(injTable->waveform,"PPE"))
+    
+	if(strstr(injTable->waveform,"TaylorF2")||strstr(injTable->waveform,"PPE") || strstr(injTable->waveform,"IMRPhenom"))
 	{ fprintf(stdout,"Injecting TaylorF2 or TaylorF2Test in the frequency domain...\n");
-=======
-	if(strstr(injTable->waveform,"TaylorF2")||strstr(injTable->waveform,"IMRPhenom"))
-	{ printf("Injecting in the frequency domain...\n");
->>>>>>> f6208f42
 	 InjectTaylorF2(IFOdata, injTable, commandLine);
 	 return;
 	}
@@ -2386,15 +2382,9 @@
     dataPtr->fCross = FcrossScaled;
     dataPtr->timeshift = timeshift;
 
-<<<<<<< HEAD
   //char InjFileName[50];
 //          sprintf(InjFileName,"injection_%s.dat",dataPtr->name);
 //          FILE *outInj=fopen(InjFileName,"w");
-=======
-  char InjFileName[50];
-          sprintf(InjFileName,"injection_%s.dat",dataPtr->name);
-          FILE *outInj=fopen(InjFileName,"w");
->>>>>>> f6208f42
  
      /* determine frequency range & loop over frequency bins: */
     deltaT = dataPtr->timeData->deltaT;
@@ -2417,13 +2407,7 @@
       im = - sin(twopit * f);
       templateReal = (plainTemplateReal*re - plainTemplateImag*im);
       templateImag = (plainTemplateReal*im + plainTemplateImag*re);
-  
-  
-<<<<<<< HEAD
 		//fprintf(outInj,"%lf %e %e %e\n",i*deltaF ,templateReal,templateImag,1.0/dataPtr->oneSidedNoisePowerSpectrum->data->data[i]);
-=======
-       fprintf(outInj,"%lf %e %e %e\n",i*deltaF ,templateReal,templateImag,1.0/dataPtr->oneSidedNoisePowerSpectrum->data->data[i]);
->>>>>>> f6208f42
       dataPtr->freqData->data->data[i] += crect( templateReal, templateImag );
    
       temp = ((2.0/( deltaT*(double) dataPtr->timeData->data->length) * (templateReal*templateReal+templateImag*templateImag)) / dataPtr->oneSidedNoisePowerSpectrum->data->data[i]);
@@ -2434,11 +2418,7 @@
     dataPtr->SNR=sqrt(2.0*chisquared);
     dataPtr = dataPtr->next;
     
-<<<<<<< HEAD
  //fclose(outInj);
-=======
- fclose(outInj);
->>>>>>> f6208f42
   }
 
     LALInferenceClearVariables(&intrinsicParams);
