/*
 *  LALInference.c:  Bayesian Followup functions
 *
 *  Copyright (C) 2009, 2012 Ilya Mandel, Vivien Raymond, Christian
 *  Roever, Marc van der Sluys, John Veitch, and Will M. Farr
 *
 *
 *  This program is free software; you can redistribute it and/or modify
 *  it under the terms of the GNU General Public License as published by
 *  the Free Software Foundation; either version 2 of the License, or
 *  (at your option) any later version.
 *
 *  This program is distributed in the hope that it will be useful,
 *  but WITHOUT ANY WARRANTY; without even the implied warranty of
 *  MERCHANTABILITY or FITNESS FOR A PARTICULAR PURPOSE.  See the
 *  GNU General Public License for more details.
 *
 *  You should have received a copy of the GNU General Public License
 *  along with with program; see the file COPYING. If not, write to the
 *  Free Software Foundation, Inc., 59 Temple Place, Suite 330, Boston,
 *  MA  02111-1307  USA
 */

#define LAL_USE_OLD_COMPLEX_STRUCTS
#include <stdio.h>
#include <stdlib.h>
#include <math.h>
#include <lal/LALInference.h>
#include <lal/Units.h>
#include <lal/FrequencySeries.h>
#include <lal/TimeSeries.h>
#include <lal/TimeFreqFFT.h>
#include <lal/VectorOps.h>
#include <lal/Date.h>
#include <lal/XLALError.h>
#include <gsl/gsl_vector.h>
#include <gsl/gsl_matrix.h>
#include <gsl/gsl_eigen.h>

#ifdef __GNUC__
#define UNUSED __attribute__ ((unused))
#else
#define UNUSED
#endif

size_t LALInferenceTypeSize[12] = {sizeof(INT4),
                                   sizeof(INT8),
                                   sizeof(UINT4),
                                   sizeof(REAL4),
                                   sizeof(REAL8),
                                   sizeof(COMPLEX8),
                                   sizeof(COMPLEX16),
                                   sizeof(gsl_matrix *),
                                   sizeof(REAL8Vector *),
                                   sizeof(UINT4Vector *),
                                   sizeof(CHAR *),
                                   sizeof(void *)
};


/* ============ Accessor functions for the Variable structure: ========== */

static char *colNameToParamName(const char *colName);
/* Helper functions for sanity check */
static INT4 checkREAL8TimeSeries(REAL8TimeSeries *series);
static INT4 checkREAL8FrequencySeries(REAL8FrequencySeries *series);
static INT4 checkCOMPLEX16FrequencySeries(COMPLEX16FrequencySeries *series);
static INT4 matrix_equal(gsl_matrix *a, gsl_matrix *b);

/* This replaces gsl_matrix_equal which is only available with gsl 1.15+ */
/* Return 1 if matrices are equal, 0 otherwise */
static INT4 matrix_equal(gsl_matrix *a, gsl_matrix *b)
{
    if(!a||!b) return 0;
    if(a->size1!=b->size1 || a->size2!=b->size2) return 0;
    UINT4 i,j;
    for(i=0;i<a->size1;i++)
        for(j=0;j<a->size2;j++)
            if(gsl_matrix_get(a,i,j)!=gsl_matrix_get(b,i,j))
                return 0;

    return 1;
}

LALInferenceVariableItem *LALInferenceGetItem(const LALInferenceVariables *vars,const char *name)
/* (this function is only to be used internally) */
/* Returns pointer to item for given item name.  */
{
  if(vars==NULL) return NULL;
  LALInferenceVariableItem *this = vars->head;
  while (this != NULL) {
    if (!strcmp(this->name,name)) break;
    else this = this->next;
  }
  return(this);
}


LALInferenceVariableItem *LALInferenceGetItemNr(LALInferenceVariables *vars, int idx)
/* (this function is only to be used internally)  */
/* Returns pointer to item for given item number. */
{
  int i=1;
  if (idx < i) {
    XLAL_ERROR_NULL(XLAL_EINVAL, "Requesting zero or negative idx entry.");
  }
  LALInferenceVariableItem *this=vars->head;
  while (this != NULL) {
    if (i == idx) break;
    else {
      this = this->next;
      ++i;
    }
  }
  return(this);
}

LALInferenceParamVaryType LALInferenceGetVariableVaryType(LALInferenceVariables *vars, const char *name)
{
  return (LALInferenceGetItem(vars,name)->vary);
}

void LALInferenceSetParamVaryType(LALInferenceVariables *vars, const char *name, LALInferenceParamVaryType vary)
{
  LALInferenceVariableItem *item = LALInferenceGetItem(vars,name);
  item->vary = vary;
  return;
}

void *LALInferenceGetVariable(const LALInferenceVariables * vars,const char * name)
/* Return the value of variable name from the vars structure by walking the list */
{
  LALInferenceVariableItem *item;
  item=LALInferenceGetItem(vars,name);
  if(!item) {
    XLAL_ERROR_NULL(XLAL_EFAILED, "Entry \"%s\" not found.", name);
  }
  return(item->value);
}


INT4 LALInferenceGetVariableDimension(LALInferenceVariables *vars)
{
  return(vars->dimension);
}


INT4 LALInferenceGetVariableDimensionNonFixed(LALInferenceVariables *vars)
{
  INT4 count=0;
  gsl_matrix *m=NULL;
  LALInferenceVariableItem *ptr = vars->head;
  if (ptr==NULL) return count;
  else {
    /* loop over entries: */
    while (ptr != NULL) {
      /* print name: */
      //TBL: LALInferenceGetVariableDimensionNonFixed had to be modified for noise-parameters, which are stored in a gsl_matrix
      if (ptr->vary != LALINFERENCE_PARAM_FIXED)
      {
        //if the current parameters are for psd fitting..
        if(ptr->type == LALINFERENCE_gslMatrix_t)
        {
          m = *((gsl_matrix **)ptr->value);
          count += (int)( (m->size1)*(m->size2) );
        }
        else count++;
      }
      ptr = ptr->next;
    }
  }
  return count;
}

LALInferenceVariableType LALInferenceGetVariableType(const LALInferenceVariables *vars, const char *name)
{
  return LALInferenceGetItem(vars,name)->type;
}

INT4 LALInferenceGetVariableTypeByIndex(LALInferenceVariables *vars, int idx)
/* Returns type of the i-th entry, */
/* where  1 <= idx <= dimension. */
{
  LALInferenceVariableItem *item;
  if ((idx < 1) || (idx > vars->dimension)){
    XLAL_ERROR(XLAL_EINVAL, "idx = %d, but needs to be 1 <= idx <= dimension = %d.", idx, vars->dimension);
  }
  item = LALInferenceGetItemNr(vars, idx);
  return(item->type);
}


char *LALInferenceGetVariableName(LALInferenceVariables *vars, int idx)
/* Returns (pointer to) the name of the i-th entry, */
/* where  1 <= idx <= dimension.                  */
{
  LALInferenceVariableItem *item;
  if ((idx < 1) || (idx > vars->dimension)){
    XLAL_ERROR_NULL(XLAL_EINVAL, "idx = %d, but needs to be 1 <= idx <= dimension = %d.", idx, vars->dimension);
  }
  item = LALInferenceGetItemNr(vars, idx);
  return(item->name);
}


void LALInferenceSetVariable(LALInferenceVariables * vars, const char * name, void *value)
/* Set the value of variable name in the vars structure to value */
{
  LALInferenceVariableItem *item;
  item=LALInferenceGetItem(vars,name);
  if(!item) {
    XLAL_ERROR_VOID(XLAL_EINVAL, "Entry \"%s\" not found.", name);
  }
  if (item->vary==LALINFERENCE_PARAM_FIXED) return;
  memcpy(item->value,value,LALInferenceTypeSize[item->type]);
  return;
}



void LALInferenceAddVariable(LALInferenceVariables * vars, const char * name, void *value, LALInferenceVariableType type, LALInferenceParamVaryType vary)
/* Add the variable name with type type and value value to vars */
/* If variable already exists, it will over-write the current value if type compatible*/
{
  LALInferenceVariableItem *old=NULL;
  /* Check the name doesn't already exist */
  if(LALInferenceCheckVariable(vars,name)) {
    old=LALInferenceGetItem(vars,name);
    if(old->type != type)
    {
      XLAL_ERROR_VOID(XLAL_EINVAL, "Cannot re-add \"%s\" as previous definition has wrong type.", name);
    }
    LALInferenceSetVariable(vars,name,value);
    return;
  }

  if(!value) {
    XLAL_ERROR_VOID(XLAL_EFAULT, "Unable to access value through null pointer; trying to add \"%s\".", name);
  }

  LALInferenceVariableItem *new=XLALMalloc(sizeof(LALInferenceVariableItem));

  memset(new,0,sizeof(LALInferenceVariableItem));
  if(new) {
    new->value = (void *)XLALMalloc(LALInferenceTypeSize[type]);
  }
  if(new==NULL||new->value==NULL) {
    XLAL_ERROR_VOID(XLAL_ENOMEM, "Unable to allocate memory for list item.");
  }
  memcpy(new->name,name,VARNAME_MAX);
  new->type = type;
  new->vary = vary;
  memcpy(new->value,value,LALInferenceTypeSize[type]);
  new->next = vars->head;
  vars->head = new;
  vars->dimension++;
  return;
}



void LALInferenceRemoveVariable(LALInferenceVariables *vars,const char *name)
{
  LALInferenceVariableItem *this;
  if(!vars)
    XLAL_ERROR_VOID(XLAL_EFAULT);
  this=vars->head;
  LALInferenceVariableItem *parent=NULL;
  while(this){
    if(!strcmp(this->name,name)) break;
    else {parent=this; this=this->next;}
  }
  if(!this){
    XLAL_PRINT_WARNING("Entry \"%s\" not found.", name);
    return;
  }
  if(!parent) vars->head=this->next;
  else parent->next=this->next;
  XLALFree(this->value);
  this->value=NULL;
  XLALFree(this);
  this=NULL;
  vars->dimension--;
  return;
}

int LALInferenceCheckVariableNonFixed(LALInferenceVariables *vars, const char *name)
/* Checks for a writeable variable */
{
  LALInferenceParamVaryType type;
  if(!LALInferenceCheckVariable(vars,name)) return 0;
  type=LALInferenceGetVariableVaryType(vars,name);
  if(type==LALINFERENCE_PARAM_CIRCULAR||type==LALINFERENCE_PARAM_LINEAR) return 1;
  else return 0;

}

int LALInferenceCheckVariable(LALInferenceVariables *vars,const char *name)
/* Check for existance of name */
{
  if(LALInferenceGetItem(vars,name)) return 1;
  else return 0;
}

void LALInferenceClearVariables(LALInferenceVariables *vars)
/* Free all variables inside the linked list, leaving only the head struct */
{
  LALInferenceVariableItem *this,*next;
  if(!vars) return;
  this=vars->head;
  if(this) next=this->next;
  while(this){
    if(this->type==LALINFERENCE_gslMatrix_t) gsl_matrix_free(*(gsl_matrix **)this->value);
    if(this->type==LALINFERENCE_REAL8Vector_t) XLALDestroyREAL8Vector(*(REAL8Vector **)this->value);
    XLALFree(this->value);
    XLALFree(this);
    this=next;
    if(this) next=this->next;
  }
  vars->head=NULL;
  vars->dimension=0;
  return;
}

void LALInferenceCopyVariables(LALInferenceVariables *origin, LALInferenceVariables *target)
/*  copy contents of "origin" over to "target"  */
{
  int dims = 0, i = 0;

  /* Check that the source and origin differ */
  if(origin==target) return;

  LALInferenceVariableItem *ptr;
  if(!origin)
  {
    XLAL_ERROR_VOID(XLAL_EFAULT, "Unable to access origin pointer.");
  }

  /* Make sure the structure is initialised */
  if(!target) XLAL_ERROR_VOID(XLAL_EFAULT, "Unable to copy to uninitialised LALInferenceVariables structure.");
  /* first dispose contents of "target" (if any): */
  LALInferenceClearVariables(target);

  /* get the number of elements in origin */
  dims = LALInferenceGetVariableDimension( origin );

  if ( !dims ){
    XLAL_ERROR_VOID(XLAL_EFAULT, "Origin variables has zero dimensions!");
  }

  /* then copy over elements of "origin" - due to how elements are added by
     LALInferenceAddVariable this has to be done in reverse order to preserve
     the ordering of "origin"  */
  for ( i = dims; i > 0; i-- ){
    ptr = LALInferenceGetItemNr(origin, i);

    if(!ptr)
    {
      XLAL_ERROR_VOID(XLAL_EFAULT, "Bad LALInferenceVariable structure found while trying to copy.");
    }
    else
    {
      if(!ptr->value || !ptr->name){
        XLAL_ERROR_VOID(XLAL_EFAULT, "Badly formed LALInferenceVariableItem structure!");
      }
      /* Deep copy matrix and vector types */
      switch (ptr->type)
      {
          case LALINFERENCE_gslMatrix_t:
          {
            gsl_matrix *old=*(gsl_matrix **)ptr->value;
            gsl_matrix *new=gsl_matrix_alloc(old->size1,old->size2);
            if(!new) XLAL_ERROR_VOID(XLAL_ENOMEM,"Unable to create %ix%i matrix\n",old->size1,old->size2);
            gsl_matrix_memcpy(new,old);
            LALInferenceAddVariable(target,ptr->name,(void *)&new,ptr->type,ptr->vary);
            break;
          }
          case LALINFERENCE_REAL8Vector_t:
          {
            REAL8Vector *old=*(REAL8Vector **)ptr->value;
            REAL8Vector *new=XLALCreateREAL8Vector(old->length);
            if(new) memcpy(new->data,old->data,new->length);
            else XLAL_ERROR_VOID(XLAL_ENOMEM,"Unable to copy vector!\n");
            LALInferenceAddVariable(target,ptr->name,(void *)&new,ptr->type,ptr->vary);
            break;
          }
          default:
          { /* Just memcpy */
            LALInferenceAddVariable(target, ptr->name, ptr->value, ptr->type,
                                    ptr->vary);
            break;
          }
      }
    }
  }

  return;
}

/** Prints a variable item to a string (must be pre-allocated!) */
void LALInferencePrintVariableItem(char *out, LALInferenceVariableItem *ptr)
{
  if(ptr==NULL) {
    XLAL_ERROR_VOID(XLAL_EFAULT, "Null LALInferenceVariableItem pointer.");
  }
  if(out==NULL) {
    XLAL_ERROR_VOID(XLAL_EFAULT, "Null output string pointer.");
  }
  switch (ptr->type) {
        case LALINFERENCE_INT4_t:
          sprintf(out, "%d", *(INT4 *) ptr->value);
          break;
        case LALINFERENCE_INT8_t:
          sprintf(out, "%" LAL_INT8_FORMAT, *(INT8 *) ptr->value);
          break;
        case LALINFERENCE_UINT4_t:
          sprintf(out, "%ud", *(UINT4 *) ptr->value);
          break;
        case LALINFERENCE_REAL4_t:
          sprintf(out, "%.15lf", *(REAL4 *) ptr->value);
          break;
        case LALINFERENCE_REAL8_t:
          sprintf(out, "%.15lf", *(REAL8 *) ptr->value);
          break;
        case LALINFERENCE_COMPLEX8_t:
          sprintf(out, "%e + i*%e",
                 (REAL4) crealf(*(COMPLEX8 *) ptr->value), (REAL4) cimagf(*(COMPLEX8 *) ptr->value));
          break;
        case LALINFERENCE_COMPLEX16_t:
          sprintf(out, "%e + i*%e",
                 (REAL8) creal(*(COMPLEX16 *) ptr->value), (REAL8) cimag(*(COMPLEX16 *) ptr->value));
          break;
        case LALINFERENCE_gslMatrix_t:
          sprintf(out, "<can't print matrix>");
          break;
        default:
          sprintf(out, "<can't print>");
      }
  return;
}

void LALInferencePrintVariables(LALInferenceVariables *var)
/** output contents of a 'LALInferenceVariables' structure * /
/ * (by now only prints names and types, but no values) */
{
  int i,j;
  LALInferenceVariableItem *ptr = var->head;
  fprintf(stdout, "LALInferenceVariables:\n");
  if (ptr==NULL) fprintf(stdout, "  <empty>\n");
  else {
    /* loop over entries: */
    while (ptr != NULL) {
      /* print name: */
      fprintf(stdout, "  \"%s\"", ptr->name);
      /* print type: */
      fprintf(stdout, "  (type #%d, ", ((int) ptr->type));
      switch (ptr->type) {
        case LALINFERENCE_INT4_t:
          fprintf(stdout, "'INT4'");
          break;
        case LALINFERENCE_INT8_t:
          fprintf(stdout, "'INT8'");
          break;
        case LALINFERENCE_UINT4_t:
          fprintf(stdout, "'UINT4'");
          break;
        case LALINFERENCE_REAL4_t:
          fprintf(stdout, "'REAL4'");
          break;
        case LALINFERENCE_REAL8_t:
          fprintf(stdout, "'REAL8'");
          break;
        case LALINFERENCE_COMPLEX8_t:
          fprintf(stdout, "'COMPLEX8'");
          break;
        case LALINFERENCE_COMPLEX16_t:
          fprintf(stdout, "'COMPLEX16'");
          break;
        case LALINFERENCE_gslMatrix_t:
          fprintf(stdout, "'gslMatrix'");
          break;
        default:
          fprintf(stdout, "<unknown type>");
      }
      fprintf(stdout, ")  ");
      /* print value: */
      gsl_matrix *matrix = NULL;
      switch (ptr->type) {
        case LALINFERENCE_INT4_t:
          fprintf(stdout, "%d", *(INT4 *) ptr->value);
          break;
        case LALINFERENCE_INT8_t:
          fprintf(stdout, "%" LAL_INT8_FORMAT, *(INT8 *) ptr->value);
          break;
        case LALINFERENCE_UINT4_t:
          fprintf(stdout, "%ud", *(UINT4 *) ptr->value);
          break;
        case LALINFERENCE_REAL4_t:
          fprintf(stdout, "%.15lf", *(REAL4 *) ptr->value);
          break;
        case LALINFERENCE_REAL8_t:
          fprintf(stdout, "%.15lf", *(REAL8 *) ptr->value);
          break;
        case LALINFERENCE_COMPLEX8_t:
          fprintf(stdout, "%e + i*%e",
                 (REAL4) crealf(*(COMPLEX8 *) ptr->value), (REAL4) cimagf(*(COMPLEX8 *) ptr->value));
          break;
        case LALINFERENCE_COMPLEX16_t:
          fprintf(stdout, "%e + i*%e",
                 (REAL8) creal(*(COMPLEX16 *) ptr->value), (REAL8) cimag(*(COMPLEX16 *) ptr->value));
          break;
        case LALINFERENCE_gslMatrix_t:
          fprintf(stdout,"[");
          matrix = *((gsl_matrix **)ptr->value);
          for(i=0; i<(int)( matrix->size1 ); i++)
          {
            for(j=0;j<(int)( matrix->size2 );j++)
            {
              fprintf(stdout,"%.2g",gsl_matrix_get(matrix, i, j));
              if(j<(int)( matrix->size2 )-1)fprintf(stdout,",");
            }
            if(i<(int)( matrix->size1 )-1)fprintf(stdout,"; ");
          }
          fprintf(stdout,"]");
          break;
        default:
          fprintf(stdout, "<can't print>");
      }
      fprintf(stdout, "\n");
      ptr = ptr->next;
    }
  }
  return;
}

void LALInferencePrintSample(FILE *fp,LALInferenceVariables *sample){
  int i,j;
  gsl_matrix *m=NULL;
  if(sample==NULL) return;
  LALInferenceVariableItem *ptr=sample->head;
  if(fp==NULL) return;
  while(ptr!=NULL) {
    switch (ptr->type) {
      case LALINFERENCE_INT4_t:
        fprintf(fp, "%"LAL_INT4_FORMAT, *(INT4 *) ptr->value);
        break;
      case LALINFERENCE_INT8_t:
        fprintf(fp, "%"LAL_INT8_FORMAT , *(INT8 *) ptr->value);
        break;
      case LALINFERENCE_UINT4_t:
        fprintf(fp, "%"LAL_UINT4_FORMAT , *(UINT4 *) ptr->value);
        break;
      case LALINFERENCE_REAL4_t:
        fprintf(fp, "%9.20e", *(REAL4 *) ptr->value);
        break;
      case LALINFERENCE_REAL8_t:
        fprintf(fp, "%9.20le", *(REAL8 *) ptr->value);
        break;
      case LALINFERENCE_COMPLEX8_t:
        fprintf(fp, "%e + i*%e",
            (REAL4) crealf(*(COMPLEX8 *) ptr->value), (REAL4) cimagf(*(COMPLEX8 *) ptr->value));
        break;
      case LALINFERENCE_COMPLEX16_t:
        fprintf(fp, "%e + i*%e",
            (REAL8) creal(*(COMPLEX16 *) ptr->value), (REAL8) cimag(*(COMPLEX16 *) ptr->value));
        break;
      case LALINFERENCE_string_t:
        fprintf(fp, "%s", *((CHAR **)ptr->value));
        break;
	  case LALINFERENCE_gslMatrix_t:
        m = *((gsl_matrix **)ptr->value);
        for(i=0; i<(int)( m->size1 ); i++)
        {
          for(j=0; j<(int)( m->size2); j++)
          {
            fprintf(fp,"%11.7f",gsl_matrix_get(m, i, j));
            if(i<(int)( m->size1 )-1 && j<(int)( m->size2)-1) fprintf(fp,"\t");
          }
        }
        break;
      default:
        XLALPrintWarning("<can't print>");
      }

  fprintf(fp,"\t");
  ptr=ptr->next;
  }
  return;
}

void LALInferencePrintSampleNonFixed(FILE *fp,LALInferenceVariables *sample){
  int i,j;
  gsl_matrix *m=NULL;
	if(sample==NULL) return;
	LALInferenceVariableItem *ptr=sample->head;
	if(fp==NULL) return;
	while(ptr!=NULL) {
		if (ptr->vary != LALINFERENCE_PARAM_FIXED) {
			switch (ptr->type) {
				case LALINFERENCE_INT4_t:
					fprintf(fp, "%"LAL_INT4_FORMAT, *(INT4 *) ptr->value);
					break;
				case LALINFERENCE_INT8_t:
					fprintf(fp, "%"LAL_INT8_FORMAT, *(INT8 *) ptr->value);
					break;
				case LALINFERENCE_UINT4_t:
					fprintf(fp, "%"LAL_UINT4_FORMAT, *(UINT4 *) ptr->value);
					break;
				case LALINFERENCE_REAL4_t:
					fprintf(fp, "%11.7f", *(REAL4 *) ptr->value);
					break;
				case LALINFERENCE_REAL8_t:
					fprintf(fp, "%11.7f", *(REAL8 *) ptr->value);
					break;
				case LALINFERENCE_COMPLEX8_t:
					fprintf(fp, "%e + i*%e",
							(REAL4) crealf(*(COMPLEX8 *) ptr->value), (REAL4) cimagf(*(COMPLEX8 *) ptr->value));
					break;
				case LALINFERENCE_COMPLEX16_t:
					fprintf(fp, "%e + i*%e",
							(REAL8) creal(*(COMPLEX16 *) ptr->value), (REAL8) cimag(*(COMPLEX16 *) ptr->value));
					break;
				case LALINFERENCE_gslMatrix_t:
                    m = *((gsl_matrix **)ptr->value);
                    for(i=0; i<(int)( m->size1 ); i++)
                    {
                        for(j=0; j<(int)( m->size2); j++)
                        {
                            fprintf(fp,"%11.7f",gsl_matrix_get(m, i, j));
                            if(i<(int)( m->size1 )-1 && j<(int)( m->size2)-1) fprintf(fp,"\t");
                        }
                    }
					break;
				default:
					fprintf(stdout, "<can't print>");
			}
		fprintf(fp,"\t");
		}
		ptr=ptr->next;
	}
	return;
}

int LALInferencePrintProposalStatsHeader(FILE *fp,LALInferenceVariables *propStats) {
  LALInferenceVariableItem *head = propStats->head;
  while (head != NULL) {
    fprintf(fp, "%s\t", head->name);
    head = head->next;
  }
  fprintf(fp, "\n");
  return 0;
}

void LALInferencePrintProposalStats(FILE *fp,LALInferenceVariables *propStats){
  REAL4 accepted = 0;
  REAL4 proposed = 0;
  REAL4 acceptanceRate = 0;

  if(propStats==NULL || fp==NULL) return;
  LALInferenceVariableItem *ptr=propStats->head;
  while(ptr!=NULL) {
    accepted = (REAL4) (*(LALInferenceProposalStatistics *) ptr->value).accepted;
    proposed = (REAL4) (*(LALInferenceProposalStatistics *) ptr->value).proposed;
    acceptanceRate = accepted/(proposed==0 ? 1.0 : proposed);
    fprintf(fp, "%9.5f\t", acceptanceRate);
    ptr=ptr->next;
  }
  fprintf(fp, "\n");
  return;
}

const char *LALInferenceTranslateInternalToExternalParamName(const char *inName) {
  if (!strcmp(inName, "a_spin1")) {
    return "a1";
  } else if (!strcmp(inName, "a_spin2")) {
    return "a2";
  } else if (!strcmp(inName, "phi_spin1")) {
    return "phi1";
  } else if (!strcmp(inName, "phi_spin2")) {
    return "phi2";
  } else if (!strcmp(inName, "theta_spin1")) {
    return "theta1";
  } else if (!strcmp(inName, "theta_spin2")) {
    return "theta2";
  } else if (!strcmp(inName, "tilt_spin1")) {
    return "tilt1";
  } else if (!strcmp(inName, "tilt_spin2")) {
    return "tilt2";
  } else if (!strcmp(inName, "chirpmass")) {
    return "mc";
  } else if (!strcmp(inName, "massratio")) {
    return "eta";
  } else if (!strcmp(inName, "asym_massratio")) {
    return "q";
  } else if (!strcmp(inName, "rightascension")) {
    return "ra";
  } else if (!strcmp(inName, "declination")) {
    return "dec";
  } else if (!strcmp(inName, "phase")) {
    return "phi_orb";
  } else if (!strcmp(inName, "polarisation")) {
    return "psi";
  } else if (!strcmp(inName, "inclination")) {
    return "iota";
  } else if (!strcmp(inName, "distance")) {
    return "dist";
  } else {
    return inName;
  }
}

void LALInferenceTranslateExternalToInternalParamName(char *outName, const char *inName) {
  if (!strcmp(inName, "a1")) {
    strcpy(outName, "a_spin1");
  } else if (!strcmp(inName, "a2")) {
    strcpy(outName, "a_spin2");
  } else if (!strcmp(inName, "phi1")) {
    strcpy(outName, "phi_spin1");
  } else if (!strcmp(inName, "phi2")) {
    strcpy(outName, "phi_spin2");
  } else if (!strcmp(inName, "theta1")) {
    strcpy(outName, "theta_spin1");
  } else if (!strcmp(inName, "theta2")) {
    strcpy(outName, "theta_spin2");
  } else if (!strcmp(inName, "tilt1")) {
    strcpy(outName, "tilt_spin1");
  } else if (!strcmp(inName, "tilt2")) {
    strcpy(outName, "tilt_spin2");
  } else if (!strcmp(inName, "mc")) {
    strcpy(outName, "chirpmass");
  } else if (!strcmp(inName, "eta")) {
    strcpy(outName, "massratio");
  } else if (!strcmp(inName, "q")) {
    strcpy(outName, "asym_massratio");
  } else if (!strcmp(inName, "ra")) {
    strcpy(outName, "rightascension");
  } else if (!strcmp(inName, "dec")) {
    strcpy(outName, "declination");
  } else if (!strcmp(inName, "phi_orb")) {
    strcpy(outName, "phase");
  } else if (!strcmp(inName, "psi")) {
    strcpy(outName, "polarisation");
  } else if (!strcmp(inName, "iota")) {
    strcpy(outName, "inclination");
  } else if (!strcmp(inName, "dist")) {
    strcpy(outName, "distance");
  } else {
    strcpy(outName, inName);
  }
}


int LALInferenceFprintParameterHeaders(FILE *out, LALInferenceVariables *params) {
  LALInferenceVariableItem *head = params->head;
  int i,j;
  gsl_matrix *matrix = NULL;

  while (head != NULL) {
      if(head->type==LALINFERENCE_gslMatrix_t)
      {
          matrix = *((gsl_matrix **)head->value);
          for(i=0; i<(int)matrix->size1; i++)
          {
              for(j=0; j<(int)matrix->size2; j++)
              {
                  fprintf(out, "%s%i%i\t", LALInferenceTranslateInternalToExternalParamName(head->name),i,j);
              }
          }
      }
      else fprintf(out, "%s\t", LALInferenceTranslateInternalToExternalParamName(head->name));
      head = head->next;
  }
  return 0;
}

int LALInferenceFprintParameterNonFixedHeaders(FILE *out, LALInferenceVariables *params) {
  LALInferenceVariableItem *head = params->head;

  int i,j;
  gsl_matrix *matrix = NULL;

  while (head != NULL) {
    if (head->vary != LALINFERENCE_PARAM_FIXED) {
      if(head->type==LALINFERENCE_gslMatrix_t)
      {
        matrix = *((gsl_matrix **)head->value);
        for(i=0; i<(int)matrix->size1; i++)
        {
          for(j=0; j<(int)matrix->size2; j++)
          {
            fprintf(out, "%s%i%i\t", LALInferenceTranslateInternalToExternalParamName(head->name),i,j);
          }
        }
      }
      else fprintf(out, "%s\t", LALInferenceTranslateInternalToExternalParamName(head->name));
    }
    head = head->next;
  }

  return 0;
}

int LALInferenceCompareVariables(LALInferenceVariables *var1, LALInferenceVariables *var2)
/*  Compare contents of "var1" and "var2".                       */
/*  Returns zero for equal entries, and one if difference found. */
/*  Make sure to only call this function when all entries are    */
/*  actually comparable. For example, "gslMatrix" type entries   */
/*  cannot (yet?) be checked for equality.                       */
{
  int result = 0;
  LALInferenceVariableItem *ptr1 = var1->head;
  LALInferenceVariableItem *ptr2 = NULL;
  if (var1->dimension != var2->dimension) result = 1;  // differing dimension
  while ((ptr1 != NULL) && (result == 0)) {
    ptr2 = LALInferenceGetItem(var2, ptr1->name);
    if (ptr2 != NULL) {  // corrsesponding entry exists; now compare type, then value:
      if (ptr2->type == ptr1->type) {  // entry type identical
        switch (ptr1->type) {  // do value comparison depending on type:
          case LALINFERENCE_INT4_t:
            result = ((*(INT4 *) ptr2->value) != (*(INT4 *) ptr1->value));
            break;
          case LALINFERENCE_INT8_t:
            result = ((*(INT8 *) ptr2->value) != (*(INT8 *) ptr1->value));
            break;
          case LALINFERENCE_UINT4_t:
            result = ((*(UINT4 *) ptr2->value) != (*(UINT4 *) ptr1->value));
            break;
          case LALINFERENCE_REAL4_t:
            result = ((*(REAL4 *) ptr2->value) != (*(REAL4 *) ptr1->value));
            break;
          case LALINFERENCE_REAL8_t:
            result = ((*(REAL8 *) ptr2->value) != (*(REAL8 *) ptr1->value));
            break;
          case LALINFERENCE_COMPLEX8_t:
            result = (((REAL4) crealf(*(COMPLEX8 *) ptr2->value) != (REAL4) crealf(*(COMPLEX8 *) ptr1->value))
                      || ((REAL4) cimagf(*(COMPLEX8 *) ptr2->value) != (REAL4) cimagf(*(COMPLEX8 *) ptr1->value)));
            break;
          case LALINFERENCE_COMPLEX16_t:
            result = (((REAL8) creal(*(COMPLEX16 *) ptr2->value) != (REAL8) creal(*(COMPLEX16 *) ptr1->value))
                      || ((REAL8) cimag(*(COMPLEX16 *) ptr2->value) != (REAL8) cimag(*(COMPLEX16 *) ptr1->value)));
            break;
          case LALINFERENCE_gslMatrix_t:
            if( matrix_equal(*(gsl_matrix **)ptr1->value,*(gsl_matrix **)ptr2->value) )
                result = 0;
            else
                result = 1;
            break;
          default:
            XLAL_ERROR(XLAL_EFAILED, "Encountered unknown LALInferenceVariables type (entry: \"%s\").", ptr1->name);
        }
      }
      else result = 1;  // same name but differing type
    }
    else result = 1;  // entry of given name doesn't exist in var2
    ptr1 = ptr1->next;
  }
  return(result);
}

INT4 LALInferenceBufferToArray(LALInferenceRunState *state, INT4 startCycle, INT4 endCycle, REAL8** DEarray) {
  LALInferenceVariableItem *ptr;
  INT4 i=0,p=0;

  INT4 Nskip = *(INT4*) LALInferenceGetVariable(state->algorithmParams, "Nskip");
  INT4 totalPoints = state->differentialPointsLength;
  INT4 start = (INT4)ceil((REAL8)startCycle/(REAL8)Nskip);
  INT4 end = (INT4)floor((REAL8)endCycle/(REAL8)Nskip);
  /* Include last point */
  if (end > totalPoints-1)
    end = totalPoints-1;

  for (i = start; i <= end; i++) {
    ptr=state->differentialPoints[i]->head;
    p=0;
    while(ptr!=NULL) {
      if (ptr->vary != LALINFERENCE_PARAM_FIXED) {
        DEarray[i-start][p]=*(REAL8 *)ptr->value;
        p++;
      }
      ptr=ptr->next;
    }
  }
  return end-start+1;
}

void LALInferenceArrayToBuffer(LALInferenceRunState *runState, REAL8** DEarray) {
  LALInferenceVariableItem *ptr;
  UINT4 i=0,p=0;
  UINT4 nPoints = sizeof(DEarray) / sizeof(REAL8*);

  /* Save last LALInferenceVariables item from buffer to keep fixed params consistent for chain */
  LALInferenceVariables templateParamSet;
  LALInferenceCopyVariables(runState->differentialPoints[runState->differentialPointsLength-1], &templateParamSet);

  /* Free old DE buffer */
  XLALFree(runState->differentialPoints);

  /* Expand DE buffer */
  size_t newSize = runState->differentialPointsSize;
  while (nPoints > newSize) {
    newSize = newSize*2;
  }

  runState->differentialPoints = XLALCalloc(newSize, sizeof(LALInferenceVariables *));
  runState->differentialPointsLength = nPoints;
  runState->differentialPointsSize = newSize;

  for (i=0; i<nPoints; i++) {
    runState->differentialPoints[i] = XLALCalloc(1, sizeof(LALInferenceVariables));
    LALInferenceCopyVariables(&templateParamSet, runState->differentialPoints[i]);
    ptr = runState->differentialPoints[i]->head;
    while(ptr!=NULL) {
      if (ptr->vary != LALINFERENCE_PARAM_FIXED) {
        *((REAL8 *)ptr->value) = (REAL8)DEarray[i][p];
        p++;
      }
      ptr=ptr->next;
    }
  }
}


REAL8Vector *LALInferenceCopyVariablesToArray(LALInferenceVariables *origin) {
  INT4 nPar = LALInferenceGetVariableDimensionNonFixed(origin);
  REAL8Vector * parameters = NULL;
  gsl_matrix *m = NULL; //for dealing with noise parameters
  UINT4 j,k;

  parameters = XLALCreateREAL8Vector(nPar);

  LALInferenceVariableItem *ptr=origin->head;
  INT4 p=0;
  while(ptr!=NULL) {
    if (ptr->vary != LALINFERENCE_PARAM_FIXED) {
      //Generalized to allow for parameters stored in gsl_matrix
      if(ptr->type == LALINFERENCE_gslMatrix_t)
      {
        m = *((gsl_matrix **)ptr->value);
        for(j=0; j<m->size1; j++)
        {
          for(k=0; k<m->size2; k++)
          {
            parameters->data[p]=gsl_matrix_get(m,j,k);
            p++;
          }
        }
      }
      else
      {
        parameters->data[p]=*(REAL8 *)ptr->value;
        p++;
      }
    }
    ptr=ptr->next;
  }

  return parameters;
}

void LALInferenceCopyArrayToVariables(REAL8Vector *origin, LALInferenceVariables *target) {
  gsl_matrix *m = NULL; //for dealing with noise parameters
  UINT4 j,k;

  LALInferenceVariableItem *ptr = target->head;
  INT4 p=0;
  while(ptr!=NULL) {
    if (ptr->vary != LALINFERENCE_PARAM_FIXED)
    {
      //Generalized to allow for parameters stored in gsl_matrix
      if(ptr->type == LALINFERENCE_gslMatrix_t)
      {
        m = *((gsl_matrix **)ptr->value);
        for(j=0; j<m->size1; j++)
        {
          for(k=0; k<m->size2; k++)
          {
            gsl_matrix_set(m,j,k,origin->data[p]);
            p++;
          }
        }
      }
      else
      {
        memcpy(ptr->value,&(origin->data[p]),LALInferenceTypeSize[ptr->type]);
        p++;
      }
    }
    ptr=ptr->next;
  }

  /* update stored noise parameters */
  if(LALInferenceCheckVariable(target,"psdscale"))
  {
    gsl_matrix_memcpy(*((gsl_matrix **)LALInferenceGetVariable(target, "psdstore")),
                      *((gsl_matrix **)LALInferenceGetVariable(target, "psdscale")));
  }
  return;
}

/* ============ Command line parsing functions etc.: ========== */



ProcessParamsTable *LALInferenceGetProcParamVal(ProcessParamsTable *procparams,const char *name)
/* Returns pointer to element "name" of the ProcessParamsTable, */
/* if present, and NULL otherwise.                              */
{
  ProcessParamsTable *this=procparams;

  if (this==NULL) {
    fprintf(stderr, " Warning:  ProcessParamsTable is a NULL pointer\n");
    exit(1);
  }

  while (this!=NULL) {
    if (!strcmp(this->param, name)) break;
    else this=this->next;
  }

  return(this);
}



void LALInferenceParseCharacterOptionString(char *input, char **strings[], UINT4 *n)
/* parses a character string (passed as one of the options) and decomposes   */
/* it into individual parameter character strings. Input is of the form      */
/*   input   :  "[one,two,three]"                                            */
/* and the resulting output is                                               */
/*   strings :  {"one", "two", "three"}                                      */
/* length of parameter names is for now limited to 512 characters.           */
/* (should 'theoretically' (untested) be able to digest white space as well. */
/* Irrelevant for command line options, though.)                             */
{
  UINT4 i,j,k,l;
  /* perform a very basic well-formedness-check and count number of parameters: */
  i=0; j=0;
  *n = 0;
  while (input[i] != '\0') {
    if ((j==0) & (input[i]=='[')) j=1;
    if ((j==1) & (input[i]==',')) ++*n;
    if ((j==1) & (input[i]==']')) {++*n; j=2;}
    ++i;
  }
  if (j!=2) XLAL_ERROR_VOID(XLAL_EINVAL, "Argument vector \"%s\" is not well-formed!", input);
  /* now allocate memory for results: */
  *strings  = (char**)  XLALMalloc(sizeof(char*) * (*n));
  for (i=0; i<(*n); ++i) (*strings)[i] = (char*) XLALMalloc(sizeof(char)*512);
  i=0; j=0;
  k=0; /* string counter    */
  l=0; /* character counter */
  while ((input[i] != '\0') & (j<3)) {
    /* state transitions: */
    if ((j==0) & ((input[i]!='[') & (input[i]!=' '))) j=1;
    if (((j==1)|(j==2)) & (input[i]==',')) {(*strings)[k][l]='\0'; j=2; ++k; l=0;}
    if ((j==1) & (input[i]==' ')) j=2;
    if ((j==1) & (input[i]==']')) {(*strings)[k][l]='\0'; j=3;}
    if ((j==2) & (input[i]==']')) {(*strings)[k][l]='\0'; j=3;}
    if ((j==2) & ((input[i]!=']') & (input[i]!=',') & (input[i]!=' '))) j=1;
    /* actual copying: */
    if (j==1) {
      if (l>=511) {
        XLAL_PRINT_WARNING("Character \"%s\" argument too long!", (*strings)[k]);
      }
      else {
        (*strings)[k][l] = input[i];
        ++l;
      }
    }
    ++i;
  }
}



ProcessParamsTable *LALInferenceParseCommandLine(int argc, char *argv[])
/* parse command line and set up & fill in 'ProcessParamsTable' linked list.          */
/* If no command line arguments are supplied, the 'ProcessParamsTable' still contains */
/* one empty entry.                                                                   */
{
  int i, state=1;
  int dbldash;
  ProcessParamsTable *head, *ptr=NULL;
  /* always (even for argc==1, i.e. no arguments) put one element in list: */
  head = (ProcessParamsTable*) XLALCalloc(1, sizeof(ProcessParamsTable));
  XLALStringCopy(head->program, argv[0], sizeof(CHAR)*LIGOMETA_PROGRAM_MAX);
  ptr = head;
  i=1;
  while ((i<argc) & (state<=3)) {
    /* check for a double-dash at beginning of argument #i: */
    dbldash = ((argv[i][0]=='-') && (argv[i][1]=='-'));
    /* react depending on current state: */
    if (state==1){ /* ('state 1' means handling very 1st argument) */
      if (dbldash) {
        XLALStringCopy(head->param, argv[i], sizeof(CHAR)*LIGOMETA_PARAM_MAX);
        XLALStringCopy(ptr->type, "string", sizeof(CHAR)*LIGOMETA_TYPE_MAX);
        state = 2;
      }
      else { /* (very 1st argument needs to start with "--...") */
        // TODO: Perhaps this should be a warning?
        XLAL_ERROR_NULL(XLAL_EINVAL, "Orphaned first command line argument: \"%s\".", argv[i]);
        state = 4;
      }
    }
    else if (state==2) { /* ('state 2' means last entry was a parameter starting with "--") */
      if (dbldash) {
        ptr->next = (ProcessParamsTable*) XLALCalloc(1, sizeof(ProcessParamsTable));
        ptr = ptr->next;
        XLALStringCopy(ptr->program, argv[0],
sizeof(CHAR)*LIGOMETA_PROGRAM_MAX);
        XLALStringCopy(ptr->param, argv[i], sizeof(CHAR)*LIGOMETA_PARAM_MAX);
        XLALStringCopy(ptr->type, "string", sizeof(CHAR)*LIGOMETA_TYPE_MAX);
      }
      else {
        state = 3;
        XLALStringCopy(ptr->value, argv[i], sizeof(CHAR)*LIGOMETA_VALUE_MAX);
      }
    }
    else if (state==3) { /* ('state 3' means last entry was a value) */
      if (dbldash) {
        ptr->next = (ProcessParamsTable*) XLALCalloc(1, sizeof(ProcessParamsTable));
        ptr = ptr->next;
        XLALStringCopy(ptr->program, argv[0],
                       sizeof(CHAR)*LIGOMETA_PROGRAM_MAX);
        XLALStringCopy(ptr->param, argv[i], sizeof(CHAR)*LIGOMETA_PARAM_MAX);
        XLALStringCopy(ptr->type, "string", sizeof(CHAR)*LIGOMETA_TYPE_MAX);
        state = 2;
      }
      else {
        // TODO: Perhaps this should be a warning?
        XLAL_ERROR_NULL(XLAL_EINVAL, "Orphaned first command line argument: \"%s\".", argv[i]);
        state = 4;
      }
    }
    ++i;
  }

  return head;
}


char* LALInferencePrintCommandLine(ProcessParamsTable *procparams)
{
  ProcessParamsTable *this=procparams;
  INT8 len=14; //number of characters of the "Command line: " string.
  while (this!=NULL) {
    len+=strlen(this->param);
    len+=strlen(this->value);
    len+=2;
    this=this->next;
  }// Now we know how long the buffer has to be.
  char * str = (char*) XLALCalloc(len+1,sizeof(char));
  if (str==NULL) {
    XLALPrintError("Calloc error, str is NULL (in %s, line %d)\n",__FILE__, __LINE__);
		XLAL_ERROR_NULL(XLAL_ENOMEM);
  }
  
  this=procparams;
  strcpy (str,"Command line: ");
  //strcat (str,this->program);
  while (this!=NULL) {
    strcat (str," ");
    strcat (str,this->param);
    strcat (str," ");
    strcat (str,this->value);
    this=this->next;
  }
  return str;
}

void LALInferenceExecuteFT(LALInferenceIFOData *IFOdata)
/* Execute (forward, time-to-freq) Fourier transform.  Contents of
IFOdata->timeModelh... are windowed and FT'ed, results go into
IFOdata->freqModelh...  

NOTE: the windowing is performed *in-place*, so do not call more than
once on a given timeModel!
*/
{
  UINT4 i;
  double norm;
  int errnum; 
  
  if (IFOdata==NULL) {
    fprintf(stderr," ERROR: IFOdata is a null pointer at LALInferenceExecuteFT, exiting!.\n");
    XLAL_ERROR_VOID(XLAL_EFAULT);
  }

  else if(!IFOdata->timeData && IFOdata->timeData){				
    XLALPrintError("timeData is NULL at LALInferenceExecuteFT, exiting!");
    XLAL_ERROR_VOID(XLAL_EFAULT);	
  }

  else if(!IFOdata->freqData && IFOdata->timeData){
    XLALPrintError("freqData is NULL at LALInferenceExecuteFT, exiting!");
    XLAL_ERROR_VOID(XLAL_EFAULT);	
  }

  else if(!IFOdata->freqData && !IFOdata->timeData){
    XLALPrintError("timeData and freqData are NULL at LALInferenceExecuteFT, exiting!");
    XLAL_ERROR_VOID(XLAL_EFAULT);
  }
 
  else if(!IFOdata->freqData->data->length){
    XLALPrintError("Frequency series length is not set, exiting!");
    XLAL_ERROR_VOID(XLAL_EFAULT);
  }

  for(;IFOdata;IFOdata=IFOdata->next){
    /* h+ */
    if(!IFOdata->freqModelhPlus){     
	
      XLAL_TRY(IFOdata->freqModelhPlus=(COMPLEX16FrequencySeries *)XLALCreateCOMPLEX16FrequencySeries("freqData",&(IFOdata->timeData->epoch),0.0,IFOdata->freqData->deltaF,&lalDimensionlessUnit,IFOdata->freqData->data->length),errnum);

      if (errnum){
	XLALPrintError("Could not create COMPLEX16FrequencySeries in LALInferenceExecuteFT");
	XLAL_ERROR_VOID(errnum);
      }
    }
    if (!IFOdata->window || !IFOdata->window->data){
      XLALPrintError("IFOdata->window is NULL at LALInferenceExecuteFT: Exiting!");
      XLAL_ERROR_VOID(XLAL_EFAULT);
    }

    XLAL_TRY(XLALDDVectorMultiply(IFOdata->timeModelhPlus->data,IFOdata->timeModelhPlus->data,IFOdata->window->data),errnum);

    if (errnum){
      XLALPrintError("Could not window time-series in LALInferenceExecuteFT");
      XLAL_ERROR_VOID(errnum);
    }
   		
    if (!IFOdata->timeToFreqFFTPlan){
      XLALPrintError("IFOdata->timeToFreqFFTPlan is NULL at LALInferenceExecuteFT: Exiting!");
      XLAL_ERROR_VOID(XLAL_EFAULT);
    }

    XLAL_TRY(XLALREAL8TimeFreqFFT(IFOdata->freqModelhPlus,IFOdata->timeModelhPlus,IFOdata->timeToFreqFFTPlan),errnum);
	
    if (errnum){
      XLALPrintError("Could not h_plus FFT time-series");
      XLAL_ERROR_VOID(errnum);
    }
    			    
    /* hx */
    if(!IFOdata->freqModelhCross){ 

      XLAL_TRY(IFOdata->freqModelhCross=(COMPLEX16FrequencySeries *)XLALCreateCOMPLEX16FrequencySeries("freqData",&(IFOdata->timeData->epoch),0.0,IFOdata->freqData->deltaF,&lalDimensionlessUnit,IFOdata->freqData->data->length),errnum);
	
      if (errnum){	
	XLALPrintError("Could not create COMPLEX16FrequencySeries in LALInferenceExecuteFT");
	XLAL_ERROR_VOID(errnum);		
      }
    }

    XLAL_TRY(XLALDDVectorMultiply(IFOdata->timeModelhCross->data,IFOdata->timeModelhCross->data,IFOdata->window->data),errnum);

    if (errnum){
      XLALPrintError("Could not window time-series in LALInferenceExecuteFT");
      XLAL_ERROR_VOID(errnum);
    }
		 
    XLAL_TRY(XLALREAL8TimeFreqFFT(IFOdata->freqModelhCross,IFOdata->timeModelhCross,IFOdata->timeToFreqFFTPlan),errnum);
	
    if (errnum){
      XLALPrintError("Could not FFT h_cross time-series");
      XLAL_ERROR_VOID(errnum);
    }   

    norm=sqrt(IFOdata->window->data->length/IFOdata->window->sumofsquares);
    
    for(i=0;i<IFOdata->freqModelhPlus->data->length;i++){
      IFOdata->freqModelhPlus->data->data[i].real_FIXME*=norm;
      IFOdata->freqModelhPlus->data->data[i].imag_FIXME*=norm;
      IFOdata->freqModelhCross->data->data[i].real_FIXME*=norm;
      IFOdata->freqModelhCross->data->data[i].imag_FIXME*=norm;
    }
  }
}

void LALInferenceExecuteInvFT(LALInferenceIFOData *IFOdata)
/* Execute inverse (freq-to-time) Fourier transform. */
/* Results go into 'IFOdata->timeModelh...'          */
{
  while (IFOdata != NULL) {
    if (IFOdata->freqToTimeFFTPlan==NULL) {
      XLAL_ERROR_VOID(XLAL_EFAULT, "Encountered unallocated \"freqToTimeFFTPlan\".");
    }

    /*  h+ :  */
    if (IFOdata->timeModelhPlus==NULL) {
      XLAL_ERROR_VOID(XLAL_EFAULT, "Encountered unallocated \"timeModelhPlus\".");
    }
    if (IFOdata->freqModelhPlus==NULL) {
      XLAL_ERROR_VOID(XLAL_EFAULT, "Encountered unallocated \"freqModelhPlus\".");
    }

    XLALREAL8FreqTimeFFT(IFOdata->timeModelhPlus, IFOdata->freqModelhPlus, IFOdata->freqToTimeFFTPlan);

    /*  hx :  */
    if (IFOdata->timeModelhCross==NULL) {
      XLAL_ERROR_VOID(XLAL_EFAULT, "Encountered unallocated \"timeModelhCross\".");
    }
    if (IFOdata->freqModelhCross==NULL) {
      XLAL_ERROR_VOID(XLAL_EFAULT, "Encountered unallocated \"freqModelhCross\".");
    }

    XLALREAL8FreqTimeFFT(IFOdata->timeModelhCross, IFOdata->freqModelhCross, IFOdata->freqToTimeFFTPlan);

    IFOdata=IFOdata->next;
  }
}

void LALInferenceProcessParamLine(FILE *inp, char **headers, LALInferenceVariables *vars) {
  size_t i;

  for (i = 0; headers[i] != NULL; i++) {
    double param;
    int nread;

    nread = fscanf(inp, " %lg ", &param);
    if (nread != 1) {
      XLAL_ERROR_VOID(XLAL_EFAILED, "Could not read the value of the %zu parameter in the row.", i);
    }

    LALInferenceAddVariable(vars, headers[i], &param, LALINFERENCE_REAL8_t, LALINFERENCE_PARAM_FIXED);
  }
}

/* This function has a Memory Leak!  You cannot free the allocated
   header buffer (of length MAXSIZE).  Don't call it too many times!
   (It's only expected to be called once to initialize the
   differential evolution array, so this should be OK. */
char **LALInferenceGetHeaderLine(FILE *inp) {
  const size_t MAXSIZE=1024;
  const char *delimiters = " \n\t";
  char *header = XLALMalloc(MAXSIZE*sizeof(char));
  char **colNames = NULL;  /* Will be filled in with the column names,
                              terminated by NULL. */
  size_t colNamesLen=0, colNamesMaxLen=0;
  char *colName = NULL;

  if (!fgets(header, MAXSIZE, inp)) {
    /* Some error.... */
    XLAL_ERROR_NULL(XLAL_EFAILED, "Error reading header line from file.");
  } else if (strlen(header) >= MAXSIZE-1) {
    /* Probably ran out of space before reading the entire line. */
    XLAL_ERROR_NULL(XLAL_EFAILED, "Header line too long (more than %zu chars).", MAXSIZE - 1);
  }

  /* Sure hope we read the whole line. */
  colNamesMaxLen=2;
  colNames=(char **)XLALMalloc(2*sizeof(char *));

  if (!colNames) {
    XLAL_ERROR_NULL(XLAL_ENOMEM, "Failed to allocate memory for colNames.");
  }

  colName=strtok(header, delimiters);
  strcpy(colNames[0],colNameToParamName(colName));
  //colNames[0] = colNameToParamName(colName); /* switched to strcpy() to avoid warning: assignment discards qualifiers from pointer target type */
  colNamesLen=1;
  do {
    colName=strtok(NULL, delimiters);

    strcpy(colNames[colNamesLen],colNameToParamName(colName));
    colNamesLen++;

    /* Expand if necessary. */
    if (colNamesLen >= colNamesMaxLen) {
      colNamesMaxLen *= 2;
      colNames=XLALRealloc(colNames, colNamesMaxLen*sizeof(char *));
      if (!colNames) {
        XLAL_ERROR_NULL(XLAL_ENOMEM, "Failed to XLALReallocate memory for colNames.");
      }
    }

  } while (colName != NULL);

  /* Trim down to size. */
  colNames=XLALRealloc(colNames, colNamesLen*sizeof(char *));

  return colNames;
}

char *colNameToParamName(const char *colName) {
  char *retstr=NULL;
  if (colName == NULL) {
    return NULL;
  }
  else if (!strcmp(colName, "dist")) {
    retstr=XLALStringDuplicate("distance");
  }

  else if (!strcmp(colName, "ra")) {
    retstr=XLALStringDuplicate("rightascension");
  }

  else if (!strcmp(colName, "iota")) {
    retstr=XLALStringDuplicate("inclination");
  }

  else if (!strcmp(colName, "psi")) {
    retstr=XLALStringDuplicate("polarisation");
  }

  else if (!strcmp(colName, "mc")) {
    retstr=XLALStringDuplicate("chirpmass");
  }

  else if (!strcmp(colName, "phi_orb")) {
    retstr=XLALStringDuplicate("phase");
  }

  else if (!strcmp(colName, "eta")) {
    retstr=XLALStringDuplicate("massratio");
  }

  else if (!strcmp(colName, "q")) {
    retstr=XLALStringDuplicate("asym_massratio");
  }

  else if (!strcmp(colName, "dec")) {
    retstr=XLALStringDuplicate("declination");
  }

  /* Note the 1 <--> 2 swap between the post-proc world and the LI world. */
  else if (!strcmp(colName, "phi1")) {
    retstr=XLALStringDuplicate("phi_spin2");
  }

  else if (!strcmp(colName, "phi2")) {
    retstr=XLALStringDuplicate("phi_spin1");
  }

  else if (!strcmp(colName, "theta1")) {
    retstr=XLALStringDuplicate("theta_spin2");
  }

  else if (!strcmp(colName, "theta2")) {
    retstr=XLALStringDuplicate("theta_spin1");
  }

  else if (!strcmp(colName, "a1")) {
    retstr=XLALStringDuplicate("a_spin2");
  }
    
  else if (!strcmp(colName, "a2")) {
    retstr=XLALStringDuplicate("a_spin1");
  }
  else retstr=XLALStringDuplicate(colName);
  return retstr;
}

void LALInferenceSortVariablesByName(LALInferenceVariables *vars)
{
  LALInferenceVariables tmp;
  tmp.head=NULL;
  tmp.dimension=0;
  LALInferenceVariableItem *thisitem,*ptr;
  LALInferenceVariables *new=XLALCalloc(1,sizeof(*new));
  if(!vars){
    XLAL_ERROR_VOID(XLAL_EFAULT, "Received null input pointer.");
  }
  while(vars->head)
  {
    thisitem=vars->head;
    for (ptr=thisitem->next;ptr;ptr=ptr->next){
      if(strcmp(ptr->name,thisitem->name)<0)
        thisitem=ptr;
    }
    LALInferenceAddVariable(&tmp, thisitem->name, thisitem->value, thisitem->type, thisitem->vary);
    LALInferenceRemoveVariable(vars,thisitem->name);
  }
  vars->head=tmp.head;
  vars->dimension=tmp.dimension;
  return;
}

/** Append the sample to a file. file pointer is stored in state->algorithmParams as a
 * LALInferenceVariable called "outfile", as a void ptr.
 * Caller is responsible for opening and closing file.
 * Variables are alphabetically sorted before being written
 */
void LALInferenceLogSampleToFile(LALInferenceRunState *state, LALInferenceVariables *vars)
{
  FILE *outfile=NULL;
  if(LALInferenceCheckVariable(state->algorithmParams,"outfile"))
    outfile=*(FILE **)LALInferenceGetVariable(state->algorithmParams,"outfile");
  /* Write out old sample */
  if(outfile==NULL) return;
  LALInferenceSortVariablesByName(vars);
  LALInferencePrintSample(outfile,vars);
  fprintf(outfile,"\n");
}

/** Append the sample to an array which can be later processed by the user.
 * Array is stored as a C array in a LALInferenceVariable in state->algorithmParams
 * called "outputarray". Number of items in the array is stored as "N_outputarray".
 * Will create the array and store it in this way if it does not exist.
 * DOES NOT FREE ARRAY, user must clean up after use.
 * Also outputs sample to disk if possible */
void LALInferenceLogSampleToArray(LALInferenceRunState *state, LALInferenceVariables *vars)
{
  LALInferenceVariables *output_array=NULL;
  UINT4 N_output_array=0;
  LALInferenceSortVariablesByName(vars);
  LALInferenceLogSampleToFile(state,vars);

  /* Set up the array if it is not already allocated */
  if(LALInferenceCheckVariable(state->algorithmParams,"outputarray"))
    output_array=*(LALInferenceVariables **)LALInferenceGetVariable(state->algorithmParams,"outputarray");
  else
    LALInferenceAddVariable(state->algorithmParams,"outputarray",&output_array,LALINFERENCE_void_ptr_t,LALINFERENCE_PARAM_OUTPUT);

  if(LALInferenceCheckVariable(state->algorithmParams,"N_outputarray"))
    N_output_array=*(INT4 *)LALInferenceGetVariable(state->algorithmParams,"N_outputarray");
  else
    LALInferenceAddVariable(state->algorithmParams,"N_outputarray",&N_output_array,LALINFERENCE_INT4_t,LALINFERENCE_PARAM_OUTPUT);

  /* Expand the array for new sample */
  output_array=XLALRealloc(output_array, (N_output_array+1) *sizeof(LALInferenceVariables));
  if(!output_array){
    XLAL_ERROR_VOID(XLAL_EFAULT, "Unable to allocate array for samples.");
  }
  else
  {
    /* Save sample and update */
    memset(&(output_array[N_output_array]),0,sizeof(LALInferenceVariables));
    LALInferenceCopyVariables(vars,&output_array[N_output_array]);
    N_output_array++;

    LALInferenceSetVariable(state->algorithmParams,"outputarray",&output_array);
    LALInferenceSetVariable(state->algorithmParams,"N_outputarray",&N_output_array);
  }
  return;
}

void LALInferenceMcEta2Masses(double mc, double eta, double *m1, double *m2)
/*  Compute individual companion masses (m1, m2)   */
/*  for given chirp mass (m_c) & mass ratio (eta)  */
/*  (note: m1 >= m2).                              */
{
  double root = sqrt(0.25-eta);
  double fraction = (0.5+root) / (0.5-root);
  *m2 = mc * (pow(1+fraction,0.2) / pow(fraction,0.6));
  *m1 = mc * (pow(1+1.0/fraction,0.2) / pow(1.0/fraction,0.6));
  return;
}

void LALInferenceMcQ2Masses(double mc, double q, double *m1, double *m2)
/*  Compute individual companion masses (m1, m2)   */
/*  for given chirp mass (m_c) & asymmetric mass   */
/*  ratio (q).  note: q = m2/m1, where m1 >= m2    */
{
  double factor = mc * pow(1 + q, 1.0/5.0);
  *m1 = factor * pow(q, -3.0/5.0);
  *m2 = factor * pow(q, +2.0/5.0);
  return;
}
void LALInferenceQ2Eta(double q, double *eta)
/*  Compute symmetric mass ratio eta from the     */
/*  asymmetric mass ratio q.                      */
{
  *eta = q/((1+q)*(1+q));
  return;
}

void LALInferenceLambdaTsEta2Lambdas(REAL8 lambdaT, REAL8 dLambdaT, REAL8 eta, REAL8 *lambda1, REAL8 *lambda2){
  REAL8 a=(8./13.)*(1.+7.*eta-31.*eta*eta);
  REAL8 b=(8./13.)*sqrt(1.-4.*eta)*(1.+9.*eta-11.*eta*eta);
  REAL8 c=(1./2.)*sqrt(1.-4.*eta)*(1.-13272.*eta/1319.+8944.*eta*eta/1319.);
  REAL8 d=(1./2.)*(1.-15910.*eta/1319.+32850.*eta*eta/1319.+3380.*eta*eta*eta/1319.);
  *lambda1=((c-d)*lambdaT-(a-b)*dLambdaT)/(2.*(b*c-a*d));
  *lambda2=((c+d)*lambdaT-(a+b)*dLambdaT)/(2.*(a*d-b*c));
  return;
}

static void deleteCell(LALInferenceKDTree *cell) {
  if (cell == NULL) {
    return; /* Our work here is done. */
  } else {
    size_t i;

    deleteCell(cell->left);
    deleteCell(cell->right);

    if (cell->lowerLeft != NULL) XLALFree(cell->lowerLeft);
    if (cell->upperRight != NULL) XLALFree(cell->upperRight);
    if (cell->ptsMean != NULL) XLALFree(cell->ptsMean);
    if (cell->eigenMin != NULL) XLALFree(cell->eigenMin);
    if (cell->eigenMax != NULL) XLALFree(cell->eigenMax);

    for (i = 0; i < cell->ptsSize; i++) {
      if (cell->pts[i] != NULL) XLALFree(cell->pts[i]);
    }
    if (cell->pts != NULL) XLALFree(cell->pts);

    if (cell->ptsCov != NULL) {
      for (i = 0; i < cell->dim; i++) {
        XLALFree(cell->ptsCov[i]);
      }
      XLALFree(cell->ptsCov);
    }

    if (cell->ptsCovEigenVects != NULL) {
      for (i = 0; i < cell->dim; i++) {
        XLALFree(cell->ptsCovEigenVects[i]);
      }
      XLALFree(cell->ptsCovEigenVects);
    }

    XLALFree(cell);

    return;
  }
}

void LALInferenceKDTreeDelete(LALInferenceKDTree *tree) {
  deleteCell(tree);
}

typedef enum {
  LEFT,
  RIGHT,
  TOP
} cellType;

static LALInferenceKDTree *newCell(size_t ndim, REAL8 *lowerLeft, REAL8 *upperRight, size_t level, cellType type) {
  LALInferenceKDTree *cell = XLALCalloc(1, sizeof(LALInferenceKDTree));
  size_t i;

  cell->lowerLeft = XLALCalloc(ndim, sizeof(REAL8));
  cell->upperRight = XLALCalloc(ndim, sizeof(REAL8));
  cell->ptsMean = XLALCalloc(ndim, sizeof(REAL8));
  cell->eigenMin = XLALCalloc(ndim, sizeof(REAL8));
  cell->eigenMax = XLALCalloc(ndim, sizeof(REAL8));

  cell->pts = XLALCalloc(1, sizeof(REAL8 *));
  cell->ptsSize = 1;
  cell->npts = 0;
  cell->dim = ndim;

  cell->ptsCov = XLALCalloc(ndim, sizeof(REAL8 *));
  cell->ptsCovEigenVects = XLALCalloc(ndim, sizeof(REAL8 *));
  for (i = 0; i < ndim; i++) {
    cell->ptsCov[i] = XLALCalloc(ndim, sizeof(REAL8));
    cell->ptsCovEigenVects[i] = XLALCalloc(ndim, sizeof(REAL8));
  }
  
  memcpy(cell->upperRight, upperRight, ndim*sizeof(REAL8));
  memcpy(cell->lowerLeft, lowerLeft, ndim*sizeof(REAL8));
  if (type == LEFT) {
    cell->upperRight[level] = 0.5*(lowerLeft[level] + upperRight[level]);
  } else if (type == RIGHT) {
    cell->lowerLeft[level] = 0.5*(lowerLeft[level] + upperRight[level]);
  } else {
    /* Do not change lowerLeft or upperRight, since this is the top-level cell. */
  }

  return cell;
}

LALInferenceKDTree *LALInferenceKDEmpty(REAL8 *lowerLeft, REAL8 *upperRight, size_t ndim) {
  LALInferenceKDTree *cell = newCell(ndim, lowerLeft, upperRight, 0, TOP);
  return cell;
}

static int equalPoints(REAL8 *a, REAL8 *b, size_t n) {
  size_t i;
  for (i = 0; i < n; i++) {
    if (a[i] != b[i]) return 0;
  }
  return 1;
}

static int cellAllEqualPoints(LALInferenceKDTree *cell) {
  if (cell->npts <= 1) {
    return 1;
  } else {
    size_t i;
    REAL8 *pt0 = cell->pts[0];
    
    for (i = 1; i < cell->npts; i++) {
      if (!equalPoints(pt0, cell->pts[i], cell->dim)) return 0;
    }

    return 1;
  }
}

static void addPtToCellPts(LALInferenceKDTree *cell, REAL8 *pt) {
  size_t ptsSize = cell->ptsSize;
  size_t npts = cell->npts;
  size_t dim = cell->dim;
  
  /* copy previous points */
  if ( npts == ptsSize ){
    REAL8 tmpArr[npts][dim];
    
    /* copy points from cell */
    for( UINT4 i=0; i < npts; i++ ){
      for( UINT4 j=0; j < dim; j++ ){
        tmpArr[i][j] = cell->pts[i][j];
      }
      XLALFree(cell->pts[i]); /* free column */
    }
    
    /* free array */
    XLALFree(cell->pts);
  
    /* expand array */
    cell->pts = XLALCalloc(2*ptsSize, sizeof(REAL8 *));
  
    /* copy vector into array */
    for( UINT4 i=0; i < 2*ptsSize; i++ ){
      cell->pts[i] = XLALCalloc(dim, sizeof(REAL8));
      
      if (i < npts){
        for( UINT4 j=0; j < dim; j++ )
          cell->pts[i][j] = tmpArr[i][j];
      } 
    }
    
    cell->ptsSize *= 2;
  }
  
  if ( npts == 0 ) cell->pts[npts] = XLALCalloc(dim, sizeof(REAL8));
  
  /* add new point */
  for( UINT4 i = 0; i < dim; i++ )
    cell->pts[npts][i] = pt[i];
  
  cell->npts += 1;
  cell->eigenFrameStale = 1;
}

/* The following routine handles inserting new points into the tree.
   It is organized recursively, inserting into cells based on the
   following three cases:

   1. There are no points in the cell.  Then insert the given point,
   and stop; we're at a leaf.

   2. Both of the cell's sub-cells are NULL.  Then the cell is a leaf
   (with some number of points), and the first order of business is to
   push the existing points down a level, then insert into this cell,
   and the appropriate sub-cell.

   3. This cell has non-null sub-cells.  Then it is not a leaf cell,
   and we should just insert into this cell, and add the point to the
   appropriate sub-cell.

*/
static int insertIntoCell(LALInferenceKDTree *cell, REAL8 *pt, size_t level) {
  size_t dim = cell->dim;
  size_t nextLevel = (level+1)%dim;
  level = level%dim;

  if (cell->npts == 0) {
    /* Insert this point into the cell, and quit. */
    addPtToCellPts(cell, pt);
    return XLAL_SUCCESS;
  } else if (cell->left == NULL && cell->right == NULL) {    
    /* This cell is a leaf node.  Insert the point, then (unless the
       cell stores many copies of the same point), push everything
       down a level. */
    addPtToCellPts(cell, pt);

    if (cellAllEqualPoints(cell)) {
      /* Done, since there are many copies of the same point---cell
         remains a leaf. */
      return XLAL_SUCCESS;
    } else {
      size_t i;
      REAL8 mid = 0.5*(cell->lowerLeft[level] + cell->upperRight[level]);
      
      cell->left = newCell(dim, cell->lowerLeft, cell->upperRight, level, LEFT);
      cell->right = newCell(dim, cell->lowerLeft, cell->upperRight, level, RIGHT);

      for (i = 0; i < cell->npts; i++) {
        REAL8 *lowerPt = cell->pts[i];
        
        if (lowerPt[level] <= mid) {
          insertIntoCell(cell->left, lowerPt, nextLevel);
        } else {
          insertIntoCell(cell->right, lowerPt, nextLevel);
        }
      }

      return XLAL_SUCCESS;
    }
  } else {    
    /* This is not a leaf cell, so insert, and then move down the tree. */
    REAL8 mid = 0.5*(cell->lowerLeft[level] + cell->upperRight[level]);

    addPtToCellPts(cell, pt);
    
    if (pt[level] <= mid) {
      return insertIntoCell(cell->left, pt, nextLevel);
    } else {
      return insertIntoCell(cell->right, pt, nextLevel);
    }
  }
}

static int inBounds(REAL8 *pt, REAL8 *low, REAL8 *high, size_t n) {
  size_t i;

  for (i = 0; i < n; i++) {
    if (pt[i] < low[i] || pt[i] > high[i]) return 0;
  }

  return 1;
}

static void computeMean(LALInferenceKDTree *cell) {
  REAL8 **pts = cell->pts;
  REAL8 *mean = cell->ptsMean;
  size_t dim = cell->dim;
  size_t npts = cell->npts;
  size_t i;

  for (i = 0; i < dim; i++) {
    mean[i] = 0.0;
  }

  for (i = 0; i < npts; i++) {
    size_t j;
    for (j = 0; j < dim; j++) {
      mean[j] += pts[i][j];
    }
  }

  for (i = 0; i < dim; i++) {
    mean[i] /= npts;
  }
}

static void computeCovariance(LALInferenceKDTree *cell) {
  REAL8 **cov = cell->ptsCov;
  REAL8 **pts = cell->pts;
  REAL8 *mu = cell->ptsMean;
  size_t npts = cell->npts;
  size_t dim = cell->dim;
  size_t i;

  for (i = 0; i < dim; i++) {
    size_t j;
    for (j = 0; j < dim; j++) {
      cov[i][j] = 0.0;
    }
  }

  for (i = 0; i < npts; i++) {
    size_t j;

    REAL8 *pt = pts[i];

    for (j = 0; j < dim; j++) {
      size_t k;
      REAL8 ptj = pt[j];
      REAL8 muj = mu[j];

      for (k = 0; k < dim; k++) {
        REAL8 ptk = pt[k];
        REAL8 muk = mu[k];

        cov[j][k] += (ptj - muj)*(ptk-muk);
      }
    }
  }

  for (i = 0; i < cell->dim; i++) {
    size_t j;
    for (j = 0; j < cell->dim; j++) {
      cov[i][j] /= (npts - 1);
    }
  }
}

static void computeEigenVectorsCleanup(gsl_matrix *A, gsl_matrix *evects, gsl_vector *evals,
                                       gsl_eigen_symmv_workspace *ws) {
  if (A != NULL) gsl_matrix_free(A);
  if (evects != NULL) gsl_matrix_free(evects);
  if (evals != NULL) gsl_vector_free(evals);
  if (ws != NULL) gsl_eigen_symmv_free(ws);
}

static void computeEigenVectors(LALInferenceKDTree *cell) {
  size_t dim = cell->dim;
  gsl_matrix *A = gsl_matrix_alloc(dim, dim);
  gsl_matrix *evects = gsl_matrix_alloc(dim, dim);
  gsl_vector *evals = gsl_vector_alloc(dim);
  gsl_eigen_symmv_workspace *ws = gsl_eigen_symmv_alloc(dim);
  
  REAL8 **covEVs = cell->ptsCovEigenVects;
  REAL8 **cov = cell->ptsCov;

  size_t i;
  int status;

  if (A == NULL || evects == NULL || evals == NULL || ws == NULL) {
    computeEigenVectorsCleanup(A, evects, evals, ws);
    XLAL_ERROR_VOID(XLAL_ENOMEM);
  }

  /* Copy covariance matrix into A. */
  for (i = 0; i < dim; i++) {
    size_t j;

    for (j = 0; j < dim; j++) {
      gsl_matrix_set(A, i, j, cov[i][j]);
    }
  }

  /* Compute evecs. */
  if ((status = gsl_eigen_symmv(A, evals, evects, ws)) != GSL_SUCCESS) {
    computeEigenVectorsCleanup(A, evects, evals, ws);
    XLAL_ERROR_VOID(status, "gsl error");
  }

  /* Copy eigenvector matrix into covEVs; [i][j] is the jth component
     of the ith eigenvector. */
  for (i = 0; i < dim; i++) {
    size_t j;
    
    for (j = 0; j < dim; j++) {
      covEVs[i][j] = gsl_matrix_get(evects, j, i);
    }
  }

  computeEigenVectorsCleanup(A, evects, evals, ws);
}

/* xe = eigenvs^T x */
static void toEigenFrame( size_t dim,  REAL8 **eigenvs,  REAL8 *x, REAL8 *xe) {
  size_t j;

  memset(xe, 0, dim*sizeof(REAL8));

  for (j = 0; j < dim; j++) {
    size_t i;
    REAL8 xj = x[j];
    REAL8 *evj = eigenvs[j];
    for (i = 0; i < dim; i++) {
      xe[i] += evj[i]*xj;
    }
  }
}

/* x = eigenvs xe */
static void fromEigenFrame( size_t dim,  REAL8 **eigenvs,  REAL8 *xe, REAL8 *x) {
  size_t i;
  
  memset(x, 0, dim*sizeof(REAL8));

  for (i = 0; i < dim; i++) {
    size_t j;
     REAL8 *evi = eigenvs[i];
    for (j = 0; j < dim; j++) {
      x[i] += evi[j]*xe[j];
    }
  }
}

static void computeEigenMinMax(LALInferenceKDTree *cell) {
  REAL8 **pts = cell->pts;
  size_t dim = cell->dim;
  size_t npts = cell->npts;
  REAL8 **eigenvs = cell->ptsCovEigenVects;
  REAL8 *mu = cell->ptsMean;

  REAL8 *min = cell->eigenMin;
  REAL8 *max = cell->eigenMax;

  REAL8 *xe = NULL, *x = NULL;

  size_t i;

  xe = XLALCalloc(dim, sizeof(REAL8));
  if (xe == NULL) XLAL_ERROR_VOID(XLAL_ENOMEM);

  x = XLALCalloc(dim, sizeof(REAL8));
  if (x == NULL) {
    XLALFree(xe);
    XLAL_ERROR_VOID(XLAL_ENOMEM);
  }

  for (i = 0; i < dim; i++) {
    min[i] = 1.0/0.0;
    max[i] = -1.0/0.0;
  }

  for (i = 0; i < npts; i++) {
    size_t j;

    for (j = 0; j < dim; j++) {
      x[j] = pts[i][j] - mu[j];
    }

    toEigenFrame(dim, eigenvs, x, xe);

    for (j = 0; j < dim; j++) {
      if (xe[j] < min[j]) min[j] = xe[j];
      if (xe[j] > max[j]) max[j] = xe[j];
    }
  }

  XLALFree(x);
  XLALFree(xe);
}

static void updateEigenSystem(LALInferenceKDTree *cell) {
  computeMean(cell);
  computeCovariance(cell);
  computeEigenVectors(cell);
  computeEigenMinMax(cell);

  cell->eigenFrameStale = 0;
}

int LALInferenceKDAddPoint(LALInferenceKDTree *tree, REAL8 *pt) {
  if (tree == NULL) XLAL_ERROR(XLAL_EINVAL, "given NULL tree");

  if (!inBounds(pt, tree->lowerLeft, tree->upperRight, tree->dim))
    XLAL_ERROR(XLAL_EINVAL, "given point that is not in global tree bounds");
  
  return insertIntoCell(tree, pt, 0);
}

static LALInferenceKDTree *doFindCell(LALInferenceKDTree *cell, REAL8 *pt, size_t dim, size_t Npts, size_t level) {
  if (cell == NULL) {
    /* If we encounter a NULL cell, then pass it up the chain. */
    return cell;
  } else if (cell->npts == 0) {
    return NULL;
  } else if (cell->npts == 1 || cell->npts < Npts) {
    return cell;
  } else {
    REAL8 mid = 0.5*(cell->lowerLeft[level] + cell->upperRight[level]);

    if (pt[level] <= mid) {
      LALInferenceKDTree *maybeCell = doFindCell(cell->left, pt, dim, Npts, (level+1)%dim);
      if (maybeCell == NULL) {
        return cell; /* If a NULL comes up from below, then this cell
                        is the one with the fewest points containing
                        pt. */
      } else {
        return maybeCell;
      }
    } else {
      LALInferenceKDTree *maybeCell = doFindCell(cell->right, pt, dim, Npts, (level+1)%dim);
      if (maybeCell == NULL) {
        return cell;
      } else {
        return maybeCell;
      }
    }
  }
}

LALInferenceKDTree *LALInferenceKDFindCell(LALInferenceKDTree *tree, REAL8 *pt, size_t Npts) {
  return doFindCell(tree, pt, tree->dim, Npts, 0);
}

double LALInferenceKDLogCellVolume(LALInferenceKDTree *cell) {
  size_t ndim = cell->dim;
  size_t i;
  REAL8 logVol = 0.0;
  for (i = 0; i < ndim; i++) {
    logVol += log(cell->upperRight[i] - cell->lowerLeft[i]);
  }

  return logVol;
}

double LALInferenceKDLogCellEigenVolume(LALInferenceKDTree *cell) {
  double logVol = 0.0;
  size_t ndim = cell->dim;
  size_t i;

  if (cell->eigenFrameStale) {
    updateEigenSystem(cell);
  }
  
  for (i = 0; i < ndim; i++) {
    logVol += log(cell->eigenMax[i] - cell->eigenMin[i]);
  }

  return logVol;
}

void LALInferenceKDVariablesToREAL8(LALInferenceVariables *params, REAL8 *pt, LALInferenceVariables *templt) {
  LALInferenceVariableItem *templateItem = templt->head;
  size_t i = 0;
  while (templateItem != NULL) {
    if (templateItem->vary != LALINFERENCE_PARAM_FIXED && 
        templateItem->vary != LALINFERENCE_PARAM_OUTPUT ) {
      pt[i] = *(REAL8 *)LALInferenceGetVariable(params, templateItem->name);
      i++;
    }
    templateItem = templateItem->next;
  }
}

void LALInferenceKDREAL8ToVariables(LALInferenceVariables *params, REAL8 *pt, LALInferenceVariables *templt) {
  LALInferenceVariableItem *templateItem = templt->head;
  size_t i = 0;
  while (templateItem != NULL) {
    if (templateItem->vary != LALINFERENCE_PARAM_FIXED && 
        templateItem->vary != LALINFERENCE_PARAM_OUTPUT) {
      LALInferenceSetVariable(params, templateItem->name, &(pt[i]));
      i++;
    }
    templateItem = templateItem->next;
  }
}

void LALInferenceKDDrawEigenFrame(gsl_rng *rng, LALInferenceKDTree *tree, REAL8 *pt, size_t Npts) {
  LALInferenceKDTree *topCell = tree;

  if (topCell == NULL || topCell->npts == 0) XLAL_ERROR_VOID(XLAL_EINVAL, "cannot draw from empty cell");

  LALInferenceKDTree *cell = LALInferenceKDFindCell(tree, topCell->pts[gsl_rng_uniform_int(rng, topCell->npts)], Npts);

  if (cell->npts == 1) {
    /* If there is one point, then the covariance matrix is undefined,
       and we draw from the rectangular area. */
    size_t i;
    
    for (i = 0; i < cell->dim; i++) {
      pt[i] = cell->lowerLeft[i] + gsl_rng_uniform(rng)*(cell->upperRight[i] - cell->lowerLeft[i]);
    }
  } else {
    REAL8 *ept = XLALCalloc(cell->dim, sizeof(REAL8));
    size_t i;

    if (cell->eigenFrameStale) {
      updateEigenSystem(cell);
    }

    do {
      for (i = 0; i < cell->dim; i++) {
        ept[i] = cell->eigenMin[i] + gsl_rng_uniform(rng)*(cell->eigenMax[i] - cell->eigenMin[i]);
      }
      
      fromEigenFrame(cell->dim, cell->ptsCovEigenVects, ept, pt);
      
      for (i = 0; i < cell->dim; i++) {
        pt[i] += cell->ptsMean[i];
      }
    } while (!inBounds(pt, cell->lowerLeft, cell->upperRight, cell->dim));

    XLALFree(ept);
  }
}

static int inEigenBox(LALInferenceKDTree *cell,  REAL8 *pt) {
  REAL8 *shiftedPt, *ept;
  size_t i;

  if (cell->eigenFrameStale) {
    updateEigenSystem(cell);
  }

  shiftedPt = XLALCalloc(cell->dim, sizeof(REAL8));
  ept = XLALCalloc(cell->dim, sizeof(REAL8));

  for (i = 0; i < cell->dim; i++) {
    shiftedPt[i] = pt[i] - cell->ptsMean[i];
  }

  toEigenFrame(cell->dim, cell->ptsCovEigenVects, shiftedPt, ept);

  for (i = 0; i < cell->dim; i++) {
    if (ept[i] < cell->eigenMin[i] || ept[i] > cell->eigenMax[i]) {
      XLALFree(shiftedPt);
      XLALFree(ept);
      return 0;
    }
  }

  XLALFree(shiftedPt);
  XLALFree(ept);
  return 1;
}

REAL8 LALInferenceKDLogProposalRatio(LALInferenceKDTree *tree, REAL8 *current, 
                                     REAL8 *proposed, size_t Npts) {
  LALInferenceKDTree *currentCell = LALInferenceKDFindCell(tree, current, Npts);
  LALInferenceKDTree *proposedCell = LALInferenceKDFindCell(tree, proposed, Npts);

  LALInferenceKDTree *topCell = tree;

  size_t npts = topCell->npts;

  REAL8 logCurrentVolume, logProposedVolume;

  if (currentCell->npts > 1) {
    if (currentCell->eigenFrameStale) {
      updateEigenSystem(currentCell);
    }
    
    if (!inEigenBox(currentCell, current)) {
      return log(0.0); /* If the current point is not in the eigen box
                          of the current cell, then we cannot jump
                          back there.  */
    } else {
      logCurrentVolume = LALInferenceKDLogCellEigenVolume(currentCell);
    }
  } else {
    logCurrentVolume = LALInferenceKDLogCellVolume(currentCell);
  }

  if (proposedCell->npts > 1) {
    /* Since we just proposed out of this cell, its eigenframe should
       *not* be stale. */
    if (proposedCell->eigenFrameStale) {
      XLAL_ERROR_REAL8(XLAL_EINVAL, "proposed cell eigen-frame is stale");
    }

    logProposedVolume = LALInferenceKDLogCellEigenVolume(proposedCell);
  } else {
    logProposedVolume = LALInferenceKDLogCellVolume(proposedCell);
  }

  REAL8 logCurrentCellFactor = log((REAL8)currentCell->npts / npts);
  REAL8 logProposedCellFactor = log((REAL8)proposedCell->npts / npts);

  return logCurrentCellFactor + logCurrentVolume - logProposedCellFactor - logProposedVolume;
}

UINT4 LALInferenceCheckPositiveDefinite( 
                          gsl_matrix       *matrix,
                          UINT4            dim
                          )
{
    gsl_matrix  *m     = NULL;
    gsl_vector  *eigen = NULL;
    gsl_eigen_symm_workspace *workspace = NULL;
    UINT4 i;
    
    /* copy input matrix */
    m =  gsl_matrix_alloc( dim,dim ); 
    gsl_matrix_memcpy( m, matrix);  
    
    /* prepare variables */
    eigen = gsl_vector_alloc ( dim );
    workspace = gsl_eigen_symm_alloc ( dim );
    
    /* compute the eigen values */
    gsl_eigen_symm ( m,  eigen, workspace );
    
    /* test the result */
    for (i = 0; i < dim; i++)
    {
        /* printf("diag: %f | eigen[%d]= %f\n", gsl_matrix_get( matrix,i,i), i, eigen->data[i]);*/
        if (eigen->data[i]<0) 
        {
            printf("NEGATIVE EIGEN VALUE!!! PANIC\n");
            return 0;
        }
    }
    
    /* freeing unused stuff */
    gsl_eigen_symm_free( workspace);
    gsl_matrix_free(m);
    gsl_vector_free(eigen);
    
    return 1;
}

/* Reference: http://www.mail-archive.com/help-gsl@gnu.org/msg00631.html*/
void
XLALMultiNormalDeviates(
                        REAL4Vector *vector,
                        gsl_matrix *matrix,
                        UINT4 dim,
                        RandomParams *randParam
                        )
{
    UINT4 i=0;
    gsl_matrix *work=NULL;
    gsl_vector *result = NULL;

    /* check input arguments */
    if (!vector || !matrix || !randParam)
        XLAL_ERROR_VOID( XLAL_EFAULT );

    if (dim<1)
        XLAL_ERROR_VOID( XLAL_EINVAL );

    /* copy matrix into workspace */
    work =  gsl_matrix_alloc(dim,dim);
    gsl_matrix_memcpy( work, matrix );

    /* compute the cholesky decomposition */
    gsl_linalg_cholesky_decomp(work);

    /* retrieve the normal distributed random numbers (LAL procedure) */
    XLALNormalDeviates( vector, randParam );

    /* store this into a gsl vector */
    result = gsl_vector_alloc ( (int)dim );
    for (i = 0; i < dim; i++)
    {
        gsl_vector_set (result, i, vector->data[i]);
    }

    /* compute the matrix-vector multiplication */
    gsl_blas_dtrmv(CblasLower, CblasNoTrans, CblasNonUnit, work, result);

    /* recopy the results */
    for (i = 0; i < dim; i++)
    {
        vector->data[i]=gsl_vector_get (result, i);
    }

    /* free unused stuff */
    gsl_matrix_free(work);
    gsl_vector_free(result);

}

void
XLALMultiStudentDeviates(
                         REAL4Vector  *vector,
                         gsl_matrix   *matrix,
                         UINT4         dim,
                         UINT4         n,
                         RandomParams *randParam
                         )
{
    REAL4Vector *dummy=NULL;
    REAL4 chi=0.0, factor;
    UINT4 i;

    /* check input arguments */
    if (!vector || !matrix || !randParam)
        XLAL_ERROR_VOID( XLAL_EFAULT );

    if (dim<1)
        XLAL_ERROR_VOID( XLAL_EINVAL );

    if (n<1)
        XLAL_ERROR_VOID( XLAL_EINVAL );


    /* first draw from MVN */
        XLALMultiNormalDeviates( vector, matrix, dim, randParam);

    /* then draw from chi-square with n degrees of freedom;
     this is the sum d_i*d_i with d_i drawn from a normal 
     distribution. */
        dummy = XLALCreateREAL4Vector( n );
        XLALNormalDeviates( dummy, randParam );

    /* calculate the chisquare distributed value */
    for (i=0; i<n; i++)
    {
        chi+=dummy->data[i]*dummy->data[i];
    }

    /* destroy the helping vector */
        XLALDestroyREAL4Vector( dummy );

    /* now, finally, calculate the distribution value */
    factor=sqrt(n/chi);
    for (i=0; i<dim; i++)
    {
        vector->data[i]*=factor;
    }

}

/* Calculate shortest angular distance between a1 and a2 */
REAL8 LALInferenceAngularDistance(REAL8 a1, REAL8 a2){
    double raw = (a2>a1 ? a2-a1 : a1-a2);
    return(raw>LAL_PI ? 2.0*LAL_PI - raw : raw);
}

/* Calculate the variance of a modulo-2pi distribution */
REAL8 LALInferenceAngularVariance(LALInferenceVariables **list,const char *pname, int N){
        int i=0;
        REAL8 ang_mean=0.0;
        REAL8 var=0.0;
        REAL8 ms,mc;
        /* Calc mean */
        for(i=0,ms=0.0,mc=0.0;i<N;i++) {
                ms+=sin(*(REAL8 *)LALInferenceGetVariable(list[i],pname));
                mc+=cos(*(REAL8 *)LALInferenceGetVariable(list[i],pname));
        }
        ms/=N; mc/=N;
        ang_mean=atan2(ms,mc);
        ang_mean = ang_mean<0? 2.0*LAL_PI + ang_mean : ang_mean;
        /* calc variance */
        for(i=0;i<N;i++) var+=LALInferenceAngularDistance(*(REAL8 *)LALInferenceGetVariable(list[i],pname),ang_mean)*LALInferenceAngularDistance(*(REAL8 *)LALInferenceGetVariable(list[i],pname),ang_mean);
        return(var/(REAL8)N);
}

/* Sanity check the data structures and print any encountered errors */
INT4 LALInferenceSanityCheck(LALInferenceRunState *state)
{
  INT4 retcode=0;
  if(!state) {
	fprintf(stderr,"NULL state pointer!\n");
	return(1);
  }
  
  LALInferenceIFOData *data=state->data;
  if(!data) {
	fprintf(stderr,"NULL data pointer!\n");
        return(1);
  }
  while(data){
    fprintf(stderr,"Checking %s:\n",data->name);
    if(data->timeData) {
      fprintf(stderr,"Checking timeData: ");
      if(!(retcode|=checkREAL8TimeSeries(data->timeData))) fprintf(stderr," OK\n");
    }
    if(data->timeModelhPlus) {
      fprintf(stderr,"Checking timeModelhPlus: ");
      if(!(retcode|=checkREAL8TimeSeries(data->timeModelhPlus))) fprintf(stderr," OK\n");
    }
    if(data->timeModelhCross) {
      fprintf(stderr,"Checking timeModelhCross: ");
      if(!(retcode|=checkREAL8TimeSeries(data->timeModelhCross))) fprintf(stderr," OK\n");
    }
    if(data->whiteTimeData) {
      fprintf(stderr,"Checking whiteTimeData: ");
      if(!(retcode|=checkREAL8TimeSeries(data->whiteTimeData))) fprintf(stderr," OK\n");
    }
    if(data->windowedTimeData) {
      fprintf(stderr,"Checking windowedTimeData: ");
      if(!(retcode|=checkREAL8TimeSeries(data->windowedTimeData))) fprintf(stderr," OK\n");
    }
    if(data->freqData) {
      fprintf(stderr,"Checking freqData: ");
      if(!(retcode|=checkCOMPLEX16FrequencySeries(data->freqData))) fprintf(stderr," OK\n");
    }
    if(data->freqModelhPlus) {
      fprintf(stderr,"Checking freqModelhPlus: ");
      if(!(retcode|=checkCOMPLEX16FrequencySeries(data->freqModelhPlus))) fprintf(stderr," OK\n");
    }
    if(data->freqModelhCross) {
      fprintf(stderr,"Checking freqModelhCross: ");
      if(!(retcode|=checkCOMPLEX16FrequencySeries(data->freqModelhCross))) fprintf(stderr," OK\n");
    }
    if(data->whiteFreqData) {
      fprintf(stderr,"Checking whiteFreqData: ");
      if(!(retcode|=checkCOMPLEX16FrequencySeries(data->whiteFreqData))) fprintf(stderr," OK\n");
    }
    if(data->oneSidedNoisePowerSpectrum) {
      fprintf(stderr,"Checking oneSidedNoisePowerSpectrum: ");
      if(!(retcode|=checkREAL8FrequencySeries(data->oneSidedNoisePowerSpectrum))) fprintf(stderr," OK\n");
    }
    data=data->next;
  }
  return(retcode);
}

static INT4 checkREAL8Value(REAL8 val);

static INT4 checkREAL8TimeSeries(REAL8TimeSeries *series)
{
  UINT4 i;
  INT4 retcode=0;
  if(!series) fprintf(stderr,"Null REAL8TimeSeries *\n");
  else {
    if(!series->data) fprintf(stderr,"NULL REAL8Sequence structure in REAL8TimeSeries\n");
    else {
      if(!series->data->data) fprintf(stderr,"NULL REAL8[] in REAL8Sequence\n");
      else {
       for(i=0;i<series->data->length;i++) {if(checkREAL8Value(series->data->data[i])) {if(!retcode) fprintf(stderr,"Found value %lf at index %i\n",series->data->data[i],i); retcode+=1;}}
      }
    }
  }
  if(retcode>1) fprintf(stderr,"and %i more times\n",retcode);
  return(retcode);
}

static INT4 checkREAL8FrequencySeries(REAL8FrequencySeries *series)
{
  UINT4 i;
  INT4 retcode=0;
  if(!series) fprintf(stderr,"Null REAL8FrequencySeries *\n");
  else {
    if(!series->data) fprintf(stderr,"NULL REAL8Sequence structure in REAL8FrequencySeries\n");
    else {
      if(!series->data->data) fprintf(stderr,"NULL REAL8[] in REAL8Sequence\n");
      else {
       for(i=0;i<series->data->length;i++) {if(checkREAL8Value(series->data->data[i])) {if(!retcode) fprintf(stderr,"Found value %lf at index %i\n",series->data->data[i],i); retcode+=1;}}
      }
    }
  }
  if(retcode>1) fprintf(stderr,"and %i more times\n",retcode);
  return(retcode);
}

static INT4 checkCOMPLEX16FrequencySeries(COMPLEX16FrequencySeries *series)
{
  UINT4 i;
  INT4 retcode=0;
  if(!series) fprintf(stderr,"Null COMPLEX16FrequencySeries *\n");
  else {
    if(!series->data) fprintf(stderr,"NULL COMPLEX16Sequence structure in COMPLEX16FrequencySeries\n");
    else {
      if(!series->data->data) fprintf(stderr,"NULL REAL8[] in COMPLEX16Sequence\n");
      else {
       for(i=0;i<series->data->length;i++) {if(checkREAL8Value(creal(series->data->data[i]))) {if(!retcode) fprintf(stderr,"Found real value %lf at index %i\n",creal(series->data->data[i]),i); retcode+=1;}
					if(checkREAL8Value(cimag(series->data->data[i]))) {if(!retcode) fprintf(stderr,"Found imag value %lf at index %i\n",cimag(series->data->data[i]),i); retcode+=1;} }
      }
    }
  }
  if(retcode>1) fprintf(stderr,"and %i more times\n",retcode);
  return(retcode);
}

static INT4 checkREAL8Value(REAL8 val)
{
  if(isinf(val)) return 1;
  if(isnan(val)) return 1;
  return 0;
}

void LALInferenceDumpWaveforms(LALInferenceRunState *state, const char *basefilename)
{
    UINT4 i;
    FILE *dumpfile=NULL;
    char basename[1024]="template_dump";
    char filename[1024]="";
    if(basefilename!=NULL)
    {
        sprintf(basename,"%s",basefilename);
    }
    LALInferenceIFOData *data=state->data;
    while(data){
        if(data->timeModelhPlus && data->timeModelhCross){
            sprintf(filename,"%s_%s_time.txt",basename,data->name);
            dumpfile=fopen(filename,"w");
            REAL8 epoch = data->timeModelhPlus->epoch.gpsSeconds + 1e-9*data->timeModelhPlus->epoch.gpsNanoSeconds;
            REAL8 dt=data->timeModelhPlus->deltaT;
            for(i=0;i<data->timeModelhPlus->data->length;i++) fprintf(dumpfile,"%10.20e %10.20e %10.20e\n",epoch+i*dt,data->timeModelhPlus->data->data[i],data->timeModelhCross->data->data[i]);
            fclose(dumpfile);
            fprintf(stdout,"Dumped file %s\n",filename);
        }
        if(data->freqModelhPlus && data->freqModelhCross){
            sprintf(filename,"%s_%s_freq.txt",basename,data->name);
            dumpfile=fopen(filename,"w");
            REAL8 fLow=data->freqModelhPlus->f0;
            REAL8 df=data->freqModelhPlus->deltaF;
            for(i=0;i<data->freqModelhPlus->data->length;i++) fprintf(dumpfile,"%10.20e %10.20e %10.20e %10.20e %10.20e\n",fLow+i*df,creal(data->freqModelhPlus->data->data[i]), cimag(data->freqModelhPlus->data->data[i]),creal(data->freqModelhCross->data->data[i]), cimag(data->freqModelhCross->data->data[i]));
            fclose(dumpfile);
            fprintf(stdout,"Dumped file %s\n",filename);
        }
        data=data->next;
    }
}

static void REAL8Vector_fwrite(FILE *f, REAL8Vector *vec);
static void REAL8Vector_fwrite(FILE *f, REAL8Vector *vec)
{
  fwrite(&(vec->length),sizeof(UINT4),1,f);
  fwrite(vec->data,sizeof(REAL8),vec->length,f);
}

static REAL8Vector * REAL8Vector_fread(FILE *f);
static REAL8Vector * REAL8Vector_fread(FILE *f)
{
  REAL8Vector *out=NULL;
  UINT4 size;
  fread(&size,sizeof(size),1,f);
  out=XLALCreateREAL8Vector(size);
  fread(out->data,sizeof(REAL8),size,f);
  return out;
}

int LALInferenceWriteVariablesBinary(FILE *file, LALInferenceVariables *vars)
{
  int i=0;
  char termchar='\n';
  if(!vars) return -1;
  LALInferenceVariableItem *item=vars->head;
  /* Write initial info (number of dimensions) */
  fwrite(&(vars->dimension),sizeof(vars->dimension),1,file);
  /* Write each item */
  for(i=0;item;i++)
  {
    /* Name */
    fputs(item->name,file);
    fwrite(&termchar,sizeof(char),1,file);
    fwrite(&(item->type),sizeof(item->type),1,file);
    fwrite(&(item->vary),sizeof(item->vary),1,file);
    switch(item->type)
    {
      case LALINFERENCE_gslMatrix_t:
      {
	gsl_matrix *matrix=*(gsl_matrix **)item->value;
	fwrite(&(matrix->size1),sizeof(matrix->size1),1,file);
	fwrite(&(matrix->size2),sizeof(matrix->size2),1,file);
	gsl_matrix_fwrite(file,matrix);
	break;
      }
      case LALINFERENCE_REAL8Vector_t:
      {
	REAL8Vector *vec=*(REAL8Vector **)item->value;
	REAL8Vector_fwrite(file,vec);
	break;
      }
      default:
      {
	fwrite(item->value,LALInferenceTypeSize[item->type],1,file);
	break;
      }
    }
    item=item->next;
  }
  return i;
}

LALInferenceVariables *LALInferenceReadVariablesBinary(FILE *stream)
{
<<<<<<< HEAD
  UINT4 j;
  UINT4 dim;
  LALInferenceVariables *vars=XLALCalloc(1,sizeof(LALInferenceVariables));

  /* Number of variables to read */
  fread(&dim, sizeof(vars->dimension), 1, stream);

=======
  //UINT4 i=0;
  UINT4 j;
  UINT4 dim;
  LALInferenceVariables *vars=XLALCalloc(1,sizeof(LALInferenceVariables));
  //LALInferenceVariableItem **item=NULL;
  /* Number of variables to read */
  fread(&dim, sizeof(vars->dimension), 1, stream);
  //item=&(vars->head);
>>>>>>> ee7e757c
  /* Now read them in */
  for(;dim>0;dim--)
  {
    char name[VARNAME_MAX];
    LALInferenceVariableType type;
    LALInferenceParamVaryType vary;
    fgets(name,sizeof(name),stream);
    
<<<<<<< HEAD
    for(j=0;j<sizeof(name);j++) if(name[j]=='\n') {name[j]='\0'; break;}
    if(j==sizeof(name))
=======
    //*item=LALCalloc(1,sizeof(LALInferenceVariableItem));
    //fgets((*item)->name, sizeof((*item)->name), stream);
    j=sizeof(name);
    while(j>1 && name[j-1]!='\n') name[--j]='\0';
    if(j>1) name[j-1]='\0';
    else
>>>>>>> ee7e757c
    {
      fprintf(stderr,"ERROR reading saved variable!");
      return(NULL);
    }
    fread(&type,sizeof(type),1,stream);
    fread(&vary,sizeof(vary),1,stream);
    switch(type)
    {
      case  LALINFERENCE_gslMatrix_t:
      {
	size_t size1,size2;
	fread(&size1,sizeof(size1),1,stream);
	fread(&size2,sizeof(size2),1,stream);
	gsl_matrix *matrix=gsl_matrix_alloc(size1,size2);
	gsl_matrix_fread(stream,matrix);
	LALInferenceAddVariable(vars,name,&matrix,type,vary);
<<<<<<< HEAD

=======
	//(*item)->value=XLALCalloc(1,sizeof(gsl_matrix *));
	//memcpy((*item)->value,matrix,sizeof(matrix));
>>>>>>> ee7e757c
	break;
      }
      case LALINFERENCE_REAL8Vector_t:
      {
	REAL8Vector *v=REAL8Vector_fread(stream);
	LALInferenceAddVariable(vars,name,&v,type,vary);
<<<<<<< HEAD

=======
//	(*item)->value=XLALCalloc(1,sizeof(REAL8Vector *));
//	memcpy((*item)->value,v,sizeof(v));
>>>>>>> ee7e757c
	break;
      }
      default:
      {
	void *value=NULL;
	UINT4 storagesize=LALInferenceTypeSize[type];
	value=XLALCalloc(1,storagesize);
	fread(value, storagesize, 1, stream);
	LALInferenceAddVariable(vars,name,value,type,vary);
      }
    }
<<<<<<< HEAD
  }
=======
    //item=&( (*item)->next);
  }
  //*item=NULL;
>>>>>>> ee7e757c
  return vars;
}

int LALInferenceWriteVariablesArrayBinary(FILE *file, LALInferenceVariables **vars, UINT4 N)
{
  UINT4 i=0;
  for(i=0;i<N;i++) LALInferenceWriteVariablesBinary(file, vars[i]);
  return N;
}

int LALInferenceReadVariablesArrayBinary(FILE *file, LALInferenceVariables **vars, UINT4 N)
{
  UINT4 i=0;
  for(i=0;i<N;i++){
    vars[i]=LALInferenceReadVariablesBinary(file);
  }
  return N;
<<<<<<< HEAD
}
=======
}
>>>>>>> ee7e757c
<|MERGE_RESOLUTION|>--- conflicted
+++ resolved
@@ -2620,7 +2620,6 @@
 
 LALInferenceVariables *LALInferenceReadVariablesBinary(FILE *stream)
 {
-<<<<<<< HEAD
   UINT4 j;
   UINT4 dim;
   LALInferenceVariables *vars=XLALCalloc(1,sizeof(LALInferenceVariables));
@@ -2628,16 +2627,6 @@
   /* Number of variables to read */
   fread(&dim, sizeof(vars->dimension), 1, stream);
 
-=======
-  //UINT4 i=0;
-  UINT4 j;
-  UINT4 dim;
-  LALInferenceVariables *vars=XLALCalloc(1,sizeof(LALInferenceVariables));
-  //LALInferenceVariableItem **item=NULL;
-  /* Number of variables to read */
-  fread(&dim, sizeof(vars->dimension), 1, stream);
-  //item=&(vars->head);
->>>>>>> ee7e757c
   /* Now read them in */
   for(;dim>0;dim--)
   {
@@ -2646,17 +2635,8 @@
     LALInferenceParamVaryType vary;
     fgets(name,sizeof(name),stream);
     
-<<<<<<< HEAD
     for(j=0;j<sizeof(name);j++) if(name[j]=='\n') {name[j]='\0'; break;}
     if(j==sizeof(name))
-=======
-    //*item=LALCalloc(1,sizeof(LALInferenceVariableItem));
-    //fgets((*item)->name, sizeof((*item)->name), stream);
-    j=sizeof(name);
-    while(j>1 && name[j-1]!='\n') name[--j]='\0';
-    if(j>1) name[j-1]='\0';
-    else
->>>>>>> ee7e757c
     {
       fprintf(stderr,"ERROR reading saved variable!");
       return(NULL);
@@ -2673,24 +2653,12 @@
 	gsl_matrix *matrix=gsl_matrix_alloc(size1,size2);
 	gsl_matrix_fread(stream,matrix);
 	LALInferenceAddVariable(vars,name,&matrix,type,vary);
-<<<<<<< HEAD
-
-=======
-	//(*item)->value=XLALCalloc(1,sizeof(gsl_matrix *));
-	//memcpy((*item)->value,matrix,sizeof(matrix));
->>>>>>> ee7e757c
 	break;
       }
       case LALINFERENCE_REAL8Vector_t:
       {
 	REAL8Vector *v=REAL8Vector_fread(stream);
 	LALInferenceAddVariable(vars,name,&v,type,vary);
-<<<<<<< HEAD
-
-=======
-//	(*item)->value=XLALCalloc(1,sizeof(REAL8Vector *));
-//	memcpy((*item)->value,v,sizeof(v));
->>>>>>> ee7e757c
 	break;
       }
       default:
@@ -2702,13 +2670,7 @@
 	LALInferenceAddVariable(vars,name,value,type,vary);
       }
     }
-<<<<<<< HEAD
-  }
-=======
-    //item=&( (*item)->next);
-  }
-  //*item=NULL;
->>>>>>> ee7e757c
+  }
   return vars;
 }
 
@@ -2726,8 +2688,4 @@
     vars[i]=LALInferenceReadVariablesBinary(file);
   }
   return N;
-<<<<<<< HEAD
-}
-=======
-}
->>>>>>> ee7e757c
+}