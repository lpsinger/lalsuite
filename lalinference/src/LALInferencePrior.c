--- conflicted
+++ resolved
@@ -66,13 +66,8 @@
 	LALInferenceVariables *priorParams=runState->priorArgs;
 	REAL8 min, max;
 	REAL8 logmc=0.0;
-<<<<<<< HEAD
 	REAL8 m1=0.0,m2=0.0,q=0.0,eta=0.0;
-	REAL8 tmp=0.;
-=======
-	REAL8 m1=0.0,m2=0.0,eta=0.0;
 	//REAL8 tmp=0.;
->>>>>>> b6ded8e9
 	/* Check boundaries */
 	for(;item;item=item->next)
 	{
@@ -342,7 +337,6 @@
 	char normName[VARNAME_MAX];
 	char massRatioName[VARNAME_MAX];
 	REAL8 norm=0.0;
-<<<<<<< HEAD
 
     if(LALInferenceCheckVariable(params,"asym_massratio")){
         LALInferenceGetMinMaxPrior(priorParams, "asym_massratio", (void *)&massRatioMin, (void *)&massRatioMax);
@@ -353,14 +347,6 @@
 		LALInferenceGetMinMaxPrior(priorParams, "massratio", (void *)&massRatioMin, (void *)&massRatioMax);
         strcpy(massRatioName,"massratio");
     }
-=======
-	
-	if(LALInferenceCheckVariable(params,"massratio")){
-		//eta=*(REAL8 *)LALInferenceGetVariable(params,"massratio"); - set but not used
-		LALInferenceGetMinMaxPrior(priorParams, "massratio", &etaMin, &etaMax);
-	}
-	
->>>>>>> b6ded8e9
 	/* Check boundaries */
 	for(;item;item=item->next)
 	{
@@ -385,11 +371,6 @@
 							else 
 								MTotMax=2.0*(*(REAL8 *)LALInferenceGetVariable(priorParams,"component_max"));
 
-<<<<<<< HEAD
-							//LALInferenceGetMinMaxPrior(priorParams, "massratio", (void *)&etaMin, (void *)&etaMax); - already done before for loop
-=======
-							LALInferenceGetMinMaxPrior(priorParams, "massratio", &etaMin, &etaMax);
->>>>>>> b6ded8e9
 							norm = -log(computePriorMassNorm(*(REAL8 *)LALInferenceGetVariable(priorParams,"component_min"),
 														*(REAL8 *)LALInferenceGetVariable(priorParams,"component_max"),
 														MTotMax, min, max, massRatioMin, massRatioMax, massRatioName));
