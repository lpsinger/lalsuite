/*
 *  LALInferencePrior.c:  Nested Sampling using LALInference
 *
 *  Copyright (C) 2009 Ilya Mandel, Vivien Raymond, Christian Roever, Marc van der Sluys and John Veitch
 *
 *
 *  This program is free software; you can redistribute it and/or modify
 *  it under the terms of the GNU General Public License as published by
 *  the Free Software Foundation; either version 2 of the License, or
 *  (at your option) any later version.
 *
 *  This program is distributed in the hope that it will be useful,
 *  but WITHOUT ANY WARRANTY; without even the implied warranty of
 *  MERCHANTABILITY or FITNESS FOR A PARTICULAR PURPOSE.  See the
 *  GNU General Public License for more details.
 *
 *  You should have received a copy of the GNU General Public License
 *  along with with program; see the file COPYING. If not, write to the
 *  Free Software Foundation, Inc., 59 Temple Place, Suite 330, Boston,
 *  MA  02111-1307  USA
 */

#include <lal/LALInferencePrior.h>
#include <lal/LALInferenceLikelihood.h>
#include <math.h>
#include <gsl/gsl_integration.h>
#include <gsl/gsl_cdf.h>
#include <lal/LALSimBurst.h>

#ifdef __GNUC__
#define UNUSED __attribute__ ((unused))
#else
#define UNUSED
#endif

/* Private helper function prototypes */
static double qInnerIntegrand(double M2, void *viData);
static double etaInnerIntegrand(double M2, void *viData);
static double outerIntegrand(double M1, void *voData);

static REAL8 REAL8max(REAL8 a, REAL8 b);
static REAL8 REAL8max(REAL8 a, REAL8 b)
{
  return (a>b?a:b);
}

void LALInferenceInitCBCPrior(LALInferenceRunState *runState)
{
    char help[]="\
    ----------------------------------------------\n\
    --- Prior Arguments --------------------------\n\
    ----------------------------------------------\n\
    (--distance-prior-uniform)       Impose uniform prior on distance and not volume (False)\n\
    (--malmquistprior)               Impose selection effects on the prior (False)\n\
    (--malmquist-loudest-snr)        Threshold SNR in the loudest detector (0.0)\n\
    (--malmquist-second-loudest-snr) Threshold SNR in the second loudest detector (5.0)\n\
    (--malmquist-network-snr)        Threshold network SNR (0.0)\n\
    (--analyticnullprior)            Use analytic null prior\n\
    (--nullprior)                    Use null prior in the sampled parameters\n\
    (--alignedspin-zprior)           Use prior on z component of spin that corresponds to fully precessing model\n\
    \n";
    ProcessParamsTable *ppt = NULL;

    /* Print command line arguments if help requested */
    if(runState == NULL || LALInferenceGetProcParamVal(runState->commandLine, "--help")) {
        fprintf(stdout, "%s", help);
        return;
    }
    ProcessParamsTable *commandLine=runState->commandLine;

    /* Choose the proper prior */
    if (LALInferenceGetProcParamVal(commandLine, "--correlatedGaussianLikelihood") ||
               LALInferenceGetProcParamVal(commandLine, "--bimodalGaussianLikelihood") ||
               LALInferenceGetProcParamVal(commandLine, "--rosenbrockLikelihood") ||
               LALInferenceGetProcParamVal(commandLine, "--analyticnullprior")) {
        runState->prior = &LALInferenceAnalyticNullPrior;
        runState->CubeToPrior = &LALInferenceAnalyticCubeToPrior;
    } else if (LALInferenceGetProcParamVal(commandLine, "--nullprior")) {
        runState->prior = &LALInferenceNullPrior;
        /* CubeToPrior missing for null prior */
    } else {
        runState->prior = &LALInferenceInspiralPrior;
        runState->CubeToPrior = &LALInferenceInspiralCubeToPrior;

    }
    
<<<<<<< HEAD
    /* Optional uniform distance */
=======
    /* Optional uniform prior on distance */
>>>>>>> 7b9bba01
    INT4 uniform_distance = 0;
    if (LALInferenceGetProcParamVal(commandLine, "--distance-prior-uniform"))
      uniform_distance = 1;
    LALInferenceAddVariable(runState->priorArgs,
                                "uniform_distance", &uniform_distance,
                                LALINFERENCE_INT4_t,
                                LALINFERENCE_PARAM_OUTPUT);
    

    /* Set up malmquist prior */
    INT4 malmquist = 0;
    if (LALInferenceGetProcParamVal(commandLine, "--malmquistprior")) {
        malmquist = 1;
        REAL8 malmquist_loudest = 0.0;
        REAL8 malmquist_second_loudest = 5.0;
        REAL8 malmquist_network = 0.0;

        ppt = LALInferenceGetProcParamVal(commandLine,
                                            "--malmquist-loudest-snr");
        if (ppt) malmquist_loudest = atof(ppt->value);

        ppt = LALInferenceGetProcParamVal(commandLine,
                                            "--malmquist-second-loudest-snr");
        if (ppt) malmquist_second_loudest = atof(ppt->value);

        ppt = LALInferenceGetProcParamVal(commandLine,
                                            "--malmquist-network-snr");
        if (ppt) malmquist_network = atof(ppt->value);

        LALInferenceAddVariable(runState->priorArgs,
                                "malmquist", &malmquist,
                                LALINFERENCE_INT4_t,
                                LALINFERENCE_PARAM_OUTPUT);

        LALInferenceAddVariable(runState->priorArgs,
                                "malmquist_loudest_snr",
                                &malmquist_loudest,
                                LALINFERENCE_REAL8_t,
                                LALINFERENCE_PARAM_OUTPUT);

        LALInferenceAddVariable(runState->priorArgs,
                                "malmquist_second_loudest_snr",
                                &malmquist_second_loudest,
                                LALINFERENCE_REAL8_t,
                                LALINFERENCE_PARAM_OUTPUT);

        LALInferenceAddVariable(runState->priorArgs,
                                "malmquist_network_snr",
                                &malmquist_network,
                                LALINFERENCE_REAL8_t,
                                LALINFERENCE_PARAM_OUTPUT);
    }
    if(LALInferenceGetProcParamVal(commandLine,"--alignedspin-zprior"))
    {
      INT4 one=1;
      LALInferenceAddVariable(runState->priorArgs,"projected_aligned_spin",&one,LALINFERENCE_INT4_t,LALINFERENCE_PARAM_FIXED);
    }
}

void LALInferenceInitLIBPrior(LALInferenceRunState *runState)
{   
    /*Call CBC prior first, in case CBC approx is used, then check for burst approx and eventually overwrite runState->prior */
    LALInferenceInitCBCPrior(runState);
    /*LIB specific call in case of burst approximant */
    ProcessParamsTable *commandLine=runState->commandLine;
    ProcessParamsTable *ppt = NULL;
    if ((ppt=LALInferenceGetProcParamVal(commandLine,"--approx"))){
      if ((XLALCheckBurstApproximantFromString(ppt->value)))
      {
         /* Choose the proper prior */
         if (LALInferenceGetProcParamVal(commandLine, "--correlatedGaussianLikelihood") ||
         LALInferenceGetProcParamVal(commandLine, "--bimodalGaussianLikelihood") ||
         LALInferenceGetProcParamVal(commandLine, "--analyticnullprior")) {
            runState->prior = &LALInferenceAnalyticNullPrior;
         } else if (LALInferenceGetProcParamVal(commandLine, "--nullprior")) {
            runState->prior = &LALInferenceNullPrior;
         } else {
           runState->prior = &LALInferenceSineGaussianPrior;
         }
      }
    }  
}

static REAL8 LALInferenceConstantCalibrationPrior(LALInferenceRunState *runState, LALInferenceVariables *params) {

  LALInferenceIFOData *ifo = NULL;
  REAL8 ampWidth = -1.0;
  REAL8 phaseWidth = -1.0;
  REAL8 logPrior = 0.0;

  if (runState->commandLine == NULL || (!LALInferenceGetProcParamVal(runState->commandLine, "--MarginalizeConstantCalAmp") &&
      !LALInferenceGetProcParamVal(runState->commandLine, "--MarginalizeConstantCalPha")))
  {
    return 1;
  }

  ifo = runState->data;
  do {

    if((LALInferenceGetProcParamVal(runState->commandLine, "--MarginalizeConstantCalAmp"))){
      ampWidth = *(REAL8 *)LALInferenceGetVariable(runState->priorArgs, "constcal_amp_uncertainty");
      if (ampWidth>0){
	      char ampVarName[VARNAME_MAX];
	      REAL8 amp = 0.0;
	      snprintf(ampVarName, VARNAME_MAX, "calamp_%s", ifo->name);
	      amp = *(REAL8*)LALInferenceGetVariable(params, ampVarName);
	      logPrior += -0.5*log(2.0*M_PI) - log(ampWidth) - 0.5*amp*amp/ampWidth/ampWidth;
      }
    }
    if((LALInferenceGetProcParamVal(runState->commandLine, "--MarginalizeConstantCalPha"))){
      phaseWidth = *(REAL8 *)LALInferenceGetVariable(runState->priorArgs, "constcal_phase_uncertainty");
      if (phaseWidth>0){
	      char phaseVarName[VARNAME_MAX];
	      REAL8 phase = 0.0;
	      snprintf(phaseVarName, VARNAME_MAX, "calpha_%s", ifo->name);   
	      phase = *(REAL8 *)LALInferenceGetVariable(params, phaseVarName);
	      logPrior += -0.5*log(2.0*M_PI) - log(phaseWidth) - 0.5*phase*phase/phaseWidth/phaseWidth;
      }
    }
   
    ifo = ifo->next;
  } while (ifo);

  return logPrior;
}

UINT4 LALInferenceCubeToConstantCalibrationPrior(LALInferenceRunState *runState, LALInferenceVariables *params, INT4 *idx, double *Cube, void UNUSED *context)
{
  LALInferenceIFOData *ifo = NULL;
  REAL8 ampWidth = -1.0;
  REAL8 phaseWidth = -1.0;

  if (runState->commandLine == NULL || (!LALInferenceGetProcParamVal(runState->commandLine, "--MarginalizeConstantCalAmp") &&
      !LALInferenceGetProcParamVal(runState->commandLine, "--MarginalizeConstantCalPha")))
  {
    return 1;
  }
  ifo = runState->data;
  do {

    if((LALInferenceGetProcParamVal(runState->commandLine, "--MarginalizeConstantCalAmp")))
    {
      ampWidth = *(REAL8 *)LALInferenceGetVariable(runState->priorArgs, "constcal_amp_uncertainty");
      if (ampWidth>0)
      {
        char ampVarName[VARNAME_MAX];
        REAL8 amp = 0.0;
        snprintf(ampVarName, VARNAME_MAX, "calamp_%s", ifo->name);
        amp = LALInferenceCubeToGaussianPrior(Cube[(*idx)++], 0.0, ampWidth);
        LALInferenceSetVariable(params, ampVarName, &amp);
      }
    }
    if((LALInferenceGetProcParamVal(runState->commandLine, "--MarginalizeConstantCalPha")))
    {
      phaseWidth = *(REAL8 *)LALInferenceGetVariable(runState->priorArgs, "constcal_phase_uncertainty");
      if (phaseWidth>0)
      {
        char phaseVarName[VARNAME_MAX];
        REAL8 phase = 0.0;
        snprintf(phaseVarName, VARNAME_MAX, "calpha_%s", ifo->name);
        phase = LALInferenceCubeToGaussianPrior(Cube[(*idx)++], 0.0, phaseWidth);
        LALInferenceSetVariable(params, phaseVarName, &phase);
      }
    }

    ifo = ifo->next;
  } while (ifo);

  return 1;

}

static REAL8 LALInferenceSplineCalibrationPrior(LALInferenceRunState *runState, LALInferenceVariables *params) {
  LALInferenceIFOData *ifo = NULL;
  REAL8 ampWidth = -1.0;
  REAL8 phaseWidth = -1.0;
  REAL8 logPrior = 0.0;

  if (runState->commandLine == NULL || !(LALInferenceGetProcParamVal(runState->commandLine, "--enable-spline-calibration"))) {
    return logPrior;
  }

  ampWidth = *(REAL8 *)LALInferenceGetVariable(runState->priorArgs, "spcal_amp_uncertainty");
  phaseWidth = *(REAL8 *)LALInferenceGetVariable(runState->priorArgs, "spcal_phase_uncertainty");

  ifo = runState->data;
  do {
    size_t i;

    char ampVarName[VARNAME_MAX];
    char phaseVarName[VARNAME_MAX];

    REAL8Vector *amps = NULL;
    REAL8Vector *phase = NULL;

    snprintf(ampVarName, VARNAME_MAX, "%s_spcal_amp", ifo->name);
    snprintf(phaseVarName, VARNAME_MAX, "%s_spcal_phase", ifo->name);

    amps = *(REAL8Vector **)LALInferenceGetVariable(params, ampVarName);
    phase = *(REAL8Vector **)LALInferenceGetVariable(params, phaseVarName);

    for (i = 0; i < amps->length; i++) {
      logPrior += -0.5*log(2.0*M_PI) - log(ampWidth) - 0.5*amps->data[i]*amps->data[i]/ampWidth/ampWidth;
      logPrior += -0.5*log(2.0*M_PI) - log(phaseWidth) - 0.5*phase->data[i]*phase->data[i]/phaseWidth/phaseWidth;
    }

    ifo = ifo->next;
  } while (ifo);

  return logPrior;
}

UINT4 LALInferenceCubeToSplineCalibrationPrior(LALInferenceRunState *runState, LALInferenceVariables *params, INT4 *idx, double *Cube, void UNUSED *context)
{
  LALInferenceIFOData *ifo = NULL;
  REAL8 ampWidth = -1.0;
  REAL8 phaseWidth = -1.0;

  if (runState->commandLine == NULL || !(LALInferenceGetProcParamVal(runState->commandLine, "--enable-spline-calibration")))
  {
    return 1;
  }

  ampWidth = *(REAL8 *)LALInferenceGetVariable(runState->priorArgs, "spcal_amp_uncertainty");
  phaseWidth = *(REAL8 *)LALInferenceGetVariable(runState->priorArgs, "spcal_phase_uncertainty");

  ifo = runState->data;
  do {
    size_t i;

    char ampVarName[VARNAME_MAX];
    char phaseVarName[VARNAME_MAX];

    REAL8Vector *amps = NULL;
    REAL8Vector *phase = NULL;

    snprintf(ampVarName, VARNAME_MAX, "%s_spcal_amp", ifo->name);
    snprintf(phaseVarName, VARNAME_MAX, "%s_spcal_phase", ifo->name);

    amps = *(REAL8Vector **)LALInferenceGetVariable(params, ampVarName);
    phase = *(REAL8Vector **)LALInferenceGetVariable(params, phaseVarName);

    for (i = 0; i < amps->length; i++)
    {
      amps->data[i] = LALInferenceCubeToGaussianPrior(Cube[(*idx)++], 0.0, ampWidth);
      phase->data[i] = LALInferenceCubeToGaussianPrior(Cube[(*idx)++], 0.0, phaseWidth);
    }

    ifo = ifo->next;
  } while (ifo);

  return 1;
}

/* Return the log Prior for the glitch amplitude */
REAL8 logGlitchAmplitudeDensity(REAL8 A, REAL8 Q, REAL8 f)
{
  REAL8 SNR;
  /*
  REAL8 PIterm = 0.5*LAL_2_SQRTPI*LAL_SQRT1_2;
  */
  REAL8 PIterm = LAL_2_SQRTPI*LAL_SQRT1_2;
  REAL8 SNRPEAK = 5.0;

  SNR = A*sqrt( (PIterm*Q/f) );
  return log(SNR/(SNRPEAK*SNRPEAK))+(-SNR/SNRPEAK);
}

/* Return the log Prior for the glitch model */
static REAL8 LALInferenceGlitchPrior(LALInferenceRunState *runState, LALInferenceVariables *params) {
  LALInferenceVariableItem *item=params->head;
  LALInferenceVariables *priorParams=runState->priorArgs;
  REAL8 logPrior=0.0;

  /* check if glitch model is being used */
  UINT4 glitchFlag = 0;
  if(LALInferenceCheckVariable(params,"glitchFitFlag"))
    glitchFlag = *((INT4 *)LALInferenceGetVariable(params, "glitchFitFlag"));

  if(glitchFlag)
  {
    UINT4 nifo,nglitch;
    // Get parameters for current glitch model
    UINT4Vector *gsize   = *(UINT4Vector **) LALInferenceGetVariable(params, "glitch_size");

    gsl_matrix *glitch_f = *(gsl_matrix **)LALInferenceGetVariable(params, "morlet_f0");
    gsl_matrix *glitch_Q = *(gsl_matrix **)LALInferenceGetVariable(params, "morlet_Q");
    gsl_matrix *glitch_A = *(gsl_matrix **)LALInferenceGetVariable(params, "morlet_Amp");
    gsl_matrix *gparams = NULL;

    REAL8 component_min=0.0;
    REAL8 component_max=0.0;
    REAL8 val=0.0;

    char priormin[100];
    char priormax[100];

    REAL8 Anorm = *(REAL8 *)LALInferenceGetVariable(priorParams,"glitch_norm");

    REAL8 A,f,Q;
    for(nifo=0; nifo<(UINT4)gsize->length; nifo++)
    {
      for(nglitch=0; nglitch<gsize->data[nifo]; nglitch++)
      {
        A = gsl_matrix_get(glitch_A,nifo,nglitch);
        Q = gsl_matrix_get(glitch_Q,nifo,nglitch);
        f = gsl_matrix_get(glitch_f,nifo,nglitch);

        logPrior += logGlitchAmplitudeDensity(A*Anorm,Q,f);
        //printf("logPrior=%g\n",logPrior);
      }
    }
    for(;item;item=item->next){
      if(!strcmp(item->name,"morlet_f0" ) || !strcmp(item->name,"morlet_Q"  ) || !strcmp(item->name,"morlet_t0" ) || !strcmp(item->name,"morlet_phi") )
      {
        gparams = *((gsl_matrix **)(item->value));

        sprintf(priormin,"%s_prior_min",item->name);
        sprintf(priormax,"%s_prior_max",item->name);
        component_min=*(REAL8 *)LALInferenceGetVariable(priorParams,priormin);
        component_max=*(REAL8 *)LALInferenceGetVariable(priorParams,priormax);

        for(UINT4 i=0; i<gsize->length; i++)
        {
          for(UINT4 j=0; j<gsize->data[i]; j++)
          {
            val = gsl_matrix_get(gparams,i,j);

            //rejection sample on prior
            if(val<component_min || val>component_max) return -DBL_MAX;
            else logPrior -= log(component_max-component_min);
          }
        }
      }//end morlet parameters prior
    }//end loop through params
  }//end check for glitch parameters

  return logPrior;
}

/* Return the log Prior for the psd model */
static REAL8 LALInferencePSDPrior(LALInferenceRunState *runState, LALInferenceVariables *params)
{
  LALInferenceVariables *priorParams=runState->priorArgs;
  REAL8 logPrior=0.0;


  /* check if PSD model is being used */
  UINT4 psdFlag = 0;
  if(LALInferenceCheckVariable(params, "psdScaleFlag"))
    psdFlag = *((INT4 *)LALInferenceGetVariable(params, "psdScaleFlag"));

  /* PSD scale parameters */
  if(psdFlag)
  {
    UINT4 i;
    UINT4 j;

    REAL8 val   = 0.0;
    REAL8 var   = 1.0;
    REAL8 mean  = 1.0;

    REAL8Vector *sigma = *((REAL8Vector **)LALInferenceGetVariable(priorParams, "psdsigma"));
    gsl_matrix *nparams = *((gsl_matrix **)LALInferenceGetVariable(params, "psdscale"));

    REAL8 component_min=*(REAL8 *)LALInferenceGetVariable(priorParams,"psdrange_min");
    REAL8 component_max=*(REAL8 *)LALInferenceGetVariable(priorParams,"psdrange_max");

    UINT4 psdGaussianPrior = *(UINT4 *)LALInferenceGetVariable(priorParams,"psdGaussianPrior");

    //Loop over IFOs
    for(i=0; i<(UINT4)nparams->size1; i++)
    {
      //Loop over PSD windows
      for(j=0; j<(UINT4)nparams->size2; j++)
      {
        var = sigma->data[j]*sigma->data[j];
        val = gsl_matrix_get(nparams,i,j);

        //reject prior
        if(val < component_min || val > component_max) return -DBL_MAX;
        else if(psdGaussianPrior) logPrior += -0.5*( (mean-val)*(mean-val)/var + log(2.0*LAL_PI*var) );
      }//end loop over windows
    }//end loop over IFOs

  }//end psdFlag conditional

  return logPrior;
}


/* Return the log Prior of the variables specified, for the non-spinning/spinning inspiral signal case */
REAL8 LALInferenceInspiralPrior(LALInferenceRunState *runState, LALInferenceVariables *params, LALInferenceModel *model)
{
  if (runState == NULL || runState->priorArgs == NULL || params == NULL)
    XLAL_ERROR_REAL8(XLAL_EFAULT, "Null arguments received.");

  REAL8 logPrior=0.0;

  LALInferenceVariableItem *item=params->head;
  LALInferenceVariables *priorParams=runState->priorArgs;
  REAL8 min=-INFINITY, max=INFINITY;
  REAL8 mc=0.0;
  REAL8 m1=0.0,m2=0.0,q=0.0,eta=0.0;

  /* check if signal model is being used */
  UINT4 signalFlag=1;
  if(LALInferenceCheckVariable(params, "signalModelFlag"))
    signalFlag = *((INT4 *)LALInferenceGetVariable(params, "signalModelFlag"));

  if(signalFlag){

  /* Check boundaries for signal model parameters */
  for(;item;item=item->next)
  {
    if(item->vary==LALINFERENCE_PARAM_FIXED || item->vary==LALINFERENCE_PARAM_OUTPUT)
      continue;
    else if (LALInferenceCheckMinMaxPrior(priorParams, item->name))
    {
      if(item->type==LALINFERENCE_REAL8_t){
        LALInferenceGetMinMaxPrior(priorParams, item->name, &min, &max);
        if(*(REAL8 *) item->value < min || *(REAL8 *)item->value > max) return -DBL_MAX;
      }
    }
  }
  if(LALInferenceCheckVariable(params,"flow"))
    logPrior+=log(*(REAL8 *)LALInferenceGetVariable(params,"flow"));

  if(LALInferenceCheckVariable(params,"logdistance"))
    if (!(LALInferenceCheckVariable(priorParams,"uniform_distance")))
      logPrior+=3.0* *(REAL8 *)LALInferenceGetVariable(params,"logdistance");
    else
      logPrior+=1.0* *(REAL8 *)LALInferenceGetVariable(params,"logdistance");
  else if(LALInferenceCheckVariable(params,"distance"))
    if (!(LALInferenceCheckVariable(priorParams,"uniform_distance")))
      logPrior+=2.0*log(*(REAL8 *)LALInferenceGetVariable(params,"distance"));
  if(LALInferenceCheckVariable(params,"declination"))
  {
    /* Check that this is not an output variable */
    if(LALInferenceGetVariableVaryType(params,"declination")==LALINFERENCE_PARAM_LINEAR)
      logPrior+=log(fabs(cos(*(REAL8 *)LALInferenceGetVariable(params,"declination"))));
  }
  if(LALInferenceCheckVariable(params,"tilt_spin1"))
  {
    LALInferenceParamVaryType vtype=LALInferenceGetVariableVaryType(params,"tilt_spin1");
    if(vtype!=LALINFERENCE_PARAM_FIXED && vtype!=LALINFERENCE_PARAM_OUTPUT)
    {
      logPrior+=log(fabs(sin(*(REAL8 *)LALInferenceGetVariable(params,"tilt_spin1"))));
    }
  }
  if(LALInferenceCheckVariable(params,"tilt_spin2"))
  {
    LALInferenceParamVaryType vtype=LALInferenceGetVariableVaryType(params,"tilt_spin2");
    if(vtype!=LALINFERENCE_PARAM_FIXED && vtype!=LALINFERENCE_PARAM_OUTPUT)
    {
      logPrior+=log(fabs(sin(*(REAL8 *)LALInferenceGetVariable(params,"tilt_spin2"))));
    }
  }

  if(LALInferenceCheckVariable(params,"logmc")) {
    mc=exp(*(REAL8 *)LALInferenceGetVariable(params,"logmc"));
  } else if(LALInferenceCheckVariable(params,"chirpmass")) {
    mc=(*(REAL8 *)LALInferenceGetVariable(params,"chirpmass"));
  }

  if(LALInferenceCheckVariable(params,"q")) {
    q=*(REAL8 *)LALInferenceGetVariable(params,"q");
    LALInferenceMcQ2Masses(mc,q,&m1,&m2);
  } else if(LALInferenceCheckVariable(params,"eta")) {
    eta=*(REAL8 *)LALInferenceGetVariable(params,"eta");
    LALInferenceMcEta2Masses(mc,eta,&m1,&m2);
  }

  if(LALInferenceCheckVariable(params,"logmc")) {
    if(LALInferenceCheckVariable(params,"q"))
      logPrior+=log(m1*m1);
    else
      logPrior+=log(((m1+m2)*(m1+m2)*(m1+m2))/(m1-m2));
  } else if(LALInferenceCheckVariable(params,"chirpmass")) {
    if(LALInferenceCheckVariable(params,"q"))
      logPrior+=log(m1*m1/mc);
    else
      logPrior+=log(((m1+m2)*(m1+m2))/((m1-m2)*pow(eta,3.0/5.0)));
  }

  /* Check for individual mass priors */
  if(LALInferenceCheckVariable(priorParams,"mass1_min"))
		  if(LALInferenceGetREAL8Variable(priorParams,"mass1_min") > m1)
				  return -DBL_MAX;
  if(LALInferenceCheckVariable(priorParams,"mass1_max"))
		  if(LALInferenceGetREAL8Variable(priorParams,"mass1_max") < m1)
				  return -DBL_MAX;
  if(LALInferenceCheckVariable(priorParams,"mass2_min"))
		  if(LALInferenceGetREAL8Variable(priorParams,"mass2_min") > m2)
				  return -DBL_MAX;
  if(LALInferenceCheckVariable(priorParams,"mass2_max"))
		  if(LALInferenceGetREAL8Variable(priorParams,"mass2_max") < m2)
				  return -DBL_MAX;


  if(LALInferenceCheckVariable(priorParams,"MTotMax"))
    if(*(REAL8 *)LALInferenceGetVariable(priorParams,"MTotMax") < m1+m2)
      return -DBL_MAX;

  if(LALInferenceCheckVariable(priorParams,"MTotMin"))
    if(*(REAL8 *)LALInferenceGetVariable(priorParams,"MTotMin") > m1+m2)
      return -DBL_MAX;
  
  if(model != NULL &&
        LALInferenceCheckVariable(priorParams,"malmquist") &&
        *(UINT4 *)LALInferenceGetVariable(priorParams,"malmquist") &&
        !within_malmquist(runState, params, model))
      return -DBL_MAX;

  }/* end prior for signal model parameters */

  /* Optional prior on aligned spin component that corresponds to the effective prior on
   that component when using a precessing spin model. p(z) = (1/2)(1/R)log(|z|/R)
   Where R is the maximum magnitude of the spin vector max(|a_spin1_max|,|a_spin1_min|).
   */
  if (LALInferenceCheckVariable(priorParams,"projected_aligned_spin") && LALInferenceCheckVariable(priorParams,"projected_aligned_spin"))
  {
    REAL8 z=0.0;
    /* Double-check for tilts to prevent accidental double-prior */
    if(LALInferenceCheckVariable(params,"a_spin1") && ~LALInferenceCheckVariable(params,"tilt_spin1"))
    {
      REAL8 R = REAL8max(fabs(LALInferenceGetREAL8Variable(priorParams,"a_spin1_max")),fabs(LALInferenceGetREAL8Variable(priorParams,"a_spin1_min")));
      z=LALInferenceGetREAL8Variable(params,"a_spin1");
      logPrior += -log(2.0) - log(R) + log(-log(fabs(z) / R));
    }
    if(LALInferenceCheckVariable(params,"a_spin2")&& ~LALInferenceCheckVariable(params,"tilt_spin2"))
    {
      REAL8 R = REAL8max(fabs(LALInferenceGetREAL8Variable(priorParams,"a_spin2_max")),fabs(LALInferenceGetREAL8Variable(priorParams,"a_spin2_min")));
      z=LALInferenceGetREAL8Variable(params,"a_spin2");
      logPrior += -log(2.0) - log(R) + log(-log(fabs(z) / R));
    }
    
  }
  
  /* Calibration priors. */
  logPrior += LALInferenceSplineCalibrationPrior(runState, params);
  logPrior += LALInferenceConstantCalibrationPrior(runState, params);
  /* Evaluate PSD prior (returns 0 if no PSD model) */
  logPrior += LALInferencePSDPrior(runState, params);

  /* Evaluate glitch prior (returns 0 if no glitch model) */
  logPrior += LALInferenceGlitchPrior(runState, params);

  return(logPrior);
}

/* Convert the hypercube parameter to physical parameters, for the non-spinning inspiral signal case */
UINT4 LALInferenceInspiralCubeToPrior(LALInferenceRunState *runState, LALInferenceVariables *params, LALInferenceModel *model, double *Cube, void *context)
{
    REAL8 min=-INFINITY, max=INFINITY, logPrior=0.;
    LALInferenceVariableItem *item;
    LALInferenceVariables *priorParams=runState->priorArgs;

    char **info = (char **)context;
    char *timeID = &info[2][0];
    int i = 0;

    INT4 SKY_FRAME=0;
    if(LALInferenceCheckVariable(params,"SKY_FRAME"))
      SKY_FRAME=*(INT4 *)LALInferenceGetVariable(params,"SKY_FRAME");
    double azimuth, cosalpha, lat, longitude, t0, tc;

    if(SKY_FRAME==1)
    {
      // detector frame azimuth
      if (LALInferenceCheckVariable(params, "azimuth"))
      {
        item = LALInferenceGetItem(params, "azimuth");
        if (item->vary != LALINFERENCE_PARAM_FIXED)
        {
          LALInferenceGetMinMaxPrior(runState->priorArgs, "azimuth", (void *)&min, (void *)&max);
          azimuth = LALInferenceCubeToFlatPrior(Cube[i], min, max);
          LALInferenceSetVariable(params, "azimuth", &azimuth);
          i++;
        }
      }

      // detector frame cosalpha
      if (LALInferenceCheckVariable(params, "cosalpha"))
      {
        item = LALInferenceGetItem(params, "cosalpha");
        if (item->vary != LALINFERENCE_PARAM_FIXED)
        {
          LALInferenceGetMinMaxPrior(runState->priorArgs, "cosalpha", (void *)&min, (void *)&max);
          cosalpha = LALInferenceCubeToFlatPrior(Cube[i], min, max);
          LALInferenceSetVariable(params, "cosalpha", &cosalpha);
          i++;
        }
      }
    }
    else
    {
      // latitude
      if (LALInferenceCheckVariable(params, "declination"))
      {
        item = LALInferenceGetItem(params, "declination");
        if(item->vary != LALINFERENCE_PARAM_FIXED)
        {
            lat = asin(2.0 * Cube[i] - 1.0);
            LALInferenceSetVariable(params, "declination", &lat);
            logPrior += log(fabs(cos(lat)));
            i++;
        }
      }

      // longitude
      if (LALInferenceCheckVariable(params, "rightascension"))
      {
        item = LALInferenceGetItem(params, "rightascension");
        if(item->vary != LALINFERENCE_PARAM_FIXED)
        {
            LALInferenceGetMinMaxPrior(runState->priorArgs, "rightascension", (void *)&min, (void *)&max);
            longitude = LALInferenceCubeToFlatPrior(Cube[i], min, max);
            LALInferenceSetVariable(params, "rightascension", &longitude);
            i++;
        }
      }
    }

    // phi
    if (LALInferenceCheckVariable(params, "phase"))
    {
        item = LALInferenceGetItem(params, "phase");
        if(item->vary != LALINFERENCE_PARAM_FIXED)
        {
            LALInferenceGetMinMaxPrior(runState->priorArgs, "phase", (void *)&min, (void *)&max);
            double phi = LALInferenceCubeToFlatPrior(Cube[i], min, max);
            LALInferenceSetVariable(params, "phase", &phi);
            i++;
        }
    }

    // psi
    if (LALInferenceCheckVariable(params, "polarisation"))
    {
        item = LALInferenceGetItem(params, "polarisation");
        if(item->vary != LALINFERENCE_PARAM_FIXED)
        {
            LALInferenceGetMinMaxPrior(runState->priorArgs, "polarisation", (void *)&min, (void *)&max);
            double psi = LALInferenceCubeToFlatPrior(Cube[i], min, max);
            LALInferenceSetVariable(params, "polarisation", &psi);
            i++;
        }
    }

    if(SKY_FRAME==1)
    {
      // detector frame t0
      if (LALInferenceCheckVariable(params, "t0"))
      {
        item = LALInferenceGetItem(params, "t0");
        if(item->vary != LALINFERENCE_PARAM_FIXED)
        {
            LALInferenceGetMinMaxPrior(runState->priorArgs, "t0", (void *)&min, (void *)&max);
            t0 = LALInferenceCubeToFlatPrior(Cube[i], min, max);
            LALInferenceSetVariable(params, "t0", &t0);
            sprintf(timeID,"%d",i);
            i++;
        }
      }
    }
    else
    {
      // time
      if (LALInferenceCheckVariable(params, "time"))
      {
        item = LALInferenceGetItem(params, "time");
        if(item->vary != LALINFERENCE_PARAM_FIXED)
        {
            LALInferenceGetMinMaxPrior(runState->priorArgs, "time", (void *)&min, (void *)&max);
            tc = LALInferenceCubeToFlatPrior(Cube[i], min, max);
            LALInferenceSetVariable(params, "time", &tc);
            sprintf(timeID,"%d",i);
            i++;
        }
      }
    }


    // mass variables
    double mc = 0.0, eta = 0.0, q = 0.0, m1 = 0.0, m2 = 0.0, m = 0.0;

    // check if mchirp is fixed
    if( LALInferenceCheckVariable(params,"logmc") )
    {
        item = LALInferenceGetItem(params, "logmc");
        if(item->vary == LALINFERENCE_PARAM_FIXED) mc = exp(*(REAL8 *)LALInferenceGetVariable(params, "logmc"));
    }
    else if( LALInferenceCheckVariable(params,"chirpmass") )
    {
        item = LALInferenceGetItem(params, "chirpmass");
        if(item->vary == LALINFERENCE_PARAM_FIXED) mc = *(REAL8 *)LALInferenceGetVariable(params, "chirpmass");
    }

    // check if eta is fixed
    if( LALInferenceCheckVariable(params,"eta") )
    {
        item = LALInferenceGetItem(params, "eta");
        if(item->vary == LALINFERENCE_PARAM_FIXED)
        {
            eta = *(REAL8 *)LALInferenceGetVariable(params, "eta");
            if( mc != 0.0 ) LALInferenceMcEta2Masses(mc,eta,&m1,&m2);
        }
    }
    else if( LALInferenceCheckVariable(params,"q") )
    {
        item = LALInferenceGetItem(params, "q");
        if(item->vary == LALINFERENCE_PARAM_FIXED)
        {
            q = *(REAL8 *)LALInferenceGetVariable(params, "q");
            if( mc != 0.0 ) LALInferenceMcQ2Masses(mc,q,&m1,&m2);
        }
    }

    //m1 & m2
    if( m1 == 0.0 && m2 == 0.0 )
    {
        REAL8 m1_min = *(REAL8 *)LALInferenceGetVariable(priorParams,"mass1_min");
        REAL8 m2_min = *(REAL8 *)LALInferenceGetVariable(priorParams,"mass2_min");
        REAL8 m1_max = *(REAL8 *)LALInferenceGetVariable(priorParams,"mass1_max");
        REAL8 m2_max = *(REAL8 *)LALInferenceGetVariable(priorParams,"mass2_max");
      
        if( m1_min == m1_max && m2_min==m2_max)
        {
          m1 = m1_min;
          m2 = m2_min;
          m = m1 + m2;
          eta = m1 * m2 / (m*m);
          mc = pow(eta,0.6) * m;
          q = m2 / m1; // asymmetric mass ratio, m1 >= m2
        }
        else
        {
            m1 = LALInferenceCubeToFlatPrior(Cube[i], m1_min, m1_max);
            m2 = LALInferenceCubeToFlatPrior(Cube[i+1], m2_min, m2_max);
            if(m1<m2)
            {
                double temp = m2;
                m2 = m1;
                m1 = temp;
            }

            m = m1 + m2;
            eta = m1 * m2 / (m*m);
            mc = pow(eta,0.6) * m;
            q = m2 / m1; // asymmetric mass ratio, m1 >= m2
            i++;
            i++;
        }

        // chirp mass and eta/q
        if(LALInferenceCheckVariable(params,"eta")||LALInferenceCheckVariable(params,"q"))
        {
            if(LALInferenceCheckVariable(params,"logmc"))
            {
                double logmc = log(mc);
                LALInferenceSetVariable(params, "logmc", &logmc);
            }
            else if(LALInferenceCheckVariable(params,"chirpmass"))
            {
                LALInferenceSetVariable(params, "chirpmass", &mc);
            }

                  if(LALInferenceCheckVariable(params,"q"))
                LALInferenceSetVariable(params, "q", &q);
            else if(LALInferenceCheckVariable(params,"eta"))
                    LALInferenceSetVariable(params, "eta", &eta);
        }
    }

    // distance
    double dist;
    if( LALInferenceCheckVariable(params,"logdistance") )
    {
        item = LALInferenceGetItem(params, "logdistance");
        if(item->vary != LALINFERENCE_PARAM_FIXED)
        {
            LALInferenceGetMinMaxPrior(runState->priorArgs, "logdistance", (void *)&min, (void *)&max);
            min = exp(min); max = exp(max);
            dist = LALInferenceCubeToPowerPrior(2.0, Cube[i], min, max);
            double logdist = log(dist);
            LALInferenceSetVariable(params, "logdistance", &logdist);
            if (!(LALInferenceCheckVariable(priorParams,"uniform_distance")))
              logPrior += 2.0*logdist;
            i++;
        }
    }
    else if( LALInferenceCheckVariable(params,"distance") )
    {
        item = LALInferenceGetItem(params, "distance");
        if(item->vary != LALINFERENCE_PARAM_FIXED)
        {
            LALInferenceGetMinMaxPrior(runState->priorArgs, "distance", (void *)&min, (void *)&max);
            dist = LALInferenceCubeToPowerPrior(2.0, Cube[i], min, max);
            LALInferenceSetVariable(params, "distance", &dist);
            if (!(LALInferenceCheckVariable(priorParams,"uniform_distance")))
              logPrior += 2.0*log(dist);
            i++;
        }
    }

    // a_spin1
    if(LALInferenceCheckVariable(params,"a_spin1"))
    {
        item = LALInferenceGetItem(params, "a_spin1");
        if(item->vary != LALINFERENCE_PARAM_FIXED)
        {
            LALInferenceGetMinMaxPrior(runState->priorArgs, "a_spin1", (void *)&min, (void *)&max);
            double a_spin1 = LALInferenceCubeToFlatPrior(Cube[i], min, max);
            LALInferenceSetVariable(params, "a_spin1", &a_spin1);
            i++;
        }
    }
    // a_spin2
    if(LALInferenceCheckVariable(params,"a_spin2"))
    {
        item = LALInferenceGetItem(params, "a_spin2");
        if(item->vary != LALINFERENCE_PARAM_FIXED)
        {
            LALInferenceGetMinMaxPrior(runState->priorArgs, "a_spin2", (void *)&min, (void *)&max);
            double a_spin2 = LALInferenceCubeToFlatPrior(Cube[i], min, max);
            LALInferenceSetVariable(params, "a_spin2", &a_spin2);
            i++;
        }
    }

    // cos theta_JN for system-frame parameters
    if(LALInferenceCheckVariable(params,"costheta_jn"))
    {
        item = LALInferenceGetItem(params, "costheta_jn");
        if(item->vary != LALINFERENCE_PARAM_FIXED)
        {
            LALInferenceGetMinMaxPrior(runState->priorArgs, "costheta_jn", (void *)&min, (void *)&max);
            double costheta_JN = LALInferenceCubeToFlatPrior(Cube[i], min, max);
            LALInferenceSetVariable(params, "costheta_jn", &costheta_JN);
            i++;
        }
    }

    // phi_JL for system-frame parameters
    if(LALInferenceCheckVariable(params,"phi_jl"))
    {
        item = LALInferenceGetItem(params, "phi_jl");
        if(item->vary != LALINFERENCE_PARAM_FIXED)
        {
            LALInferenceGetMinMaxPrior(runState->priorArgs, "phi_jl", (void *)&min, (void *)&max);
            double phi_JL = LALInferenceCubeToFlatPrior(Cube[i], min, max);
            LALInferenceSetVariable(params, "phi_jl", &phi_JL);
            i++;
        }
    }

    // tilt of spin 1 for system-frame parameters
    if(LALInferenceCheckVariable(params,"tilt_spin1"))
    {
        item = LALInferenceGetItem(params, "tilt_spin1");
        if(item->vary != LALINFERENCE_PARAM_FIXED)
        {
            LALInferenceGetMinMaxPrior(runState->priorArgs, "tilt_spin1", (void *)&min, (void *)&max);
            double tilt_spin1 = LALInferenceCubeToSinPrior(Cube[i], min, max);
            LALInferenceSetVariable(params, "tilt_spin1", &tilt_spin1);
            i++;
        }
    }

    // tilt of spin 2 for system-frame parameters
    if(LALInferenceCheckVariable(params,"tilt_spin2"))
    {
        item = LALInferenceGetItem(params, "tilt_spin2");
        if(item->vary != LALINFERENCE_PARAM_FIXED)
        {
            LALInferenceGetMinMaxPrior(runState->priorArgs, "tilt_spin2", (void *)&min, (void *)&max);
            double tilt_spin2 = LALInferenceCubeToSinPrior(Cube[i], min, max);
            LALInferenceSetVariable(params, "tilt_spin2", &tilt_spin2);
            i++;
        }
    }

    // phi12 for system-frame parameters
    if(LALInferenceCheckVariable(params,"phi12"))
    {
        item = LALInferenceGetItem(params, "phi12");
        if(item->vary != LALINFERENCE_PARAM_FIXED)
        {
            LALInferenceGetMinMaxPrior(runState->priorArgs, "phi12", (void *)&min, (void *)&max);
            double phi12 = LALInferenceCubeToFlatPrior(Cube[i], min, max);
            LALInferenceSetVariable(params, "phi12", &phi12);
            i++;
        }
    }

    UINT4 ScaleTest = LALInferenceCubeToPSDScaleParams(priorParams, params, &i, Cube, context);
    UINT4 ConstCalib = LALInferenceCubeToConstantCalibrationPrior(runState, params, &i, Cube, context);
    UINT4 SplineCalib = LALInferenceCubeToSplineCalibrationPrior(runState, params, &i, Cube, context);

    /* Check boundaries */
    if (ScaleTest==0 || ConstCalib==0 || SplineCalib==0) return 0;
    item=params->head;
    for(;item;item=item->next)
    {
        if(item->vary==LALINFERENCE_PARAM_FIXED || item->vary==LALINFERENCE_PARAM_OUTPUT)
                        continue;
        else if (item->type != LALINFERENCE_gslMatrix_t && item->type != LALINFERENCE_REAL8Vector_t)
        {
            LALInferenceGetMinMaxPrior(priorParams, item->name, (void *)&min, (void *)&max);
            if(*(REAL8 *) item->value < min || *(REAL8 *)item->value > max) return 0 ;
        }
    }

    /* Check for real mass values */
    if(LALInferenceCheckVariable(params,"logmc"))
        if(isnan(*(REAL8 *)LALInferenceGetVariable(params,"logmc")))
            return 0;
    if(LALInferenceCheckVariable(params,"chirpmass"))
        if(isnan(*(REAL8 *)LALInferenceGetVariable(params,"chirpmass")))
            return 0;
    if(LALInferenceCheckVariable(params,"eta"))
        if(isnan(*(REAL8 *)LALInferenceGetVariable(params,"eta"))
           ||*(REAL8 *)LALInferenceGetVariable(params,"eta") < 0.0
           || *(REAL8 *)LALInferenceGetVariable(params,"eta") > 0.25)
            return 0;
    if(LALInferenceCheckVariable(params,"q"))
        if(isnan(*(REAL8 *)LALInferenceGetVariable(params,"q"))
           ||*(REAL8 *)LALInferenceGetVariable(params,"q") < 0.0
           || *(REAL8 *)LALInferenceGetVariable(params,"q") > 1.0)
            return 0;

    if(LALInferenceCheckVariable(priorParams,"MTotMin"))
        if(*(REAL8 *)LALInferenceGetVariable(priorParams,"MTotMin") > m1+m2)
            return 0;

    if(LALInferenceCheckVariable(priorParams,"MTotMax"))
        if(*(REAL8 *)LALInferenceGetVariable(priorParams,"MTotMax") < m1+m2)
            return 0;

	/* Check for individual mass priors */
	if(LALInferenceCheckVariable(priorParams,"mass1_min"))
			if(LALInferenceGetREAL8Variable(priorParams,"mass1_min") > m1)
					return 0;
	if(LALInferenceCheckVariable(priorParams,"mass1_max"))
			if(LALInferenceGetREAL8Variable(priorParams,"mass1_max") < m1)
					return 0;
	if(LALInferenceCheckVariable(priorParams,"mass2_min"))
			if(LALInferenceGetREAL8Variable(priorParams,"mass2_min") > m2)
					return 0;
	if(LALInferenceCheckVariable(priorParams,"mass2_max"))
			if(LALInferenceGetREAL8Variable(priorParams,"mass2_max") < m2)
					return 0;

    if(model != NULL &&
        LALInferenceCheckVariable(priorParams,"malmquist") &&
        *(UINT4 *)LALInferenceGetVariable(priorParams,"malmquist") &&
        !within_malmquist(runState, params, model))
      return 0;

    return 1;
}

void LALInferenceCyclicReflectiveBound(LALInferenceVariables *parameter,
                                       LALInferenceVariables *priorArgs){
  if (parameter == NULL || priorArgs == NULL)
    XLAL_ERROR_VOID(XLAL_EFAULT, "Null arguments received.");

  /* Apply cyclic and reflective boundaries to parameter to bring it back
     within the prior */
  LALInferenceVariableItem *paraHead=NULL;
  REAL8 min,max;
  for (paraHead=parameter->head;paraHead;paraHead=paraHead->next) {
    if( paraHead->vary==LALINFERENCE_PARAM_FIXED ||
        paraHead->vary==LALINFERENCE_PARAM_OUTPUT ||
        !LALInferenceCheckMinMaxPrior(priorArgs, paraHead->name) ) continue;

    LALInferenceGetMinMaxPrior(priorArgs,paraHead->name, &min, &max);

  /* Check that the minimum and maximum make sense. */
  if (min >= max) {
    XLAL_ERROR_VOID(XLAL_EINVAL, "Minimum %f for variable '%s' is not less than maximum %f.", min, paraHead->name, max);
  }

    if(paraHead->vary==LALINFERENCE_PARAM_CIRCULAR) {
      /* For cyclic boundaries, mod out by range. */

      REAL8 val = *(REAL8 *)paraHead->value;

      if (val > max) {
        REAL8 offset = val - min;
        REAL8 delta = max-min;

        *(REAL8 *)paraHead->value = min + fmod(offset, delta);
      } else {
        REAL8 offset = max - val;
        REAL8 delta = max - min;

        *(REAL8 *)paraHead->value = max - fmod(offset, delta);
      }
    } else if (paraHead->vary==LALINFERENCE_PARAM_LINEAR && paraHead->type==LALINFERENCE_REAL8_t) {
      /* For linear boundaries, reflect about endpoints of range until
         withoun range.
         SKIP NOISE PARAMETERS (ONLY CHECK REAL8) */
      while(1) {
        /* Loop until broken. */
        REAL8 val = *(REAL8 *)paraHead->value;
        if (val > max) {
          /* val <-- max - (val - max) */
          *(REAL8 *)paraHead->value = 2.0*max - val;
        } else if (val < min) {
          /* val <-- min + (min - val) */
          *(REAL8 *)paraHead->value = 2.0*min - val;
        } else {
          /* In range, so break. */
          break;
        }
      }
    }
  }
  return;
}


/**
 * \brief Rotate initial phase if polarisation angle is cyclic around ranges
 * If the polarisation angle parameter \f$\psi\f$ is cyclic about its upper and
 * lower ranges of \f$-\pi/4\f$ to \f$\pi/4\f$ then the transformation for
 * crossing a boundary requires the initial phase parameter \f$\phi_0\f$ to be
 * rotated through \f$\pi\f$ radians. The function assumes the value of
 * \f$\psi\f$ has been rescaled to be between 0 and \f$2\pi\f$ - this is a
 * requirement of the covariance matrix routine \c LALInferenceNScalcCVM
 * function.
 *
 * This is particularly relevant for pulsar analyses.
 *
 * \param parameter [in] Pointer to an array of parameters
 */
void LALInferenceRotateInitialPhase( LALInferenceVariables *parameter){

  if (parameter == NULL)
    XLAL_ERROR_VOID(XLAL_EFAULT, "Null arguments received.");

  LALInferenceVariableItem *paraHead = NULL;
  LALInferenceVariableItem *paraPhi0 = parameter->head;
  REAL8 rotphi0 = 0.;
  UINT4 idx1 = 0, idx2 = 0;

  for(paraHead=parameter->head;paraHead;paraHead=paraHead->next){
    if (paraHead->vary == LALINFERENCE_PARAM_CIRCULAR &&
        !strcmp(paraHead->name, "psi") ){
      /* if psi is outside the -pi/4 -> pi/4 boundary the set to rotate phi0
         by pi (psi will have been rescaled to be between 0 to 2pi as a
        circular parameter).*/
      if (*(REAL8 *)paraHead->value > LAL_TWOPI ||
        *(REAL8 *)paraHead->value < 0. ) rotphi0 = LAL_PI;

      /* Psi has been found; set flag. */
      idx1++;
    }

    /* If phi0 is found, set some flags to indicate so. */
    if (paraHead->vary == LALINFERENCE_PARAM_CIRCULAR &&
        !strcmp(paraHead->name, "phi0") ){
      idx1++;
      idx2++;
    }

    /* Advance paraPhi0 if phi0 hasn't yet been found. */
    if ( idx2 == 0 ) paraPhi0 = paraPhi0->next;

    /* If both variables have been found, stop here. */
    if ( idx1 == 2 ) break;
  }

  if( rotphi0 != 0. ) *(REAL8 *)paraPhi0->value += rotphi0;

  return;
}


/* Return the log Prior of the variables specified for the sky localisation project, ref: https://www.lsc-group.phys.uwm.edu/ligovirgo/cbcnote/SkyLocComparison#priors, for the non-spinning/spinning inspiral signal case */
REAL8 LALInferenceInspiralSkyLocPrior(LALInferenceRunState *runState, LALInferenceVariables *params,  UNUSED LALInferenceModel *model)
{
  REAL8 logPrior=0.0;
  REAL8 val=0.0;
  static int SkyLocPriorWarning = 0;
  (void)runState;
  LALInferenceVariableItem *item=params->head;
  LALInferenceVariables *priorParams=runState->priorArgs;
  REAL8 min=-INFINITY, max=INFINITY;
  REAL8 logmc=0.0,mc=0.0;
  REAL8 m1=0.0,m2=0.0,q=0.0,eta=0.0;

  if (!SkyLocPriorWarning ) {
    SkyLocPriorWarning  = 1;
    fprintf(stderr, "SkyLocalization priors are being used. (in %s, line %d)\n", __FILE__, __LINE__);
  }
  /* Check boundaries */
  for(;item;item=item->next)
  {
    if(item->vary==LALINFERENCE_PARAM_FIXED || item->vary==LALINFERENCE_PARAM_OUTPUT)
      continue;
    else
    {
            val = 0.0;
            min =-DBL_MAX;
            max = DBL_MAX;
            if(strcmp(item->name,"psdscale"))
            {
                LALInferenceGetMinMaxPrior(priorParams, item->name, &min, &max);
                val = *(REAL8 *)item->value;
            }

            if(val<min || val>max) return -DBL_MAX;
    }
  }

  /*Use a uniform in log D distribution*/

  if(LALInferenceCheckVariable(params,"flow"))
    logPrior+=log(*(REAL8 *)LALInferenceGetVariable(params,"flow"));

  if(LALInferenceCheckVariable(params,"distance"))
    logPrior-=log(*(REAL8 *)LALInferenceGetVariable(params,"distance"));
  if(LALInferenceCheckVariable(params,"theta_jn"))
    logPrior+=log(fabs(sin(*(REAL8 *)LALInferenceGetVariable(params,"theta_jn"))));
  if(LALInferenceCheckVariable(params,"declination"))
  {
    /* Check that this is not an output variable */
    if(LALInferenceGetVariableVaryType(params,"declination")==LALINFERENCE_PARAM_LINEAR)
      logPrior+=log(fabs(cos(*(REAL8 *)LALInferenceGetVariable(params,"declination"))));
  }
  if(LALInferenceCheckVariable(params,"tilt_spin1"))
  {
    LALInferenceParamVaryType vtype=LALInferenceGetVariableVaryType(params,"tilt_spin1");
    if(vtype!=LALINFERENCE_PARAM_FIXED && vtype!=LALINFERENCE_PARAM_OUTPUT)
    {
      logPrior+=log(fabs(sin(*(REAL8 *)LALInferenceGetVariable(params,"tilt_spin1"))));
    }
  }
  if(LALInferenceCheckVariable(params,"tilt_spin2"))
  {
    LALInferenceParamVaryType vtype=LALInferenceGetVariableVaryType(params,"tilt_spin2");
    if(vtype!=LALINFERENCE_PARAM_FIXED && vtype!=LALINFERENCE_PARAM_OUTPUT)
    {
      logPrior+=log(fabs(sin(*(REAL8 *)LALInferenceGetVariable(params,"tilt_spin2"))));
    }
  }
  /*priors uniform in the individual masses. Not taking into account if mtot_max < m1_max+m2_max */
  if(LALInferenceCheckVariable(params,"eta")||LALInferenceCheckVariable(params,"q")) {
    if(LALInferenceCheckVariable(params,"logmc")) {
      logmc=*(REAL8 *)LALInferenceGetVariable(params,"logmc");
      if(LALInferenceCheckVariable(params,"q")) {
        q=*(REAL8 *)LALInferenceGetVariable(params,"q");
        LALInferenceMcQ2Masses(exp(logmc),q,&m1,&m2);
        logPrior+=log(m1*m1);
      } else {
        eta=*(REAL8 *)LALInferenceGetVariable(params,"eta");
        LALInferenceMcEta2Masses(exp(logmc),eta,&m1,&m2);
        logPrior+=log(((m1+m2)*(m1+m2)*(m1+m2))/(m1-m2));
      }
      /*careful using LALInferenceMcEta2Masses, it returns m1>=m2*/
    } else if(LALInferenceCheckVariable(params,"chirpmass")) {
      mc=*(REAL8 *)LALInferenceGetVariable(params,"chirpmass");
      if(LALInferenceCheckVariable(params,"q")) {
        q=*(REAL8 *)LALInferenceGetVariable(params,"q");
        LALInferenceMcQ2Masses(mc,q,&m1,&m2);
        logPrior+=log(m1*m1/mc);
      } else {
        eta=*(REAL8 *)LALInferenceGetVariable(params,"eta");
        LALInferenceMcEta2Masses(mc,eta,&m1,&m2);
        logPrior+=log(((m1+m2)*(m1+m2))/((m1-m2)*pow(eta,3.0/5.0)));
      }
    }
  }

  if(LALInferenceCheckVariable(priorParams,"MTotMax"))
    if(*(REAL8 *)LALInferenceGetVariable(priorParams,"MTotMax") < m1+m2)
      return -DBL_MAX;

  if(LALInferenceCheckVariable(priorParams,"MTotMin"))
    if(*(REAL8 *)LALInferenceGetVariable(priorParams,"MTotMin") > m1+m2)
      return -DBL_MAX;
  /* Check for individual mass priors */
  if(LALInferenceCheckVariable(priorParams,"mass1_min"))
		  if(LALInferenceGetREAL8Variable(priorParams,"mass1_min") > m1)
				  return -DBL_MAX;
  if(LALInferenceCheckVariable(priorParams,"mass1_max"))
		  if(LALInferenceGetREAL8Variable(priorParams,"mass1_max") < m1)
				  return -DBL_MAX;
  if(LALInferenceCheckVariable(priorParams,"mass2_min"))
		  if(LALInferenceGetREAL8Variable(priorParams,"mass2_min") > m2)
				  return -DBL_MAX;
  if(LALInferenceCheckVariable(priorParams,"mass2_max"))
		  if(LALInferenceGetREAL8Variable(priorParams,"mass2_max") < m2)
				  return -DBL_MAX;

  //PSD priors are Gaussian
  if(LALInferenceCheckVariable(params, "psdscale"))
  {
    UINT4 i;
    UINT4 j;

    REAL8 var;
    REAL8 mean = 1.0;
    REAL8 prior= 0.0;
    UINT4 psdGaussianPrior;

    REAL8Vector *sigma = *((REAL8Vector **)LALInferenceGetVariable(priorParams, "psdsigma"));
    gsl_matrix *nparams = *((gsl_matrix **)LALInferenceGetVariable(params,"psdscale"));

    min=*(REAL8 *)LALInferenceGetVariable(priorParams,"psdrange_min");
    max=*(REAL8 *)LALInferenceGetVariable(priorParams,"psdrange_max");

    psdGaussianPrior = *(UINT4 *)LALInferenceGetVariable(priorParams,"psdGaussianPrior");

    for(i=0; i<(UINT4)nparams->size1; i++)
    {
      for(j=0; j<(UINT4)nparams->size2; j++)
      {
        var = sigma->data[j]*sigma->data[j];
        val = gsl_matrix_get(nparams,i,j);
        //reject prior
        if(val < min || val > max) return -DBL_MAX;
        else if(psdGaussianPrior)prior += -0.5*( (mean-val)*(mean-val)/var + log(2.0*LAL_PI*var) );
      }
    }
    logPrior+=prior;
  }

  /* Calibration parameters */
  logPrior += LALInferenceSplineCalibrationPrior(runState, params);
  logPrior += LALInferenceConstantCalibrationPrior(runState, params);
  return(logPrior);
}

/* Convert the hypercube parameter to physical parameters, for the non-spinning inspiral signal case */
UINT4 LALInferenceInspiralSkyLocCubeToPrior(LALInferenceRunState *runState, LALInferenceVariables *params, UNUSED LALInferenceModel *model, double *Cube, void *context)
{
    LALInferenceVariableItem *item;
    LALInferenceVariables *priorParams=runState->priorArgs;

    char **info = (char **)context;
    char *timeID = &info[2][0];
    REAL8 min=-INFINITY, max=INFINITY, logPrior=0.;
    int i = 0;

    INT4 SKY_FRAME=0;
    if(LALInferenceCheckVariable(params,"SKY_FRAME"))
      SKY_FRAME=*(INT4 *)LALInferenceGetVariable(params,"SKY_FRAME");
    double azimuth, cosalpha, lat, longitude, t0, tc;

    if(SKY_FRAME==1)
    {
      // detector frame azimuth
      if (LALInferenceCheckVariable(params, "azimuth"))
      {
        item = LALInferenceGetItem(params, "azimuth");
        if (item->vary != LALINFERENCE_PARAM_FIXED)
        {
          LALInferenceGetMinMaxPrior(runState->priorArgs, "azimuth", (void *)&min, (void *)&max);
          azimuth = LALInferenceCubeToFlatPrior(Cube[i], min, max);
          LALInferenceSetVariable(params, "azimuth", &azimuth);
          i++;
        }
      }

      // detector frame cosalpha
      if (LALInferenceCheckVariable(params, "cosalpha"))
      {
        item = LALInferenceGetItem(params, "cosalpha");
        if (item->vary != LALINFERENCE_PARAM_FIXED)
        {
          LALInferenceGetMinMaxPrior(runState->priorArgs, "cosalpha", (void *)&min, (void *)&max);
          cosalpha = LALInferenceCubeToFlatPrior(Cube[i], min, max);
          LALInferenceSetVariable(params, "cosalpha", &cosalpha);
          i++;
        }
      }
    }
    else
    {
      // latitude
      if (LALInferenceCheckVariable(params, "declination"))
      {
        item = LALInferenceGetItem(params, "declination");
        if(item->vary != LALINFERENCE_PARAM_FIXED)
        {
            lat = asin(2.0 * Cube[i] - 1.0);
            LALInferenceSetVariable(params, "declination", &lat);
            logPrior += log(fabs(cos(lat)));
            i++;
        }
      }

      // longitude
      if (LALInferenceCheckVariable(params, "rightascension"))
      {
        item = LALInferenceGetItem(params, "rightascension");
        if(item->vary != LALINFERENCE_PARAM_FIXED)
        {
            LALInferenceGetMinMaxPrior(runState->priorArgs, "rightascension", (void *)&min, (void *)&max);
            longitude = LALInferenceCubeToFlatPrior(Cube[i], min, max);
            LALInferenceSetVariable(params, "rightascension", &longitude);
            i++;
        }
      }
    }

    // phi
    if (LALInferenceCheckVariable(params, "phase"))
    {
        item = LALInferenceGetItem(params, "phase");
        if(item->vary != LALINFERENCE_PARAM_FIXED)
        {
            LALInferenceGetMinMaxPrior(runState->priorArgs, "phase", (void *)&min, (void *)&max);
            double phi = LALInferenceCubeToFlatPrior(Cube[i], min, max);
            LALInferenceSetVariable(params, "phase", &phi);
            i++;
        }
    }

    // psi
    if (LALInferenceCheckVariable(params, "polarisation"))
    {
        item = LALInferenceGetItem(params, "polarisation");
        if(item->vary != LALINFERENCE_PARAM_FIXED)
        {
            LALInferenceGetMinMaxPrior(runState->priorArgs, "polarisation", (void *)&min, (void *)&max);
            double psi = LALInferenceCubeToFlatPrior(Cube[i], min, max);
            LALInferenceSetVariable(params, "polarisation", &psi);
            i++;
        }
    }

    if(SKY_FRAME==1)
    {
      // detector frame t0
      if (LALInferenceCheckVariable(params, "t0"))
      {
        item = LALInferenceGetItem(params, "t0");
        if(item->vary != LALINFERENCE_PARAM_FIXED)
        {
            LALInferenceGetMinMaxPrior(runState->priorArgs, "t0", (void *)&min, (void *)&max);
            t0 = LALInferenceCubeToFlatPrior(Cube[i], min, max);
            LALInferenceSetVariable(params, "t0", &t0);
            sprintf(timeID,"%d",i);
            i++;
        }
      }
    }
    else
    {
      // time
      if (LALInferenceCheckVariable(params, "time"))
      {
        item = LALInferenceGetItem(params, "time");
        if(item->vary != LALINFERENCE_PARAM_FIXED)
        {
            LALInferenceGetMinMaxPrior(runState->priorArgs, "time", (void *)&min, (void *)&max);
            tc = LALInferenceCubeToFlatPrior(Cube[i], min, max);
            LALInferenceSetVariable(params, "time", &tc);
            sprintf(timeID,"%d",i);
            i++;
        }
      }
    }

    // check if mchirp is fixed
    double mc = 0.0, eta = 0.0, q = 0.0, m1 = 0.0, m2 = 0.0, m = 0.0;
    if( LALInferenceCheckVariable(params,"logmc") )
    {
        item = LALInferenceGetItem(params, "logmc");
        if(item->vary == LALINFERENCE_PARAM_FIXED) mc = exp(*(REAL8 *)LALInferenceGetVariable(params, "logmc"));
    }
    else if( LALInferenceCheckVariable(params,"chirpmass") )
    {
        item = LALInferenceGetItem(params, "chirpmass");
        if(item->vary == LALINFERENCE_PARAM_FIXED) mc = *(REAL8 *)LALInferenceGetVariable(params, "chirpmass");
    }

    // check if eta is fixed
    if( LALInferenceCheckVariable(params,"eta") )
    {
        item = LALInferenceGetItem(params, "eta");
        if(item->vary == LALINFERENCE_PARAM_FIXED)
        {
            eta = *(REAL8 *)LALInferenceGetVariable(params, "eta");
            if( mc != 0.0 ) LALInferenceMcEta2Masses(mc,eta,&m1,&m2);
        }
    }
    else if( LALInferenceCheckVariable(params,"q") )
    {
        item = LALInferenceGetItem(params, "q");
        if(item->vary == LALINFERENCE_PARAM_FIXED)
        {
            q = *(REAL8 *)LALInferenceGetVariable(params, "q");
            if( mc != 0.0 ) LALInferenceMcQ2Masses(mc,q,&m1,&m2);
        }
    }

    //m1 & m2
    if( m1 == 0.0 && m2 == 0.0 )
    {
      REAL8 m1_min = *(REAL8 *)LALInferenceGetVariable(priorParams,"mass1_min");
      REAL8 m1_max = *(REAL8 *)LALInferenceGetVariable(priorParams,"mass1_max");
      REAL8 m2_min = *(REAL8 *)LALInferenceGetVariable(priorParams,"mass2_min");
      REAL8 m2_max = *(REAL8 *)LALInferenceGetVariable(priorParams,"mass2_max");
      if( m1_min == m1_max && m2_min == m2_max)
        {
            m1 = m1_min;
            m2 = m2_min;
            m = m1 + m2;
            eta = m1 * m2 / (m*m);
            mc = pow(eta,0.6) * m;
            q = m2 / m1; // asymmetric mass ratio, m1 >= m2
        }
        else
        {
            m1 = LALInferenceCubeToFlatPrior(Cube[i], m1_min, m1_max);
            m2 = LALInferenceCubeToFlatPrior(Cube[i+1], m2_min, m2_max);
            if(m1<m2)
            {
                double temp = m2;
                m2 = m1;
                m1 = temp;
            }

            m = m1 + m2;
            eta = m1 * m2 / (m*m);
            mc = pow(eta,0.6) * m;
            q = m2 / m1; // asymmetric mass ratio, m1 >= m2
            i++;
            i++;
        }

        // chirp mass and eta/q
        if(LALInferenceCheckVariable(params,"eta")||LALInferenceCheckVariable(params,"q"))
        {
            if(LALInferenceCheckVariable(params,"logmc"))
            {
                double logmc = log(mc);
                LALInferenceSetVariable(params, "logmc", &logmc);
            }
            else if(LALInferenceCheckVariable(params,"chirpmass"))
            {
                LALInferenceSetVariable(params, "chirpmass", &mc);
            }

                  if(LALInferenceCheckVariable(params,"q"))
                LALInferenceSetVariable(params, "q", &q);
            else if(LALInferenceCheckVariable(params,"eta"))
                    LALInferenceSetVariable(params, "eta", &eta);
        }
    }

    // distance
    double dist;
    if( LALInferenceCheckVariable(params,"logdistance") )
    {
        item = LALInferenceGetItem(params, "logdistance");
        if(item->vary != LALINFERENCE_PARAM_FIXED)
        {
            LALInferenceGetMinMaxPrior(runState->priorArgs, "logdistance", (void *)&min, (void *)&max);
            min = exp(min); max = exp(max);
            dist = LALInferenceCubeToLogFlatPrior(Cube[i], min, max);
            double logdist = log(dist);
            LALInferenceSetVariable(params, "logdistance", &logdist);
            logPrior -= logdist;
            i++;
        }
    }
    else if( LALInferenceCheckVariable(params,"distance") )
    {
        item = LALInferenceGetItem(params, "distance");
        if(item->vary != LALINFERENCE_PARAM_FIXED)
        {
            LALInferenceGetMinMaxPrior(runState->priorArgs, "distance", (void *)&min, (void *)&max);
            dist = LALInferenceCubeToLogFlatPrior(Cube[i], min, max);
            LALInferenceSetVariable(params, "distance", &dist);
            logPrior -= log(dist);
            i++;
        }
    }

    // a_spin1
    if(LALInferenceCheckVariable(params,"a_spin1"))
    {
        item = LALInferenceGetItem(params, "a_spin1");
        if(item->vary != LALINFERENCE_PARAM_FIXED)
        {
            LALInferenceGetMinMaxPrior(runState->priorArgs, "a_spin1", (void *)&min, (void *)&max);
            double a_spin1 = LALInferenceCubeToFlatPrior(Cube[i], min, max);
            LALInferenceSetVariable(params, "a_spin1", &a_spin1);
            i++;
        }
    }

    // a_spin2
    if(LALInferenceCheckVariable(params,"a_spin2"))
    {
        item = LALInferenceGetItem(params, "a_spin2");
        if(item->vary != LALINFERENCE_PARAM_FIXED)
        {
            LALInferenceGetMinMaxPrior(runState->priorArgs, "a_spin2", (void *)&min, (void *)&max);
            double a_spin2 = LALInferenceCubeToFlatPrior(Cube[i], min, max);
            LALInferenceSetVariable(params, "a_spin2", &a_spin2);
            i++;
        }
    }

    // theta_JN for system-frame parameters
    if(LALInferenceCheckVariable(params,"costheta_jn"))
    {
        item = LALInferenceGetItem(params, "costheta_jn");
        if(item->vary != LALINFERENCE_PARAM_FIXED)
        {
            LALInferenceGetMinMaxPrior(runState->priorArgs, "costheta_jn", (void *)&min, (void *)&max);
            double costheta_JN = LALInferenceCubeToFlatPrior(Cube[i], min, max);
            LALInferenceSetVariable(params, "costheta_jn", &costheta_JN);
            i++;
        }
    }

    // phi_JL for system-frame parameters
    if(LALInferenceCheckVariable(params,"phi_jl"))
    {
        item = LALInferenceGetItem(params, "phi_jl");
        if(item->vary != LALINFERENCE_PARAM_FIXED)
        {
            LALInferenceGetMinMaxPrior(runState->priorArgs, "phi_jl", (void *)&min, (void *)&max);
            double phi_JL = LALInferenceCubeToFlatPrior(Cube[i], min, max);
            LALInferenceSetVariable(params, "phi_jl", &phi_JL);
            i++;
        }
    }

    // tilt of spin 1 for system-frame parameters
    if(LALInferenceCheckVariable(params,"tilt_spin1"))
    {
        item = LALInferenceGetItem(params, "tilt_spin1");
        if(item->vary != LALINFERENCE_PARAM_FIXED)
        {
            LALInferenceGetMinMaxPrior(runState->priorArgs, "tilt_spin1", (void *)&min, (void *)&max);
            double tilt_spin1 = LALInferenceCubeToSinPrior(Cube[i], min, max);
            LALInferenceSetVariable(params, "tilt_spin1", &tilt_spin1);
            i++;
        }
    }

    // tilt of spin 2 for system-frame parameters
    if(LALInferenceCheckVariable(params,"tilt_spin2"))
    {
        item = LALInferenceGetItem(params, "tilt_spin2");
        if(item->vary != LALINFERENCE_PARAM_FIXED)
        {
            LALInferenceGetMinMaxPrior(runState->priorArgs, "tilt_spin2", (void *)&min, (void *)&max);
            double tilt_spin2 = LALInferenceCubeToSinPrior(Cube[i], min, max);
            LALInferenceSetVariable(params, "tilt_spin2", &tilt_spin2);
            i++;
        }
    }

    // phi12 for system-frame parameters
    if(LALInferenceCheckVariable(params,"phi12"))
    {
        item = LALInferenceGetItem(params, "phi12");
        if(item->vary != LALINFERENCE_PARAM_FIXED)
        {
            LALInferenceGetMinMaxPrior(runState->priorArgs, "phi12", (void *)&min, (void *)&max);
            double phi12 = LALInferenceCubeToFlatPrior(Cube[i], min, max);
            LALInferenceSetVariable(params, "phi12", &phi12);
            i++;
        }
    }

    INT4 ScaleTest = LALInferenceCubeToPSDScaleParams(priorParams, params, &i, Cube, context);
    UINT4 ConstCalib = LALInferenceCubeToConstantCalibrationPrior(runState, params, &i, Cube, context);
    UINT4 SplineCalib = LALInferenceCubeToSplineCalibrationPrior(runState, params, &i, Cube, context);

    /* Check boundaries */
    if (ScaleTest==0 || ConstCalib==0 || SplineCalib==0) return 0;
    item=params->head;
    for(;item;item=item->next)
    {
        if(item->vary==LALINFERENCE_PARAM_FIXED || item->vary==LALINFERENCE_PARAM_OUTPUT)
                        continue;
        else
        {
            LALInferenceGetMinMaxPrior(priorParams, item->name, (void *)&min, (void *)&max);
            if(*(REAL8 *) item->value < min || *(REAL8 *)item->value > max) return 0 ;
        }
    }

    /* Check for real mass values */
    if(LALInferenceCheckVariable(params,"logmc"))
        if(isnan(*(REAL8 *)LALInferenceGetVariable(params,"logmc")))
            return 0;
    if(LALInferenceCheckVariable(params,"chirpmass"))
        if(isnan(*(REAL8 *)LALInferenceGetVariable(params,"chirpmass")))
            return 0;
    if(LALInferenceCheckVariable(params,"eta"))
        if(isnan(*(REAL8 *)LALInferenceGetVariable(params,"eta"))
           ||*(REAL8 *)LALInferenceGetVariable(params,"eta") < 0.0
           || *(REAL8 *)LALInferenceGetVariable(params,"eta") > 0.25)
            return 0;
    if(LALInferenceCheckVariable(params,"q"))
        if(isnan(*(REAL8 *)LALInferenceGetVariable(params,"q"))
           ||*(REAL8 *)LALInferenceGetVariable(params,"q") < 0.0
           || *(REAL8 *)LALInferenceGetVariable(params,"q") > 1.0)
            return 0;

    if(LALInferenceCheckVariable(priorParams,"MTotMin"))
        if(*(REAL8 *)LALInferenceGetVariable(priorParams,"MTotMin") > m1+m2)
            return 0;

    if(LALInferenceCheckVariable(priorParams,"MTotMax"))
        if(*(REAL8 *)LALInferenceGetVariable(priorParams,"MTotMax") < m1+m2)
            return 0;
  /* Check for individual mass priors */
  if(LALInferenceCheckVariable(priorParams,"mass1_min"))
		  if(LALInferenceGetREAL8Variable(priorParams,"mass1_min") > m1)
				  return 0;
  if(LALInferenceCheckVariable(priorParams,"mass1_max"))
		  if(LALInferenceGetREAL8Variable(priorParams,"mass1_max") < m1)
				  return 0;
  if(LALInferenceCheckVariable(priorParams,"mass2_min"))
		  if(LALInferenceGetREAL8Variable(priorParams,"mass2_min") > m2)
				  return 0;
  if(LALInferenceCheckVariable(priorParams,"mass2_max"))
		  if(LALInferenceGetREAL8Variable(priorParams,"mass2_max") < m2)
				  return 0;

    return 1;
}


typedef struct {
  double M1;
  double McMin;
  double McMax;
  double massRatioMin;
  double massRatioMax;
} innerData;

static double qInnerIntegrand(double M2, void *viData) {
  innerData *iData = (innerData *)viData;
  double Mc = pow(M2*iData->M1, 3.0/5.0)/pow(M2+iData->M1, 1.0/5.0);
  double q = M2/iData->M1;
  if (Mc < iData->McMin || Mc > iData->McMax || q < iData->massRatioMin || q > iData->massRatioMax) {
    return 0.0;
  } else {
    return pow(Mc, -11.0/6.0);
  }
}

#define LALINFERENCE_PRIOR_SQR(x) ((x)*(x))

static double etaInnerIntegrand(double M2, void *viData) {
  innerData *iData = (innerData *)viData;
  double Mc = pow(M2*iData->M1, 3.0/5.0)/pow(M2+iData->M1, 1.0/5.0);
  double eta = M2*iData->M1/LALINFERENCE_PRIOR_SQR(M2+iData->M1);
  if (Mc < iData->McMin || Mc > iData->McMax || eta < iData->massRatioMin || eta > iData->massRatioMax) {
    return 0.0;
  } else {
    return pow(Mc, -11.0/6.0);
  }
}

#undef LALINFERENCE_PRIOR_SQR

typedef struct {
    gsl_integration_workspace *wsInner;
    size_t wsInnerSize;
    double McMin;
    double McMax;
    double massRatioMin;
    double massRatioMax;
    double MTotMax;
    double MMin;
    double epsabs;
    double epsrel;
    gsl_function innerIntegrand;
} outerData;

#define LALINFERENCE_PRIOR_MIN(x, y) ((x) < (y) ? (x) : (y))

static double outerIntegrand(double M1, void *voData) {

    outerData *oData = (outerData *)voData;
    gsl_function f;
    innerData iData;
    double result, err;

    iData.M1 = M1;
    iData.McMin = oData->McMin;
    iData.McMax = oData->McMax;
    iData.massRatioMin = oData->massRatioMin;
    iData.massRatioMax = oData->massRatioMax;

    f.function=(oData->innerIntegrand.function);

    f.params = &iData;

    gsl_integration_qag(&f, oData->MMin, LALINFERENCE_PRIOR_MIN(M1, oData->MTotMax-M1), oData->epsabs, oData->epsrel,
                        oData->wsInnerSize, GSL_INTEG_GAUSS61, oData->wsInner, &result, &err);

    return result;
}

#undef LALINFERENCE_PRIOR_MIN

REAL8 LALInferenceComputePriorMassNorm(const double MMin, const double MMax, const double MTotMax,
                    const double McMin, const double McMax,
                    const double massRatioMin, const double massRatioMax, const char *massRatioName) {
    const double epsabs = 1e-8;
    const double epsrel = 1e-8;
    const size_t wsSize = 10000;
    double result, err;
    outerData oData;
    gsl_function f;

    if(!massRatioName)
        XLAL_ERROR_REAL8(XLAL_EFAULT, "Null arguments received.");
    else if(!strcmp(massRatioName,"q"))
        oData.innerIntegrand.function = &qInnerIntegrand;
    else if(!strcmp(massRatioName,"eta"))
        oData.innerIntegrand.function = &etaInnerIntegrand;
    else
        XLAL_ERROR_REAL8(XLAL_ENAME, "Invalid mass ratio name specified");

    // Disable GSL error reporting in favour of XLAL (the integration routines are liable to fail).
    gsl_error_handler_t *oldHandler = gsl_set_error_handler_off();

    gsl_integration_workspace *wsOuter = gsl_integration_workspace_alloc(wsSize);
    gsl_integration_workspace *wsInner = gsl_integration_workspace_alloc(wsSize);

    oData.wsInnerSize = wsSize;
    oData.wsInner = wsInner;
    oData.McMin = McMin;
    oData.McMax = McMax;
    oData.massRatioMin  = massRatioMin;
    oData.massRatioMax  = massRatioMax;
    oData.MTotMax = MTotMax;
    oData.epsabs = epsabs;
    oData.epsrel = epsrel;
    oData.MMin = MMin;

    f.function = &outerIntegrand;
    f.params = &oData;

    int status = gsl_integration_qag(&f, MMin, MMax, epsabs, epsrel, wsSize, GSL_INTEG_GAUSS61, wsOuter,
                        &result, &err);

    if (status)
        XLAL_ERROR_REAL8(XLAL_EFUNC | XLAL_EDATA, "Bad data; GSL integration failed.");

    gsl_set_error_handler(oldHandler);

    gsl_integration_workspace_free(wsOuter);
    gsl_integration_workspace_free(wsInner);

    return result;
}

/* Function to add the min and max values for the prior onto the priorArgs */
void LALInferenceAddMinMaxPrior(LALInferenceVariables *priorArgs, const char *name, REAL8 *min, REAL8 *max, LALInferenceVariableType type){
  if (*min >= *max)
    XLAL_ERROR_VOID(XLAL_EINVAL, "Minimum must be less than maximum, but %f >= %f.", *min, *max);

  char minName[VARNAME_MAX];
  char maxName[VARNAME_MAX];

  sprintf(minName,"%s_min",name);
  sprintf(maxName,"%s_max",name);

  LALInferenceAddVariable(priorArgs,minName,min,type,LALINFERENCE_PARAM_FIXED);
  LALInferenceAddVariable(priorArgs,maxName,max,type,LALINFERENCE_PARAM_FIXED);
  return;
}

/* Function to remove the min and max values for the prior onto the priorArgs */
void LALInferenceRemoveMinMaxPrior(LALInferenceVariables *priorArgs, const char *name){
  char minName[VARNAME_MAX];
  char maxName[VARNAME_MAX];

  sprintf(minName,"%s_min",name);
  sprintf(maxName,"%s_max",name);

  LALInferenceRemoveVariable(priorArgs, minName);
  LALInferenceRemoveVariable(priorArgs, maxName);
  return;
}

/* Check for a min/max prior set */
int LALInferenceCheckMinMaxPrior(LALInferenceVariables *priorArgs, const char *name)
{
  char minName[VARNAME_MAX];
  char maxName[VARNAME_MAX];
  sprintf(minName,"%s_min",name);
  sprintf(maxName,"%s_max",name);

  return (LALInferenceCheckVariable(priorArgs,minName) && LALInferenceCheckVariable(priorArgs,maxName));
}

/* Get the min and max values of the prior from the priorArgs list, given a name */
void LALInferenceGetMinMaxPrior(LALInferenceVariables *priorArgs, const char *name, REAL8 *min, REAL8 *max)
{
    char minName[VARNAME_MAX];
    char maxName[VARNAME_MAX];
    void *ptr=NULL;
    sprintf(minName,"%s_min",name);
    sprintf(maxName,"%s_max",name);

    ptr=LALInferenceGetVariable(priorArgs,minName);
    if(ptr) *min=*(REAL8*)ptr;
    else XLAL_ERROR_VOID(XLAL_EFAILED);
    ptr=LALInferenceGetVariable(priorArgs,maxName);
    if(ptr) *max=*(REAL8*)ptr;
    else XLAL_ERROR_VOID(XLAL_EFAILED);
    return;
}

/* Check for a Gaussian Prior of the standard form */
int LALInferenceCheckGaussianPrior(LALInferenceVariables *priorArgs, const char *name)
{
  char meanName[VARNAME_MAX];
  char sigmaName[VARNAME_MAX];
  sprintf(meanName,"%s_gaussian_mean",name);
  sprintf(sigmaName,"%s_gaussian_sigma",name);
  return (LALInferenceCheckVariable(priorArgs,meanName) && LALInferenceCheckVariable(priorArgs,sigmaName));
}

/* Function to add the min and max values for the prior onto the priorArgs */
void LALInferenceAddGaussianPrior( LALInferenceVariables *priorArgs,
                                   const char *name, REAL8 *mu, REAL8 *sigma,
                                   LALInferenceVariableType type ){
  char meanName[VARNAME_MAX];
  char sigmaName[VARNAME_MAX];

  sprintf(meanName,"%s_gaussian_mean",name);
  sprintf(sigmaName,"%s_gaussian_sigma",name);

  LALInferenceAddVariable(priorArgs,meanName,mu,type,LALINFERENCE_PARAM_FIXED);
  LALInferenceAddVariable(priorArgs,sigmaName,sigma,type,LALINFERENCE_PARAM_FIXED);
  return;
}

/* Function to remove the min and max values for the prior onto the priorArgs */
void LALInferenceRemoveGaussianPrior(LALInferenceVariables *priorArgs, const char *name){
  char meanName[VARNAME_MAX];
  char sigmaName[VARNAME_MAX];

  sprintf(meanName,"%s_gaussian_mean",name);
  sprintf(sigmaName,"%s_gaussian_sigma",name);

  LALInferenceRemoveVariable(priorArgs, meanName);
  LALInferenceRemoveVariable(priorArgs, sigmaName);
  return;
}

/* Get the min and max values of the prior from the priorArgs list, given a name
*/
void LALInferenceGetGaussianPrior(LALInferenceVariables *priorArgs,
                                  const char *name, REAL8 *mu, REAL8 *sigma)
{
  char meanName[VARNAME_MAX];
  char sigmaName[VARNAME_MAX];
  void *ptr=NULL;

  sprintf(meanName,"%s_gaussian_mean",name);
  sprintf(sigmaName,"%s_gaussian_sigma",name);

  ptr = LALInferenceGetVariable(priorArgs, meanName);
  if ( ptr ) *mu = *(REAL8*)ptr;
  else XLAL_ERROR_VOID(XLAL_EFAILED);

  ptr = LALInferenceGetVariable(priorArgs, sigmaName);
  if ( ptr ) *sigma = *(REAL8*)ptr;
  else XLAL_ERROR_VOID(XLAL_EFAILED);

  return;
}

/* Function to add a correlation matrix to the prior onto the priorArgs */
void LALInferenceAddCorrelatedPrior(LALInferenceVariables *priorArgs,
                                    const char *name, gsl_matrix **cor,
                                    UINT4 *idx){
  char corName[VARNAME_MAX];
  char idxName[VARNAME_MAX];

  sprintf(corName,"%s_correlation_matrix",name);
  sprintf(idxName,"%s_index",name);

  LALInferenceAddVariable(priorArgs, corName, cor,
                          LALINFERENCE_gslMatrix_t, LALINFERENCE_PARAM_FIXED);
  LALInferenceAddVariable(priorArgs, idxName, idx, LALINFERENCE_UINT4_t,
                          LALINFERENCE_PARAM_FIXED) ;
  return;
}

/* Get the correlation matrix and parameter index */
void LALInferenceGetCorrelatedPrior(LALInferenceVariables *priorArgs,
                                    const char *name, gsl_matrix **cor,
                                    UINT4 *idx){
  char corName[VARNAME_MAX];
  char idxName[VARNAME_MAX];
  void *ptr = NULL;

  sprintf(corName,"%s_correlation_matrix",name);
  sprintf(idxName,"%s_index",name);

  ptr = LALInferenceGetVariable(priorArgs, corName);
  if ( ptr ) *cor = *(gsl_matrix **)ptr;
  else XLAL_ERROR_VOID(XLAL_EFAILED);

  ptr = LALInferenceGetVariable(priorArgs, idxName);
  if ( ptr ) *idx = *(UINT4 *)ptr;
  else XLAL_ERROR_VOID(XLAL_EFAILED);

  return;
}

/* Remove the correlated prior */
void LALInferenceRemoveCorrelatedPrior(LALInferenceVariables *priorArgs,
                                       const char *name){
  char corName[VARNAME_MAX];
  char idxName[VARNAME_MAX];

  sprintf(corName,"%s_correlation_matrix",name);
  sprintf(idxName,"%s_index",name);

  LALInferenceRemoveVariable(priorArgs, corName);
  LALInferenceRemoveVariable(priorArgs, idxName);
  return;
}

/* Check for a correlated prior of the standard form */
int LALInferenceCheckCorrelatedPrior(LALInferenceVariables *priorArgs,
                                     const char *name){
  char corName[VARNAME_MAX];
  char idxName[VARNAME_MAX];

  sprintf(corName,"%s_correlation_matrix",name);
  sprintf(idxName,"%s_index",name);

  return (LALInferenceCheckVariable(priorArgs,corName) &&
          LALInferenceCheckVariable(priorArgs,idxName));
}

void LALInferenceDrawFromPrior( LALInferenceVariables *output,
                                LALInferenceVariables *priorArgs,
                                gsl_rng *rdm) {
  if (output == NULL || priorArgs == NULL || rdm == NULL)
    XLAL_ERROR_VOID(XLAL_EFAULT, "Null arguments received.");

  LALInferenceVariableItem *item = output->head;

  /* check if using a k-D tree as the prior */
  if( LALInferenceCheckVariable( priorArgs, "kDTreePrior" ) ){
    LALInferenceKDTree *tree =
      *(LALInferenceKDTree **)LALInferenceGetVariable(priorArgs, "kDTreePrior");

    /* get parameter template */
    LALInferenceVariables *templt =
      *(LALInferenceVariables **)LALInferenceGetVariable(priorArgs,
                                                         "kDTreePriorTemplate");

    UINT4 Ncell = 8; /* number of points in a prior cell - i.e. controls
                        how fine or coarse the prior looks (default to 8) */

    if( LALInferenceCheckVariable( priorArgs, "kDTreePriorNcell" ) )
      Ncell = *(UINT4 *)LALInferenceGetVariable( priorArgs,"kDTreePriorNcell");

    /* draw all points from the prior distribution */
    REAL8 *proposedPt = XLALCalloc(tree->dim, sizeof(REAL8));

    /* A randomly-chosen point from those in the tree. */
    LALInferenceKDDrawEigenFrame(rdm, tree, proposedPt, Ncell);
    LALInferenceKDREAL8ToVariables(output, proposedPt, templt);
  }
  else{
    for(;item;item=item->next){
      if(item->vary==LALINFERENCE_PARAM_CIRCULAR ||
         item->vary==LALINFERENCE_PARAM_LINEAR)
        LALInferenceDrawNameFromPrior( output, priorArgs, item->name,
                                       item->type, rdm );
    }

    /* remove multivariate deviates value if set */
    if ( LALInferenceCheckVariable( priorArgs, "multivariate_deviates" ) )
      LALInferenceRemoveVariable( priorArgs, "multivariate_deviates" );
  }
}

void LALInferenceDrawNameFromPrior( LALInferenceVariables *output,
                                    LALInferenceVariables *priorArgs,
                                    char *name, LALInferenceVariableType type,
                                    gsl_rng *rdm) {
  if (output == NULL || priorArgs == NULL || name == NULL || rdm == NULL)
    XLAL_ERROR_VOID(XLAL_EFAULT, "Null arguments received.");

  REAL8 tmp = 0.;

  /* test for a Gaussian prior */
  if( LALInferenceCheckGaussianPrior( priorArgs, name ) ){
    REAL8 mu = 0., sigma = 0.;

    LALInferenceGetGaussianPrior( priorArgs, name, (void *)&mu, (void *)&sigma );
    tmp = mu + gsl_ran_gaussian(rdm, (double)sigma);
  }
  /* test for uniform prior */
  else if( LALInferenceCheckMinMaxPrior( priorArgs, name ) ){
    REAL8 min = 0., max = 0.;

    LALInferenceGetMinMaxPrior(priorArgs, name, &min, &max);
    tmp = min + (max-min)*gsl_rng_uniform( rdm );
  }
  /* test for a prior drawn from correlated values */
  else if( LALInferenceCheckCorrelatedPrior( priorArgs, name ) ){
    gsl_matrix *cor = NULL;
    UINT4 idx = 0, dims = 0;
    REAL4Vector *tmps = NULL;

    LALInferenceGetCorrelatedPrior( priorArgs, name, &cor, &idx );
    dims = cor->size1;

    /* to avoid unnecessary repetition the multivariate deviates are be
       added as a new variable that can be extracted during multiple calls.
       This will be later removed by the LALInferenceDrawFromPrior function. */
    if ( LALInferenceCheckVariable( priorArgs, "multivariate_deviates" ) ){
      tmps = *(REAL4Vector **)LALInferenceGetVariable(priorArgs,
                                                      "multivariate_deviates");
    }
    else{
      RandomParams *randParam;
      UINT4 randomseed = gsl_rng_get(rdm);

      /* check matrix for positive definiteness */
      if( !LALInferenceCheckPositiveDefinite( cor, dims ) ){
        XLAL_ERROR_VOID(XLAL_EFUNC | XLAL_EINVAL, "Matrix is not positive-definite!");
      }

      /* draw values from the multivariate Gaussian described by the correlation
         matrix */
      tmps = XLALCreateREAL4Vector( dims );
      randParam = XLALCreateRandomParams( randomseed );
      XLALMultiNormalDeviates( tmps, cor, dims, randParam );

      LALInferenceAddVariable( priorArgs, "multivariate_deviates", &tmps,
                               LALINFERENCE_REAL8Vector_t,
                               LALINFERENCE_PARAM_FIXED );
    }

    /* set random number for given parameter index */
    tmp = tmps->data[idx];

    /* free tmps */
    if ( !LALInferenceCheckVariable( priorArgs, "multivariate_deviates" ) )
      XLALDestroyREAL4Vector( tmps );
  }
  /* not a recognised prior type */
  else{
    return;
  }

  switch ( type ){
    case LALINFERENCE_REAL4_t:
    {
      REAL4 val = (REAL4)tmp;
      LALInferenceSetVariable(output, name, &val);
      break;
    }
    case LALINFERENCE_REAL8_t:
    {
      REAL8 val = tmp;
      LALInferenceSetVariable(output, name, &val);
      break;
    }
    case LALINFERENCE_INT4_t:
    {
      INT4 val = (INT4)tmp;
      LALInferenceSetVariable(output, name, &val);
      break;
    }
    case LALINFERENCE_INT8_t:
    {
      INT8 val = (INT8)tmp;
      LALInferenceSetVariable(output, name, &val);
      break;
    }
    //LALInferenceDrawFromPrior() does not handle gsl matrices properly at the moment
    /*case LALINFERENCE_gslMatrix_t:
    {
      REAL8 val = tmp;
      LALInferenceSetVariable(output, name, &val);
      break;
    }*/
    default:
      XLALPrintWarning("Trying to randomise a non-numeric parameter %s!\n",name);
      break;
  }
}


/* Switch reads true if parameters lie within Malmquist prior */
UINT4 within_malmquist(LALInferenceRunState *runState, LALInferenceVariables *params, LALInferenceModel *model) {
    UINT4 i=0, nifo=0;

    LALInferenceIFOData *ifo = runState->data;
    while (ifo != NULL) {
        nifo++;
        ifo = ifo->next;
    }

    LALInferenceNetworkSNR(params, runState->data, model);
    REAL8 loudest_snr=0.0, second_loudest_snr=0.0;
    for (i=0; i<nifo; i++) {
        if (model->ifo_SNRs[i] > second_loudest_snr) {
            if (model->ifo_SNRs[i] > loudest_snr) {
                second_loudest_snr = loudest_snr;
                loudest_snr = model->ifo_SNRs[i];
            } else {
                second_loudest_snr = model->ifo_SNRs[i];
            }
        }
    }

    REAL8 malmquist_loudest = (*(REAL8 *)LALInferenceGetVariable(runState->priorArgs,"malmquist_loudest_snr"));
    REAL8 malmquist_second_loudest = (*(REAL8 *)LALInferenceGetVariable(runState->priorArgs,"malmquist_second_loudest_snr"));
    REAL8 malmquist_network = (*(REAL8 *)LALInferenceGetVariable(runState->priorArgs,"malmquist_network_snr"));

    if (loudest_snr < malmquist_loudest
          || second_loudest_snr < malmquist_second_loudest
          || model->SNR < malmquist_network)
        return(0);
    else
        return(1);
}


REAL8 LALInferenceAnalyticNullPrior(LALInferenceRunState UNUSED *runState, LALInferenceVariables *params, LALInferenceModel UNUSED *model) {
  REAL8 logPrior=0.0;
  REAL8 logmc=0.0,mc=0.0;
  REAL8 m1=0.0,m2=0.0,q=0.0,eta=0.0;

  if(LALInferenceCheckVariable(params,"eta")||LALInferenceCheckVariable(params,"q")) {
    if(LALInferenceCheckVariable(params,"logmc")) {
      logmc=*(REAL8 *)LALInferenceGetVariable(params,"logmc");
      if(LALInferenceCheckVariable(params,"q")) {
        q=*(REAL8 *)LALInferenceGetVariable(params,"q");
        LALInferenceMcQ2Masses(exp(logmc),q,&m1,&m2);
        logPrior+=log(m1*m1);
      } else {
        eta=*(REAL8 *)LALInferenceGetVariable(params,"eta");
        LALInferenceMcEta2Masses(exp(logmc),eta,&m1,&m2);
        logPrior+=log(((m1+m2)*(m1+m2)*(m1+m2))/(m1-m2));
      }
      /*careful using LALInferenceMcEta2Masses, it returns m1>=m2*/
    } else if(LALInferenceCheckVariable(params,"chirpmass")) {
      mc=*(REAL8 *)LALInferenceGetVariable(params,"chirpmass");
      if(LALInferenceCheckVariable(params,"q")) {
        q=*(REAL8 *)LALInferenceGetVariable(params,"q");
        LALInferenceMcQ2Masses(mc,q,&m1,&m2);
        logPrior+=log(m1*m1/mc);
      } else {
        eta=*(REAL8 *)LALInferenceGetVariable(params,"eta");
        LALInferenceMcEta2Masses(mc,eta,&m1,&m2);
        logPrior+=log(((m1+m2)*(m1+m2))/((m1-m2)*pow(eta,3.0/5.0)));
      }
    }
  }
  logPrior+=LALInferenceFlatBoundedPrior(runState, params);
  return(logPrior);
}

UINT4 LALInferenceAnalyticCubeToPrior(LALInferenceRunState *runState, LALInferenceVariables *params, UNUSED LALInferenceModel *model, double *Cube, void *context) {
    int i = 0;
    REAL8 logPrior=0.,min=-INFINITY,max=INFINITY;
    REAL8 m1=1.,m2=1.;
    LALInferenceVariableItem *item;

    char **info = (char **)context;
    char *timeID = &info[2][0];

    INT4 SKY_FRAME=0;
    if(LALInferenceCheckVariable(params,"SKY_FRAME"))
      SKY_FRAME=*(INT4 *)LALInferenceGetVariable(params,"SKY_FRAME");

    if(LALInferenceCheckVariable(params,"mass1"))
    {
        if(LALInferenceGetItem(params,"mass1")->vary != LALINFERENCE_PARAM_FIXED)
        {
            LALInferenceGetMinMaxPrior(runState->priorArgs, "mass1", (void *)&min, (void *)&max);
            m1 = LALInferenceCubeToFlatPrior(Cube[i], min, max);
            LALInferenceSetVariable(params, "mass1", &m1);
            logPrior -= log(max-min);
        }
        else
        {
            m1=(*(REAL8 *)LALInferenceGetVariable(params,"mass1"));
        }
    }
    if(LALInferenceCheckVariable(params,"mass2"))
    {
        if(LALInferenceGetItem(params,"mass2")->vary != LALINFERENCE_PARAM_FIXED)
        {
            LALInferenceGetMinMaxPrior(runState->priorArgs, "mass2", (void *)&min, (void *)&max);
            m2 = LALInferenceCubeToFlatPrior(Cube[i], min, max);
            LALInferenceSetVariable(params, "mass2", &m2);
            logPrior -= log(max-min);
        }
        else
        {
            m2=(*(REAL8 *)LALInferenceGetVariable(params,"mass2"));
        }
    }

    if(LALInferenceCheckVariable(params,"phase"))
    {
        item = LALInferenceGetItem(params,"phase");
        if(item->vary != LALINFERENCE_PARAM_FIXED)
        {
            LALInferenceGetMinMaxPrior(runState->priorArgs, "phase", (void *)&min, (void *)&max);
            double phase = LALInferenceCubeToFlatPrior(Cube[i], min, max);
            LALInferenceSetVariable(params, "phase", &phase);
            i++;
            logPrior -= log(max-min);
        }
    }

    if(LALInferenceCheckVariable(params,"polarisation"))
    {
        item = LALInferenceGetItem(params,"polarisation");
        if(item->vary != LALINFERENCE_PARAM_FIXED)
        {
            LALInferenceGetMinMaxPrior(runState->priorArgs, "polarisation", (void *)&min, (void *)&max);
            double polarisation = LALInferenceCubeToFlatPrior(Cube[i], min, max);
            LALInferenceSetVariable(params, "polarisation", &polarisation);
            i++;
            logPrior -= log(max-min);
        }
    }

    if(SKY_FRAME==1)
    {
      if(LALInferenceCheckVariable(params,"azimuth"))
      {
        item = LALInferenceGetItem(params,"azimuth");
        if(item->vary != LALINFERENCE_PARAM_FIXED)
        {
            LALInferenceGetMinMaxPrior(runState->priorArgs, "azimuth", (void *)&min, (void *)&max);
            double azimuth = LALInferenceCubeToFlatPrior(Cube[i], min, max);
            LALInferenceSetVariable(params, "azimuth", &azimuth);
            i++;
            logPrior -= log(max-min);
        }
      }
    }
    else
    {
      if(LALInferenceCheckVariable(params,"rightascension"))
      {
        item = LALInferenceGetItem(params,"rightascension");
        if(item->vary != LALINFERENCE_PARAM_FIXED)
        {
            LALInferenceGetMinMaxPrior(runState->priorArgs, "rightascension", (void *)&min, (void *)&max);
            double rightascension = LALInferenceCubeToFlatPrior(Cube[i], min, max);
            LALInferenceSetVariable(params, "rightascension", &rightascension);
            i++;
            logPrior -= log(max-min);
        }
      }
    }

    if(SKY_FRAME==1)
    {
      if(LALInferenceCheckVariable(params,"cosalpha"))
      {
        item = LALInferenceGetItem(params,"cosalpha");
        if(item->vary != LALINFERENCE_PARAM_FIXED)
        {
            LALInferenceGetMinMaxPrior(runState->priorArgs, "cosalpha", (void *)&min, (void *)&max);
            double cosalpha = LALInferenceCubeToFlatPrior(Cube[i], min, max);
            LALInferenceSetVariable(params, "cosalpha", &cosalpha);
            i++;
            logPrior -= log(max-min);
        }
      }
    }
    else
    {
      if(LALInferenceCheckVariable(params,"declination"))
      {
        item = LALInferenceGetItem(params,"declination");
        if(item->vary != LALINFERENCE_PARAM_FIXED)
        {
            LALInferenceGetMinMaxPrior(runState->priorArgs, "declination", (void *)&min, (void *)&max);
            double declination = LALInferenceCubeToFlatPrior(Cube[i], min, max);
            LALInferenceSetVariable(params, "declination", &declination);
            i++;
            logPrior -= log(max-min);
        }
      }
    }

    if(LALInferenceCheckVariable(params,"distance"))
    {
        item = LALInferenceGetItem(params,"distance");
        if(item->vary != LALINFERENCE_PARAM_FIXED)
        {
            LALInferenceGetMinMaxPrior(runState->priorArgs, "distance", (void *)&min, (void *)&max);
            double distance = LALInferenceCubeToFlatPrior(Cube[i], min, max);
            LALInferenceSetVariable(params, "distance", &distance);
            i++;
            logPrior -= log(max-min);
        }
    }

    if(SKY_FRAME==1)
    {
      if(LALInferenceCheckVariable(params,"t0"))
      {
        item = LALInferenceGetItem(params,"t0");
        if(item->vary != LALINFERENCE_PARAM_FIXED)
        {
            LALInferenceGetMinMaxPrior(runState->priorArgs, "t0", (void *)&min, (void *)&max);
            double t0 = LALInferenceCubeToFlatPrior(Cube[i], min, max);
            LALInferenceSetVariable(params, "t0", &t0);
            sprintf(timeID,"%d",i);
            i++;
            logPrior -= log(max-min);
        }
      }
    }
    else
    {
      if(LALInferenceCheckVariable(params,"time"))
      {
        item = LALInferenceGetItem(params,"time");
        if(item->vary != LALINFERENCE_PARAM_FIXED)
        {
            LALInferenceGetMinMaxPrior(runState->priorArgs, "time", (void *)&min, (void *)&max);
            double tc = LALInferenceCubeToFlatPrior(Cube[i], min, max);
            LALInferenceSetVariable(params, "time", &tc);
            sprintf(timeID,"%d",i);
            i++;
            logPrior -= log(max-min);
        }
      }
    }

    if(LALInferenceCheckVariable(params,"a_spin1"))
    {
        item = LALInferenceGetItem(params,"a_spin1");
        if(item->vary != LALINFERENCE_PARAM_FIXED)
        {
            LALInferenceGetMinMaxPrior(runState->priorArgs, "a_spin1", (void *)&min, (void *)&max);
            double a_spin1 = LALInferenceCubeToFlatPrior(Cube[i], min, max);
            LALInferenceSetVariable(params, "a_spin1", &a_spin1);
            i++;
            logPrior -= log(max-min);
        }
    }

    if(LALInferenceCheckVariable(params,"a_spin2"))
    {
        item = LALInferenceGetItem(params,"a_spin2");
        if(item->vary != LALINFERENCE_PARAM_FIXED)
        {
            LALInferenceGetMinMaxPrior(runState->priorArgs, "a_spin2", (void *)&min, (void *)&max);
            double a_spin2 = LALInferenceCubeToFlatPrior(Cube[i], min, max);
            LALInferenceSetVariable(params, "a_spin2", &a_spin2);
            i++;
            logPrior -= log(max-min);
        }
    }

    LALInferenceVariables *priorParams=runState->priorArgs;
    INT4 ScaleTest = LALInferenceCubeToPSDScaleParams(priorParams, params, &i, Cube, context);
    UINT4 ConstCalib = LALInferenceCubeToConstantCalibrationPrior(runState, params, &i, Cube, context);
    UINT4 SplineCalib = LALInferenceCubeToSplineCalibrationPrior(runState, params, &i, Cube, context);

    if (ScaleTest==0 || ConstCalib==0 || SplineCalib==0) return 0;
    else return 1;
}

REAL8 LALInferenceFlatBoundedPrior(LALInferenceRunState *runState, LALInferenceVariables *params)
{
  LALInferenceVariableItem *cur;
  REAL8 min,max;
  if(!params||!runState) XLAL_ERROR(XLAL_EFAULT, "Encountered NULL pointer in prior");
  if(!runState->priorArgs) return 0.0; /* no prior ranges specified */
  for(cur=params->head;cur;cur=cur->next)
  {
    if(cur->type!=LALINFERENCE_REAL8_t) continue;
    if(LALInferenceCheckMinMaxPrior(runState->priorArgs, cur->name))
    {
      LALInferenceGetMinMaxPrior(runState->priorArgs, cur->name, &min, &max);
      if (min>*(REAL8 *)cur->value || max<*(REAL8 *)cur->value) return -DBL_MAX;
    }
  }
  return 0.0;
}

REAL8 LALInferenceNullPrior(LALInferenceRunState UNUSED *runState, LALInferenceVariables UNUSED *params, LALInferenceModel UNUSED *model) {
  return 0.0;
}

UINT4 LALInferenceCubeToPSDScaleParams(LALInferenceVariables *priorParams, LALInferenceVariables *params, INT4 *idx, double *Cube, void UNUSED *context)
{
  //char **info = (char **)context;
  //char *header = &info[1][0];
  //char tempstr[50];

  //PSD priors are Gaussian
  if(LALInferenceCheckVariable(params, "psdscale"))
  {
    UINT4 i;
    UINT4 j;

    REAL8 val,min,max;
    REAL8 mean = 1.0;
    UINT4 psdGaussianPrior;

    REAL8Vector *sigma = *((REAL8Vector **)LALInferenceGetVariable(priorParams, "psdsigma"));
    gsl_matrix *nparams = *((gsl_matrix **)LALInferenceGetVariable(params,"psdscale"));

    min=0.1;//*(REAL8 *)LALInferenceGetVariable(priorParams,"psdscale_min");
    max=10.0;//*(REAL8 *)LALInferenceGetVariable(priorParams,"psdscale_max");

    psdGaussianPrior = *(UINT4 *)LALInferenceGetVariable(priorParams,"psdGaussianPrior");

    for(i=0; i<(UINT4)nparams->size1; i++)
    {
      for(j=0; j<(UINT4)nparams->size2; j++)
      {
        // calculate value
        if (psdGaussianPrior)
            val = LALInferenceCubeToGaussianPrior(Cube[(*idx)],mean,sigma->data[j]);
        else
            val = LALInferenceCubeToFlatPrior(Cube[(*idx)],min,max);

        // set value
        gsl_matrix_set(nparams,i,j,val);
        (*idx)++;
      }
    }

    for(i=0; i<(UINT4)nparams->size1; i++)
    {
      for(j=0; j<(UINT4)nparams->size2; j++)
      {
        //reject prior
        val = gsl_matrix_get(nparams,i,j);
        if(val < min || val > max) return 0;
      }
    }
  }

  return 1;
}

/* A simple SineGaussianPrior -- will also work for other simple burst templates (gaussians) */
REAL8 LALInferenceSineGaussianPrior(LALInferenceRunState *runState, LALInferenceVariables *params, LALInferenceModel *model)
{
  REAL8 logPrior=0.0;
  (void)runState;
  LALInferenceVariableItem *item=params->head;
  LALInferenceVariables *priorParams=runState->priorArgs;
  REAL8 min, max;
  (void) model;
  /* Check boundaries */
  for(;item;item=item->next)
  {
    // if(item->vary!=PARAM_LINEAR || item->vary!=PARAM_CIRCULAR)
    if(item->vary==LALINFERENCE_PARAM_FIXED || item->vary==LALINFERENCE_PARAM_OUTPUT)
      continue;
    else
    {
      LALInferenceGetMinMaxPrior(priorParams, item->name, &min, &max);
      if(*(REAL8 *) item->value < min || *(REAL8 *)item->value > max) return -DBL_MAX;
    }
  }
  /*Use a distribution uniform in space volume */
  if(LALInferenceCheckVariable(params,"loghrss"))
    logPrior+=-3.0* *(REAL8 *)LALInferenceGetVariable(params,"loghrss");
  else if(LALInferenceCheckVariable(params,"hrss"))
    logPrior+=-4.0* log(*(REAL8 *)LALInferenceGetVariable(params,"hrss"));
  if(LALInferenceCheckVariable(params,"declination"))
    logPrior+=log(fabs(cos(*(REAL8 *)LALInferenceGetVariable(params,"declination"))));
  logPrior += LALInferenceConstantCalibrationPrior(runState, params); 
  return(logPrior);
}

/**
 * Prior that converts from a Cube parameter in [0,1] to the flat prior bounded by x1
 * and x2.
 */
REAL8 LALInferenceCubeToFlatPrior(double r, double x1, double x2)
{
    return x1 + r * ( x2 - x1 );
}

/**
 * Prior that converts from a Cube parameter in [0,1] to the flat in log prior bounded
 * by x1 and x2.
 */
REAL8 LALInferenceCubeToLogFlatPrior(double r, double x1, double x2)
{
    double lx1, lx2;
    lx1 = log( x1 );
    lx2 = log( x2 );
    return exp( lx1 + r * ( lx2 - lx1 ) );
}

/**
 * Prior that converts from a Cube parameter in [0,1] to the power prior bounded by x1
 * and x2 with power p.
 */
REAL8 LALInferenceCubeToPowerPrior(double p, double r, double x1, double x2)
{
    double pp = p + 1.0;
    return pow(r * pow(x2, pp) + (1.0 - r) * pow(x1, pp), 1.0 / pp);
}

/**
 * Prior that converts from a Cube parameter in [0,1] to the Gaussian prior with given
 * mean and standard deviation.
 */
REAL8 LALInferenceCubeToGaussianPrior(double r, double mean, double sigma)
{
    return gsl_cdf_gaussian_Pinv(r,sigma) + mean;
}

/**
 * Prior that converts from a Cube parameter in [0,1] to the sine prior with given
 * min (x1) and max (x2) values
 */
REAL8 LALInferenceCubeToSinPrior(double r, double x1, double x2)
{
    return acos((1.0-r)*cos(x1)+r*cos(x2));
}<|MERGE_RESOLUTION|>--- conflicted
+++ resolved
@@ -84,11 +84,7 @@
 
     }
     
-<<<<<<< HEAD
-    /* Optional uniform distance */
-=======
     /* Optional uniform prior on distance */
->>>>>>> 7b9bba01
     INT4 uniform_distance = 0;
     if (LALInferenceGetProcParamVal(commandLine, "--distance-prior-uniform"))
       uniform_distance = 1;
