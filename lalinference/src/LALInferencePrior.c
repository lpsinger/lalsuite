--- conflicted
+++ resolved
@@ -32,7 +32,7 @@
 static double computePriorMassNorm(const double MMin, const double MMax, const double MTotMax, const double McMin, const double McMax, const double massRatioMin, const double massRatioMax, const char *massRatioName);
 
 static void mc2masses(double mc, double eta, double *m1, double *m2);
-<<<<<<< HEAD
+static void q2masses(double mc, double q, double *m1, double *m2);
 static void m2eta(double m1, double m2, double *eta);
 static void m2mc(double m1, double m2, double *mc);
 
@@ -49,10 +49,6 @@
 	m2eta(m1,m2,&eta);
         *mc = pow(eta,0.6)*(m1+m2);
 }
-
-=======
-static void q2masses(double mc, double q, double *m1, double *m2);
->>>>>>> a18707be
 
 static void mc2masses(double mc, double eta, double *m1, double *m2)
 /*  Compute individual companion masses (m1, m2)   */
