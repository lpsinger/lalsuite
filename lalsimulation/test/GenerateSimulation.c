/*
*  Copyright (C) 2011 Nickolas Fotopoulos, Evan Ochsner
*
*  This program is free software; you can redistribute it and/or modify
*  it under the terms of the GNU General Public License as published by
*  the Free Software Foundation; either version 2 of the License, or
*  (at your option) any later version.
*
*  This program is distributed in the hope that it will be useful,
*  but WITHOUT ANY WARRANTY; without even the implied warranty of
*  MERCHANTABILITY or FITNESS FOR A PARTICULAR PURPOSE.  See the
*  GNU General Public License for more details.
*
*  You should have received a copy of the GNU General Public License
*  along with with program; see the file COPYING. If not, write to the
*  Free Software Foundation, Inc., 59 Temple Place, Suite 330, Boston,
*  MA  02111-1307  USA
*/

#include <math.h>
#include <stdlib.h>
#include <time.h>

#define LAL_USE_OLD_COMPLEX_STRUCTS
#include <lal/LALConstants.h>
#include <lal/LALDatatypes.h>
#include <lal/Date.h>
#include <lal/FrequencySeries.h>
#include <lal/LALSimInspiral.h>
#include <lal/LALSimIMR.h>
#include <lal/XLALError.h>
#include <lal/LALAdaptiveRungeKutta4.h>

typedef enum tagGSDomain {
    GSDomain_TD,
    GSDomain_FD
} GSDomain;

/* internal storage is in SI units! */
typedef struct tagGSParams {
    Approximant approximant;  /**< waveform family or "approximant" */
    GSDomain domain;          /**< flag for time or frequency domain waveform */
    int phaseO;               /**< twice PN order of the phase */
    int ampO;                 /**< twice PN order of the amplitude */
    REAL8 phiRef;             /**< phase at fRef */
    REAL8 fRef;               /**< reference frequency */
    REAL8 deltaT;             /**< sampling interval */
    REAL8 deltaF;             /**< frequency resolution */
    REAL8 m1;                 /**< mass of companion 1 */
    REAL8 m2;                 /**< mass of companion 2 */
    REAL8 f_min;              /**< start frequency */
    REAL8 f_max;              /**< end frequency */
    REAL8 distance;           /**< distance of source */
    REAL8 inclination;        /**< inclination of L relative to line of sight */
    REAL8 s1x;                /**< (x,y,z) components of spin of m1 body */
    REAL8 s1y;                /**< z-axis along line of sight, L in x-z plane */
    REAL8 s1z;                /**< dimensionless spin, Kerr bound: |s1| <= 1 */
    REAL8 s2x;                /**< (x,y,z) component ofs spin of m2 body */
    REAL8 s2y;                /**< z-axis along line of sight, L in x-z plane */
    REAL8 s2z;                /**< dimensionless spin, Kerr bound: |s2| <= 1 */
    REAL8 lambda1;	      /**< (tidal deformability of mass 1) / (total mass)^5 (dimensionless) */
    REAL8 lambda2;	      /**< (tidal deformability of mass 2) / (total mass)^5 (dimensionless) */
    LALSimInspiralWaveformFlags *waveFlags; /**< Set of flags to control special behavior of some waveform families */
    LALSimInspiralTestGRParam *nonGRparams; /**< Linked list of non-GR parameters. Pass in NULL for standard GR waveforms */
    int axisChoice;           /**< flag to choose reference frame for spin coordinates */
    int inspiralOnly;         /**< flag to choose if generating only the the inspiral 1 or also merger and ring-down*/
    char outname[256];        /**< file to which output should be written */
    int verbose;
} GSParams;

const char * usage =
"Generate a simulation using the lalsimulation library\n\n"
"The following options can be given (will assume a default value if omitted):\n"
"--domain DOM               'TD' for time domain (default) or 'FD' for frequency\n"
"                           domain; not all approximants support all domains\n"
"--approximant APPROX       Supported TD approximants:\n"
"                             TaylorT1 (default)\n"
"                             TaylorT2\n"
"                             TaylorT3\n"
"                             TaylorT4\n"
"                             TaylorEt\n"
"                             IMRPhenomA\n"
"                             IMRPhenomB\n"
"                             EOBNRv2\n"
"                             EOBNRv2HM\n"
"                             SEOBNRv1\n"
"                             SpinTaylorT4\n"
"                             PhenSpinTaylorRD\n"
"                           Supported FD approximants:\n"
"                             IMRPhenomA\n"
"                             IMRPhenomB\n"
"                             TaylorF2\n"
"                             TaylorF2RedSpin\n"
"                             TaylorF2RedSpinTidal\n"
"                           NOTE: Other approximants may be available if the\n"
"                           developer forgot to edit this help message\n"
"--phase-order ORD          Twice PN order of phase (default ORD=7 <==> 3.5PN)\n"
<<<<<<< HEAD
"--amp-order ORD            Twice PN order of amplitude (default 0 <==> Newt./restricted)\n"
"--phiRef PHIREF            Phase at the reference frequency (default 0)\n"
=======
"--amp-order ORD            Twice PN order of amplitude (default 0 <==> Newt.)\n"
"--phiRef                   Phase at the reference frequency (default 0)\n"
>>>>>>> e3589b86
"--fRef FREF                Reference frequency in Hz\n"
"                           (default: 0)\n"
"--sample-rate SRATE        Sampling rate of TD approximants in Hz (default 4096)\n"
"--deltaF DF                Frequency bin size for FD approximants in Hz (default 1/8)\n"
"--m1 M1                    Mass of the 1st object in solar masses (default 10)\n"
"--m2 M2                    Mass of the 2nd object in solar masses (default 1.4)\n"
"--inclination IOTA         Angle in radians between line of sight (N) and \n"
"                           orbital angular momentum (L) at the reference\n"
"                           (default 0, face on)\n"
"--spin1x S1X               Vector components for spin of mass1 (default all 0)\n"
"--spin1y S1Y               z-axis=line of sight, L in x-z plane at reference\n"
"--spin1z S1Z               Kerr limit: s1x^2 + s1y^2 + s1z^2 <= 1\n"
"--spin2x S2X               Vector components for spin of mass2 (default all 0)\n"
"--spin2y S2Y               z-axis=line of sight, L in x-z plane at reference\n"
"--spin2z S2Z               Kerr limit: s2x^2 + s2y^2 + s2z^2 <= 1\n"
"--tidal-lambda1 L1         (tidal deformability of mass 1) / (mass of body 1)^5\n"
"                           (~4-80 for NS, 0 for BH) (default 0)\n"
"--tidal-lambda2 L2         (tidal deformability of mass 2) / (mass of body 2)^5\n"
"                           (~4-80 for NS, 0 for BH) (default 0)\n"
"--spin-order ORD           Twice PN order of spin effects\n"
"                           (default ORD=-1 <==> All spin effects)\n"
"--tidal-order ORD          Twice PN order of tidal effects\n"
"                           (default ORD=-1 <==> All tidal effects)\n"
"--f-min FMIN               Lower frequency to start waveform in Hz (default 40)\n"
"--f-max FMAX               Frequency at which to stop waveform in Hz\n"
"                           (default: generate as much as possible)\n"
"--distance D               Distance in Mpc (default 100)\n"
"--axis AXIS                for PhenSpin: 'View' (default), 'TotalJ', 'OrbitalL'\n"
"--nonGRpar NAME VALUE      add the nonGRparam with name 'NAME' and value 'VALUE'\n"
"--outname FNAME            Output to file FNAME (default 'simulation.dat')\n"
"--verbose                  If included, add verbose output\n"
;

/* Parse command line, sanity check arguments, and return a newly
 * allocated GSParams object */
static GSParams *parse_args(ssize_t argc, char **argv) {
    ssize_t i;
    GSParams *params;
    params = (GSParams *) XLALMalloc(sizeof(GSParams));
    memset(params, 0, sizeof(GSParams));

    /* Set default values to the arguments */
    params->waveFlags = XLALSimInspiralCreateWaveformFlags();
    params->nonGRparams = NULL;
    params->approximant = TaylorT1;
    params->domain = GSDomain_TD;
    params->phaseO = 7;
    params->ampO = 0;
    params->phiRef = 0.;
    params->deltaT = 1./4096.;
    params->deltaF = 0.125;
    params->m1 = 10. * LAL_MSUN_SI;
    params->m2 = 1.4 * LAL_MSUN_SI;
    params->f_min = 40.;
    params->fRef = 0.;
    params->f_max = 0.; /* Generate as much as possible */
    params->distance = 100. * 1e6 * LAL_PC_SI;
    params->inclination = 0.;
    params->s1x = 0.;
    params->s1y = 0.;
    params->s1z = 0.;
    params->s2x = 0.;
    params->s2y = 0.;
    params->s2z = 0.;
    params->lambda1 = 0.;
    params->lambda2 = 0.;
    strncpy(params->outname, "simulation.dat", 256); /* output to this file */
    params->verbose = 0; /* No verbosity */

    /* consume command line */
    for (i = 1; i < argc; ++i) {
        if ((strcmp(argv[i], "-h") == 0) || (strcmp(argv[i], "--help") == 0)) {
            printf("%s", usage);
            XLALFree(params);
            exit(0);
        } else if (strcmp(argv[i], "--approximant") == 0) {
            params->approximant = XLALGetApproximantFromString(argv[++i]);
            if ( (int) params->approximant == XLAL_FAILURE) {
                XLALPrintError("Error: invalid value %s for --interaction-flag\n", argv[i]);
                goto fail;
            }
        } else if (strcmp(argv[i], "--domain") == 0) {
            i++;
            if (strcmp(argv[i], "TD") == 0)
                params->domain = GSDomain_TD;
            else if (strcmp(argv[i], "FD") == 0)
                params->domain = GSDomain_FD;
            else {
                XLALPrintError("Error: Unknown domain\n");
                goto fail;
            }
        } else if (strcmp(argv[i], "--phase-order") == 0) {
            params->phaseO = atoi(argv[++i]);
        } else if (strcmp(argv[i], "--amp-order") == 0) {
            params->ampO = atoi(argv[++i]);
        } else if (strcmp(argv[i], "--phiRef") == 0) {
            params->phiRef = atof(argv[++i]);
        } else if (strcmp(argv[i], "--fRef") == 0) {
            params->fRef = atof(argv[++i]);
        } else if (strcmp(argv[i], "--sample-rate") == 0) {
            params->deltaT = 1./atof(argv[++i]);
        } else if (strcmp(argv[i], "--deltaF") == 0) {
            params->deltaF = atof(argv[++i]);
        } else if (strcmp(argv[i], "--m1") == 0) {
            params->m1 = atof(argv[++i]) * LAL_MSUN_SI;
        } else if (strcmp(argv[i], "--m2") == 0) {
            params->m2 = atof(argv[++i]) * LAL_MSUN_SI;
        } else if (strcmp(argv[i], "--spin1x") == 0) {
            params->s1x = atof(argv[++i]);
        } else if (strcmp(argv[i], "--spin1y") == 0) {
            params->s1y = atof(argv[++i]);
        } else if (strcmp(argv[i], "--spin1z") == 0) {
            params->s1z = atof(argv[++i]);
        } else if (strcmp(argv[i], "--spin2x") == 0) {
            params->s2x = atof(argv[++i]);
        } else if (strcmp(argv[i], "--spin2y") == 0) {
            params->s2y = atof(argv[++i]);
        } else if (strcmp(argv[i], "--spin2z") == 0) {
            params->s2z = atof(argv[++i]);
        } else if (strcmp(argv[i], "--tidal-lambda1") == 0) {
            params->lambda1 = atof(argv[++i]);
        } else if (strcmp(argv[i], "--tidal-lambda2") == 0) {
            params->lambda2 = atof(argv[++i]);
        } else if (strcmp(argv[i], "--spin-order") == 0) {
            XLALSimInspiralSetSpinOrder( params->waveFlags, atoi(argv[++i]) );
        } else if (strcmp(argv[i], "--tidal-order") == 0) {
            XLALSimInspiralSetTidalOrder( params->waveFlags, atoi(argv[++i]) );
        } else if (strcmp(argv[i], "--f-min") == 0) {
            params->f_min = atof(argv[++i]);
        } else if (strcmp(argv[i], "--f-max") == 0) {
            params->f_max = atof(argv[++i]);
        } else if (strcmp(argv[i], "--distance") == 0) {
            params->distance = atof(argv[++i]) * 1e6 * LAL_PC_SI;
        } else if (strcmp(argv[i], "--inclination") == 0) {
            params->inclination = atof(argv[++i]);
        } else if (strcmp(argv[i], "--axis") == 0) {
            XLALSimInspiralSetFrameAxis( params->waveFlags,
                    XLALGetFrameAxisFromString(argv[++i]) );
            if ( (int) XLALSimInspiralGetFrameAxis(params->waveFlags)
                    == (int) XLAL_FAILURE) {
                XLALPrintError("Error: invalid value %s for --axis\n", argv[i]);
                goto fail;
            }
        } else if (strcmp(argv[i], "--nonGRpar") == 0) {
	    char name[100];
	    strcpy(name,argv[++i]);
	    if (params->nonGRparams==NULL)
	      params->nonGRparams=XLALSimInspiralCreateTestGRParam(name,atof(argv[++i]));
	    else
	      XLALSimInspiralAddTestGRParam(&params->nonGRparams,name,atof(argv[++i]));
        } else if (strcmp(argv[i], "--outname") == 0) {
            strncpy(params->outname, argv[++i], 256);
        } else if (strcmp(argv[i], "--verbose") == 0) {
            params->verbose = 1;
        } else {
            XLALPrintError("Error: invalid option: %s\n", argv[i]);
            goto fail;
        }
    }

    return params;

    fail:
    printf("%s", usage);
    XLALFree(params);
    exit(1);
}

static int dump_FD(FILE *f, COMPLEX16FrequencySeries *htilde) {
    size_t i;
    COMPLEX16 *dataPtr = htilde->data->data;

    fprintf(f, "# f htilde.re htilde.im\n");
    dataPtr = htilde->data->data;
    for (i=0; i < htilde->data->length; i++)
        fprintf(f, "%.16e %.16e %.16e\n", htilde->f0 + i * htilde->deltaF, 
                dataPtr[i].re, dataPtr[i].im);
    return 0;
}

static int dump_TD(FILE *f, REAL8TimeSeries *hplus, REAL8TimeSeries *hcross) {
    size_t i;
    REAL8 t0 = XLALGPSGetREAL8(&(hplus->epoch));
    if (hplus->data->length != hcross->data->length) {
        XLALPrintError("Error: hplus and hcross are not the same length\n");
        return 1;
    } else if (hplus->deltaT != hcross->deltaT) {
        XLALPrintError("Error: hplus and hcross do not have the same sample rate\n");
        return 1;
    }

    fprintf(f, "# t hplus hcross\n");
    for (i=0; i < hplus->data->length; i++)
        fprintf(f, "%.16e %.16e %.16e\n", t0 + i * hplus->deltaT, 
                hplus->data->data[i], hcross->data->data[i]);
    return 0;
}
/*
 * main
 */
int main (int argc , char **argv) {
    FILE *f;
    int status;
    int start_time;
    COMPLEX16FrequencySeries *htilde = NULL;
    REAL8TimeSeries *hplus = NULL;
    REAL8TimeSeries *hcross = NULL;
    GSParams *params;
	
    /* set us up to fail hard */
    lalDebugLevel = 7;
    XLALSetErrorHandler(XLALAbortErrorHandler);

    /* parse commandline */
    params = parse_args(argc, argv);

    /* generate waveform */
    start_time = time(NULL);
    switch (params->domain) {
        case GSDomain_FD:
            XLALSimInspiralChooseFDWaveform(&htilde, params->phiRef, 
                    params->deltaF, params->m1, params->m2, params->s1x, 
                    params->s1y, params->s1z, params->s2x, params->s2y, 
                    params->s2z, params->f_min, params->f_max, 
                    params->distance, params->inclination, params->lambda1, 
                    params->lambda2, params->waveFlags, params->nonGRparams,
                    params->ampO, params->phaseO, params->approximant);
            break;
        case GSDomain_TD:
            XLALSimInspiralChooseTDWaveform(&hplus, &hcross, params->phiRef, 
                    params->deltaT, params->m1, params->m2, params->s1x, 
                    params->s1y, params->s1z, params->s2x, params->s2y, 
                    params->s2z, params->f_min, params->fRef, 
                    params->distance, params->inclination, params->lambda1, 
                    params->lambda2, params->waveFlags,
                    params->nonGRparams, params->ampO, params->phaseO,
                    params->approximant);
            break;
        default:
            XLALPrintError("Error: domain must be either TD or FD\n");
    }
    if (params->verbose)
        XLALPrintInfo("Generation took %.0f seconds\n", 
                difftime(time(NULL), start_time));
    if (((params->domain == GSDomain_FD) && !htilde) ||
        ((params->domain == GSDomain_TD) && (!hplus || !hcross))) {
        XLALPrintError("Error: waveform generation failed\n");
        goto fail;
    }

    /* dump file */
    f = fopen(params->outname, "w");
    if (params->domain == GSDomain_FD)
        status = dump_FD(f, htilde);
    else
        status = dump_TD(f, hplus, hcross);
    fclose(f);
    if (status) goto fail;

    /* clean up */
    XLALSimInspiralDestroyWaveformFlags(params->waveFlags);
    XLALSimInspiralDestroyTestGRParam(params->nonGRparams);
    XLALFree(params);
    XLALDestroyCOMPLEX16FrequencySeries(htilde);
    return 0;

    fail:
    XLALSimInspiralDestroyWaveformFlags(params->waveFlags);
    XLALSimInspiralDestroyTestGRParam(params->nonGRparams);
    XLALFree(params);
    XLALDestroyCOMPLEX16FrequencySeries(htilde);
    return 1;
}<|MERGE_RESOLUTION|>--- conflicted
+++ resolved
@@ -95,13 +95,8 @@
 "                           NOTE: Other approximants may be available if the\n"
 "                           developer forgot to edit this help message\n"
 "--phase-order ORD          Twice PN order of phase (default ORD=7 <==> 3.5PN)\n"
-<<<<<<< HEAD
-"--amp-order ORD            Twice PN order of amplitude (default 0 <==> Newt./restricted)\n"
+"--amp-order ORD            Twice PN order of amplitude (default 0 <==> Newt.)\n"
 "--phiRef PHIREF            Phase at the reference frequency (default 0)\n"
-=======
-"--amp-order ORD            Twice PN order of amplitude (default 0 <==> Newt.)\n"
-"--phiRef                   Phase at the reference frequency (default 0)\n"
->>>>>>> e3589b86
 "--fRef FREF                Reference frequency in Hz\n"
 "                           (default: 0)\n"
 "--sample-rate SRATE        Sampling rate of TD approximants in Hz (default 4096)\n"
