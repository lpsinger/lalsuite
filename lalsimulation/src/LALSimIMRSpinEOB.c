--- conflicted
+++ resolved
@@ -544,7 +544,6 @@
   REAL8 chiS, chiA;
   REAL8Vector *sigmaStar = NULL;
   REAL8Vector *sigmaKerr = NULL;
-<<<<<<< HEAD
 
   /* Spins not scaled by the mass */
   REAL8 mSpin1[3], mSpin2[3];
@@ -639,8 +638,6 @@
   /* Accuracies of adaptive Runge-Kutta integrator */
   const REAL8 EPS_ABS = 1.0e-9;
   const REAL8 EPS_REL = 1.0e-8;
-=======
->>>>>>> 310b7911
 
   /* Spins not scaled by the mass */
   REAL8 mSpin1[3], mSpin2[3];
