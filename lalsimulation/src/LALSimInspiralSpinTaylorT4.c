/*
 * Copyright (C) 2011 E. Ochsner
 *
 *  This program is free software; you can redistribute it and/or modify
 *  it under the terms of the GNU General Public License as published by
 *  the Free Software Foundation; either version 2 of the License, or
 *  (at your option) any later version.
 *
 *  This program is distributed in the hope that it will be useful,
 *  but WITHOUT ANY WARRANTY; without even the implied warranty of
 *  MERCHANTABILITY or FITNESS FOR A PARTICULAR PURPOSE.  See the
 *  GNU General Public License for more details.
 *
 *  You should have received a copy of the GNU General Public License
 *  along with with program; see the file COPYING. If not, write to the
 *  Free Software Foundation, Inc., 59 Temple Place, Suite 330, Boston,
 *  MA  02111-1307  USA
 */

#include <math.h>
#include <lal/Units.h>
#include <lal/LALConstants.h>
#include <lal/LALSimInspiral.h>
#include <lal/LALAdaptiveRungeKutta4.h>
#include <lal/TimeSeries.h>
#include "check_series_macros.h"

#define UNUSED(expr) do { (void)(expr); } while (0)
/*
#ifdef __GNUC__
#define UNUSED __attribute__ ((unused))
#else
#define UNUSED
#endif
*/

/* use error codes above 1024 to avoid conflicts with GSL */
#define LALSIMINSPIRAL_ST4_TEST_ENERGY 			1025
#define LALSIMINSPIRAL_ST4_TEST_OMEGADOT 		1026
#define LALSIMINSPIRAL_ST4_TEST_COORDINATE 		1027
#define LALSIMINSPIRAL_ST4_TEST_OMEGANAN 		1028
#define LALSIMINSPIRAL_ST4_TEST_FREQBOUND 		1029
#define LALSIMINSPIRAL_ST4_DERIVATIVE_OMEGANONPOS 	1030

/* Number of variables used for precessing waveforms */
#define LAL_NUM_ST4_VARIABLES 14
/* absolute and relative tolerance for adaptive Runge-Kutta ODE integrator */
/* 1.e-06 is too large for end of 1.4--1.4 M_sun BNS inspiral */
/* (phase difference at end will be ~10% of GW cycle). */
/* 1.e-12 is used so last data point isn't nan for 6PN tidal, */
/* since larger values probably cause larger step sizes. */
#define LAL_ST4_ABSOLUTE_TOLERANCE 1.e-12
#define LAL_ST4_RELATIVE_TOLERANCE 1.e-12

<<<<<<< HEAD
=======
/**
 * Struct containing all of the non-dynamical coefficients needed
 * to evolve a spinning, precessing binary and produce a waveform.
 * This struct is passed to the 2 static functions below
 */
typedef struct tagXLALSimInspiralSpinTaylorT4Coeffs
{
	REAL8 M; ///< total mass in seconds
	REAL8 eta; ///< symmetric mass ratio
	REAL8 wdotnewt; ///< leading order coefficient of wdot = \f$\dot{\omega}\f$
	REAL8 wdotcoeff[LAL_MAX_PN_ORDER]; ///< coeffs. of PN corrections to wdot
	REAL8 wdotlogcoeff; ///< coefficient of log term in wdot
	REAL8 Ecoeff[LAL_MAX_PN_ORDER]; ///< coeffs. of PN corrections to energy
	REAL8 wdotSO15s1, wdotSO15s2; ///< non-dynamical 1.5PN SO corrections
	REAL8 wdotSS2; ///< non-dynamical 2PN SS correction
	REAL8 wdotQM2S1; ///< non-dynamical S1^2 2PN quadrupole-monopole correction
	REAL8 wdotQM2S1L; ///< non-dynamical (S1.L)^2 2PN quadrupole-monopole correction
	REAL8 wdotQM2S2; ///< non-dynamical S2^2 2PN quadrupole-monopole correction
	REAL8 wdotQM2S2L; ///< non-dynamical (S2.L)^2 2PN quadrupole-monopole correction
	REAL8 wdotSO25s1, wdotSO25s2; ///< non-dynamical 2.5PN SO corrections
	REAL8 ESO15s1, ESO15s2; ///< non-dynamical 1.5PN SO corrections
	REAL8 ESS2; ///< non-dynamical 2PN SS correction
	REAL8 EQM2S1; ///< non-dynamical S1^2 2PN quadrupole-monopole correction
	REAL8 EQM2S1L;///< non-dynamical (S1.L)^2 2PN quadrupole-monopole correction
	REAL8 EQM2S2; ///< non-dynamical S2^2 2PN quadrupole-monopole correction
	REAL8 EQM2S2L;///< non-dynamical (S2.L)^2 2PN quadrupole-monopole correction
	REAL8 ESO25s1, ESO25s2; ///< non-dynamical 2.5PN SO corrections 
	REAL8 LNhatSO15s1, LNhatSO15s2; ///< non-dynamical 1.5PN SO corrections
	REAL8 LNhatSS2; ///< non-dynamical 2PN SS correction 
	REAL8 wdottidal5pn;	///< leading order tidal correction 
	REAL8 wdottidal6pn;	///< next to leading order tidal correction
	REAL8 Etidal5pn; ///< leading order tidal correction to energy
	REAL8 Etidal6pn; ///< next to leading order tidal correction to energy
	REAL8 fStart; ///< starting GW frequency of integration
	REAL8 fEnd; ///< ending GW frequency of integration
	REAL8 quadparam1; ///< quadrupole parameter for m1 (=1 for BH, ~ 4-8 for NS)
	REAL8 quadparam2; ///< quadrupole parameter for m2 (see gr-qc/9709032)
} XLALSimInspiralSpinTaylorT4Coeffs;
>>>>>>> 02c4127b

/* Declarations of static functions - defined below */
static int XLALSimInspiralSpinTaylorT4StoppingTest(double t, 
	const double values[], double dvalues[], void *mparams);
static int XLALSimInspiralSpinTaylorT4Derivatives(double t, 
	const double values[], double dvalues[], void *mparams);


/**
 * This function evolves the orbital equations for a precessing binary using 
 * the \"TaylorT4\" approximant for solving the orbital dynamics 
 * (see arXiv:0907.0700 for a review of the various PN approximants).
 *
 * It returns time series of the \"orbital velocity\", orbital phase, 
 * and components for both individual spin vectors, the \"Newtonian\"
 * orbital angular momentum (which defines the instantaneous plane)
 * and "E1", a basis vector in the instantaneous orbital plane.
 * Note that LNhat and E1 completely specify the instantaneous orbital plane.
 * It also returns the time and phase of the final time step
 *
 * For input, the function takes the two masses, the initial orbital phase, 
 * Values of S1, S2, LNhat, E1 vectors at starting time,
 * the desired time step size, the starting GW frequency, 
 * and PN order at which to evolve the phase,
 * 
 * NOTE: All vectors are given in the so-called "radiation frame", 
 * where the direction of propagation is the z-axis, the principal "+" 
 * polarization axis is the x-axis, and the y-axis is given by the RH rule.
 * You must give the initial values in this frame, and the time series of the
 * vector components will also be returned in this frame
 */
int XLALSimInspiralPNEvolveOrbitSpinTaylorT4(
	REAL8TimeSeries **V,          /**< post-Newtonian parameter [returned]*/
	REAL8TimeSeries **Phi,        /**< orbital phase            [returned]*/
	REAL8TimeSeries **S1x,	      /**< Spin1 vector x component [returned]*/
	REAL8TimeSeries **S1y,	      /**< "    "    "  y component [returned]*/
	REAL8TimeSeries **S1z,	      /**< "    "    "  z component [returned]*/
	REAL8TimeSeries **S2x,	      /**< Spin2 vector x component [returned]*/
	REAL8TimeSeries **S2y,	      /**< "    "    "  y component [returned]*/
	REAL8TimeSeries **S2z,	      /**< "    "    "  z component [returned]*/
	REAL8TimeSeries **LNhatx,     /**< unit orbital ang. mom. x [returned]*/
	REAL8TimeSeries **LNhaty,     /**< "    "    "  y component [returned]*/
	REAL8TimeSeries **LNhatz,     /**< "    "    "  z component [returned]*/
	REAL8TimeSeries **E1x,	      /**< orb. plane basis vector x[returned]*/
	REAL8TimeSeries **E1y,	      /**< "    "    "  y component [returned]*/
	REAL8TimeSeries **E1z,	      /**< "    "    "  z component [returned]*/
	REAL8 deltaT,          	      /**< sampling interval (s) */
	REAL8 m1,              	      /**< mass of companion 1 (kg) */
	REAL8 m2,              	      /**< mass of companion 2 (kg) */
	REAL8 fStart,                 /**< starting GW frequency */
	REAL8 fEnd,                   /**< ending GW frequency, fEnd=0 means integrate as far forward as possible */
	REAL8 s1x,                    /**< initial value of S1x */
	REAL8 s1y,                    /**< initial value of S1y */
	REAL8 s1z,                    /**< initial value of S1z */
	REAL8 s2x,                    /**< initial value of S2x */
	REAL8 s2y,                    /**< initial value of S2y */
	REAL8 s2z,                    /**< initial value of S2z */
	REAL8 lnhatx,                 /**< initial value of LNhatx */
	REAL8 lnhaty,                 /**< initial value of LNhaty */
	REAL8 lnhatz,                 /**< initial value of LNhatz */
	REAL8 e1x,                    /**< initial value of E1x */
	REAL8 e1y,                    /**< initial value of E1y */
	REAL8 e1z,                    /**< initial value of E1z */
	REAL8 lambda1,                /**< (tidal deformability of mass 1) / (total mass)^5 (dimensionless) */
	REAL8 lambda2,                /**< (tidal deformability of mass 2) / (total mass)^5 (dimensionless) */
	LALSimInspiralInteraction interactionFlags, /**< flag to control spin and tidal effects */
	INT4 phaseO                   /**< twice post-Newtonian order */
	)
{
    INT4 intreturn;
    LALSimInspiralSpinTaylorT4Coeffs params;/* Frequently used coefficients */
    ark4GSLIntegrator *integrator = NULL;     /* GSL integrator object */
    REAL8 yinit[LAL_NUM_ST4_VARIABLES];       /* initial values of parameters */
    REAL8Array *yout;	 /* time series of variables returned from integrator */
    /* intermediate variables */
    UINT4 i, cutlen, len;
    int sgn, offset;
    REAL8 m1m2, m2m1, M, eta, Mchirp, dm, norm, dtStart, dtEnd, lengths, wEnd;
    LIGOTimeGPS tStart = LIGOTIMEGPSZERO;
    REAL8 m1M, m2M; /* m1/M, m2/M */

    /* Check start and end frequencies are positive */
    if( fStart <= 0. )
    {
        XLALPrintError("XLAL Error - %s: fStart = %f must be > 0.\n", 
                __func__, fStart );
        XLAL_ERROR(XLAL_EINVAL);
    }
    if( fEnd < 0. ) /* fEnd = 0 allowed as special case */
    {
        XLALPrintError("XLAL Error - %s: fEnd = %f must be >= 0.\n", 
                __func__, fEnd );
        XLAL_ERROR(XLAL_EINVAL);
    }

    /* Set sign of time step according to direction of integration */
    if( fEnd < fStart && fEnd != 0. )
        sgn = -1;
    else
        sgn = 1;

    /* Check start and end frequencies are positive */
    if( fStart <= 0. )
    {
        XLALPrintError("XLAL Error - %s: fStart = %f must be > 0.\n", 
                __func__, fStart );
        XLAL_ERROR(XLAL_EINVAL);
    }
    if( fEnd < 0. ) /* fEnd = 0 allowed as special case */
    {
        XLALPrintError("XLAL Error - %s: fEnd = %f must be >= 0.\n", 
                __func__, fEnd );
        XLAL_ERROR(XLAL_EINVAL);
    }

    /* Zero the coefficients */
    memset(&params, 0, sizeof(LALSimInspiralSpinTaylorT4Coeffs));

    /* Define mass variables and other coefficients */
    m1m2 = m1 / m2;
    m2m1 = m2 / m1;
    m1 *= LAL_G_SI / pow(LAL_C_SI, 3.0); /* convert m1 from kg to seconds */
    m2 *= LAL_G_SI / pow(LAL_C_SI, 3.0); /* convert m2 from kg to seconds */
    M = m1 + m2;
    dm = (m1 - m2)/M;
    m1M = m1 / M;
    m2M = m2 / M;
    eta = m1 * m2 / M / M;
    Mchirp = M * pow(eta, 3./5.);
    params.wdotnewt = (96.0/5.0) * eta;
    params.M = M;
    params.eta = eta;
    params.fStart = fStart;
    params.fEnd = fEnd;
    /* N.B. the quadrupole of a spinning compact body labeled by A is 
     * Q_A = - quadparam_A chi_A^2 m_A^3 (see gr-qc/9709032)
     * where quadparam = 1 for BH ~= 4-8 for NS.
     * This affects the quadrupole-monopole interaction.
     * For now, hardcode quadparam1,2 = 1.
     * Will later add ability to set via LALSimInspiralTestGRParam
     */
    params.quadparam1 = 1.;
    params.quadparam2 = 1.;


    /* Set coefficients up to PN order phaseO.
     * epnorb is the binary energy and
     * wdotorb is the derivative of the orbital frequency \f$\dot{\omega}\f$.
     * These are just the non-spinning contributions.
     * Spin corrections must be recomputed at every step
     * because the relative orientations of S, L can change
     *
     * The values can be found in Buonanno, Iyer, Ochsner, Pan and Sathyaprakash
     * Phys. Rev. D 80, 084043 (2009) arXiv:0907.0700 (aka \"BIOPS\")
     * Eq. 3.1 for the energy and Eq. 3.6 for \f$\dot{\omega}\f$
     *
     * Note that Eq. 3.6 actually gives dv/dt, but this relates to \f$\omega\f$
     * by \f$d (M \omega)/dt = d (v^3)/dt = 3 v^2 dv/dt\f$
     * so the PN corrections are the same 
     * but the leading order is 3 v^2 times Eq. 3.6
     */
    switch( phaseO )
    {
        case -1: /* highest available PN order */
        case 8:
        /* case LAL_PNORDER_THREE_POINT_FIVE: */
        case 7:
            params.wdotcoeff[7] = (LAL_PI/12096.0) 
                    * (-13245.0 + 717350.0*eta + 731960.0*eta*eta);
            params.Ecoeff[7] = 0.;
        /* case LAL_PNORDER_THREE: */
        case 6:
            params.wdotcoeff[6] = 16447322263./139708800. - 1712./105. 
                    * LAL_GAMMA - 56198689./217728. * eta + LAL_PI * LAL_PI 
                    * (16./3. + 451./48. * eta) + 541./896. * eta * eta 
                    - 5605./2592. * eta * eta * eta - 856./105. * log(16.);
            params.wdotlogcoeff = - 1712./315.;
            params.Ecoeff[6] = - 675./64. + ( 34445./576. 
                    - 205./96. * LAL_PI * LAL_PI ) * eta
                    - (155./96.) *eta * eta - 35./5184. * eta * eta * eta;
        /* case LAL_PNORDER_TWO_POINT_FIVE: */
        case 5:
            params.wdotcoeff[5] = -(1./672.) * LAL_PI * (4159. + 15876.*eta);
            params.Ecoeff[5] = 0.;
        /* case LAL_PNORDER_TWO: */
        case 4:
            params.wdotcoeff[4] = (34103. + 122949.*eta 
                    + 59472.*eta*eta)/18144.;
            params.Ecoeff[4] = (-81. + 57.*eta - eta*eta)/24.;
        /*case LAL_PNORDER_ONE_POINT_FIVE:*/
        case 3:
            params.wdotcoeff[3] = 4. * LAL_PI;
            params.Ecoeff[3] = 0.;
        /*case LAL_PNORDER_ONE:*/
        case 2:
            params.wdotcoeff[2] = -(1./336.) * (743. + 924.*eta);
            params.Ecoeff[2] = -(1.0/12.0) * (9.0 + eta);
        /*case LAL_PNORDER_HALF:*/
        case 1:
            params.wdotcoeff[1] = 0.;
            params.Ecoeff[1] = 0.;
        /*case LAL_PNORDER_NEWTONIAN:*/
        case 0:
            params.wdotcoeff[0] = 1.;
            params.Ecoeff[0] = 1.;
            break;
        default: 
            XLALPrintError("XLAL Error - %s: Invalid phase. PN order %s\n", 
                    __func__, phaseO );
            XLAL_ERROR(XLAL_EINVAL);
            break;
    }

    /* Compute the non-dynamical coefficients of spin corrections
     * to the evolution equations for omega, L, S1 and S2 and binary energy E.
     * Flags control which spin corrections are included
     */
<<<<<<< HEAD
    XLALInitialiseSpinTaylorT4Coeffs(&params);
=======
    params.LNhatSO15s1 	= 0.;
    params.LNhatSO15s2 	= 0.;
    params.wdotSO15s1 	= 0.;
    params.wdotSO15s2 	= 0.;
    params.ESO15s1 	    = 0.;
    params.ESO15s2 	    = 0.;
    params.LNhatSS2 	= 0.;
    params.wdotSS2 	    = 0.;
    params.ESS2 	    = 0.;
    params.wdotQM2S1 	= 0.;
    params.wdotQM2S1L 	= 0.;
    params.wdotQM2S2 	= 0.;
    params.wdotQM2S2L 	= 0.;
    params.EQM2S1 	    = 0.;
    params.EQM2S1L 	    = 0.;
    params.EQM2S2 	    = 0.;
    params.EQM2S2L 	    = 0.;
    params.wdotSO25s1 	= 0.;
    params.wdotSO25s2 	= 0.;
    params.ESO25s1 	    = 0.;
    params.ESO25s2 	    = 0.;
>>>>>>> 02c4127b
    if( (interactionFlags & LAL_SIM_INSPIRAL_INTERACTION_SPIN_ORBIT_15PN) == LAL_SIM_INSPIRAL_INTERACTION_SPIN_ORBIT_15PN )
    {
        params.LNhatSO15s1 	= 2. + 3./2. * m2m1;
        params.LNhatSO15s2	= 2. + 3./2. * m1m2;
        params.wdotSO15s1 	= - ( 113. + 75. * m2m1 ) / 12.;
        params.wdotSO15s2 	= - ( 113. + 75. * m1m2 ) / 12.;
        params.ESO15s1 		= 8./3. + 2. * m2m1;
        params.ESO15s2 		= 8./3. + 2. * m1m2;
    }
    if( (interactionFlags & LAL_SIM_INSPIRAL_INTERACTION_SPIN_SPIN_2PN) == LAL_SIM_INSPIRAL_INTERACTION_SPIN_SPIN_2PN )
    {
        params.LNhatSS2 	= -1.5 / eta;
        params.wdotSS2 		= - 1. / 48. / eta;
        params.ESS2 		= 1. / eta;
    }
<<<<<<< HEAD
    if( (interactionFlags & LAL_SIM_INSPIRAL_INTERACTION_SPIN_SPIN_SELF_2PN) == LAL_SIM_INSPIRAL_INTERACTION_SPIN_SPIN_SELF_2PN ) /* ADD ME!! */
    {
        params.wdotSelfSS2 	= 0.;
        params.ESelfSS2s1 	= 0.;
        params.ESelfSS2s2 	= 0.;
    }
    if( (interactionFlags & LAL_SIM_INSPIRAL_INTERACTION_QUAD_MONO_2PN) == LAL_SIM_INSPIRAL_INTERACTION_QUAD_MONO_2PN ) /* ADD ME!! */
=======
    if( (interactionFlags & LAL_SIM_INSPIRAL_INTERACTION_QUAD_MONO_2PN) == LAL_SIM_INSPIRAL_INTERACTION_QUAD_MONO_2PN )
>>>>>>> 02c4127b
    {
        params.wdotQM2S1 	= -233./96./m1M/m1M;
        params.wdotQM2S1L 	= 719./96./m1M/m1M;
        params.wdotQM2S2 	= -233./96./m2M/m2M;
        params.wdotQM2S2L 	= 719./96./m2M/m2M;
        params.EQM2S1 		= 1./2./m1M/m1M;
        params.EQM2S1L 		= -3./2./m1M/m1M;
        params.EQM2S2 		= 1./2./m2M/m2M;
        params.EQM2S2L 		= -3./2./m2M/m2M;
    }
    if( (interactionFlags & LAL_SIM_INSPIRAL_INTERACTION_SPIN_ORBIT_25PN) == LAL_SIM_INSPIRAL_INTERACTION_SPIN_ORBIT_25PN )
    {
        params.wdotSO25s1 	= -5861./144. + 1001.*eta/12. 
                + (dm/m1M) * (809./84. - 281.*eta/8.);
        params.wdotSO25s2 	= -5861./144. + 1001.*eta/12.
                + (dm/m2M) * (-809./84. + 281.*eta/8.);
        params.ESO25s1 		= 11. - 61.*eta/9. + (dm/m1M) * (-3. + 10.*eta/3.);
        params.ESO25s2 		= 11. - 61.*eta/9. + (dm/m2M) * (3. - 10.*eta/3.);
    }
	
    /* Compute the coefficients of tidal corrections
     * to the evolution equations for omega and binary energy E.
     * Flags control which tidal corrections are included.
     * Coefficients found from Eqs. 2.11 and 3.10 of 
     * Vines, Flanagan, Hinderer, PRD 83, 084051 (2011).
     */
    params.wdottidal5pn = 0.;
    params.wdottidal6pn = 0.;
    params.Etidal5pn = 0.;
    params.Etidal6pn = 0.;
    if( interactionFlags >= LAL_SIM_INSPIRAL_INTERACTION_TIDAL_5PN)
    {
        params.wdottidal5pn = lambda1 * 6. * (1. + 11. * m2M) / m1M
                + lambda2 * 6. * (1. + 11. * m1M) / m2M;
        params.Etidal5pn = - 9. * m2m1 * lambda1 - 9. * m1m2 * lambda2;
    }
    if( interactionFlags >= LAL_SIM_INSPIRAL_INTERACTION_TIDAL_6PN )
    {
        params.wdottidal6pn = lambda1 * (4421./28. - 12263./28. * m1M 
                + 1893./2. * m1M * m1M - 661 * m1M * m1M * m1M) / (2 * m1M)
                + lambda2 * (4421./28. - 12263./28. * m2M + 1893./2. * m2M * m2M
                - 661 * m2M * m2M * m2M) / (2 * m2M);
        params.Etidal6pn = - 11./2. * m2m1 
                * (3. + 2. * m1M + 3. * m1M * m1M) * lambda1 
                - 11./2. * m1m2 * (3. + 2. * m2M + 3. * m2M * m2M) * lambda2;
    }
	   
    /* Estimate length of waveform using Newtonian t(f) formula */
    /* Time from freq. = fStart to infinity */
    dtStart = (5.0/256.0) * pow(LAL_PI,-8.0/3.0) 
            * pow(Mchirp * fStart,-5.0/3.0) / fStart;
    /* Time from freq. = fEnd to infinity. Set to zero if fEnd=0 */
    dtEnd = (fEnd == 0. ? 0. : (5.0/256.0) * pow(LAL_PI,-8.0/3.0) 
            * pow(Mchirp * fEnd,-5.0/3.0) / fEnd);
    /* Time in sec from fStart to fEnd. Note it can be positive or negative */
    lengths = dtStart - dtEnd;

    /* Put initial values into a single array for the integrator */
    yinit[0] = 0.; /* without loss of generality, set initial orbital phase=0 */
    yinit[1] = LAL_PI * M * fStart;  /* \hat{omega} = (pi M f) */
    /* LNh(x,y,z) */
    yinit[2] = lnhatx;
    yinit[3] = lnhaty;
    yinit[4] = lnhatz;
    /* S1(x,y,z) */
    norm = m1 * m1 / M / M;
    yinit[5] = norm * s1x;
    yinit[6] = norm * s1y;
    yinit[7] = norm * s1z;
    /* S2(x,y,z) */
    norm = m2 * m2 / M / M;
    yinit[8] = norm * s2x;
    yinit[9] = norm * s2y;
    yinit[10]= norm * s2z;
    /* E1(x,y,z) */
    yinit[11] = e1x;
    yinit[12] = e1y;
    yinit[13] = e1z;

    /* initialize the integrator */
    integrator = XLALAdaptiveRungeKutta4Init(LAL_NUM_ST4_VARIABLES,
            XLALSimInspiralSpinTaylorT4Derivatives,
            XLALSimInspiralSpinTaylorT4StoppingTest,
            LAL_ST4_ABSOLUTE_TOLERANCE, LAL_ST4_RELATIVE_TOLERANCE);
    if( !integrator )
    {
        XLALPrintError("XLAL Error - %s: Cannot allocate integrator\n", 
                __func__);
        XLAL_ERROR(XLAL_EFUNC);
    }

    /* stop the integration only when the test is true */
    integrator->stopontestonly = 1;

    /* run the integration; note: time is measured in \hat{t} = t / M */
    len = XLALAdaptiveRungeKutta4Hermite(integrator, (void *) &params, yinit,
            0.0, lengths/M, sgn*deltaT/M, &yout);

    intreturn = integrator->returncode;
    XLALAdaptiveRungeKutta4Free(integrator);

    if (!len) 
    {
        XLALPrintError("XLAL Error - %s: integration failed with errorcode %d.\n", __func__, intreturn);
        XLAL_ERROR(XLAL_EFUNC);
    }

    /* Print warning about abnormal termination */
    if (intreturn != 0 && intreturn != LALSIMINSPIRAL_ST4_TEST_ENERGY 
            && intreturn != LALSIMINSPIRAL_ST4_TEST_OMEGADOT 
            && intreturn != LALSIMINSPIRAL_ST4_TEST_FREQBOUND)
    {
        XLALPrintWarning("XLAL Warning - %s: integration terminated with code %d.\n Waveform parameters were m1 = %e, m2 = %e, s1 = (%e,%e,%e), s2 = (%e,%e,%e), inc = %e.\n", __func__, intreturn, m1 * pow(LAL_C_SI, 3.0) / LAL_G_SI / LAL_MSUN_SI, m2 * pow(LAL_C_SI, 3.0) / LAL_G_SI / LAL_MSUN_SI, s1x, s1y, s1z, s2x, s2y, s2z, acos(lnhatz));
    }

    /* 
     * If ending frequency was non-zero, we may have overshot somewhat.
     * The integrator takes one adaptive stride past fEnd, 
     * but this may include several smaller interpolation steps.
     * Therefore, 'cutlen' will be the index of the first interpolated step
     * to cross fEnd and 'len' is the full length returned from the integrator.
     * If fEnd == 0, we integrated as far as possible and 'cutlen' = 'len'.
     */
    cutlen = len;
    if( fEnd != 0. && fEnd < fStart )
    {
        wEnd = LAL_PI * M * fEnd; /* Ending dimensionless freq. \hat{omega} */
        /* Integrator returns \hat{omega} in array 'yout'
           in range data[2*len] to data[2*len+(len-1)]. 
           Start at end and find where we cross wEnd */
        while( yout->data[2*len+cutlen-1] < wEnd )
            cutlen--;
        cutlen++; /* while loop exits on wrong side of fEnd, so increment */
    }
    else if( fEnd > fStart )
    {
        wEnd = LAL_PI * M * fEnd; /* Ending dimensionless freq. \hat{omega} */
        /* Integrator returns \hat{omega} in array 'yout'
           in range data[2*len] to data[2*len+(len-1)]. 
           Start at end and find where we cross wEnd */
        while( yout->data[2*len+cutlen-1] > wEnd )
            cutlen--;
        cutlen++; /* while loop exits on wrong side of fEnd, so increment */
    }

    /* Adjust tStart so last sample is at time=0 */
    XLALGPSAdd(&tStart, -1.0*(cutlen-1)*deltaT);

    /* allocate memory for output vectors */
    *V = XLALCreateREAL8TimeSeries( "PN_EXPANSION_PARAMETER", &tStart, 0., 
            deltaT, &lalDimensionlessUnit, cutlen); 
    *Phi = XLALCreateREAL8TimeSeries( "ORBITAL_PHASE", &tStart, 0., 
            deltaT, &lalDimensionlessUnit, cutlen); 
    *S1x = XLALCreateREAL8TimeSeries( "SPIN1_X_COMPONENT", &tStart, 0., 
            deltaT, &lalDimensionlessUnit, cutlen); 
    *S1y = XLALCreateREAL8TimeSeries( "SPIN1_Y_COMPONENT", &tStart, 0., 
            deltaT, &lalDimensionlessUnit, cutlen); 
    *S1z = XLALCreateREAL8TimeSeries( "SPIN1_Z_COMPONENT", &tStart, 0., 
            deltaT, &lalDimensionlessUnit, cutlen); 
    *S2x = XLALCreateREAL8TimeSeries( "SPIN2_X_COMPONENT", &tStart, 0., 
            deltaT, &lalDimensionlessUnit, cutlen); 
    *S2y = XLALCreateREAL8TimeSeries( "SPIN2_Y_COMPONENT", &tStart, 0., 
            deltaT, &lalDimensionlessUnit, cutlen); 
    *S2z = XLALCreateREAL8TimeSeries( "SPIN2_Z_COMPONENT", &tStart, 0., 
            deltaT, &lalDimensionlessUnit, cutlen); 
    *LNhatx = XLALCreateREAL8TimeSeries( "LNHAT_X_COMPONENT", &tStart, 0., 
            deltaT, &lalDimensionlessUnit, cutlen); 
    *LNhaty = XLALCreateREAL8TimeSeries( "LNHAT_Y_COMPONENT", &tStart, 0., 
            deltaT, &lalDimensionlessUnit, cutlen); 
    *LNhatz = XLALCreateREAL8TimeSeries( "LNHAT_Z_COMPONENT", &tStart, 0., 
            deltaT, &lalDimensionlessUnit, cutlen); 
    *E1x = XLALCreateREAL8TimeSeries( "E1_BASIS_X_COMPONENT", &tStart, 0., 
            deltaT, &lalDimensionlessUnit, cutlen); 
    *E1y = XLALCreateREAL8TimeSeries( "E1_BASIS_Y_COMPONENT", &tStart, 0., 
            deltaT, &lalDimensionlessUnit, cutlen); 
    *E1z = XLALCreateREAL8TimeSeries( "E1_BASIS_Z_COMPONENT", &tStart, 0., 
            deltaT, &lalDimensionlessUnit, cutlen); 
    if ( !V || !Phi || !S1x || !S1y || !S1z || !S2x || !S2y || !S2z 
            || !LNhatx || !LNhaty || !LNhatz || !E1x || !E1y || !E1z )
    {
        XLALDestroyREAL8Array(yout);
        XLAL_ERROR(XLAL_EFUNC);
    }

    /* If we integrated backwards, offset & sgn will reverse order of samples */
    if( fEnd < fStart && fEnd != 0. )
        offset = cutlen-1;
    else
        offset = 0;

    /* Copy dynamical variables from yout array to output time series.
     * Note the first 'len' members of yout are the time steps. 
     * Also, the for loop only goes to 'cutlen', in case we overshot fEnd.
     * If we integrated backwards, we copy backwards from 'cutlen'.
     */
    for( i = 0; i < cutlen; i++ )
    {	
        int j = sgn*i+offset;
        (*Phi)->data->data[j] 		= yout->data[len+i];
        (*V)->data->data[j] 		= cbrt(yout->data[2*len+i]);
        (*LNhatx)->data->data[j] 	= yout->data[3*len+i];
        (*LNhaty)->data->data[j] 	= yout->data[4*len+i];
        (*LNhatz)->data->data[j] 	= yout->data[5*len+i];
        (*S1x)->data->data[j] 		= yout->data[6*len+i];
        (*S1y)->data->data[j] 		= yout->data[7*len+i];
        (*S1z)->data->data[j] 		= yout->data[8*len+i];
        (*S2x)->data->data[j] 		= yout->data[9*len+i];
        (*S2y)->data->data[j] 		= yout->data[10*len+i];
        (*S2z)->data->data[j] 		= yout->data[11*len+i];
        (*E1x)->data->data[j] 		= yout->data[12*len+i];
        (*E1y)->data->data[j] 		= yout->data[13*len+i];
        (*E1z)->data->data[j] 		= yout->data[14*len+i];
    }

    XLALDestroyREAL8Array(yout);

    return XLAL_SUCCESS;
}

/**
 * Internal function called by the integration routine.
 * Stops the integration if
 * 		1) The energy decreases with increasing orbital frequency
 *		2) The orbital frequency begins decreasing
 *		3) The orbital frequency becomes infinite 
 *		4) The orbital frequency has gone outside the requested bounds
 */
static int XLALSimInspiralSpinTaylorT4StoppingTest(
	double t, 
	const double values[],
	double dvalues[], 
	void *mparams
	)
{
    REAL8 omega, v, test, omegaStart, omegaEnd;
    LALSimInspiralSpinTaylorT4Coeffs *params 
            = (LALSimInspiralSpinTaylorT4Coeffs*) mparams;
    /* Spin-corrections to energy (including dynamical terms) */
    REAL8 Espin15 = 0., Espin2 = 0., Espin25 = 0.;

    UNUSED(t);

    omega = values[1];
    v = pow(omega,1./3.);


    /* omega = PI G M f_GW / c^3
     * Note params->M is really G M /c^3 (i.e. M is in seconds) */
    omegaStart = LAL_PI * params->M * params->fStart;
    omegaEnd = LAL_PI * params->M * params->fEnd;

    if( params->ESO15s1 != 0. || params->ESO15s2 != 0. || params->ESS2 != 0. )
    { 	/* Some spin terms are non-zero, so compute spins dot L */ 
        REAL8 LNhx, LNhy, LNhz, S1x, S1y, S1z, S2x, S2y, S2z;
        REAL8 LNdotS1, LNdotS2;

        LNhx = values[2]; LNhy  = values[3]; LNhz = values[4] ;
        S1x  = values[5]; S1y   = values[6]; S1z  = values[7] ;
        S2x  = values[8]; S2y   = values[9]; S2z  = values[10];

        LNdotS1 = (LNhx*S1x + LNhy*S1y + LNhz*S1z);
        LNdotS2 = (LNhx*S2x + LNhy*S2y + LNhz*S2z);

        if( params->ESO15s1 != 0. || params->ESO15s2 != 0. )
        {   /* Compute 1.5PN SO correction to energy */
            Espin15 += params->ESO15s1 * LNdotS1 + params->ESO15s2 * LNdotS2;
        }

        if( params->ESS2 != 0. )
        {   /* Compute 2PN SS correction to energy */
            REAL8 S1dotS2 = (S1x*S2x + S1y*S2y + S1z*S2z);
            Espin2 += params->ESS2  * (S1dotS2 - 3. * LNdotS1 * LNdotS2);
        }

<<<<<<< HEAD
        if( params->ESelfSS2s1 != 0. )
        {   /* Compute 2PN self-spin correction to energy */
            Espin2 += 0.; /* ADD ME!! */
        }

        if( params->ESelfSS2s2 != 0. )
        {   /* Compute 2PN self-spin correction to energy */
            Espin2 += 0.; /* ADD ME!! */
=======
        if( params->EQM2S1 != 0. )
        {   /* Compute 2PN quadrupole-monopole correction to energy */
            // See last line of Eq. 6 of astro-ph/0504538
            // or 2nd and 3rd lines of Eq. (C4) in arXiv:0810.5336v3
            REAL8 S1sq = (S1x*S1x + S1y*S1y + S1z*S1z);
            REAL8 S2sq = (S2x*S2x + S2y*S2y + S2z*S2z);
            Espin2 += params->EQM2S1 * params->quadparam1 * S1sq
                    + params->EQM2S2 * params->quadparam2 * S2sq
                    + params->EQM2S1L * params->quadparam1 * LNdotS1 * LNdotS1
                    + params->EQM2S2L * params->quadparam2 * LNdotS2 * LNdotS2;
>>>>>>> 02c4127b
        }

        if( params->ESO25s1 != 0. || params->wdotSO25s2 != 0. )
        {   /* Compute 2.5PN SO correction to energy */
            // See Eq. 7.9 of gr-qc/0605140v4
            // Note that S_l/M^2 = (m1/M)^2 chi1 + (m2/M)^2 chi2
            // and Sigma_l/M^2 = (m2/M) chi2 - (m1/M) chi1
            Espin25 += params->ESO25s1 * LNdotS1 + params->ESO25s2 * LNdotS2;
        }
    }

    /* We are testing if the orbital energy increases with \f$\omega\f$.
     * We should be losing energy to GW flux, so if E increases 
     * we stop integration because the dynamics are becoming unphysical. 
     * 'test' is the PN expansion of \f$dE/d\omega\f$ without the prefactor, 
     * i.e. \f$dE/d\omega = dE/dv * dv/d\omega = - (M^2*eta/6) * test\f$
     * Therefore, the energy is increasing with \f$\omega\f$ iff. test < 0.
     */
    test = 2. + v * v * ( 4. * params->Ecoeff[2] 
            + v * ( 5. * (params->Ecoeff[3] + Espin15) 
            + v * ( 6. * (params->Ecoeff[4] + Espin2)
            + v * ( 7. * (params->Ecoeff[5] + Espin25)
            + v * ( 8. *  params->Ecoeff[6]
            + v * ( 9. *  params->Ecoeff[7]
			+ v * v * v * ( 12. * params->Etidal5pn
			+ v * v * ( 14. * params->Etidal6pn ) ) ) ) ) ) ) );
    if( omegaEnd != 0. && omegaEnd > omegaStart && omega > omegaEnd) /* freq. above bound */
        return LALSIMINSPIRAL_ST4_TEST_FREQBOUND;
    else if( omegaEnd != 0. && omegaEnd < omegaStart && omega < omegaEnd) /* freq. below bound */
        return LALSIMINSPIRAL_ST4_TEST_FREQBOUND;
    else if (test < 0.0) /* energy test fails! */
        return LALSIMINSPIRAL_ST4_TEST_ENERGY;
    else if (dvalues[1] < 0.0) /* omegadot < 0! */
        return LALSIMINSPIRAL_ST4_TEST_OMEGADOT;
    else if isnan(omega) /* omega is nan! */
        return LALSIMINSPIRAL_ST4_TEST_OMEGANAN;
    else /* Step successful, continue integrating */
        return GSL_SUCCESS;
}

/**
 * Internal function called by the integration routine.
 * Given the values of all the dynamical variables 'values' at time 't',
 * This function computes their derivatives 'dvalues'
 * so the ODE integrator can take a step
 * All non-dynamical quantities (masses, etc.) are passed in \"mparams\"
 *
 * The derivatives for \f$\omega\f$, L_N, S1, S2 can be found 
 * as Eqs. (1), (8) - (10) of gr-qc/0405090
 * The derivative of E1 is Eq. (15)-(16) of gr-qc/0310034
 */
static int XLALSimInspiralSpinTaylorT4Derivatives(
	double t, 
	const double values[],
	double dvalues[], 
	void *mparams
	) 
{
    /* coordinates and derivatives */
    REAL8 LNhx, LNhy, LNhz, S1x, S1y, S1z, S2x, S2y, S2z, E1x, E1y, E1z;
    REAL8 omega, ds, domega, dLNhx, dLNhy, dLNhz;
    REAL8 dS1x, dS1y, dS1z, dS2x, dS2y, dS2z, dE1x, dE1y, dE1z;

    /* auxiliary variables */
    REAL8 v, v2, v3, v4, v5, v7, v11, omega2, omega2by2;
    REAL8 LNdotS1, LNdotS2, threeLNdotS1, threeLNdotS2, S1dotS2;
    REAL8 v5etaLNhatSO15s1, v5etaLNhatSO15s2;
    REAL8 OmegaLx, OmegaLy, OmegaLz, OmegaLdotLN;
    REAL8 OmegaEx, OmegaEy, OmegaEz, OmegaSx, OmegaSy, OmegaSz;
    REAL8 wspin15 = 0., wspin2 = 0., wspin25 = 0.;

    LALSimInspiralSpinTaylorT4Coeffs *params 
            = (LALSimInspiralSpinTaylorT4Coeffs*) mparams;

    UNUSED(t);

    /* copy variables */
    // UNUSED!!: s    = values[0] ;
    omega   	= values[1] ;
    LNhx = values[2] ; LNhy    	= values[3] ; LNhz 	= values[4] ;
    S1x  = values[5] ; S1y     	= values[6] ; S1z 	= values[7] ;
    S2x  = values[8] ; S2y     	= values[9] ; S2z 	= values[10];
    E1x  = values[11]; E1y    	= values[12]; E1z 	= values[13];

    if (omega <= 0.0) /* orbital frequency must be positive! */
    {
        return LALSIMINSPIRAL_ST4_DERIVATIVE_OMEGANONPOS;
    }

    v = cbrt(omega);
    v2  = v * v; v3 = v2 * v; v4 = v3 * v; 
    v5 = v * v4; v7 = v4 * v3; v11 = v7 * v4;

    LNdotS1 = (LNhx*S1x + LNhy*S1y + LNhz*S1z);
    LNdotS2 = (LNhx*S2x + LNhy*S2y + LNhz*S2z);
    S1dotS2 = (S1x*S2x  + S1y*S2y  + S1z*S2z );

    /*
     * domega
     * 
     * Note we are actually computing \f$d \hat{\omega} / d \hat{t}\f$
     * where \f$\hat{\omega} = M \omega\f$ and \f$\hat{t} = t / M\f$
     * Therefore \f$domega = M^2 * d\omega / dt\f$
     *
     * See Eqs. (1)-(7) of gr-qc/0405090 But note that our spin variables 
     * are scaled by component masses relative to that paper.
     * i.e. \f$S_i = (m_i/M)^2 * \hat{S_i}\f$
     *
     * non-spinning coefficients of \f$\dot{\omega}\f$ (params->wdotcoeff[i])
     * should have been set before this function was called
     */
    if( params->wdotSO15s1 != 0. || params->wdotSO15s2 != 0. )
    {	/* Compute 1.5PN SO correction to omega derivative */
        wspin15 = params->wdotSO15s1 * LNdotS1 + params->wdotSO15s2 * LNdotS2;
    }
    if( params->wdotSS2 != 0. )
    {	/* Compute 2PN SS correction to omega derivative */
        wspin2 = params->wdotSS2 * (247. * S1dotS2 - 721. * LNdotS1 * LNdotS2);
    }
    if( params->wdotQM2S1 != 0. )
    {	/* Compute 2PN quadrupole-monopole correction to omega derivative */
        // See last line of Eq. 5.17 of arXiv:0812.4413
        // Also note this is equivalent to Eqs. 9c + 9d of astro-ph/0504538
        REAL8 S1sq = (S1x*S1x + S1y*S1y + S1z*S1z);
        REAL8 S2sq = (S2x*S2x + S2y*S2y + S2z*S2z);
        wspin2 += params->wdotQM2S1 * params->quadparam1 * S1sq
                + params->wdotQM2S2 * params->quadparam2 * S2sq
                + params->wdotQM2S1L * params->quadparam1 * LNdotS1 * LNdotS1
                + params->wdotQM2S2L * params->quadparam2 * LNdotS2 * LNdotS2;
    }
    if( params->wdotSO25s1 != 0. || params->wdotSO25s2 != 0. )
    {	/* Compute 2.5PN SO correction to omega derivative */
        // See Eq. 8.3 of gr-qc/0605140v4
        // Note that S_l/M^2 = (m1/M)^2 chi1 + (m2/M)^2 chi2
        // and Sigma_l/M^2 = (m2/M) chi2 - (m1/M) chi1
        wspin25 = params->wdotSO25s1 * LNdotS1 + params->wdotSO25s2 * LNdotS2;
    }

    domega  = params->wdotnewt * v11 * ( params->wdotcoeff[0] 
            + v * ( params->wdotcoeff[1] 
            + v * ( params->wdotcoeff[2]
            + v * ( params->wdotcoeff[3] + wspin15 
            + v * ( params->wdotcoeff[4] + wspin2 
            + v * ( params->wdotcoeff[5] + wspin25 
            + v * ( params->wdotcoeff[6] + params->wdotlogcoeff * log(omega)
            + v * ( params->wdotcoeff[7] 
            + v3 * ( params->wdottidal5pn
            + v2 * ( params->wdottidal6pn ) ) ) ) ) ) ) ) ) );

    /*
     * dLN
     * 
     * \f$d \hat{L_N}/d \hat{t} = M * d\hat{L_N} / dt = \Omega_L x \hat{L_N}\f$
     * This is Eq. (10) of gr-qc/0405090 ( times M b/c we use \f$\hat{t}\f$)
     */
    omega2 = omega * omega;
    /* \Omega_L vector */
    OmegaLx = omega2 * (params->LNhatSO15s1 * S1x + params->LNhatSO15s2 * S2x)
            + v7 * params->LNhatSS2 * (LNdotS2 * S1x + LNdotS1 * S2x);
    OmegaLy = omega2 * (params->LNhatSO15s1 * S1y + params->LNhatSO15s2 * S2y)
            + v7 * params->LNhatSS2 * (LNdotS2 * S1y + LNdotS1 * S2y);
    OmegaLz = omega2 * (params->LNhatSO15s1 * S1z + params->LNhatSO15s2 * S2z)
            + v7 * params->LNhatSS2 * (LNdotS2 * S1z + LNdotS1 * S2z);

    /* Take cross product of \Omega_L with \hat{L_N} */
    dLNhx = (-OmegaLz*LNhy + OmegaLy*LNhz);
    dLNhy = (-OmegaLx*LNhz + OmegaLz*LNhx);
    dLNhz = (-OmegaLy*LNhx + OmegaLx*LNhy);

    /*
     * dE1
     * 
     * d E_1 / d \hat{t} = M * d E_1 / dt
     * Computed from \Omega_L and \hat{L_N} with Eq. (15)-(16) of gr-qc/0310034
     */
    OmegaLdotLN = OmegaLx * LNhx + OmegaLy * LNhy + OmegaLz * LNhz;
    /* \Omega_E vector */
    OmegaEx = OmegaLx - OmegaLdotLN * LNhx;
    OmegaEy = OmegaLy - OmegaLdotLN * LNhy;
    OmegaEz = OmegaLz - OmegaLdotLN * LNhz;

    /* Take cross product of \Omega_E with E_1 */
    dE1x = (-OmegaEz*E1y + OmegaEy*E1z);
    dE1y = (-OmegaEx*E1z + OmegaEz*E1x);
    dE1z = (-OmegaEy*E1x + OmegaEx*E1y);

    /*
     * dS1
     * 
     * d S_1 / d \hat{t} = M * d S_1 / dt = \Omega_{S1} x S_1
     * This is Eq. (8) of gr-qc/0405090.
     * However, that paper uses spin variables which are M^2 times our spins
     */
    /* \Omega_{S1} vector */
    omega2by2 = omega2 * 0.5;
    threeLNdotS2 = 3. * LNdotS2;
    v5etaLNhatSO15s1 = v5 * params->eta * params->LNhatSO15s1;
    OmegaSx = v5etaLNhatSO15s1 * LNhx
            + omega2by2 * (S2x - threeLNdotS2 * LNhx);
    OmegaSy = v5etaLNhatSO15s1 * LNhy
            + omega2by2 * (S2y - threeLNdotS2 * LNhy);
    OmegaSz = v5etaLNhatSO15s1 * LNhz
            + omega2by2 * (S2z - threeLNdotS2 * LNhz);

    /* Take cross product of \Omega_{S1} with S_1 */
    dS1x = (-OmegaSz*S1y + OmegaSy*S1z);
    dS1y = (-OmegaSx*S1z + OmegaSz*S1x);
    dS1z = (-OmegaSy*S1x + OmegaSx*S1y);

    /*
     * dS2
     * 
     * d S_2 / d \hat{t} = M * d S_2 / dt = \Omega_{S2} x S_2
     * This is Eq. (9) of gr-qc/0405090.
     * However, that paper uses spin variables which are M^2 times our spins
     */
    /* \Omega_{S2} vector */
    threeLNdotS1 = 3. * LNdotS1;
    v5etaLNhatSO15s2 = v5 * params->eta * params->LNhatSO15s2;
    OmegaSx = v5etaLNhatSO15s2 * LNhx
            + omega2by2 * (S1x - threeLNdotS1 * LNhx);
    OmegaSy = v5etaLNhatSO15s2 * LNhy
            + omega2by2 * (S1y - threeLNdotS1 * LNhy);
    OmegaSz = v5etaLNhatSO15s2 * LNhz
            + omega2by2 * (S1z - threeLNdotS1 * LNhz);

    /* Take cross product of \Omega_{S2} with S_2 */
    dS2x = (-OmegaSz*S2y + OmegaSy*S2z);
    dS2y = (-OmegaSx*S2z + OmegaSz*S2x);
    dS2z = (-OmegaSy*S2x + OmegaSx*S2y);

    /* dphi = d \phi / d \hat{t} = M d \phi /dt = M \omega = \hat{\omega} */
    ds = omega;

    dvalues[0]    = ds   ; dvalues[1]     = domega;
    dvalues[2]    = dLNhx; dvalues[3]     = dLNhy ; dvalues[4]    = dLNhz;
    dvalues[5]    = dS1x ; dvalues[6]     = dS1y  ; dvalues[7]    = dS1z ;
    dvalues[8]    = dS2x ; dvalues[9]     = dS2y  ; dvalues[10]   = dS2z ;
    dvalues[11]   = dE1x ; dvalues[12]    = dE1y  ; dvalues[13]   = dE1z ;

    return GSL_SUCCESS;
}

/* Appends the start and end time series together, skipping the redundant first
 * sample of end.  Frees end before returning a pointer to the result, which is
 * the resized start series.  */
static REAL8TimeSeries *appendTSandFree(REAL8TimeSeries *start, 
        REAL8TimeSeries *end) {
    unsigned int origlen = start->data->length;
    start = XLALResizeREAL8TimeSeries(start, 0, 
            start->data->length + end->data->length - 1);
    
    memcpy(start->data->data + origlen, end->data->data+1, 
            (end->data->length-1)*sizeof(REAL8));

    XLALGPSAdd(&(start->epoch), -end->deltaT*(end->data->length - 1));

    XLALDestroyREAL8TimeSeries(end);

    return start;        
}

/**
 * Driver routine to compute a precessing post-Newtonian inspiral waveform
 * with phasing computed from energy balance using the so-called \"T4\" method.
 *
 * This routine allows the user to specify different pN orders
 * for the phasing and amplitude of the waveform.
 * 
 * The reference frequency fRef is used as follows:
 * 1) if fRef = 0: The initial values of s1, s2, lnhat and e1 will be the
 *    values at frequency fStart. The orbital phase of the last sample is set
 *    to phiRef (i.e. phiRef is the "coalescence phase", roughly speaking).
 *    THIS IS THE DEFAULT BEHAVIOR CONSISTENT WITH OTHER APPROXIMANTS
 * 
 * 2) If fRef = fStart: The initial values of s1, s2, lnhat and e1 will be the 
 *    values at frequency fStart. phiRef is used to set the orbital phase
 *    of the first sample at fStart.
 * 
 * 3) If fRef > fStart: The initial values of s1, s2, lnhat and e1 will be the
 *    values at frequency fRef. phiRef is used to set the orbital phase at fRef.
 *    The code will integrate forwards and backwards from fRef and stitch the
 *    two together to create a complete waveform. This allows one to specify
 *    the orientation of the binary in-band (or at any arbitrary point).
 *    Otherwise, the user can only directly control the initial orientation.
 *
 * 4) fRef < 0 or fRef >= Schwarz. ISCO are forbidden and the code will abort.
 */
int XLALSimInspiralSpinTaylorT4(
	REAL8TimeSeries **hplus,        /**< +-polarization waveform */
	REAL8TimeSeries **hcross,       /**< x-polarization waveform */
	REAL8 phiRef,                   /**< orbital phase at reference pt. */
	REAL8 v0,                       /**< tail gauge term (default = 1) */
	REAL8 deltaT,                   /**< sampling interval (s) */
	REAL8 m1,                       /**< mass of companion 1 (kg) */
	REAL8 m2,                       /**< mass of companion 2 (kg) */
	REAL8 fStart,                   /**< start GW frequency (Hz) */
	REAL8 fRef,                     /**< reference GW frequency (Hz) */
	REAL8 r,                        /**< distance of source (m) */
	REAL8 s1x,                      /**< initial value of S1x */
	REAL8 s1y,                      /**< initial value of S1y */
	REAL8 s1z,                      /**< initial value of S1z */
	REAL8 s2x,                      /**< initial value of S2x */
	REAL8 s2y,                      /**< initial value of S2y */
	REAL8 s2z,                      /**< initial value of S2z */
	REAL8 lnhatx,                   /**< initial value of LNhatx */
	REAL8 lnhaty,                   /**< initial value of LNhaty */
	REAL8 lnhatz,                   /**< initial value of LNhatz */
	REAL8 e1x,                      /**< initial value of E1x */
	REAL8 e1y,                      /**< initial value of E1y */
	REAL8 e1z,                      /**< initial value of E1z */
	REAL8 lambda1,                  /**< (tidal deformability of mass 1) / (total mass)^5 (dimensionless) */
	REAL8 lambda2,                  /**< (tidal deformability of mass 2) / (total mass)^5 (dimensionless) */
	LALSimInspiralInteraction interactionFlags, /**< flag to control spin and tidal effects */
	int phaseO,                     /**< twice PN phase order */
	int amplitudeO                  /**< twice PN amplitude order */
	)
{
    REAL8TimeSeries *V, *Phi, *S1x, *S1y, *S1z, *S2x, *S2y, *S2z;
    REAL8TimeSeries *LNhatx, *LNhaty, *LNhatz, *E1x, *E1y, *E1z;
    int status, n;
    unsigned int i;
    REAL8 fS, fE, phiShift;
    /* The Schwarzschild ISCO frequency - for sanity checking fRef */
    REAL8 fISCO = pow(LAL_C_SI,3) / (pow(6.,3./2.)*LAL_PI*(m1+m2)*LAL_G_SI);

    /* Sanity check fRef value */
    if( fRef < 0. )
    {
        XLALPrintError("XLAL Error - %s: fRef = %f must be >= 0\n", 
                __func__, fRef);
        XLAL_ERROR(XLAL_EINVAL);
    }
    if( fRef != 0. && fRef < fStart )
    {
        XLALPrintError("XLAL Error - %s: fRef = %f must be > fStart = %f\n", 
                __func__, fRef, fStart);
        XLAL_ERROR(XLAL_EINVAL);
    }
    if( fRef >= fISCO )
    {
        XLALPrintError("XLAL Error - %s: fRef = %f must be < Schwar. ISCO=%f\n",
                __func__, fRef, fISCO);
        XLAL_ERROR(XLAL_EINVAL);
    }

    /* if fRef=0, just integrate from start to end. Let phiRef=phiC */
    if( fRef == 0. )
    {
        fS = fStart;
        fE = 0.;
        /* Evolve the dynamical variables */
        n = XLALSimInspiralPNEvolveOrbitSpinTaylorT4(&V, &Phi, 
                &S1x, &S1y, &S1z, &S2x, &S2y, &S2z, 
                &LNhatx, &LNhaty, &LNhatz, &E1x, &E1y, &E1z, 
                deltaT, m1, m2, fS, fE, s1x, s1y, s1z, s2x, s2y, s2z, 
                lnhatx, lnhaty, lnhatz, e1x, e1y, e1z, 
                lambda1, lambda2, interactionFlags, phaseO);
        if( n < 0 )
            XLAL_ERROR(XLAL_EFUNC);

        /* Apply phase shift so orbital phase ends with desired value */
        phiShift = phiRef - Phi->data->data[Phi->data->length-1];
        for( i=0; i < Phi->data->length; i++)
        {
            Phi->data->data[i] += phiShift;
        }
    }
    /* if fRef=fStart, just integrate from start to end. Let phiRef=phiStart */
    else if( fRef == fStart )
    {
        fS = fStart;
        fE = 0.;
        /* Evolve the dynamical variables */
        n = XLALSimInspiralPNEvolveOrbitSpinTaylorT4(&V, &Phi, 
                &S1x, &S1y, &S1z, &S2x, &S2y, &S2z, 
                &LNhatx, &LNhaty, &LNhatz, &E1x, &E1y, &E1z, 
                deltaT, m1, m2, fS, fE, s1x, s1y, s1z, s2x, s2y, s2z, 
                lnhatx, lnhaty, lnhatz, e1x, e1y, e1z, 
                lambda1, lambda2, interactionFlags, phaseO);
        if( n < 0 )
            XLAL_ERROR(XLAL_EFUNC);

        /* Apply phase shift so orbital phase starts with desired value */
        phiShift = phiRef - Phi->data->data[0];
        for( i=0; i < Phi->data->length; i++)
        {
            Phi->data->data[i] += phiShift;
        }
    }
    else /* Start in middle, integrate backward and forward, stitch together */
    {
        REAL8TimeSeries *V1=NULL, *Phi1=NULL, *S1x1=NULL, *S1y1=NULL, *S1z1=NULL, *S2x1=NULL, *S2y1=NULL, *S2z1=NULL;
        REAL8TimeSeries *LNhatx1=NULL, *LNhaty1=NULL, *LNhatz1=NULL, *E1x1=NULL, *E1y1=NULL, *E1z1=NULL;
        REAL8TimeSeries *V2=NULL, *Phi2=NULL, *S1x2=NULL, *S1y2=NULL, *S1z2=NULL, *S2x2=NULL, *S2y2=NULL, *S2z2=NULL;
        REAL8TimeSeries *LNhatx2=NULL, *LNhaty2=NULL, *LNhatz2=NULL, *E1x2=NULL, *E1y2=NULL, *E1z2=NULL;

        /* Integrate backward to fStart */
        fS = fRef;
        fE = fStart;
        n = XLALSimInspiralPNEvolveOrbitSpinTaylorT4(&V1, &Phi1, 
                &S1x1, &S1y1, &S1z1, &S2x1, &S2y1, &S2z1, 
                &LNhatx1, &LNhaty1, &LNhatz1, &E1x1, &E1y1, &E1z1,
                deltaT, m1, m2, fS, fE, s1x, s1y, s1z, s2x, s2y,
                s2z, lnhatx, lnhaty, lnhatz, e1x, e1y, e1z, 
                lambda1, lambda2, interactionFlags, phaseO);
        
        /* Apply phase shift so orbital phase has desired value at fRef */
        phiShift = phiRef - Phi1->data->data[Phi1->data->length-1];
        for( i=0; i < Phi1->data->length; i++)
        {
            Phi1->data->data[i] += phiShift;
        }

        /* Integrate forward to end of waveform */
        fS = fRef;
        fE = 0.;
        n = XLALSimInspiralPNEvolveOrbitSpinTaylorT4(&V2, &Phi2, 
                &S1x2, &S1y2, &S1z2, &S2x2, &S2y2, &S2z2, 
                &LNhatx2, &LNhaty2, &LNhatz2, &E1x2, &E1y2, &E1z2,
                deltaT, m1, m2, fS, fE, s1x, s1y, s1z, s2x, s2y,
                s2z, lnhatx, lnhaty, lnhatz, e1x, e1y, e1z, 
                lambda1, lambda2, interactionFlags, phaseO);
        
        /* Apply phase shift so orbital phase has desired value at fRef */
        phiShift = phiRef - Phi2->data->data[0];
        for( i=0; i < Phi2->data->length; i++)
        {
            Phi2->data->data[i] += phiShift;
        }

        /* Stitch 2nd set of vectors onto 1st set. Free 2nd set. */
        V = appendTSandFree(V1, V2); 
        Phi = appendTSandFree(Phi1, Phi2);
        S1x = appendTSandFree(S1x1, S1x2);
        S1y = appendTSandFree(S1y1, S1y2);
        S1z = appendTSandFree(S1z1, S1z2);
        S2x = appendTSandFree(S2x1, S2x2);
        S2y = appendTSandFree(S2y1, S2y2);
        S2z = appendTSandFree(S2z1, S2z2);
        LNhatx = appendTSandFree(LNhatx1, LNhatx2);
        LNhaty = appendTSandFree(LNhaty1, LNhaty2);
        LNhatz = appendTSandFree(LNhatz1, LNhatz2);
        E1x = appendTSandFree(E1x1, E1x2);
        E1y = appendTSandFree(E1y1, E1y2);
        E1z = appendTSandFree(E1z1, E1z2);
    }


    /* Use the dynamical variables to build the polarizations */
    status = XLALSimInspiralPrecessingPolarizationWaveforms(hplus, hcross,
            V, Phi, S1x, S1y, S1z, S2x, S2y, S2z, LNhatx, LNhaty, LNhatz, 
            E1x, E1y, E1z, m1, m2, r, v0, amplitudeO);

    /* Destroy vectors of dynamical variables, check for errors then exit */
    XLALDestroyREAL8TimeSeries(V);
    XLALDestroyREAL8TimeSeries(Phi);
    XLALDestroyREAL8TimeSeries(S1x);
    XLALDestroyREAL8TimeSeries(S1y);
    XLALDestroyREAL8TimeSeries(S1z);
    XLALDestroyREAL8TimeSeries(S2x);
    XLALDestroyREAL8TimeSeries(S2y);
    XLALDestroyREAL8TimeSeries(S2z);
    XLALDestroyREAL8TimeSeries(LNhatx);
    XLALDestroyREAL8TimeSeries(LNhaty);
    XLALDestroyREAL8TimeSeries(LNhatz);
    XLALDestroyREAL8TimeSeries(E1x);
    XLALDestroyREAL8TimeSeries(E1y);
    XLALDestroyREAL8TimeSeries(E1z);
    if( status < 0 )
        XLAL_ERROR(XLAL_EFUNC);

    return n;
}

/**
 * Driver routine to compute the physical template family "Q" vectors using
 * the \"T4\" method. Note that PTF describes single spin systems
 *
 * This routine requires leading-order amplitude dependence
 * but allows the user to specify the phase PN order
 */
int XLALSimInspiralSpinTaylorT4PTFQVecs(
        REAL8TimeSeries **Q1,            /**< Q1 output vector */
        REAL8TimeSeries **Q2,            /**< Q2 output vector */
        REAL8TimeSeries **Q3,            /**< Q3 output vector */
        REAL8TimeSeries **Q4,            /**< Q4 output vector */
        REAL8TimeSeries **Q5,            /**< Q5 output vector */
        REAL8 deltaT,                   /**< sampling interval (s) */
        REAL8 m1,                       /**< mass of companion 1 (kg) */
        REAL8 m2,                       /**< mass of companion 2 (kg) */
        REAL8 chi1,                     /**< spin magnitude (|S1|) */
        REAL8 kappa1,                    /**< L . S1 (1 if they are aligned) */
        REAL8 fStart,                   /**< start GW frequency (Hz) */
        REAL8 lambda1,                  /**< (tidal deformability of mass 1) / (total mass)^5 (dimensionless) */
        REAL8 lambda2,                  /**< (tidal deformability of mass 2) / (total mass)^5 (dimensionless) */
        LALSimInspiralInteraction interactionFlags, /**< flag to control spin and tidal effects */
        int phaseO                      /**< twice PN phase order */
        )
{
    /* To generate the QVecs we need to choose a specific frame 
     * This frame is set so that inclination, and most other extrinsic
     * angles are 0. This does not lead to loss in generality as PTF maximizes
     * over these angles. This follows the PBCV convention
     */
    REAL8 fRef = 0.;
    REAL8 r = 10E6 * LAL_PC_SI; /* Setting an arbitrary distance of 10 MPc */
    REAL8 s1x = chi1 * pow((1 - kappa1*kappa1),0.5);
    REAL8 s1z = chi1 * kappa1;
    REAL8 s1y,s2x,s2y,s2z,lnhatx,lnhaty,lnhatz,e1x,e1y,e1z;
    s1y = s2x = s2y = s2z = lnhatx = lnhaty = e1y = e1z = 0;     
    lnhatz = e1x = 1.;

    REAL8TimeSeries *V, *Phi, *S1x, *S1y, *S1z, *S2x, *S2y, *S2z;
    REAL8TimeSeries *LNhatx, *LNhaty, *LNhatz, *E1x, *E1y, *E1z;
    int status, n;

    /* Evolve the dynamical variables */
    n = XLALSimInspiralPNEvolveOrbitSpinTaylorT4(&V, &Phi, &S1x, &S1y, &S1z,
            &S2x, &S2y, &S2z, &LNhatx, &LNhaty, &LNhatz, &E1x, &E1y, &E1z,
            deltaT, m1, m2, fStart, fRef, s1x, s1y, s1z, s2x, s2y,
            s2z, lnhatx, lnhaty, lnhatz, e1x, e1y, e1z, 
            lambda1, lambda2, interactionFlags, phaseO);
    if( n < 0 )
        XLAL_ERROR(XLAL_EFUNC);

    /* Use the dynamical variables to build the polarizations */
    status = XLALSimInspiralPrecessingPTFQWaveforms(Q1, Q2, Q3, Q4, Q5,
            V, Phi, S1x, S1y, S1z, S2x, S2y, S2z, LNhatx, LNhaty, LNhatz,
            E1x, E1y, E1z, m1, m2, r);

    /* Destroy vectors of dynamical variables, check for errors then exit */
    XLALDestroyREAL8TimeSeries(V);
    XLALDestroyREAL8TimeSeries(Phi);
    XLALDestroyREAL8TimeSeries(S1x);
    XLALDestroyREAL8TimeSeries(S1y);
    XLALDestroyREAL8TimeSeries(S1z);
    XLALDestroyREAL8TimeSeries(S2x);
    XLALDestroyREAL8TimeSeries(S2y);
    XLALDestroyREAL8TimeSeries(S2z);
    XLALDestroyREAL8TimeSeries(LNhatx);
    XLALDestroyREAL8TimeSeries(LNhaty);
    XLALDestroyREAL8TimeSeries(LNhatz);
    XLALDestroyREAL8TimeSeries(E1x);
    XLALDestroyREAL8TimeSeries(E1y);
    XLALDestroyREAL8TimeSeries(E1z);
    if( status < 0 )
        XLAL_ERROR(XLAL_EFUNC);

    return n;
}

<|MERGE_RESOLUTION|>--- conflicted
+++ resolved
@@ -52,47 +52,6 @@
 #define LAL_ST4_ABSOLUTE_TOLERANCE 1.e-12
 #define LAL_ST4_RELATIVE_TOLERANCE 1.e-12
 
-<<<<<<< HEAD
-=======
-/**
- * Struct containing all of the non-dynamical coefficients needed
- * to evolve a spinning, precessing binary and produce a waveform.
- * This struct is passed to the 2 static functions below
- */
-typedef struct tagXLALSimInspiralSpinTaylorT4Coeffs
-{
-	REAL8 M; ///< total mass in seconds
-	REAL8 eta; ///< symmetric mass ratio
-	REAL8 wdotnewt; ///< leading order coefficient of wdot = \f$\dot{\omega}\f$
-	REAL8 wdotcoeff[LAL_MAX_PN_ORDER]; ///< coeffs. of PN corrections to wdot
-	REAL8 wdotlogcoeff; ///< coefficient of log term in wdot
-	REAL8 Ecoeff[LAL_MAX_PN_ORDER]; ///< coeffs. of PN corrections to energy
-	REAL8 wdotSO15s1, wdotSO15s2; ///< non-dynamical 1.5PN SO corrections
-	REAL8 wdotSS2; ///< non-dynamical 2PN SS correction
-	REAL8 wdotQM2S1; ///< non-dynamical S1^2 2PN quadrupole-monopole correction
-	REAL8 wdotQM2S1L; ///< non-dynamical (S1.L)^2 2PN quadrupole-monopole correction
-	REAL8 wdotQM2S2; ///< non-dynamical S2^2 2PN quadrupole-monopole correction
-	REAL8 wdotQM2S2L; ///< non-dynamical (S2.L)^2 2PN quadrupole-monopole correction
-	REAL8 wdotSO25s1, wdotSO25s2; ///< non-dynamical 2.5PN SO corrections
-	REAL8 ESO15s1, ESO15s2; ///< non-dynamical 1.5PN SO corrections
-	REAL8 ESS2; ///< non-dynamical 2PN SS correction
-	REAL8 EQM2S1; ///< non-dynamical S1^2 2PN quadrupole-monopole correction
-	REAL8 EQM2S1L;///< non-dynamical (S1.L)^2 2PN quadrupole-monopole correction
-	REAL8 EQM2S2; ///< non-dynamical S2^2 2PN quadrupole-monopole correction
-	REAL8 EQM2S2L;///< non-dynamical (S2.L)^2 2PN quadrupole-monopole correction
-	REAL8 ESO25s1, ESO25s2; ///< non-dynamical 2.5PN SO corrections 
-	REAL8 LNhatSO15s1, LNhatSO15s2; ///< non-dynamical 1.5PN SO corrections
-	REAL8 LNhatSS2; ///< non-dynamical 2PN SS correction 
-	REAL8 wdottidal5pn;	///< leading order tidal correction 
-	REAL8 wdottidal6pn;	///< next to leading order tidal correction
-	REAL8 Etidal5pn; ///< leading order tidal correction to energy
-	REAL8 Etidal6pn; ///< next to leading order tidal correction to energy
-	REAL8 fStart; ///< starting GW frequency of integration
-	REAL8 fEnd; ///< ending GW frequency of integration
-	REAL8 quadparam1; ///< quadrupole parameter for m1 (=1 for BH, ~ 4-8 for NS)
-	REAL8 quadparam2; ///< quadrupole parameter for m2 (see gr-qc/9709032)
-} XLALSimInspiralSpinTaylorT4Coeffs;
->>>>>>> 02c4127b
 
 /* Declarations of static functions - defined below */
 static int XLALSimInspiralSpinTaylorT4StoppingTest(double t, 
@@ -310,31 +269,9 @@
      * to the evolution equations for omega, L, S1 and S2 and binary energy E.
      * Flags control which spin corrections are included
      */
-<<<<<<< HEAD
+
     XLALInitialiseSpinTaylorT4Coeffs(&params);
-=======
-    params.LNhatSO15s1 	= 0.;
-    params.LNhatSO15s2 	= 0.;
-    params.wdotSO15s1 	= 0.;
-    params.wdotSO15s2 	= 0.;
-    params.ESO15s1 	    = 0.;
-    params.ESO15s2 	    = 0.;
-    params.LNhatSS2 	= 0.;
-    params.wdotSS2 	    = 0.;
-    params.ESS2 	    = 0.;
-    params.wdotQM2S1 	= 0.;
-    params.wdotQM2S1L 	= 0.;
-    params.wdotQM2S2 	= 0.;
-    params.wdotQM2S2L 	= 0.;
-    params.EQM2S1 	    = 0.;
-    params.EQM2S1L 	    = 0.;
-    params.EQM2S2 	    = 0.;
-    params.EQM2S2L 	    = 0.;
-    params.wdotSO25s1 	= 0.;
-    params.wdotSO25s2 	= 0.;
-    params.ESO25s1 	    = 0.;
-    params.ESO25s2 	    = 0.;
->>>>>>> 02c4127b
+
     if( (interactionFlags & LAL_SIM_INSPIRAL_INTERACTION_SPIN_ORBIT_15PN) == LAL_SIM_INSPIRAL_INTERACTION_SPIN_ORBIT_15PN )
     {
         params.LNhatSO15s1 	= 2. + 3./2. * m2m1;
@@ -350,7 +287,6 @@
         params.wdotSS2 		= - 1. / 48. / eta;
         params.ESS2 		= 1. / eta;
     }
-<<<<<<< HEAD
     if( (interactionFlags & LAL_SIM_INSPIRAL_INTERACTION_SPIN_SPIN_SELF_2PN) == LAL_SIM_INSPIRAL_INTERACTION_SPIN_SPIN_SELF_2PN ) /* ADD ME!! */
     {
         params.wdotSelfSS2 	= 0.;
@@ -358,9 +294,6 @@
         params.ESelfSS2s2 	= 0.;
     }
     if( (interactionFlags & LAL_SIM_INSPIRAL_INTERACTION_QUAD_MONO_2PN) == LAL_SIM_INSPIRAL_INTERACTION_QUAD_MONO_2PN ) /* ADD ME!! */
-=======
-    if( (interactionFlags & LAL_SIM_INSPIRAL_INTERACTION_QUAD_MONO_2PN) == LAL_SIM_INSPIRAL_INTERACTION_QUAD_MONO_2PN )
->>>>>>> 02c4127b
     {
         params.wdotQM2S1 	= -233./96./m1M/m1M;
         params.wdotQM2S1L 	= 719./96./m1M/m1M;
@@ -635,7 +568,6 @@
             Espin2 += params->ESS2  * (S1dotS2 - 3. * LNdotS1 * LNdotS2);
         }
 
-<<<<<<< HEAD
         if( params->ESelfSS2s1 != 0. )
         {   /* Compute 2PN self-spin correction to energy */
             Espin2 += 0.; /* ADD ME!! */
@@ -644,7 +576,7 @@
         if( params->ESelfSS2s2 != 0. )
         {   /* Compute 2PN self-spin correction to energy */
             Espin2 += 0.; /* ADD ME!! */
-=======
+
         if( params->EQM2S1 != 0. )
         {   /* Compute 2PN quadrupole-monopole correction to energy */
             // See last line of Eq. 6 of astro-ph/0504538
@@ -655,7 +587,6 @@
                     + params->EQM2S2 * params->quadparam2 * S2sq
                     + params->EQM2S1L * params->quadparam1 * LNdotS1 * LNdotS1
                     + params->EQM2S2L * params->quadparam2 * LNdotS2 * LNdotS2;
->>>>>>> 02c4127b
         }
 
         if( params->ESO25s1 != 0. || params->wdotSO25s2 != 0. )
