--- conflicted
+++ resolved
@@ -1027,9 +1027,7 @@
 	REAL8 eta)
 {
 	return (129.817/2.304 - 320.7739/4.8384 * eta + 61.3373/1.2096 * eta*eta) * LAL_PI;
-<<<<<<< HEAD
-}
-
+}
 /** < TaylorF2 family */
 
 static REAL8 UNUSED 
@@ -1098,6 +1096,4 @@
 XLALSimInspiralTaylorF2_35PNCoeff(REAL8 eta)
 {
     return LAL_PI * 5.L/756.L * ( 15419335.L/336.L + 75703.L/2.L * eta - 14809.L * eta*eta);
-=======
->>>>>>> 8783da4a
 }