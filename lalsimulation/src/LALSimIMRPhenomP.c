--- conflicted
+++ resolved
@@ -514,16 +514,11 @@
     case 1:
       XLAL_PRINT_INFO("*** IMRPhenomP version 1: based on IMRPhenomC ***");
       // PhenomC with ringdown using Barausse 2009 formula for final spin
-<<<<<<< HEAD
       PCparams = ComputeIMRPhenomCParamsRDmod(m1, m2, chi_eff, chip, extraParams);
-      if (!PCparams) XLAL_ERROR(XLAL_EFUNC);
-=======
-      PCparams = ComputeIMRPhenomCParamsRDmod(m1, m2, chi_eff, chip);
       if (!PCparams) {
         errcode=XLAL_EFUNC;
         goto cleanup;
       }
->>>>>>> f9490c1e
       fCut = PCparams->fCut;
       f_final = PCparams->fRingDown;
       break;
@@ -534,13 +529,8 @@
       finspin = FinalSpinBarausse2009_all_spin_on_larger_BH(eta, chi_eff, chip);
       // IMRPhenomD assumes that m1 >= m2.
       pAmp = ComputeIMRPhenomDAmplitudeCoefficients(eta, chi2_l, chi1_l, finspin);
-<<<<<<< HEAD
-      pPhi = ComputeIMRPhenomDPhaseCoefficients(eta, chi2_l, chi1_l, finspin, extraParams);
+      pPhi = ComputeIMRPhenomDPhaseCoefficients(eta, chi2_l, chi1_l, finspin);
       XLALSimInspiralTaylorF2AlignedPhasing(&pn, m1, m2, chi1_l, chi2_l, 1.0, 1.0, LAL_SIM_INSPIRAL_SPIN_ORDER_35PN, extraParams);
-      if (!pAmp || !pPhi || !pn) XLAL_ERROR(XLAL_EFUNC);
-=======
-      pPhi = ComputeIMRPhenomDPhaseCoefficients(eta, chi2_l, chi1_l, finspin);
-      XLALSimInspiralTaylorF2AlignedPhasing(&pn, m1, m2, chi1_l, chi2_l, 1.0, 1.0, LAL_SIM_INSPIRAL_SPIN_ORDER_35PN);
       if (!pAmp || !pPhi || !pn)
       {
         errcode=XLAL_EFUNC;
@@ -560,7 +550,6 @@
 
       pn->v[6] -= (pn_ss3 * pn->v[0]);
 
->>>>>>> f9490c1e
       ComputeIMRPhenDPhaseConnectionCoefficients(pPhi, pn);
       fCut = 0.3 / m_sec;
       f_final = pAmp->fRD / m_sec;
