--- conflicted
+++ resolved
@@ -3171,17 +3171,12 @@
     int amplitudeO,                             /**< twice post-Newtonian amplitude order */
     int phaseO,                                 /**< twice post-Newtonian order */
     Approximant approximant,                    /**< post-Newtonian approximant to use for waveform production */
-<<<<<<< HEAD
     LALSimInspiralWaveformCache *cache          /**< waveform cache structure; use NULL for no caching */
-=======
-    LALSimInspiralWaveformCache *cache         /**< waveform cache structure; use NULL for no caching */
->>>>>>> aeeadac6
 				     ) {
   int status;
 
   /* If waveFlags are not default (or NULL), and nonGRparams not NULL,
      don't even try to cache. */
-<<<<<<< HEAD
   if (!((waveFlags == NULL || XLALSimInspiralWaveformFlagsIsDefault(waveFlags))
         && (nonGRparams == NULL)))
     return XLALSimInspiralChooseTDWaveform(hplus, hcross, phiRef, deltaT,
@@ -3205,49 +3200,19 @@
         &(cache->hplus->epoch), cache->hplus->f0,
         cache->hplus->deltaT, &(cache->hplus->sampleUnits),
         cache->hplus->data->length);
-=======
-  if (!((waveFlags == NULL || XLALSimInspiralWaveformFlagsIsDefault(waveFlags)) &&
-	(nonGRparams == NULL)))
-    return XLALSimInspiralChooseTDWaveform(hplus, hcross, phiRef, deltaT, m1, m2,
-					   S1x, S1y, S1z, S2x, S2y, S2z, f_min, f_ref, r, i, lambda1, lambda2,
-					   waveFlags, nonGRparams, amplitudeO, phaseO, approximant, NULL);
-
-  /* For all waveforms, it is safe to re-scale if only r has
-     changed. */
-  if (CacheArgsAgree(cache, phiRef, deltaT, m1, m2, S1x, S1y, S1z, S2x, S2y, S2z, f_min, f_ref,
-		     CACHE_IGNORE_REAL8, /* Ignore differences in r. */
-		     i, lambda1, lambda2, 
-		     NULL, NULL, /* Ignore waveFlags & GR params */
-		     amplitudeO, phaseO, approximant) &&
-      cache->hplus != NULL &&
-      cache->hcross != NULL && 
-      cache->hplus->data->length == cache->hcross->data->length) {
-    REAL8 ratio = cache->r / r;
-    size_t j;
-    *hplus = XLALCreateREAL8TimeSeries(cache->hplus->name, &(cache->hplus->epoch), cache->hplus->f0,
-				       cache->hplus->deltaT, &(cache->hplus->sampleUnits), 
-				       cache->hplus->data->length);
->>>>>>> aeeadac6
     if (*hplus == NULL) {
       return XLAL_ENOMEM;
     }
 
-<<<<<<< HEAD
     *hcross = XLALCreateREAL8TimeSeries(cache->hcross->name,
         &(cache->hcross->epoch), cache->hcross->f0,
         cache->hcross->deltaT, &(cache->hcross->sampleUnits),
         cache->hcross->data->length);
-=======
-    *hcross = XLALCreateREAL8TimeSeries(cache->hcross->name, &(cache->hcross->epoch), cache->hcross->f0,
-					cache->hcross->deltaT, &(cache->hcross->sampleUnits), 
-					cache->hcross->data->length);
->>>>>>> aeeadac6
     if (*hcross == NULL) {
       XLALDestroyREAL8TimeSeries(*hplus);
       *hplus = NULL;
       return XLAL_ENOMEM;
     }
-<<<<<<< HEAD
 
     REAL8TimeSeries *hp = *hplus;
     REAL8TimeSeries *hc = *hcross;
@@ -3261,27 +3226,11 @@
   }
 
   /* For non-precessing waveforms at amplitude order 0 the
-=======
-
-    REAL8TimeSeries *hp = *hplus;
-    REAL8TimeSeries *hc = *hcross;
-
-    for (j = 0; j < cache->hplus->data->length; j++) {
-      hp->data->data[j] = cache->hplus->data->data[j]*ratio;
-      hc->data->data[j] = cache->hcross->data->data[j]*ratio;
-    }
-
-    return XLAL_SUCCESS;
-  }
-
-  /* For the TaylorT series without spin at amplitude order 0 the
->>>>>>> aeeadac6
      waveform polarizations scale as
 
      h+ ~ -(1.0 + cos(i)^2)/r
      hx ~ -2.0*cos(i)/r
   */
-<<<<<<< HEAD
   if ((approximant == TaylorT1 || approximant == TaylorT2
         || approximant == TaylorT3 || approximant == TaylorT4
         || approximant == TaylorEt || approximant == IMRPhenomA
@@ -3305,39 +3254,14 @@
         &(cache->hplus->epoch), cache->hplus->f0,
 	    cache->hplus->deltaT, &(cache->hplus->sampleUnits),
         cache->hplus->data->length);
-=======
-  if ((approximant == TaylorT1 || approximant == TaylorT2 || approximant == TaylorT3 || approximant == TaylorT4) &&
-      (amplitudeO == 0) && 
-      CacheArgsAgree(cache, phiRef, deltaT, m1, m2, S1x, S1y, S1z, S2x, S2y, S2z, f_min, f_ref,
-		     CACHE_IGNORE_REAL8, CACHE_IGNORE_REAL8, /* Ignore r and i */
-		     lambda1, lambda2, 
-		     NULL, NULL, /* Ignore waveFlags and nonGRparams */
-		     amplitudeO, phaseO, approximant) && 
-      cache->hplus != NULL &&
-      cache->hcross != NULL && 
-      cache->hplus->data->length == cache->hcross->data->length) {
-    REAL8 ratio_plus = cache->r/r * (1.0 + cos(i)*cos(i)) / (1.0 + cos(cache->i)*cos(cache->i));
-    REAL8 ratio_cross = cache->r/r * cos(i) / cos(cache->i);
-    size_t j;
-
-    *hplus = XLALCreateREAL8TimeSeries(cache->hplus->name, &(cache->hplus->epoch), cache->hplus->f0,
-				       cache->hplus->deltaT, &(cache->hplus->sampleUnits), 
-				       cache->hplus->data->length);
->>>>>>> aeeadac6
     if (*hplus == NULL) {
       return XLAL_ENOMEM;
     }
 
-<<<<<<< HEAD
     *hcross = XLALCreateREAL8TimeSeries(cache->hcross->name,
         &(cache->hcross->epoch), cache->hcross->f0,
         cache->hcross->deltaT, &(cache->hcross->sampleUnits),
         cache->hcross->data->length);
-=======
-    *hcross = XLALCreateREAL8TimeSeries(cache->hcross->name, &(cache->hcross->epoch), cache->hcross->f0,
-				       cache->hcross->deltaT, &(cache->hcross->sampleUnits), 
-				       cache->hcross->data->length);
->>>>>>> aeeadac6
     if (*hcross == NULL) {
       XLALDestroyREAL8TimeSeries(*hplus);
       *hplus = NULL;
@@ -3357,7 +3281,6 @@
 
   /* If we get here, then we're out of luck with respect to caching;
      generate the waveform, and then store it in the cache. */
-<<<<<<< HEAD
   status = XLALSimInspiralChooseTDWaveform(hplus, hcross, phiRef, deltaT,
         m1, m2, S1x, S1y, S1z, S2x, S2y, S2z, f_min, f_ref, r, i,
         lambda1, lambda2, waveFlags, nonGRparams, amplitudeO, phaseO,
@@ -3367,16 +3290,6 @@
       S1x, S1y, S1z, S2x, S2y, S2z,
       f_min, f_ref, r, i, lambda1, lambda2,
       NULL, NULL, amplitudeO, phaseO, approximant);
-=======
-  status = XLALSimInspiralChooseTDWaveform(hplus, hcross, phiRef, deltaT, m1, m2,
-					   S1x, S1y, S1z, S2x, S2y, S2z, f_min, f_ref, r, i, lambda1, lambda2,
-					   waveFlags, nonGRparams, amplitudeO, phaseO, approximant, NULL);
-
-  return StoreTDHCache(cache, *hplus, *hcross, phiRef, deltaT, m1, m2,
-		       S1x, S1y, S1z, S2x, S2y, S2z,
-		       f_min, f_ref, r, i, lambda1, lambda2, 
-		       NULL, NULL, amplitudeO, phaseO, approximant);
->>>>>>> aeeadac6
 }
 
 int XLALSimInspiralChooseFDWaveformFromCache(
@@ -3386,28 +3299,16 @@
     REAL8 deltaF,                               /**< sampling interval (Hz) */
     REAL8 m1,                                   /**< mass of companion 1 (kg) */
     REAL8 m2,                                   /**< mass of companion 2 (kg) */
-<<<<<<< HEAD
     REAL8 S1x,                                  /**< x-component of the dimensionless spin of object 1 */
     REAL8 S1y,                                  /**< y-component of the dimensionless spin of object 1 */
     REAL8 S1z,                                  /**< z-component of the dimensionless spin of object 1 */
     REAL8 S2x,                                  /**< x-component of the dimensionless spin of object 2 */
     REAL8 S2y,                                  /**< y-component of the dimensionless spin of object 2 */
-=======
-    REAL8 S1x,                           /**< x-component of the dimensionless spin of object 1 */
-    REAL8 S1y,                           /**< y-component of the dimensionless spin of object 1 */
-    REAL8 S1z,                                  /**< z-component of the dimensionless spin of object 1 */
-    REAL8 S2x,                           /**< x-component of the dimensionless spin of object 2 */
-    REAL8 S2y,                           /**< y-component of the dimensionless spin of object 2 */
->>>>>>> aeeadac6
     REAL8 S2z,                                  /**< z-component of the dimensionless spin of object 2 */
     REAL8 f_min,                                /**< starting GW frequency (Hz) */
     REAL8 f_max,                                /**< ending GW frequency (Hz) */
     REAL8 r,                                    /**< distance of source (m) */
-<<<<<<< HEAD
     REAL8 i,                                    /**< inclination of source (rad) */
-=======
-    REAL8 i,                             /**< inclination of source (rad) */
->>>>>>> aeeadac6
     REAL8 lambda1,                              /**< (tidal deformability of mass 1) / m1^5 (dimensionless) */
     REAL8 lambda2,                              /**< (tidal deformability of mass 2) / m2^5 (dimensionless) */
     LALSimInspiralWaveformFlags *waveFlags,     /**< Set of flags to control special behavior of some waveform families. Pass in NULL (or None in python) for default flags */
@@ -3422,7 +3323,6 @@
 
   /* If waveFlags are not default (or NULL), and nonGRparams not NULL,
      don't even try to cache. */
-<<<<<<< HEAD
   if (!((waveFlags == NULL || XLALSimInspiralWaveformFlagsIsDefault(waveFlags))
         && (nonGRparams == NULL)))
     return XLALSimInspiralChooseFDWaveform(hptilde, hctilde, phiRef, deltaF,
@@ -3447,44 +3347,14 @@
         &(cache->hptilde->epoch), cache->hptilde->f0,
         cache->hptilde->deltaF, &(cache->hptilde->sampleUnits),
         cache->hptilde->data->length);
-=======
-  if (!((waveFlags == NULL || XLALSimInspiralWaveformFlagsIsDefault(waveFlags)) &&
-	(nonGRparams == NULL)))
-    return XLALSimInspiralChooseFDWaveform(hptilde, hctilde, phiRef, deltaF, m1, m2,
-					   S1x, S1y, S1z, S2x, S2y, S2z, f_min, f_max, r, i, lambda1, lambda2,
-					   waveFlags, nonGRparams, amplitudeO, phaseO, approximant, NULL);
-
-  /* For all waveform models, it is safe to re-scale when only the
-     distance has changed. */
-  if (CacheArgsAgree(cache, phiRef, deltaF, m1, m2, S1x, S1y, S1z, S2x, S2y, S2z, f_min, f_max,
-		     CACHE_IGNORE_REAL8, /* Ignore r */
-		     i, lambda1, lambda2, NULL, NULL, amplitudeO, phaseO, approximant) && 
-      cache->hptilde != NULL && 
-      cache->hctilde != NULL && 
-      cache->hptilde->data->length == cache->hctilde->data->length) {
-    REAL8 ratio = cache->r / r;
-    size_t j;
-
-    *hptilde = XLALCreateCOMPLEX16FrequencySeries(cache->hptilde->name, &(cache->hptilde->epoch), 
-						  cache->hptilde->f0, cache->hptilde->deltaF,
-						  &(cache->hptilde->sampleUnits), 
-						  cache->hptilde->data->length);
->>>>>>> aeeadac6
     if (*hptilde == NULL) {
       return XLAL_ENOMEM;
     }
 
-<<<<<<< HEAD
     *hctilde = XLALCreateCOMPLEX16FrequencySeries(cache->hctilde->name,
         &(cache->hctilde->epoch), cache->hctilde->f0,
         cache->hctilde->deltaF, &(cache->hctilde->sampleUnits),
         cache->hctilde->data->length);
-=======
-    *hctilde = XLALCreateCOMPLEX16FrequencySeries(cache->hctilde->name, &(cache->hctilde->epoch), 
-						  cache->hctilde->f0, cache->hctilde->deltaF,
-						  &(cache->hctilde->sampleUnits), 
-						  cache->hctilde->data->length);
->>>>>>> aeeadac6
     if (*hctilde == NULL) {
       XLALDestroyCOMPLEX16FrequencySeries(*hptilde);
       *hptilde = NULL;
@@ -3502,17 +3372,12 @@
     return XLAL_SUCCESS;
   }
 
-<<<<<<< HEAD
   /* For non-precessing waveforms at amplitude order 0 the
      waveform polarizations scale as
-=======
-  /* For TaylorF2 at amplitude order 0, the components are given by 
->>>>>>> aeeadac6
 
      h+ ~ -(1.0 + cos(i)^2)/r
      hx ~ -2.0*cos(i)/r
   */
-<<<<<<< HEAD
   if ((approximant == TaylorF2 || approximant == TaylorF2RedSpin
         || approximant == TaylorF2RedSpinTidal || approximant == IMRPhenomA
         || approximant == IMRPhenomB || approximant == IMRPhenomC)
@@ -3534,41 +3399,14 @@
     *hptilde = XLALCreateCOMPLEX16FrequencySeries(cache->hptilde->name,
         &(cache->hptilde->epoch), cache->hptilde->f0, cache->hptilde->deltaF,
         &(cache->hptilde->sampleUnits), cache->hptilde->data->length);
-=======
-  if (approximant == TaylorF2 && 
-      amplitudeO == 0 && 
-      CacheArgsAgree(cache, phiRef, deltaF, m1, m2, S1x, S1y, S1z, S2x, S2y, S2z, f_min, f_max, 
-		     CACHE_IGNORE_REAL8, CACHE_IGNORE_REAL8, /* ignore r, i */
-		     lambda1, lambda2, 
-		     NULL, NULL, /* Ignore waveFlags and nonGRparams */
-		     amplitudeO, phaseO, approximant) && 
-      cache->hptilde != NULL && 
-      cache->hctilde != NULL && 
-      cache->hptilde->data->length == cache->hctilde->data->length) {
-    REAL8 ratio_plus = cache->r/r * (1.0 + cos(i)*cos(i))/(1.0 + cos(cache->i)*cos(cache->i));
-    REAL8 ratio_cross = cache->r/r * cos(i) / cos(cache->i);
-    size_t j;
-    
-    *hptilde = XLALCreateCOMPLEX16FrequencySeries(cache->hptilde->name, &(cache->hptilde->epoch), 
-						  cache->hptilde->f0, cache->hptilde->deltaF,
-						  &(cache->hptilde->sampleUnits), 
-						  cache->hptilde->data->length);
->>>>>>> aeeadac6
     if (*hptilde == NULL) {
       return XLAL_ENOMEM;
     }
 
-<<<<<<< HEAD
     *hctilde = XLALCreateCOMPLEX16FrequencySeries(cache->hctilde->name,
         &(cache->hctilde->epoch),
         cache->hctilde->f0, cache->hctilde->deltaF,
         &(cache->hctilde->sampleUnits), cache->hctilde->data->length);
-=======
-    *hctilde = XLALCreateCOMPLEX16FrequencySeries(cache->hctilde->name, &(cache->hctilde->epoch), 
-						  cache->hctilde->f0, cache->hctilde->deltaF,
-						  &(cache->hctilde->sampleUnits), 
-						  cache->hctilde->data->length);
->>>>>>> aeeadac6
     if (*hctilde == NULL) {
       XLALDestroyCOMPLEX16FrequencySeries(*hptilde);
       *hptilde = NULL;
@@ -3587,7 +3425,6 @@
   }
 
   /* If we get here, we're out of luck wrt caching.  */
-<<<<<<< HEAD
   status = XLALSimInspiralChooseFDWaveform(hptilde, hctilde, phiRef, deltaF,
       m1, m2, S1x, S1y, S1z, S2x, S2y, S2z, f_min, f_max, r, i,
       lambda1, lambda2, waveFlags, nonGRparams, amplitudeO, phaseO,
@@ -3598,18 +3435,6 @@
       m1, m2, S1x, S1y, S1z, S2x, S2y, S2z, f_min, f_max,
       r, i, lambda1, lambda2, waveFlags, nonGRparams, amplitudeO,
       phaseO, approximant);
-=======
-  status = XLALSimInspiralChooseFDWaveform(hptilde, hctilde, phiRef, deltaF, 
-					   m1, m2, S1x, S1y, S1z, S2x, S2y, S2z, 
-					   f_min, f_max, r, i, lambda1, lambda2, 
-					   waveFlags, nonGRparams, 
-					   amplitudeO, phaseO, approximant, NULL);
-  if (status != XLAL_SUCCESS) return status;
-
-  return StoreFDHCache(cache, *hptilde, *hctilde, phiRef, deltaF, 
-		       m1, m2, S1x, S1y, S1z, S2x, S2y, S2z, f_min, f_max,
-		       r, i, lambda1, lambda2, waveFlags, nonGRparams, amplitudeO, phaseO, approximant);
->>>>>>> aeeadac6
 }
 
 LALSimInspiralWaveformCache *XLALCreateSimInspiralWaveformCache() {
@@ -3668,11 +3493,7 @@
 
   if (!(waveFlags == NULL || waveFlags == cache->waveFlags)) return 0;
   if (!(nonGRparams == NULL || nonGRparams == cache->nonGRparams)) return 0;
-<<<<<<< HEAD
-
-=======
-  
->>>>>>> aeeadac6
+
   if (!(amplitudeO == CACHE_IGNORE_INT || amplitudeO == cache->amplitudeO)) return 0;
   if (!(phaseO == CACHE_IGNORE_INT || phaseO == cache->phaseO)) return 0;
 
@@ -3738,7 +3559,6 @@
   if (cache->hplus != NULL) XLALDestroyREAL8TimeSeries(cache->hplus);
   if (cache->hcross != NULL) XLALDestroyREAL8TimeSeries(cache->hcross);
 
-<<<<<<< HEAD
   cache->hplus = XLALCreateREAL8TimeSeries(hplus->name, &(hplus->epoch),
       hplus->f0, hplus->deltaT, &(hplus->sampleUnits), hplus->data->length);
   if (cache->hplus == NULL) {
@@ -3749,26 +3569,13 @@
 
   cache->hcross = XLALCreateREAL8TimeSeries(hcross->name, &(hcross->epoch),
       hcross->f0, hcross->deltaT, &(hcross->sampleUnits), hcross->data->length);
-=======
-  cache->hplus = XLALCreateREAL8TimeSeries(hplus->name, &(hplus->epoch), hplus->f0, hplus->deltaT, &(hplus->sampleUnits), hplus->data->length);
-  if (cache->hplus == NULL) {
-    return XLAL_ENOMEM;
-  }
-  memcpy(cache->hplus->data->data, hplus->data->data, hplus->data->length*sizeof(REAL8));
-
-  cache->hcross = XLALCreateREAL8TimeSeries(hcross->name, &(hcross->epoch), hcross->f0, hcross->deltaT, &(hcross->sampleUnits), hcross->data->length);
->>>>>>> aeeadac6
   if (cache->hcross == NULL) {
     XLALDestroyREAL8TimeSeries(cache->hplus);
     cache->hplus = NULL;
     return XLAL_ENOMEM;
   }
-<<<<<<< HEAD
   memcpy(cache->hcross->data->data, hcross->data->data,
       hcross->data->length*sizeof(REAL8));
-=======
-  memcpy(cache->hcross->data->data, hcross->data->data, hcross->data->length*sizeof(REAL8));
->>>>>>> aeeadac6
 
   return XLAL_SUCCESS;
 }
@@ -3793,11 +3600,7 @@
 			 int phaseO,
 			 Approximant approximant) {
 
-<<<<<<< HEAD
   /* Clear any time-domain data. */
-=======
-  /* Clear any frequency-domain data. */
->>>>>>> aeeadac6
   if (cache->hplus != NULL) {
     XLALDestroyREAL8TimeSeries(cache->hplus);
     cache->hplus = NULL;
@@ -3834,7 +3637,6 @@
   if (cache->hptilde != NULL) XLALDestroyCOMPLEX16FrequencySeries(cache->hptilde);
   if (cache->hctilde != NULL) XLALDestroyCOMPLEX16FrequencySeries(cache->hctilde);
 
-<<<<<<< HEAD
   cache->hptilde = XLALCreateCOMPLEX16FrequencySeries(hptilde->name,
       &(hptilde->epoch), hptilde->f0, hptilde->deltaF, &(hptilde->sampleUnits),
       hptilde->data->length);
@@ -3847,29 +3649,13 @@
   cache->hctilde = XLALCreateCOMPLEX16FrequencySeries(hctilde->name,
       &(hctilde->epoch), hctilde->f0, hctilde->deltaF, &(hctilde->sampleUnits),
       hctilde->data->length);
-=======
-  cache->hptilde = XLALCreateCOMPLEX16FrequencySeries(hptilde->name, &(hptilde->epoch), hptilde->f0, hptilde->deltaF, &(hptilde->sampleUnits), hptilde->data->length);
-  if (cache->hptilde == NULL) {
-    return XLAL_ENOMEM;
-  }
-  memcpy(cache->hptilde->data->data, hptilde->data->data, hptilde->data->length*sizeof(COMPLEX16));
-
-  cache->hctilde = XLALCreateCOMPLEX16FrequencySeries(hctilde->name, &(hctilde->epoch), hctilde->f0, hctilde->deltaF, &(hctilde->sampleUnits), hctilde->data->length);
->>>>>>> aeeadac6
   if (cache->hctilde == NULL) {
     XLALDestroyCOMPLEX16FrequencySeries(cache->hptilde);
     cache->hptilde = NULL;
     return XLAL_ENOMEM;
   }
-<<<<<<< HEAD
   memcpy(cache->hctilde->data->data, hctilde->data->data,
       hctilde->data->length*sizeof(COMPLEX16));
 
   return XLAL_SUCCESS;
-}
-=======
-  memcpy(cache->hctilde->data->data, hctilde->data->data, hctilde->data->length*sizeof(COMPLEX16));
-
-  return XLAL_SUCCESS;
-}
->>>>>>> aeeadac6
+}