--- conflicted
+++ resolved
@@ -1473,15 +1473,9 @@
     REAL8 f_ref,                                /**< reference GW frequency (Hz) */
     REAL8 r,                                    /**< distance of source (m) */
     REAL8 i,                                    /**< inclination of source (rad) */
-<<<<<<< HEAD
-    REAL8 lambda1,                              /**< (tidal deformability of mass 1) / (total mass)^5 (dimensionless) */
-    REAL8 lambda2,                              /**< (tidal deformability of mass 2) / (total mass)^5 (dimensionless) */
-    LALSimInspiralWaveformFlags *waveFlags,     /**< Structure containing flags to control special behavior of some waveform families. Pass in NULL (or None in python) for default flags */
-=======
     REAL8 lambda1,                              /**< (tidal deformability of mass 1) / m1^5 (dimensionless) */
     REAL8 lambda2,                              /**< (tidal deformability of mass 2) / m2^5 (dimensionless) */
     LALSimInspiralWaveformFlags *waveFlags,     /**< Set of flags to control special behavior of some waveform families. Pass in NULL (or None in python) for default flags */
->>>>>>> 02c4127b
     LALSimInspiralTestGRParam *nonGRparams, 	/**< Linked list of non-GR parameters. Pass in NULL (or None in python) for standard GR waveforms */
     int amplitudeO,                             /**< twice post-Newtonian amplitude order */
     int phaseO,                                 /**< twice post-Newtonian order */
@@ -1696,15 +1690,9 @@
             if( !checkTidesZero(lambda1, lambda2) )
                 ABORT_NONZERO_TIDES(waveFlags);
             /* Call the waveform driver routine */
-<<<<<<< HEAD
             ret = XLALSimIMRPhenSpinInspiralRDGenerator(hplus, hcross, phi0,
 							deltaT, m1, m2, f_min, f_ref, r, i, S1x, S1y, S1z, S2x, S2y, S2z,
 							phaseO, amplitudeO,  waveFlags, nonGRparams);
-=======
-            ret = XLALSimIMRPSpinInspiralRDGenerator(hplus, hcross, phiRef,
-                    deltaT, m1, m2, f_min, r, i, S1x, S1y, S1z, S2x, S2y, S2z,
-                    phaseO, XLALSimInspiralGetFrameAxis(waveFlags), 0);
->>>>>>> 02c4127b
             break;
 
         case SEOBNRv1:
