--- conflicted
+++ resolved
@@ -183,11 +183,7 @@
 
   /* Spin gauge parameters. (YP) simplified, since both are zero. */
   // static const double aa=0., bb=0.;
-<<<<<<< HEAD
-
-=======
 /*
->>>>>>> 310b7911
   printf( "In Hamiltonian:\n" );
   printf( "x = %.16e\t%.16e\t%.16e\n", x->data[0], x->data[1], x->data[2] );
   printf( "p = %.16e\t%.16e\t%.16e\n", p->data[0], p->data[1], p->data[2] );
@@ -195,11 +191,7 @@
 		sigmaStar->data[1], sigmaStar->data[2] );
   printf( "sKerr = %.16e\t%.16e\t%.16e\n", sigmaKerr->data[0], 
 		sigmaKerr->data[1], sigmaKerr->data[2] );
-<<<<<<< HEAD
-  
-=======
   */
->>>>>>> 310b7911
 
   r2 = x->data[0]*x->data[0] + x->data[1]*x->data[1] + x->data[2]*x->data[2];
   r  = sqrt(r2);
@@ -257,16 +249,10 @@
   /* Eq. 5.75 of BB1 */
   bulk = 1./(m1PlusetaKK*m1PlusetaKK) + (2.*u)/m1PlusetaKK + a2*u2;
   /* Eq. 5.73 of BB1 */
-<<<<<<< HEAD
   logTerms = 1. + eta*coeffs->k0 + eta*log(1. + coeffs->k1*u 
 		+ coeffs->k2*u2 + coeffs->k3*u3 + coeffs->k4*u4
 		+ coeffs->k5*u5 + coeffs->k5l*u5*log(u));
   printf( "bulk = %.16e, logTerms = %.16e\n", bulk, logTerms );
-=======
-  logTerms = 1. + eta*coeffs->k0 + eta*log(1. + coeffs->k1*u + coeffs->k2*u2 + coeffs->k3*u3 + coeffs->k4*u4
-                                              + coeffs->k5*u5 + coeffs->k5l*u5*log(u));
-  //printf( "bulk = %.16e, logTerms = %.16e\n", bulk, logTerms );
->>>>>>> 310b7911
   /* Eq. 5.73 of BB1 */
   deltaU = bulk*logTerms;
   /* Eq. 5.71 of BB1 */
@@ -484,13 +470,8 @@
   H += coeffs->dheffSSv2 * eta / (r*r*r*r) 
                          * (s1Vec->data[0]*s1Vec->data[0] + s1Vec->data[1]*s1Vec->data[1] + s1Vec->data[2]*s1Vec->data[2] 
                            +s2Vec->data[0]*s2Vec->data[0] + s2Vec->data[1]*s2Vec->data[1] + s2Vec->data[2]*s2Vec->data[2]); 
-<<<<<<< HEAD
   printf( "Hns = %.16e, Hs = %.16e, Hss = %.16e\n", Hns, Hs, Hss );
   printf( "H = %.16e\n", H );
-=======
-  //printf( "Hns = %.16e, Hs = %.16e, Hss = %.16e\n", Hns, Hs, Hss );
-  //printf( "H = %.16e\n", H );
->>>>>>> 310b7911
   /* Real Hamiltonian given by Eq. 2, ignoring the constant -1. */
   Hreal = sqrt(1. + 2.*eta *(H - 1.));
   printf( "Hreal = %.16e\n", Hreal );
