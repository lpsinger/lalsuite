/* Copyright (C) 2012 Evan Ochsner
 *
 *  This program is free software; you can redistribute it and/or modify
 *  it under the terms of the GNU General Public License as published by
 *  the Free Software Foundation; either version 2 of the License, or
 *  (at your option) any later version.
 *
 *  This program is distributed in the hope that it will be useful,
 *  but WITHOUT ANY WARRANTY; without even the implied warranty of
 *  MERCHANTABILITY or FITNESS FOR A PARTICULAR PURPOSE.  See the
 *  GNU General Public License for more details.
 *
 *  You should have received a copy of the GNU General Public License
 *  along with with program; see the file COPYING. If not, write to the
 *  Free Software Foundation, Inc., 59 Temple Place, Suite 330, Boston,
 *  MA  02111-1307  USA
 */

#ifndef _LALSIMINSPIRALWAVEFORMFLAGS_H
#define _LALSIMINSPIRALWAVEFORMFLAGS_H

#include <stdbool.h>
#include <lal/LALMalloc.h>
#include <lal/LALError.h>

/** Default values for all enumerated flags */ 
#define LAL_SIM_INSPIRAL_SPIN_ORDER_DEFAULT LAL_SIM_INSPIRAL_SPIN_ORDER_ALL
#define LAL_SIM_INSPIRAL_TIDAL_ORDER_DEFAULT LAL_SIM_INSPIRAL_TIDAL_ORDER_ALL
#define LAL_SIM_INSPIRAL_INTERACTION_DEFAULT LAL_SIM_INSPIRAL_INTERACTION_ALL
#define LAL_SIM_INSPIRAL_FRAME_AXIS_DEFAULT LAL_SIM_INSPIRAL_FRAME_AXIS_VIEW
#define LAL_SIM_INSPIRAL_MODES_CHOICE_DEFAULT LAL_SIM_INSPIRAL_MODES_CHOICE_RESTRICTED

/**
 * Enumeration of allowed PN orders of spin effects. All effects up to and
 * including the given order will be included in waveforms.
 * They can be specified by integers equal to twice the PN order,
 * so e.g. LAL_SIM_INSPIRAL_SPIN_ORDER_25PN = 5
 * In addition, LAL_SIM_INSPIRAL_SPIN_ORDER_ALL = -1
 * is a flag to include all available spin effects
 */
typedef enum {
    LAL_SIM_INSPIRAL_SPIN_ORDER_0PN  = 0,
    LAL_SIM_INSPIRAL_SPIN_ORDER_05PN = 1,
    LAL_SIM_INSPIRAL_SPIN_ORDER_1PN  = 2,
    LAL_SIM_INSPIRAL_SPIN_ORDER_15PN = 3,
    LAL_SIM_INSPIRAL_SPIN_ORDER_2PN  = 4,
    LAL_SIM_INSPIRAL_SPIN_ORDER_25PN = 5,
    LAL_SIM_INSPIRAL_SPIN_ORDER_3PN  = 6,
    LAL_SIM_INSPIRAL_SPIN_ORDER_35PN = 7,
    LAL_SIM_INSPIRAL_SPIN_ORDER_ALL  = -1
} LALSimInspiralSpinOrder;

/**
 * Enumeration of allowed PN orders of tidal effects. All effects up to and
 * including the given order will be included in waveforms.
 * Numerically, they are equal to twice the PN order, so e.g.
 * LAL_SIM_INSPIRAL_TIDAL_ORDER_5PN = 10
 * In addition, LAL_SIM_INSPIRAL_TIDAL_ORDER_ALL = -1
 * is a flag to include all available tidal effects
 */
typedef enum {
    LAL_SIM_INSPIRAL_TIDAL_ORDER_0PN =  0,
    LAL_SIM_INSPIRAL_TIDAL_ORDER_5PN = 10,
    LAL_SIM_INSPIRAL_TIDAL_ORDER_6PN = 12,
<<<<<<< HEAD
    LAL_SIM_INSPIRAL_TIDAL_ORDER_ALL = -1
=======
    LAL_SIM_INSPIRAL_TIDAL_ORDER_65PN = 13,
    LAL_SIM_INSPIRAL_TIDAL_ORDER_7PN = 14,
    LAL_SIM_INSPIRAL_TIDAL_ORDER_75PN = 15,
    LAL_SIM_INSPIRAL_TIDAL_ORDER_ALL = 1
>>>>>>> b8020240
} LALSimInspiralTidalOrder;


/** 
 * Enumeration to specify which interaction will be used in the waveform
 * generation. Their combination also can be used by the bitwise or.
 */
typedef enum {
    LAL_SIM_INSPIRAL_INTERACTION_NONE = 0, /**< No spin, tidal or other interactions */
    LAL_SIM_INSPIRAL_INTERACTION_SPIN_ORBIT_15PN = 1, /**< Leading order spin-orbit interaction */
    LAL_SIM_INSPIRAL_INTERACTION_SPIN_SPIN_2PN = 1 << 1,  /**< Spin-spin interaction */
    LAL_SIM_INSPIRAL_INTERACTION_SPIN_SPIN_SELF_2PN = 1 << 2,     /**<  Spin-spin-self interaction */
    LAL_SIM_INSPIRAL_INTERACTION_QUAD_MONO_2PN = 1 << 3,     /**< Quadrupole-monopole interaction */
    LAL_SIM_INSPIRAL_INTERACTION_SPIN_ORBIT_25PN = 1 << 4,     /**<  Next-to-leading-order spin-orbit interaction */
    LAL_SIM_INSPIRAL_INTERACTION_SPIN_ORBIT_3PN = 1 << 5,  /**< Spin-spin interaction */
    LAL_SIM_INSPIRAL_INTERACTION_TIDAL_5PN = 1 << 6, /**< Leading-order tidal interaction */
    LAL_SIM_INSPIRAL_INTERACTION_TIDAL_6PN = 1 << 7, /**< Next-to-leading-order tidal interaction */
    LAL_SIM_INSPIRAL_INTERACTION_ALL_SPIN = (1 << 6) - 1, /**< all spin interactions, no tidal interactions */
    LAL_SIM_INSPIRAL_INTERACTION_ALL = (1 << 8) - 1 /**< all spin and tidal interactions */
} LALSimInspiralInteraction;

/**
 * Enumerator for choosing the reference frame associated with
 * PSpinInspiralRD waveforms.
 */
typedef enum {
    LAL_SIM_INSPIRAL_FRAME_AXIS_VIEW, /**< Set z-axis along direction of GW propagation (line of sight) */
    LAL_SIM_INSPIRAL_FRAME_AXIS_TOTAL_J, /**< Set z-axis along the initial total angular momentum */
    LAL_SIM_INSPIRAL_FRAME_AXIS_ORBITAL_L, /**< Set z-axis along the initial orbital angular momentum */
} LALSimInspiralFrameAxis;

/** 
 * Enumerator for choosing which modes to include in IMR models.
 *
 * 'ALL' means to use all modes available to that model.
 *
 * 'RESTRICTED' means only the (2,2) mode for non-precessing models
 * or only the set of l=2 modes for precessing models.
 */
typedef enum {
    LAL_SIM_INSPIRAL_MODES_CHOICE_RESTRICTED, /**< Include only (2,2) or l=2 modes */
    LAL_SIM_INSPIRAL_MODES_CHOICE_ALL /**< Include all available (l,m) modes */
} LALSimInspiralModesChoice;


/**
 * Struct containing several enumerated flags that control specialized behavior
 * for some waveform approximants.
 *
 * Users: Access this struct only through the Create/Destroy/Set/Get/IsDefault
 * functions declared in this file.
 *
 * Developers: Do not add anything but enumerated flags to this struct. Avoid
 * adding extra flags whenever possible.
 */
typedef struct tagLALSimInspiralWaveformFlags LALSimInspiralWaveformFlags;

/**
 * Create a new LALSimInspiralWaveformFlags struct 
 * with all flags set to their default values.
 * 
 * If you create a struct, remember to destroy it when you are done with it.
 */
LALSimInspiralWaveformFlags *XLALSimInspiralCreateWaveformFlags(void);

/**
 * Destroy a LALSimInspiralWaveformFlags struct.
 */
void XLALSimInspiralDestroyWaveformFlags(
        LALSimInspiralWaveformFlags *waveFlags
        );

/**
 * Returns true if waveFlags is non-NULL and all of its fields have default
 * value; returns false otherwise.
 */
bool XLALSimInspiralWaveformFlagsIsDefault(
        LALSimInspiralWaveformFlags *waveFlags
        );

/**
 * Set the LALSimInspiralSpinOrder within a LALSimInspiralWaveformFlags struct
 */
void XLALSimInspiralSetSpinOrder(
        LALSimInspiralWaveformFlags *waveFlags, /**< Struct whose flag will be set */

        LALSimInspiralSpinOrder spinO /**< value to set flag to */
        );

/**
 * Get the LALSimInspiralSpinOrder within a LALSimInspiralWaveformFlags struct,
 * or LAL_SIM_INSPIRAL_SPIN_ORDER_DEFAULT if waveFlags is NULL
 */
LALSimInspiralSpinOrder XLALSimInspiralGetSpinOrder(
        LALSimInspiralWaveformFlags *waveFlags
        );

/**
 * Returns true if LALSimInspiralSpinOrder has default value
 * returns false otherwise
 */
bool XLALSimInspiralSpinOrderIsDefault(
        LALSimInspiralSpinOrder spinO
        );

/**
 * Set the LALSimInspiralTidalOrder within a LALSimInspiralWaveformFlags struct
 */
void XLALSimInspiralSetTidalOrder(
        LALSimInspiralWaveformFlags *waveFlags, /**< Struct whose flag will be set */

        LALSimInspiralTidalOrder tideO /**< value to set flag to */
        );

/**
 * Get the LALSimInspiralTidalOrder within a LALSimInspiralWaveformFlags struct,
 * or LAL_SIM_INSPIRAL_TIDAL_ORDER_DEFAULT if waveFlags is NULL
 */
LALSimInspiralTidalOrder XLALSimInspiralGetTidalOrder(
        LALSimInspiralWaveformFlags *waveFlags
        );

/**
 * Returns true if LALSimInspiralTidalOrder has default value
 * returns false otherwise
 */
bool XLALSimInspiralTidalOrderIsDefault(
        LALSimInspiralTidalOrder tideO
        );

/**
 * Set the LALSimInspiralFrameAxis within a LALSimInspiralWaveformFlags struct
 */
void XLALSimInspiralSetFrameAxis(
        LALSimInspiralWaveformFlags *waveFlags, /**< Struct whose flag will be set */
        LALSimInspiralFrameAxis axisChoice /**< value to set flag to */
        );

/**
 * Get the LALSimInspiralFrameAxis within a LALSimInspiralWaveformFlags struct,
 * or LAL_SIM_INSPIRAL_FRAME_AXIS_DEFAULT if waveFlags is NULL
 */
LALSimInspiralFrameAxis XLALSimInspiralGetFrameAxis(
        LALSimInspiralWaveformFlags *waveFlags
        );

/**
 * Returns true if LALSimInspiralFrameAxis has default value
 * returns false otherwise
 */
bool XLALSimInspiralFrameAxisIsDefault(
        LALSimInspiralFrameAxis axisChoice
        );

/**
 * Set the LALSimInspiralModesChoice within a LALSimInspiralWaveformFlags struct
 */
void XLALSimInspiralSetModesChoice(
        LALSimInspiralWaveformFlags *waveFlags, /**< Struct whose flag will be set */
        LALSimInspiralModesChoice modesChoice /**< value to set flag to */
        );

/**
 * Get the LALSimInspiralModesChoice within a LALSimInspiralWaveformFlags struct,
 * or LAL_SIM_INSPIRAL_MODES_CHOICE_DEFAULT if waveFlags is NULL
 */
LALSimInspiralModesChoice XLALSimInspiralGetModesChoice(
        LALSimInspiralWaveformFlags *waveFlags
        );

/**
 * Returns true if LALSimInspiralModesChoice has default value
 * returns false otherwise
 */
bool XLALSimInspiralModesChoiceIsDefault(
        LALSimInspiralModesChoice modesChoice
        );

#endif /* _LALSIMINSPIRALWAVEFORMFLAGS_H */<|MERGE_RESOLUTION|>--- conflicted
+++ resolved
@@ -62,18 +62,14 @@
     LAL_SIM_INSPIRAL_TIDAL_ORDER_0PN =  0,
     LAL_SIM_INSPIRAL_TIDAL_ORDER_5PN = 10,
     LAL_SIM_INSPIRAL_TIDAL_ORDER_6PN = 12,
-<<<<<<< HEAD
-    LAL_SIM_INSPIRAL_TIDAL_ORDER_ALL = -1
-=======
     LAL_SIM_INSPIRAL_TIDAL_ORDER_65PN = 13,
     LAL_SIM_INSPIRAL_TIDAL_ORDER_7PN = 14,
     LAL_SIM_INSPIRAL_TIDAL_ORDER_75PN = 15,
-    LAL_SIM_INSPIRAL_TIDAL_ORDER_ALL = 1
->>>>>>> b8020240
+    LAL_SIM_INSPIRAL_TIDAL_ORDER_ALL = -1
 } LALSimInspiralTidalOrder;
 
 
-/** 
+/**
  * Enumeration to specify which interaction will be used in the waveform
  * generation. Their combination also can be used by the bitwise or.
  */
@@ -101,7 +97,7 @@
     LAL_SIM_INSPIRAL_FRAME_AXIS_ORBITAL_L, /**< Set z-axis along the initial orbital angular momentum */
 } LALSimInspiralFrameAxis;
 
-/** 
+/**
  * Enumerator for choosing which modes to include in IMR models.
  *
  * 'ALL' means to use all modes available to that model.
@@ -110,10 +106,22 @@
  * or only the set of l=2 modes for precessing models.
  */
 typedef enum {
-    LAL_SIM_INSPIRAL_MODES_CHOICE_RESTRICTED, /**< Include only (2,2) or l=2 modes */
-    LAL_SIM_INSPIRAL_MODES_CHOICE_ALL /**< Include all available (l,m) modes */
+  LAL_SIM_INSPIRAL_MODES_CHOICE_DEFAULT    = 1,                     /**< Include only (2,2) or l=2 modes */
+  LAL_SIM_INSPIRAL_MODES_CHOICE_3L         = 1<<1,                  /**< Inlude only l=3 modes */
+  LAL_SIM_INSPIRAL_MODES_CHOICE_2AND3L     = (1<<2) - 1,            /**< Inlude l=2,3 modes */
+  LAL_SIM_INSPIRAL_MODES_CHOICE_4L         = 1<<2,                  /**< Inlude only l=4 modes */
+  LAL_SIM_INSPIRAL_MODES_CHOICE_2AND3AND4L = (1<<3) - 1,            /**< Include l=2,3,4 modes */
+  LAL_SIM_INSPIRAL_MODES_CHOICE_2AND4L     = (1<<3) - 1 - (1<<1),   /**< Include l=2,4 modes */
+  LAL_SIM_INSPIRAL_MODES_CHOICE_3AND4L     = (1<<3) - (1<<1),       /**< Include l=3,4 modes */
+  LAL_SIM_INSPIRAL_MODES_CHOICE_5L         = 1<<3,                  /**< Inlude only l=5 modes */
+  LAL_SIM_INSPIRAL_MODES_CHOICE_2AND5L     = (1<<4) -1,             /**< Inlude l=2,5 modes */
+  LAL_SIM_INSPIRAL_MODES_CHOICE_3AND5L     = (1<<4) - (1<<1),       /**< Inlude l=3,5 modes */
+  LAL_SIM_INSPIRAL_MODES_CHOICE_4AND5L     = (1<<4),                /**< Inlude l=4,5 modes */
+  LAL_SIM_INSPIRAL_MODES_CHOICE_2AND3AND5L = (1<<4) - 1 -(1<<2),    /**< Inlude l=2,3,5 modes */
+  LAL_SIM_INSPIRAL_MODES_CHOICE_2AND4AND5L = (1<<4) - 1 -(1<<1),    /**< Inlude l=2,4,5 modes */
+  LAL_SIM_INSPIRAL_MODES_CHOICE_3AND4AND5L = (1<<4) - (1<<1),       /**< Inlude l=3,4,5 modes */
+  LAL_SIM_INSPIRAL_MODES_CHOICE_ALL        = (1<<4) - 1,            /**< Include l=2,3,4,5 modes */
 } LALSimInspiralModesChoice;
-
 
 /**
  * Struct containing several enumerated flags that control specialized behavior
@@ -128,9 +136,9 @@
 typedef struct tagLALSimInspiralWaveformFlags LALSimInspiralWaveformFlags;
 
 /**
- * Create a new LALSimInspiralWaveformFlags struct 
+ * Create a new LALSimInspiralWaveformFlags struct
  * with all flags set to their default values.
- * 
+ *
  * If you create a struct, remember to destroy it when you are done with it.
  */
 LALSimInspiralWaveformFlags *XLALSimInspiralCreateWaveformFlags(void);
@@ -151,6 +159,15 @@
         );
 
 /**
+ * Checks if all flags in two LALSimInspiralWaveformFlags structs are equal.
+ * Returns true if all flags are equal. Returns false if one or more differ.
+ */
+bool XLALSimInspiralWaveformFlagsEqual(
+        LALSimInspiralWaveformFlags *waveFlags1,
+        LALSimInspiralWaveformFlags *waveFlags2
+        );
+
+/**
  * Set the LALSimInspiralSpinOrder within a LALSimInspiralWaveformFlags struct
  */
 void XLALSimInspiralSetSpinOrder(
