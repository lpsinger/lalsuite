/*
 * Copyright (C) 2011 Riccardo Sturani, John Veitch, Drew Keppel
 *
 *  This program is free software; you can redistribute it and/or modify
 *  it under the terms of the GNU General Public License as published by
 *  the Free Software Foundation; either version 2 of the License, or
 *  (at your option) any later version.
 *
 *  This program is distributed in the hope that it will be useful,
 *  but WITHOUT ANY WARRANTY; without even the implied warranty of
 *  MERCHANTABILITY or FITNESS FOR A PARTICULAR PURPOSE.  See the
 *  GNU General Public License for more details.
 *
 *  You should have received a copy of the GNU General Public License
 *  along with with program; see the file COPYING. If not, write to the
 *  Free Software Foundation, Inc., 59 Temple Place, Suite 330, Boston,
 *  MA  02111-1307  USA
 */

<<<<<<< HEAD
=======
#include <complex.h>
>>>>>>> a6aca417
#include <stdlib.h>
#include <math.h>
#include <gsl/gsl_linalg.h>
#include <gsl/gsl_interp.h>
#include <gsl/gsl_spline.h>
#include <lal/LALStdlib.h>
#include <lal/AVFactories.h>
#include <lal/SeqFactories.h>
#include <lal/Units.h>
#include <lal/TimeSeries.h>
#include <lal/LALConstants.h>
#include <lal/SeqFactories.h>
#include <lal/RealFFT.h>
#include <lal/SphericalHarmonics.h>
#include <lal/LALAdaptiveRungeKutta4.h>
#include <lal/LALSimInspiral.h>
#include <lal/Date.h>
#include <lal/LALSimIMRPSpinInspiralRD.h>

#include "LALSimInspiralPNCoefficients.c"

/* Minimum integration length */
#define minIntLen    16
/* For turning on debugging messages*/
#define DEBUG_RD  1

#define nModes 8
#define RD_EFOLDS 10

static REAL8 OmMatch(REAL8 LNhS1, REAL8 LNhS2, REAL8 S1S1, REAL8 S1S2, REAL8 S2S2) {

  const REAL8 omM       = 0.0555;
  const REAL8 omMsz12   =    9.97e-4;
  const REAL8 omMs1d2   =  -2.032e-3;
  const REAL8 omMssq    =   5.629e-3;
  const REAL8 omMsz1d2  =   8.646e-3;
  const REAL8 omMszsq   =  -5.909e-3;
  const REAL8 omM3s1d2  =   1.801e-3;
  const REAL8 omM3ssq   = -1.4059e-2;
  const REAL8 omM3sz1d2 =  1.5483e-2;
  const REAL8 omM3szsq  =   8.922e-3;

  return omM + /*6.05e-3 * sqrtOneMinus4Eta +*/
    omMsz12   * (LNhS1 + LNhS2) +
    omMs1d2   * (S1S2) +
    omMssq    * (S1S1 + S2S2) +
    omMsz1d2  * (LNhS1 * LNhS2) +
    omMszsq   * (LNhS1 * LNhS1 + LNhS2 * LNhS2) +
    omM3s1d2  * (LNhS1 + LNhS2) * (S1S2) +
    omM3ssq   * (LNhS1 + LNhS2) * (S1S1+S2S2) +
    omM3sz1d2 * (LNhS1 + LNhS2) * (LNhS1*LNhS2) +
    omM3szsq  * (LNhS1 + LNhS2) * (LNhS1*LNhS1+LNhS2*LNhS2);
} /* End of OmMatch */

static REAL8 fracRD(REAL8 LNhS1, REAL8 LNhS2, REAL8 S1S1, REAL8 S1S2, REAL8 S2S2) {

  const double frac0      = 0.840;
  const double fracsz12   = -2.145e-2;
  const double fracs1d2   = -4.421e-2;
  const double fracssq    = -2.643e-2;
  const double fracsz1d2  = -5.876e-2;
  const double fracszsq   = -2.215e-2;

  return frac0 +
    fracsz12   * (LNhS1 + LNhS2) +
    fracs1d2   * (S1S2) +
    fracssq    * (S1S1 + S2S2) +
    fracsz1d2  * (LNhS1 * LNhS2) +
    fracszsq   * (LNhS1 * LNhS1 + LNhS2 * LNhS2);
} /* End of fracRD */

/**
 * Convenience function to set up XLALSimInspiralSpinTaylotT4Coeffs struct
 */

static int XLALSimIMRPhenSpinParamsSetup(LALSimInspiralSpinTaylorT4Coeffs  *params,  /** PN params [returned] */
					 REAL8 dt,                                   /** Sampling in secs */
					 REAL8 fStart,                               /** Starting frequency of integration*/
					 REAL8 fEnd,                                 /** Ending frequency of integration*/
					 REAL8 mass1,                                /** Mass 1 in solar mass units */
					 REAL8 mass2,                                /** Mass 2 in solar mass units */
					 LALSimInspiralInteraction interFlags,       /** Spin interaction */
					 LALSimInspiralTestGRParam *testGR,          /** Test GR param */
					 UINT4 order                                 /** twice PN Order in Phase */
					 )
{
  /* Zero the coefficients */
  memset(params, 0, sizeof(LALSimInspiralSpinTaylorT4Coeffs));
  params->M      = (mass1+mass2);
  params->eta    = mass1*mass2/(params->M*params->M);
  params->m1ByM  = mass1 / params->M;
  params->m2ByM  = mass2 / params->M;
  params->dmByM  = (mass1 - mass2) / params->M;
  params->m1Bym2 = mass1/mass2;
  params->M     *= LAL_MTSUN_SI;
  REAL8 unitHz   = params->M *((REAL8) LAL_PI);

  params->fEnd   = fEnd*unitHz;    /*On the left side there is actually an omega*/
  params->fStart = fStart*unitHz;  /*On the left side there is actually an omega*/
  if (fEnd>0.)
    params->dt     = dt*(fEnd-fStart)/fabs(fEnd-fStart);
  else
    params->dt     = dt;

  REAL8 phi1 = XLALSimInspiralTestGRParamExists(testGR,"phi1") ? XLALSimInspiralGetTestGRParam(testGR,"phi1") : 0.;
  REAL8 phi2 = XLALSimInspiralTestGRParamExists(testGR,"phi2") ? XLALSimInspiralGetTestGRParam(testGR,"phi2") : 0.;
  REAL8 phi3 = XLALSimInspiralTestGRParamExists(testGR,"phi3") ? XLALSimInspiralGetTestGRParam(testGR,"phi3") : 0.;
  REAL8 phi4 = XLALSimInspiralTestGRParamExists(testGR,"phi4") ? XLALSimInspiralGetTestGRParam(testGR,"phi4") : 0.;

  params->wdotnewt = XLALSimInspiralTaylorT4Phasing_0PNCoeff(params->eta);
  params->Enewt    = XLALSimInspiralEnergy_0PNCoeff(params->eta);

  switch (order) {

    case -1: // Use the highest PN order available.
    case 7:
      params->wdotcoeff[7]  = XLALSimInspiralTaylorT4Phasing_7PNCoeff(params->eta);

    case 6:
      params->Ecoeff[6]     = XLALSimInspiralEnergy_6PNCoeff(params->eta);
      params->wdotcoeff[6]  = XLALSimInspiralTaylorT4Phasing_6PNCoeff(params->eta);
      params->wdotlogcoeff  = XLALSimInspiralTaylorT4Phasing_6PNLogCoeff(params->eta);
      if( (interFlags & LAL_SIM_INSPIRAL_INTERACTION_SPIN_ORBIT_3PN) == LAL_SIM_INSPIRAL_INTERACTION_SPIN_ORBIT_3PN ) {
	params->wdotSO3s1   = XLALSimInspiralTaylorT4Phasing_6PNSLCoeff(params->m1ByM);
	params->wdotSO3s2   = XLALSimInspiralTaylorT4Phasing_6PNSLCoeff(params->m1ByM);
      }

    case 5:
      params->Ecoeff[5]     = 0.;
      params->wdotcoeff[5]  = XLALSimInspiralTaylorT4Phasing_5PNCoeff(params->eta);
      if( (interFlags & LAL_SIM_INSPIRAL_INTERACTION_SPIN_ORBIT_25PN) == LAL_SIM_INSPIRAL_INTERACTION_SPIN_ORBIT_25PN ) {
	params->ESO25s1     = XLALSimInspiralEnergy_5PNSOCoeffs1(params->eta, params->m1Bym2);
	params->ESO25s2     = XLALSimInspiralEnergy_5PNSOCoeffs1(params->eta, 1./params->m1Bym2);
	params->wdotSO25s1  = XLALSimInspiralTaylorT4Phasing_5PNSLCoeff(params->eta, params->m1Bym2);
	params->wdotSO25s2  = XLALSimInspiralTaylorT4Phasing_5PNSLCoeff(params->eta, 1./params->m1Bym2);
	params->S1dot25     = XLALSimInspiralSpinDot_5PNCoeff(params->eta,params->dmByM);
	params->S2dot25     = XLALSimInspiralSpinDot_5PNCoeff(params->eta,-params->dmByM);
      }

    case 4:
      params->wdotcoeff[4]  = XLALSimInspiralTaylorT4Phasing_4PNCoeff(params->eta)+phi4;
      params->Ecoeff[4]   = XLALSimInspiralEnergy_4PNCoeff(params->eta);
      if( (interFlags & LAL_SIM_INSPIRAL_INTERACTION_SPIN_SPIN_2PN) ==  LAL_SIM_INSPIRAL_INTERACTION_SPIN_SPIN_2PN ) {
	params->wdotSS2     = XLALSimInspiralTaylorT4Phasing_4PNSSCoeff(params->eta);
	params->wdotSSO2    = XLALSimInspiralTaylorT4Phasing_4PNSSOCoeff(params->eta);
	params->ESS2        = XLALSimInspiralEnergy_4PNSSCoeff(params->eta);
	params->ESSO2       = XLALSimInspiralEnergy_4PNSSOCoeff(params->eta);
      }
      if( (interFlags & LAL_SIM_INSPIRAL_INTERACTION_SPIN_SPIN_SELF_2PN) == LAL_SIM_INSPIRAL_INTERACTION_SPIN_SPIN_SELF_2PN ) {
	params->wdotSelfSS2 = XLALSimInspiralTaylorT4Phasing_4PNSelfSSCoeff(params->eta);
	params->wdotSelfSSO2= XLALSimInspiralTaylorT4Phasing_4PNSelfSSOCoeff(params->eta);
	params->ESelfSS2s1  = XLALSimInspiralEnergy_4PNSelfSSCoeff(params->m1Bym2);
	params->ESelfSS2s2  = XLALSimInspiralEnergy_4PNSelfSSCoeff(1./params->m1Bym2);
	params->ESelfSSO2s1 = XLALSimInspiralEnergy_4PNSelfSSOCoeff(params->m1Bym2);
	params->ESelfSSO2s2 = XLALSimInspiralEnergy_4PNSelfSSOCoeff(1./params->m1Bym2);
      }

    case 3:
      params->Ecoeff[3]      = 0.;
      params->wdotcoeff[3]   = XLALSimInspiralTaylorT4Phasing_3PNCoeff(params->eta)+phi3;
      if( (interFlags & LAL_SIM_INSPIRAL_INTERACTION_SPIN_ORBIT_15PN) == LAL_SIM_INSPIRAL_INTERACTION_SPIN_ORBIT_15PN ) {
	  params->wdotSO15s1 = XLALSimInspiralTaylorT4Phasing_3PNSOCoeff(params->m1Bym2);
	  params->wdotSO15s2 = XLALSimInspiralTaylorT4Phasing_3PNSOCoeff(1./params->m1Bym2);
	  params->ESO15s1    = XLALSimInspiralEnergy_3PNSOCoeff(params->m1Bym2);
	  params->ESO15s2    = XLALSimInspiralEnergy_3PNSOCoeff(1./params->m1Bym2);
	  params->S1dot15    = XLALSimInspiralSpinDot_3PNCoeff(params->eta,params->m1Bym2);
	  params->S2dot15    = XLALSimInspiralSpinDot_3PNCoeff(params->eta,1./params->m1Bym2);
      }

    case 2:
      params->Ecoeff[2]  = XLALSimInspiralEnergy_2PNCoeff(params->eta);
      params->wdotcoeff[2] = XLALSimInspiralTaylorT4Phasing_2PNCoeff(params->eta)+phi2;

    case 1:
      params->Ecoeff[1]  = 0.;
      params->wdotcoeff[1] = phi1;

    case 0:
      params->Ecoeff[0]  = 1.;
      params->wdotcoeff[0] = 1.;
      break;

    case 8:
      XLALPrintError("*** LALSimIMRPhenSpinInspiralRD ERROR: PhenSpin approximant not available at pseudo4PN order\n");
			XLAL_ERROR(XLAL_EDOM);
      break;

    default:
      XLALPrintError("*** LALSimIMRPhenSpinInspiralRD ERROR: Impossible to create waveform with %d order\n",order);
			XLAL_ERROR(XLAL_EFAILED);
      break;
  }

  return XLAL_SUCCESS;
} /* End of XLALSimIMRPhenSpinParamsSetup */

static int XLALSpinInspiralDerivatives(UNUSED double t,
				       const double values[],
				       double dvalues[],
				       void *mparams)
{
  REAL8 omega;                // time-derivative of the orbital phase
  REAL8 LNhx, LNhy, LNhz;     // orbital angular momentum unit vector
  REAL8 S1x, S1y, S1z;        // dimension-less spin variable S/M^2
  REAL8 S2x, S2y, S2z;
  REAL8 LNhS1, LNhS2;         // scalar products
  REAL8 domega;               // derivative of omega
  REAL8 dLNhx, dLNhy, dLNhz;  // derivatives of \f$\hat L_N\f$ components
  REAL8 dS1x, dS1y, dS1z;     // derivative of \f$S_i\f$
  REAL8 dS2x, dS2y, dS2z;
  REAL8 energy,energyold;

  /* auxiliary variables*/
  REAL8 S1S2, S1S1, S2S2;     // Scalar products
  REAL8 alphadotcosi;         // alpha is the right ascension of L, i(iota) the angle between L and J
  REAL8 v, v2, v4, v5, v6, v7;
  REAL8 tmpx, tmpy, tmpz, cross1x, cross1y, cross1z, cross2x, cross2y, cross2z, LNhxy;

  LALSimInspiralSpinTaylorT4Coeffs *params = (LALSimInspiralSpinTaylorT4Coeffs *) mparams;

  /* --- computation start here --- */
  omega = values[1];

  LNhx = values[2];
  LNhy = values[3];
  LNhz = values[4];

  S1x = values[5];
  S1y = values[6];
  S1z = values[7];

  S2x = values[8];
  S2y = values[9];
  S2z = values[10];

  energyold = values[11];

  v = cbrt(omega);
  v2 = v * v;
  v4 = omega * v;
  v5 = omega * v2;
  v6 = omega * omega;
  v7 = omega * omega * v;

  // Omega derivative without spin effects up to 3.5 PN
  // this formula does not include the 1.5PN shift mentioned in arXiv:0810.5336, five lines below (3.11)
  domega = params->wdotcoeff[0]
          + v * (params->wdotcoeff[1]
                 + v * (params->wdotcoeff[2]
                        + v * (params->wdotcoeff[3]
                               + v * (params->wdotcoeff[4]
                                      + v * (params->wdotcoeff[5]
                                             + v * (params->wdotcoeff[6] + params->wdotlogcoeff * log(omega)
                                                    + v * params->wdotcoeff[7]))))));

  energy = (params->Ecoeff[0] + v2 * (params->Ecoeff[2] +
				      v2 * (params->Ecoeff[4] +
					    v2 * params->Ecoeff[6])));

  // Adding spin effects
  // L dot S1,2
  LNhS1 = (LNhx * S1x + LNhy * S1y + LNhz * S1z);
  LNhS2 = (LNhx * S2x + LNhy * S2y + LNhz * S2z);

  // wdotSO15si = -1/12 (...)
  domega += omega * (params->wdotSO15s1 * LNhS1 + params->wdotSO15s2 * LNhS2); // see e.g. Buonanno et al. gr-qc/0211087

  energy += omega * (params->ESO15s1 * LNhS1 + params->ESO15s2 * LNhS2);  // see e.g. Blanchet et al. gr-qc/0605140

  // wdotSS2 = -1/48 eta ...
  S1S1 = (S1x * S1x + S1y * S1y + S1z * S1z);
  S2S2 = (S2x * S2x + S2y * S2y + S2z * S2z);
  S1S2 = (S1x * S2x + S1y * S2y + S1z * S2z);
  domega += v4 * ( params->wdotSS2 * S1S2 + params->wdotSSO2 * LNhS1 * LNhS2);	// see e.g. Buonanno et al. arXiv:0810.5336
  domega += v4 * ( params->wdotSelfSSO2 * (LNhS1 * LNhS1 + LNhS2 * LNhS2) + params->wdotSelfSS2 * (S1S1 + S2S2));
  // see Racine et al. arXiv:0812.4413

  energy += v4 * (params->ESS2 * S1S2 + params->ESSO2 * LNhS1 * LNhS2);    // see e.g. Buonanno et al. as above
  energy += v4 * (params->ESelfSS2s1 * S1S1 + params->ESelfSS2s2 * S2S2 + params->ESelfSSO2s1 * LNhS1 * LNhS1 + params->ESelfSSO2s2 * LNhS2 * LNhS2);	// see Racine et al. as above

  // wdotspin25SiLNh = see below
  domega += v5 * (params->wdotSO25s1 * LNhS1 + params->wdotSO25s2 * LNhS2);	//see (8.3) of Blanchet et al.
  energy += v5 * (params->ESO25s1 * LNhS1 + params->ESO25s2 * LNhS2);    //see (7.9) of Blanchet et al.

  domega += omega*omega * (params->wdotSO3s1 * LNhS1 + params->wdotSO3s2 * LNhS2); // see (6.5) of arXiv:1104.5659

  // Setting the right pre-factor
  domega *= params->wdotnewt * v5 * v6;
  energy *= params->Enewt * v2;

  /*Derivative of the angular momentum and spins */

  /* dS1, 1.5PN */
  /* S1dot15= (4+3m2/m1)/2 * eta */
  cross1x = (LNhy * S1z - LNhz * S1y);
  cross1y = (LNhz * S1x - LNhx * S1z);
  cross1z = (LNhx * S1y - LNhy * S1x);

  dS1x = params->S1dot15 * v5 * cross1x;
  dS1y = params->S1dot15 * v5 * cross1y;
  dS1z = params->S1dot15 * v5 * cross1z;

  /* dS1, 2PN */
  /* Sdot20= 0.5 */
  tmpx = S1z * S2y - S1y * S2z;
  tmpy = S1x * S2z - S1z * S2x;
  tmpz = S1y * S2x - S1x * S2y;

  // S1S2 contribution see. eq. 2.23 of arXiv:0812.4413
  dS1x += 0.5 * v6 * (tmpx - 3. * LNhS2 * cross1x);
  dS1y += 0.5 * v6 * (tmpy - 3. * LNhS2 * cross1y);
  dS1z += 0.5 * v6 * (tmpz - 3. * LNhS2 * cross1z);
  // S1S1 contribution
  dS1x -= 1.5 * v6 * LNhS1 * cross1x * (1. + 1./params->m1Bym2) * params->m1ByM;
  dS1y -= 1.5 * v6 * LNhS1 * cross1y * (1. + 1./params->m1Bym2) * params->m1ByM;
  dS1z -= 1.5 * v6 * LNhS1 * cross1z * (1. + 1./params->m1Bym2) * params->m1ByM;

  // dS1, 2.5PN, eq. 7.8 of Blanchet et al. gr-qc/0605140
  // S1dot25= 9/8-eta/2.+eta+mparams->eta*29./24.+mparams->m1m2*(-9./8.+5./4.*mparams->eta)
  dS1x += params->S1dot25 * v7 * cross1x;
  dS1y += params->S1dot25 * v7 * cross1y;
  dS1z += params->S1dot25 * v7 * cross1z;

  /* dS2, 1.5PN */
  cross2x = (LNhy * S2z - LNhz * S2y);
  cross2y = (LNhz * S2x - LNhx * S2z);
  cross2z = (LNhx * S2y - LNhy * S2x);

  dS2x = params->S2dot15 * v5 * cross2x;
  dS2y = params->S2dot15 * v5 * cross2y;
  dS2z = params->S2dot15 * v5 * cross2z;

  /* dS2, 2PN */
  dS2x += 0.5 * v6 * (-tmpx - 3.0 * LNhS1 * cross2x);
  dS2y += 0.5 * v6 * (-tmpy - 3.0 * LNhS1 * cross2y);
  dS2z += 0.5 * v6 * (-tmpz - 3.0 * LNhS1 * cross2z);
  // S2S2 contribution
  dS2x -= 1.5 * v6 * LNhS2 * cross2x * (1. + params->m1Bym2) * params->m2ByM;
  dS2y -= 1.5 * v6 * LNhS2 * cross2y * (1. + params->m1Bym2) * params->m2ByM;
  dS2z -= 1.5 * v6 * LNhS2 * cross2z * (1. + params->m1Bym2) * params->m2ByM;

  // dS2, 2.5PN, eq. 7.8 of Blanchet et al. gr-qc/0605140
  dS2x += params->S2dot25 * v7 * cross2x;
  dS2y += params->S2dot25 * v7 * cross2y;
  dS2z += params->S2dot25 * v7 * cross2z;

  dLNhx = -(dS1x + dS2x) * v / params->eta;
  dLNhy = -(dS1y + dS2y) * v / params->eta;
  dLNhz = -(dS1z + dS2z) * v / params->eta;

  /* dphi */
  LNhxy = LNhx * LNhx + LNhy * LNhy;

  if (LNhxy > 0.0)
    alphadotcosi = LNhz * (LNhx * dLNhy - LNhy * dLNhx) / LNhxy;
  else
  {
    XLALPrintWarning("*** LALPSpinInspiralRD WARNING ***: alphadot set to 0, LNh:(%12.4e %12.4e %12.4e)\n",LNhx,LNhy,LNhz);
    alphadotcosi = 0.;
  }

  /* dvalues->data[0] is the phase derivative */
  /* omega is the derivative of the orbital phase omega \neq dvalues->data[0] */
  dvalues[0] = omega - alphadotcosi;
  dvalues[1] = domega;

  dvalues[2] = dLNhx;
  dvalues[3] = dLNhy;
  dvalues[4] = dLNhz;

  dvalues[5] = dS1x;
  dvalues[6] = dS1y;
  dvalues[7] = dS1z;

  dvalues[8] = dS2x;
  dvalues[9] = dS2y;
  dvalues[10] = dS2z;

  dvalues[11] = (energy-energyold)/params->dt*params->M;

  return GSL_SUCCESS;
} /* end of XLALSpinInspiralDerivatives */

int XLALGenerateWaveDerivative (REAL8Vector *dwave,
				REAL8Vector *wave,
				REAL8 dt
				)
{
  /* XLAL error handling */
  int errcode = XLAL_SUCCESS;

  /* For checking GSL return codes */
  INT4 gslStatus;

  UINT4 j;
  double *x, *y;
  double dy;
  gsl_interp_accel *acc;
  gsl_spline *spline;

  if (wave->length!=dwave->length)
    XLAL_ERROR( XLAL_EFUNC );

  /* Getting interpolation and derivatives of the waveform using gsl spline routine */
  /* Initialize arrays and supporting variables for gsl */

  x = (double *) LALMalloc(wave->length * sizeof(double));
  y = (double *) LALMalloc(wave->length * sizeof(double));

  if ( !x || !y )
  {
    if ( x ) LALFree (x);
    if ( y ) LALFree (y);
    XLAL_ERROR( XLAL_ENOMEM );
  }

  for (j = 0; j < wave->length; ++j)
  {
		x[j] = j;
		y[j] = wave->data[j];
  }

  XLAL_CALLGSL( acc = (gsl_interp_accel*) gsl_interp_accel_alloc() );
  XLAL_CALLGSL( spline = (gsl_spline*) gsl_spline_alloc(gsl_interp_cspline, wave->length) );
  if ( !acc || !spline )
  {
    if ( acc )    gsl_interp_accel_free(acc);
    if ( spline ) gsl_spline_free(spline);
    LALFree( x );
    LALFree( y );
    XLAL_ERROR( XLAL_ENOMEM );
  }

  /* Gall gsl spline interpolation */
  XLAL_CALLGSL( gslStatus = gsl_spline_init(spline, x, y, wave->length) );
  if ( gslStatus != GSL_SUCCESS )
  {
    gsl_spline_free(spline);
    gsl_interp_accel_free(acc);
    LALFree( x );
    LALFree( y );
    XLAL_ERROR( XLAL_EFUNC );
  }

  /* Getting first and second order time derivatives from gsl interpolations */
  for (j = 0; j < wave->length; ++j)
  {
    XLAL_CALLGSL(gslStatus = gsl_spline_eval_deriv_e( spline, j, acc, &dy ) );
    if (gslStatus != GSL_SUCCESS )
    {
      gsl_spline_free(spline);
      gsl_interp_accel_free(acc);
      LALFree( x );
      LALFree( y );
      XLAL_ERROR( XLAL_EFUNC );
    }
    dwave->data[j]  = (REAL8)(dy / dt);
  }

  /* Free gsl variables */
  gsl_spline_free(spline);
  gsl_interp_accel_free(acc);
  LALFree(x);
  LALFree(y);
	
  return errcode;
} /* End of XLALGenerateWaveDerivative */

static int XLALSimSpinInspiralTest(UNUSED double t, const double values[], double dvalues[], void *mparams) {

  LALSimInspiralSpinTaylorT4Coeffs *params = (LALSimInspiralSpinTaylorT4Coeffs *) mparams;

  REAL8 omega   =   values[1];
  REAL8 energy  =  values[11];
  REAL8 denergy = dvalues[11];

  if ( (energy > 0.0) || (( denergy*params->dt/params->M > - 0.001*energy )&&(energy<0.) ) ) {
    if (energy>0.) XLALPrintWarning("*** Test: LALSimIMRPSpinInspiralRD WARNING **: Bounding energy >ve!\n");
    else 
      XLALPrintWarning("*** Test: LALSimIMRPSpinInspiralRD WARNING **:  Energy increases dE %12.6e dE*dt %12.6e 1pMEn %12.4e M: %12.4e, eta: %12.4e  om %12.6e \n", denergy, denergy*params->dt/params->M, - 0.001*energy, params->M/LAL_MTSUN_SI, params->eta, omega);
    return LALSIMINSPIRAL_PHENSPIN_TEST_ENERGY;
  }
  else if (omega < 0.0) {
    XLALPrintWarning("** LALSimIMRPSpinInspiralRD WARNING **: omega < 0  M: %12.4e, eta: %12.4e  om %12.6e\n",params->M, params->eta, omega);
    return LALSIMINSPIRAL_PHENSPIN_TEST_OMEGANONPOS;
  }
  else if (dvalues[1] < 0.0) {
    /* omegadot < 0 */
    return LALSIMINSPIRAL_PHENSPIN_TEST_OMEGADOT;
  }
  else if (isnan(omega)) {
    /* omega is nan */
    return LALSIMINSPIRAL_PHENSPIN_TEST_OMEGANAN;
  } 
  else if ( params->fEnd > 0. && params->fStart > params->fEnd && omega < params->fEnd) {
    /* freq. below bound in backward integration */
    return LALSIMINSPIRAL_PHENSPIN_TEST_FREQBOUND;
  }
  else if ( params->fEnd > params->fStart && omega > params->fEnd) {
    /* freq. above bound in forward integration */
    return LALSIMINSPIRAL_PHENSPIN_TEST_FREQBOUND;
  }
  else
    return GSL_SUCCESS;
} /* End of XLALSimSpinInspiralTest */


static int XLALSimIMRPhenSpinTest(UNUSED double t, const double values[], double dvalues[], void *mparams) {

  LALSimInspiralSpinTaylorT4Coeffs *params = (LALSimInspiralSpinTaylorT4Coeffs *) mparams;

  REAL8 omega   =   values[1];
  REAL8 energy  =  values[11];
  REAL8 denergy = dvalues[11];

  REAL8 LNhS1=(values[2]*values[5]+values[3]*values[6]+values[4]*values[7])/params->m1ByM/params->m1ByM;
  REAL8 LNhS2=(values[2]*values[8]+values[3]*values[9]+values[4]*values[10])/params->m2ByM/params->m2ByM;
  REAL8 S1sq =(values[5]*values[5]+values[6]*values[6]+values[7]*values[7])/pow(params->m1ByM,4);
  REAL8 S2sq =(values[8]*values[8]+values[9]*values[9]+values[10]*values[10])/pow(params->m2ByM,4);
  REAL8 S1S2 =(values[5]*values[8]+values[6]*values[9]+values[7]*values[10])/pow(params->m1ByM*params->m2ByM,2);
	
  REAL8 omegaMatch=OmMatch(LNhS1,LNhS2,S1sq,S1S2,S2sq)+0.006;

  if ( (energy > 0.0) || (( denergy*params->dt/params->M > - 0.001*energy )&&(energy<0.) ) ) {
    if (energy>0.) XLALPrintWarning("*** Test: LALSimIMRPSpinInspiralRD WARNING **: Bounding energy >ve!\n");
    else 
      XLALPrintWarning("*** Test: LALSimIMRPSpinInspiralRD WARNING **:  Energy increases dE %12.6e dE*dt %12.6e 1pMEn %12.4e M: %12.4e, eta: %12.4e  om %12.6e \n", denergy, denergy*params->dt/params->M, - 0.001*energy, params->M/LAL_MTSUN_SI, params->eta, omega);
    return LALSIMINSPIRAL_PHENSPIN_TEST_ENERGY;
  }
  else if (omega < 0.0) {
    XLALPrintWarning("** LALSimIMRPSpinInspiralRD WARNING **: omega < 0  M: %12.4e, eta: %12.4e  om %12.6e\n",params->M, params->eta, omega);
    return LALSIMINSPIRAL_PHENSPIN_TEST_OMEGANONPOS;
  }
  else if (dvalues[1] < 0.0) {
    /* omegadot < 0 */
    return LALSIMINSPIRAL_PHENSPIN_TEST_OMEGADOT;
  }
  else if (isnan(omega)) {
    /* omega is nan */
    return LALSIMINSPIRAL_PHENSPIN_TEST_OMEGANAN;
  } 
  else if ( params->fEnd > 0. && params->fStart > params->fEnd && omega < params->fEnd) {
    /* freq. below bound in backward integration */
    return LALSIMINSPIRAL_PHENSPIN_TEST_FREQBOUND;
  }
  else if ( params->fEnd > params->fStart && omega > params->fEnd) {
    /* freq. above bound in forward integration */
    return LALSIMINSPIRAL_PHENSPIN_TEST_FREQBOUND;
  }
  else if (omega>omegaMatch) {
    return LALSIMINSPIRAL_PHENSPIN_TEST_OMEGAMATCH;
  }
  else
    return GSL_SUCCESS;
} /* End of XLALSimIMRPhenSpinTest */

int XLALSimSpinInspiralFillL2Modes(COMPLEX16Vector *hL2,
				   REAL8 v,
				   REAL8 eta,
				   REAL8 dm,
				   REAL8 Psi,
				   REAL8 alpha,
				   LALSimInspiralInclAngle *an
				   )
{
  const int os=2;
  REAL8 amp20 = sqrt(1.5);
  REAL8 v2    = v*v;
  REAL8 damp  = 1.;

  hL2->data[2+os] = ( ( 1. - damp * v2 / 42. * (107. - 55. * eta) ) * 
		      ( cos(2.*(Psi+alpha)) * an->cHi4 + cos(2.*(Psi-alpha)) * an->sHi4 ) + 
		      v * dm/3.*an->si * ( cos(Psi-2.*alpha) * an->sHi2 + cos(Psi + 2.*alpha) * an->cHi2 ) );

  hL2->data[2+os]+=I*( ( 1. - damp * v2 / 42. * (107. - 55. * eta) ) * 
		       (-sin(2.*(Psi+alpha)) * an->cHi4 + sin(2.*(Psi-alpha)) * an->sHi4 ) +  
		       v * dm/3.*an->si * ( sin(Psi-2.*alpha) * an->sHi2 - sin(Psi + 2. * alpha) * an->cHi2 ) );

  hL2->data[-2+os] = ( ( 1. - damp * v2 / 42. * (107. - 55. * eta) ) *
		       ( cos(2. * (Psi + alpha)) * an->cHi4 + cos(2. * (Psi - alpha)) * an->sHi4 ) -
		       v * dm / 3. * an->si * ( cos(Psi - 2. * alpha) * an->sHi2 + cos(Psi + 2. * alpha) * an->cHi2 ) );

  hL2->data[-2+os]+=I*( ( 1. - damp * v2 / 42. * (107. - 55. * eta) ) *
			( sin(2.*(Psi + alpha))*an->cHi4 - sin(2.*(Psi-alpha)) * an->sHi4 ) +
			v*dm/3.*an->si * ( sin(Psi-2.*alpha) * an->sHi2 - sin(Psi+2.*alpha) * an->cHi2 ) );

  hL2->data[1+os] = an->si * ( ( 1. - damp * v2 / 42. * (107. - 55. * eta) ) *
			       ( -cos(2. * Psi - alpha) * an->sHi2 + cos(2. * Psi + alpha) * an->cHi2 ) +
			       v * dm / 3. * ( -cos(Psi + alpha) * (an->ci + an->cDi)/2. - cos(Psi - alpha) * an->sHi2 * (1. + 2. * an->ci) ) );

  hL2->data[1+os]+= an->si *I*( ( 1. - damp * v2 / 42. * (107. - 55. * eta) ) *
				( -sin(2.*Psi-alpha ) * an->sHi2 - sin(2.*Psi + alpha) * an->cHi2 ) +
				v * dm / 3. * (sin(Psi + alpha) * (an->ci + an->cDi)/2. - sin(Psi - alpha) * an->sHi2 * (1.+2.*an->ci) ) );

  hL2->data[-1+os] = an->si * ( ( 1. - damp * v2 / 42. * (107. - 55. * eta) ) * 
				( cos(2.*Psi-alpha) * an->sHi2 - cos(2.*Psi+alpha)*an->cHi2) +
				v * dm / 3. * ( -cos(Psi + alpha) * (an->ci + an->cDi)/2. - cos(Psi - alpha) * an->sHi2 * (1. + 2. * an->ci) ) );

  hL2->data[-1+os]+= an->si *I*( ( 1. - damp * v2 / 42. * (107. - 55. * eta) ) * 
				 ( -sin(2. * Psi - alpha) * an->sHi2 - sin(2. * Psi + alpha) * an->cHi2 ) -
				 v * dm / 3. * ( sin(Psi + alpha) * (an->ci + an->cDi)/2. - sin(Psi - alpha) * an->sHi2 * (1. + 2. * an->ci) ) );

  hL2->data[os] = amp20 * ( an->si2*( 1.- damp*v2/42.*(107.-55.*eta) )*cos(2.*Psi) + I*v*dm/3.*an->sDi*sin(Psi) );

  return XLAL_SUCCESS;
} /* End of XLALSimSpinInspiralFillL2Modes*/

int XLALSimSpinInspiralFillL3Modes(COMPLEX16Vector *hL3,
				   REAL8 v,
				   REAL8 eta,
				   REAL8 dm,
				   REAL8 Psi,
				   REAL8 alpha,
				   LALSimInspiralInclAngle *an)
{
  const int os=3;
  REAL8 amp32 = sqrt(1.5);
  REAL8 amp31 = sqrt(0.15);
  REAL8 amp30 = 1. / sqrt(5)/2.;
  REAL8 v2    = v*v;

  hL3->data[3+os] = (v * dm * (-9.*cos(3.*(Psi-alpha))*an->sHi6 - cos(Psi-3.*alpha)*an->sHi4*an->cHi2 + cos(Psi+3.*alpha)*an->sHi2*an->cHi4 + 9.*cos(3.*(Psi+alpha))*an->cHi6) +
		     v2 * 4. * an->si *(1.-3.*eta)* ( -cos(2.*Psi-3.*alpha)*an->sHi4 + cos(2.*Psi+3.*alpha)*an->cHi4) );

  hL3->data[3+os]+= I*(v * dm * (-9.*sin(3.*(Psi-alpha))*an->sHi6 - sin(Psi-3.*alpha)*an->sHi4*an->cHi2 - sin(Psi+3.*alpha)*an->sHi2*an->cHi4 - 9.*sin(3.*(Psi+alpha))* an->cHi6) +
		       v2 * 4. * an->si *(1.-3.*eta)* ( -sin(2.*Psi-3.*alpha)*an->sHi4 -sin(2.*Psi+3.*alpha)*an->cHi4) );
  
  hL3->data[-3+os] = (-v * dm * (-9.*cos(3.*(Psi-alpha))*an->sHi6 - cos(Psi-3.*alpha)*an->sHi4*an->cHi2 + cos(Psi+3.*alpha)*an->sHi2*an->cHi4 + 9.*cos(3.*(Psi+alpha))*an->cHi6) +
		      v2 * 4. * an->si *(1.-3.*eta)*( -cos(2.*Psi-3.*alpha)*an->sHi4 + cos(2.*Psi+3.*alpha)*an->cHi4) );

  hL3->data[-3+os]+=I*(v * dm *(-9.*sin(3.*(Psi-alpha))*an->sHi6 - sin(Psi-3.*alpha)*an->sHi4*an->cHi2 - sin(Psi+3.*alpha)*an->sHi2*an->cHi4 - 9.*sin(3.*(Psi+alpha))* an->cHi6) -
		       v2 * 4. * an->si * (1.-3.*eta)*( -sin(2.*Psi-3.*alpha)*an->sHi4 - sin(2.*Psi+3.*alpha)*an->cHi4 ) );

  hL3->data[2+os] = amp32 * ( v * dm/3. * (27.*cos(3.*Psi-2.*alpha)*an->si*an->sHi4 + 27.*cos(3.*Psi+2.*alpha)*an->si*an->cHi4 + cos(Psi+2.*alpha)*an->cHi3*(5.*an->sHi-3.*an->si*an->cHi-3.*an->ci*an->sHi) /2. + cos(Psi-2.*alpha)*an->sHi3*(5.*an->cHi+3.*an->ci*an->cHi-3.*an->si*an->sHi) /2. ) +
			      v2*(1./3.-eta) * (-8.*an->cHi4*(3.*an->ci-2.)*cos(2.*(Psi+alpha)) + 8.*an->sHi4*(3.*an->ci+2.)*cos(2.*(Psi-alpha)) ) );

  hL3->data[2+os]+= amp32*I*( v * dm/3. * ( 27.*sin(3.*Psi-2.*alpha)*an->si*an->sHi4 - 27.*cos(3.*Psi+2.*alpha)*an->si*an->cHi4 - sin(Psi+2.*alpha)*an->cHi3*(5.*an->sHi-3.*an->si*an->cHi-3.*an->ci*an->sHi) /2. + sin(Psi-2.*alpha)*an->sHi3*(5.*an->cHi+3.*an->ci*an->cHi-3.*an->si*an->sHi)/2. ) +
			      v2*(1./3.-eta) * ( 8.*an->cHi4*(3.*an->ci-2.)*sin(2.*(Psi+alpha)) + 8.*an->sHi4*(3.*an->ci+2.)*sin(2.*(Psi-alpha)) ) );

  hL3->data[-2+os] = amp32 * ( v * dm/3. * (27.*cos(3.*Psi-2.*alpha)*an->si*an->sHi4 + 27.*cos(3.*Psi+2.*alpha)*an->si*an->cHi4 + cos(Psi+2.*alpha)*an->cHi3*(5.*an->sHi-3.*an->si*an->cHi-3.*an->ci*an->sHi) /2. + cos(Psi-2.*alpha)*an->sHi3*(5.*an->cHi+3.*an->ci*an->cHi-3.*an->si*an->sHi) /2. ) - 
			       v2*(1./3.-eta) * ( 8.*an->cHi4*(3.*an->ci-2.)*cos(2.*(Psi+alpha)) - 8.*an->sHi4*(3.*an->ci+2.)*cos(2.*(Psi-alpha)) ) );

  hL3->data[-2+os]+= amp32*I*(-v * dm/3. * (27.*sin(3.*Psi-2.*alpha)*an->si*an->sHi4 - 27.*cos(3.*Psi+2.*alpha)*an->si*an->cHi4 - sin(Psi+2.*alpha)*an->cHi3*(5.*an->sHi-3.*an->si*an->cHi-3.*an->ci*an->sHi) /2.+ sin(Psi-2.*alpha)*an->sHi3*(5.*an->cHi+3.*an->ci*an->cHi-3.*an->si*an->sHi) /2.) +
			      v2*(1./3.-eta) * (8.*an->cHi4*(3.*an->ci-2.)*sin(2.*(Psi+alpha)) + 8.*an->sHi4*(3.*an->ci+2.)*sin(2.*(Psi-alpha)) ) );

  hL3->data[1+os] = amp31 * ( v * dm/6. * ( -135.*cos(3.*Psi-alpha)*an->sHi*an->sHi2 + 135.*cos(3.*Psi+alpha)*an->sHi*an->cHi2 + cos(Psi+alpha)*an->cHi2*(15.*an->cDi-20.*an->ci+13.)/2. - cos(Psi-alpha)*an->sHi2*(15.*an->cDi+20.*an->ci+13.)/2.)
			      + v2*(1./3.-eta) * ( 20.*an->cHi3*cos(2.*Psi+alpha)*(3.*(an->sHi*an->ci+an->cHi*an->si)-5.*an->sHi) + 20.*an->sHi3*cos(2.*Psi-alpha)*(3.*(an->cHi2*an->ci-an->sHi*an->si)+5.*an->cHi) ) );

  hL3->data[1+os]+= amp31*I*(-v * dm/6. * ( -135.*cos(3.*Psi-alpha)*an->si2*an->sHi2 + 135.*cos(3.*Psi+alpha)*an->si2*an->cHi2 + cos(Psi+alpha)*an->cHi2*(15.*an->cDi-20.*an->ci+13.)/2. - cos(Psi-alpha)*an->sHi2*(15.*an->cDi+20.*an->ci+13.)/2. )
			     - v2*(1./3.-eta) * ( 20.*an->cHi3*cos(2.*Psi+alpha)*(3.*(an->sHi*an->ci+an->cHi*an->si)-5.*an->sHi) + 20.*an->sHi3*cos(2.*Psi-alpha)*(3.*(an->cHi*an->ci-an->sHi*an->si)+5.*an->cHi) ) );

  hL3->data[-1+os] = amp31 * (-v * dm/6. * ( -135.*cos(3.*Psi-alpha)*an->si2*an->sHi2 + 135.*cos(3.*Psi+alpha)*an->si2*an->cHi2 + cos(Psi+alpha)*an->cHi2*(15.*an->cDi-20.*an->ci+13.)/2.- cos(Psi-alpha) * an->sHi2*(15.*an->cDi+20.*an->ci+13.)/2. ) -
			      v2 * (1./3.-eta)* ( 20.*an->cHi3*cos(2.*Psi+alpha)*(3.*(an->sHi*an->ci+an->cHi*an->si)-5.*an->sHi) + 20.*an->sHi3*cos(2.*Psi-alpha)*(3.*(an->cHi*an->ci-an->sHi*an->si)+5.*an->cHi) ) );

  hL3->data[-1+os]+= amp31*I*(v * dm/6. * ( -135.*sin(3.*Psi-alpha)*an->si2*an->sHi2 - 135.*sin(3.*Psi+alpha)*an->si2*an->cHi2 - sin(Psi+alpha)*an->cHi2*(15.*an->cDi-20.*an->ci+13.)/2. - sin(Psi-alpha)*an->sHi2*(15.*an->cDi+20.*an->ci+13.)/2.) 
			      -v2 * (1./3.-eta)* ( 20.*an->cHi3*sin(2.*Psi+alpha)*(3.*(an->sHi*an->ci+an->ci2*an->si)-5.*an->si2) - 20.*an->sHi3*sin(2.*Psi-alpha)*(3.*(an->ci2*an->ci-an->si2*an->si)+5.*an->ci2) ) );

  hL3->data[os] = amp30 * I * ( v * dm * ( cos(Psi)*an->si*(cos(2.*Psi)*(45.*an->si2)-(25.*an->cDi-21.) ) ) +
				v2*(1.-3.*eta) * (80.*an->si2*an->cHi*sin(2.*Psi) ) );

  return XLAL_SUCCESS;

} /*End of XLALSimSpinInspiralFillL3Modes*/


int XLALSimSpinInspiralFillL4Modes(COMPLEX16Vector *hL4,
				   UNUSED REAL8 v,
				   REAL8 eta,
				   UNUSED REAL8 dm,
				   REAL8 Psi,
				   REAL8 alpha,
				   LALSimInspiralInclAngle *an
				   )
{
  const int os=4;
  REAL8 amp43 = - sqrt(2.);
  REAL8 amp42 = sqrt(7.)/2.;
  REAL8 amp41 = sqrt(3.5)/4.;
  REAL8 amp40 = sqrt(17.5)/16.;
	
  hL4->data[4+os] = (1. - 3.*eta) * ( 4.*an->sHi8*cos(4.*(Psi-alpha)) + cos(2.*Psi-4.*alpha)*an->sHi6*an->cHi2 + an->sHi2*an->cHi6*cos(2.*Psi+4.*alpha) + 4.*an->cHi8*cos(4.*(Psi+alpha)) );

  hL4->data[4+os]+= (1. - 3.*eta)*I*( 4.*an->sHi8*sin(4.*(Psi-alpha)) + sin(2.*Psi-4.*alpha)*an->sHi6*an->cHi2 - an->sHi2*an->cHi6*sin(2.*Psi+4.*alpha) - 4.*an->cHi8*sin(4.*(Psi+alpha)) );

  hL4->data[-4+os] = (1. - 3.*eta) * (4.*an->sHi8*cos(4.*(Psi-alpha)) + cos(2.*Psi-4.*alpha)*an->sHi6*an->cHi2 + an->sHi2*an->cHi6*cos(2.*Psi+4.*alpha) + 4.*an->cHi8*cos(4.*(Psi+alpha) ) );

  hL4->data[-4+os]+=-(1. - 3.*eta) *I*(4.*an->sHi8*sin(4.*(Psi-alpha)) + sin(2*Psi-4.*alpha)*an->sHi6*an->cHi2 - an->sHi2*an->cHi6*sin(2.*Psi+4.*alpha) - 4.*an->cHi8*sin(4.*(Psi+alpha)) );

  hL4->data[3+os] = amp43 * (1. - 3.*eta) * an->si * ( 4.*an->sHi6*cos(4.*Psi-3.*alpha) - 4.*an->cHi6*cos(4.*Psi+3.*alpha) - an->sHi4*(an->ci+0.5)/2.*cos(2.*Psi-3.*alpha) + an->cHi4*(an->ci-0.5)*cos(2.*Psi+3.*alpha) ); /****/

  hL4->data[3+os]+= amp43*I*(1. - 3.*eta) * an->si * ( 4.*an->sHi6*sin(4.*Psi-3.*alpha) + 4.*an->cHi6*sin(4.*Psi+3.*alpha) - an->sHi4*(an->ci+0.5)/2.*sin(2.*Psi-3.*alpha) + an->cHi4*(an->ci-0.5)*sin(2.*Psi+3.*alpha) ); /****/

  hL4->data[-3+os] = -amp43 * (1. - 3.*eta) * an->si * ( 4.*an->sHi6*cos(4.*Psi-3.*alpha) - 4.*an->cHi6*cos(4.*Psi+3.*alpha) - an->sHi4*(an->ci+0.5)/2.*cos(2.*Psi-3.*alpha) + an->cHi4*(an->ci-0.5)*cos(2.*Psi+3.*alpha) ); /****/

  hL4->data[-3+os]+= amp43*I*(1. - 3.*eta) * an->si * ( 4.*an->sHi6*sin(4.*Psi-3.*alpha) + 4.*an->cHi6*sin(4.*Psi+3.*alpha) - an->sHi4*(an->ci+0.5)/2.*sin(2.*Psi-3.*alpha) + an->cHi4*(an->ci-0.5)*sin(2.*Psi+3.*alpha) ); /****/

  hL4->data[2+os] = amp42 * (1. - 3.*eta) * ( 16.*an->sHi6*an->cHi2*cos(4.*Psi-2.*alpha) + 16.*an->cHi6*an->sHi2*cos(4.*Psi+2.*alpha) - an->cHi4*cos(2.*(Psi+alpha))*(an->cDi-2.*an->ci+9./7.)/2. - an->sHi4*cos(2.*(Psi-alpha))*(an->cDi+2.*an->ci+9./7.)/2. );

  hL4->data[2+os]+= amp42 *I*(1. - 3.*eta) * ( 16.*an->sHi6*an->cHi2 * sin(4.*Psi-2.*alpha) - 16.*an->cHi6*an->sHi2*sin(4.*Psi+2.*alpha) + an->cHi4*sin(2.*(Psi+alpha))*(an->cDi-2.*an->ci+9./7.)/2. - an->sHi4*sin(2.*(Psi-alpha))*(an->cDi+2.*an->ci+9./7.)/2. );

  hL4->data[-2+os] = amp42 * (1. - 3.*eta) * ( 16.*an->sHi6*an->cHi2*cos(4.*Psi-2.*alpha) + 16.*an->cHi6*an->sHi2*cos(4.*Psi+2.*alpha) - an->cHi4*cos(2.*(Psi+alpha))*(an->cDi-2.*an->ci+9./7.)/2. - an->sHi4*cos(2.*(Psi-alpha))*(an->cDi+2.*an->ci+9./7.)/2. );

  hL4->data[-2+os]+=-amp42 *I*(1. - 3.*eta) * ( 16.*an->sHi6*an->cHi2*sin(4.*Psi-2.*alpha) - 16.*an->cHi6*an->sHi2*sin(4.*Psi+2.*alpha) + an->cHi4*sin(2.*(Psi+alpha))*(an->cDi-2.*an->ci+9./7.)/2. - an->sHi4*sin(2.*(Psi-alpha))*(an->cDi+2.*an->ci+9./7.)/2. );

  hL4->data[1+os] = amp41 * (1. - 3.*eta) * ( -64.*an->sHi5*an->cHi3*cos(4.*Psi-alpha) + 64.*an->sHi3*an->cHi5*cos(4.*Psi+alpha) - an->sHi3*cos(2.*Psi-alpha)*((an->cDi*an->cHi-an->sDi*an->sHi) + 2.*(an->cHi*an->ci-an->sHi*an->si) + 19./7.*an->cHi) + an->cHi3*cos(2.*Psi+alpha)*((an->cDi*an->sHi+an->sDi*an->cHi) - 2.*(an->si*an->cHi+an->ci*an->si2) +19./7.*an->cHi) );

  hL4->data[1+os]+= amp41*I*(1. - 3.*eta) * ( -64.*an->sHi5*an->cHi3 * sin(4.*Psi-alpha) - 64.*an->sHi3*an->cHi5 * sin(4.*Psi+alpha) - an->sHi3*sin(2.*Psi-alpha)*((an->cDi*an->cHi-an->sDi*an->sHi) + 2.*(an->cHi*an->ci-an->sHi*an->si) + 19./7.*an->cHi) - an->cHi3*sin(2.*Psi+alpha)*((an->cDi*an->sHi+an->sDi*an->cHi) - 2.*(an->si*an->cHi+an->ci*an->sHi) + 19./7.*an->cHi) );

  hL4->data[-1+os] = -amp41 * (1. - 3.*eta) * ( -64*an->sHi5*an->cHi3 * cos(4.*Psi-alpha) + 64.*an->sHi3*an->cHi5*cos(4.*Psi+alpha) - an->sHi3*cos(2.*Psi-alpha)*((an->cDi*an->cHi-an->sDi*an->sHi) + 2.*(an->cHi*an->ci-an->sHi*an->si) + 19./7.*an->ci2) + an->cHi3*cos(2.*Psi+alpha)*((an->cDi*an->sHi+an->sDi*an->cHi) - 2.*(an->si*an->cHi+an->ci*an->sHi) + 19./7.*an->ci2) );

  hL4->data[-1+os]+= amp41 *I*(1. - 3.*eta) *I*( -64.*an->sHi5*an->cHi3 * sin(4.*Psi-alpha) - 64.*an->sHi3*an->cHi5 * sin(4.*Psi+alpha) - an->sHi3*sin(2.*Psi-alpha)*((an->cDi*an->cHi-an->sDi*an->sHi) + 2.*(an->cHi*an->ci-an->sHi*an->si) + 19./7.*an->ci2) - an->cHi3*sin(2.*Psi+alpha)*((an->cDi*an->sHi+an->sDi*an->cHi) - 2.*(an->si*an->cHi+an->ci*an->sHi) + 19./7.*an->cHi) );

  hL4->data[os] = amp40 * (1.-3.*eta) * an->si2 * (8.*an->si2*cos(4.*Psi) + cos(2.*Psi)*(an->cDi+5./7.) );
	
  return XLAL_SUCCESS;
} /* End of XLALSimSpinInspiralFillL4Modes*/

static int XLALSimInspiralSpinTaylorT4Engine(REAL8TimeSeries **omega,      /**< post-Newtonian parameter [returned]*/
					     REAL8TimeSeries **Phi,        /**< orbital phase            [returned]*/
					     REAL8TimeSeries **LNhatx,	   /**< LNhat vector x component [returned]*/
					     REAL8TimeSeries **LNhaty,	   /**< "    "    "  y component [returned]*/
					     REAL8TimeSeries **LNhatz,	   /**< "    "    "  z component [returned]*/
					     REAL8TimeSeries **S1x,	   /**< Spin1 vector x component [returned]*/
					     REAL8TimeSeries **S1y,	   /**< "    "    "  y component [returned]*/
					     REAL8TimeSeries **S1z,	   /**< "    "    "  z component [returned]*/
					     REAL8TimeSeries **S2x,	   /**< Spin2 vector x component [returned]*/
					     REAL8TimeSeries **S2y,	   /**< "    "    "  y component [returned]*/
					     REAL8TimeSeries **S2z,	   /**< "    "    "  z component [returned]*/
					     REAL8TimeSeries **Energy,     /**< Energy                   [returned]*/
					     const REAL8 yinit[],
					     const INT4  lengthH,
					     const Approximant approx,     /** Allow to choose w/o ringdown */
					     LALSimInspiralSpinTaylorT4Coeffs *params
					     )
{
  UINT4 idx;
  int jdx;
  UINT4 intLen;
  int intReturn;

  REAL8 S1x0,S1y0,S1z0,S2x0,S2y0,S2z0;  /** Used to store initial spin values */
  REAL8Array *yout;	                /** Used to store integration output */

  ark4GSLIntegrator *integrator;

  /* allocate the integrator */
  if (approx == PhenSpinTaylor)
    integrator = XLALAdaptiveRungeKutta4Init(LAL_NUM_PST4_VARIABLES,XLALSpinInspiralDerivatives,XLALSimSpinInspiralTest,LAL_PST4_ABSOLUTE_TOLERANCE,LAL_PST4_RELATIVE_TOLERANCE);
  else
    integrator = XLALAdaptiveRungeKutta4Init(LAL_NUM_PST4_VARIABLES,XLALSpinInspiralDerivatives,XLALSimIMRPhenSpinTest,LAL_PST4_ABSOLUTE_TOLERANCE,LAL_PST4_RELATIVE_TOLERANCE);

  if (!integrator) {
    XLALPrintError("XLAL Error - %s: Cannot allocate integrator\n", __func__);
    XLAL_ERROR(XLAL_EFUNC);
  }

  /* stop the integration only when the test is true */
  integrator->stopontestonly = 1;

  REAL8 *yin = (REAL8 *) LALMalloc(sizeof(REAL8) * LAL_NUM_PST4_VARIABLES);
  for (idx=0; idx<LAL_NUM_PST4_VARIABLES; idx++) yin[idx]=yinit[idx];
  S1x0=yinit[5];
  S1y0=yinit[6];
  S1z0=yinit[7];
  S2x0=yinit[8];
  S2y0=yinit[9];
  S2z0=yinit[10];

  REAL8 length=((REAL8)lengthH)*fabs(params->dt)/params->M;
  //REAL8 dtInt=1./params->fStart/50.*fabs(params->dt)/params->dt;
  intLen    = XLALAdaptiveRungeKutta4Hermite(integrator,(void *)params,yin,0.0,length,params->dt/params->M,&yout);
  intReturn = integrator->returncode;
  XLALAdaptiveRungeKutta4Free(integrator);

  if (intReturn == XLAL_FAILURE) {
    XLALPrintError("** LALSimIMRPSpinInspiralRD Error **: Adaptive Integrator\n");
    XLAL_ERROR(XLAL_EFUNC);
  }
  /* End integration*/

  /* Start of the integration checks*/
  if (intLen<minIntLen) {
    XLALPrintError("** LALSimIMRPSpinInspiralRD ERROR **: integration too short! intReturnCode %d, integration length %d, at least %d required\n",intReturn,intLen,minIntLen);
    if (XLALClearErrno() == XLAL_ENOMEM) {
      XLAL_ERROR(  XLAL_ENOMEM);
    } else {
      XLAL_ERROR( XLAL_EFAILED);
    }
  }

  const LIGOTimeGPS tStart=LIGOTIMEGPSZERO;
  *omega  = XLALCreateREAL8TimeSeries( "OMEGA", &tStart, 0., params->dt, &lalDimensionlessUnit, intLen);
  *Phi    = XLALCreateREAL8TimeSeries( "ORBITAL_PHASE", &tStart, 0., params->dt, &lalDimensionlessUnit, intLen); 
  *LNhatx = XLALCreateREAL8TimeSeries( "LNHAT_X_COMPONENT", &tStart, 0., params->dt, &lalDimensionlessUnit, intLen); 
  *LNhaty = XLALCreateREAL8TimeSeries( "LNHAT_Y_COMPONENT", &tStart, 0., params->dt, &lalDimensionlessUnit, intLen);
  *LNhatz = XLALCreateREAL8TimeSeries( "LNHAT_Z_COMPONENT", &tStart, 0., params->dt, &lalDimensionlessUnit, intLen);
  *S1x    = XLALCreateREAL8TimeSeries( "SPIN1_X_COMPONENT", &tStart, 0., params->dt, &lalDimensionlessUnit, intLen);
  *S1y    = XLALCreateREAL8TimeSeries( "SPIN1_Y_COMPONENT", &tStart, 0., params->dt, &lalDimensionlessUnit, intLen);
  *S1z    = XLALCreateREAL8TimeSeries( "SPIN1_Z_COMPONENT", &tStart, 0., params->dt, &lalDimensionlessUnit, intLen);
  *S2x    = XLALCreateREAL8TimeSeries( "SPIN2_X_COMPONENT", &tStart, 0., params->dt, &lalDimensionlessUnit, intLen);
  *S2y    = XLALCreateREAL8TimeSeries( "SPIN2_Y_COMPONENT", &tStart, 0., params->dt, &lalDimensionlessUnit, intLen); 
  *S2z    = XLALCreateREAL8TimeSeries( "SPIN2_Z_COMPONENT", &tStart, 0., params->dt, &lalDimensionlessUnit, intLen);
  *Energy = XLALCreateREAL8TimeSeries( "LNHAT_Z_COMPONENT", &tStart, 0., params->dt, &lalDimensionlessUnit, intLen);
  if ( !omega || !Phi || !S1x || !S1y || !S1z || !S2x || !S2y || !S2z || !LNhatx || !LNhaty || !LNhatz || !Energy ) {
    XLALDestroyREAL8Array(yout);
    XLAL_ERROR(XLAL_EFUNC);
  }

  /* Copy dynamical variables from yout array to output time series.
   * Note the first 'len' members of yout are the time steps. 
   */
  int sign=params->dt > 0. ? 1 : -1;
  jdx= (intLen-1)*(-sign+1)/2;

  for (idx=0;idx<intLen;idx++) {
    (*Phi)->data->data[idx]    = yout->data[intLen+jdx];
    (*omega)->data->data[idx]  = yout->data[2*intLen+jdx];
    (*LNhatx)->data->data[idx] = yout->data[3*intLen+jdx];
    (*LNhaty)->data->data[idx] = yout->data[4*intLen+jdx];
    (*LNhatz)->data->data[idx] = yout->data[5*intLen+jdx];
    (*S1x)->data->data[idx]    = yout->data[6*intLen+jdx];
    (*S1y)->data->data[idx]    = yout->data[7*intLen+jdx];
    (*S1z)->data->data[idx]    = yout->data[8*intLen+jdx];
    (*S2x)->data->data[idx]    = yout->data[9*intLen+jdx];
    (*S2y)->data->data[idx]    = yout->data[10*intLen+jdx];
    (*S2z)->data->data[idx]    = yout->data[11*intLen+jdx];
    (*Energy)->data->data[idx] = yout->data[12*intLen+jdx];
    jdx+=sign;
  }

  XLALDestroyREAL8Array(yout);
  return intReturn;
} /* End of XLALSimInspiralSpinTaylorT4Engine */

int XLALSimInspiralComputeInclAngle(REAL8 ciota, LALSimInspiralInclAngle *angle){
  angle->ci=ciota;
  angle->si=sqrt(1.-ciota*ciota);
  angle->ci2=angle->ci*angle->ci;
  angle->si2=angle->si*angle->si;
  angle->cDi=angle->ci*angle->ci-angle->si*angle->si;
  angle->sDi=2.*angle->ci*angle->si;
  angle->cHi=sqrt((1.+angle->ci)/2.);
  angle->sHi=sqrt((1.-angle->ci)/2.);
  angle->cHi2=(1.+angle->ci)/2.;
  angle->sHi2=(1.-angle->ci)/2.;
  angle->cHi3=angle->cHi*angle->cHi2;
  angle->sHi3=angle->sHi*angle->sHi2;
  angle->cHi4=angle->cHi2*angle->cHi2;
  angle->sHi4=angle->sHi2*angle->sHi2;
  angle->cHi6=angle->cHi2*angle->cHi4;
  angle->sHi6=angle->sHi2*angle->sHi4;
  angle->cHi8=angle->cHi4*angle->cHi4;
  angle->sHi8=angle->sHi4*angle->sHi4;

  return XLAL_SUCCESS;

} /* End of XLALSimInspiralComputeInclAngle*/

/** The following lines are necessary in the case L is initially parallel to 
 * N so that alpha is undefined at the beginning but different from zero at the first 
 * step (this happens if the spins are not aligned with L). 
 * Such a discontinuity of alpha would induce 
 * a discontinuity of the waveform between its initial value and its value after the
 * first integration step. This does not happen during the integration as in that 
 * case alpha can be safely set to the previous value, just before L becomes parallel 
 * to N. In the case L stays all the time parallel to N than alpha can be 
 * safely set to zero, as it is.
 **/
 
static int XLALSimInspiralComputeAlpha(LALSimInspiralSpinTaylorT4Coeffs params, REAL8 LNhx, REAL8 LNhy, REAL8 S1x, REAL8 S1y, REAL8 S2x, REAL8 S2y,REAL8 *alpha){
  if ((LNhy*LNhy+LNhx*LNhx)==0.) {
    REAL8 S1xy=S1x*S1x+S1y*S1y;
    REAL8 S2xy=S2x*S2x+S2y*S2y;
    if ((S1xy+S2xy)==0.) {
      *alpha=0.;
    }
    else {
      REAL8 c1=0.75+params.eta/2-0.75*params.dmByM;
      REAL8 c2=0.75+params.eta/2+0.75*params.dmByM;
      *alpha=atan2(-c1*S1x-c2*S2x,c1*S1y+c2*S2y);
    }
  }
  else {
    *alpha=atan2(LNhy,LNhx);
  }
  return XLAL_SUCCESS;
} /*End of XLALSimInspiralComputeAlpha*/

/** Here we use the following convention:
 *  the coordinates of the spin vectors spin1,2 and the inclination 
 *  variable refers to different physical parameters according to the value of 
 *  axisChoice:
 *  * LAL_SIM_INSPIRAL_FRAME_AXIS_ORBITAL_L: inclination denotes the angle 
 *            between the view direction N and the initial L 
 *            (initial L//z, N in the x-z plane) and the spin 
 * 	      coordinates are given with respect to initial L.
 *  * LAL_SIM_INSPIRAL_FRAME_AXIS_TOTAL_J:   inclination denotes the angle 
 *            between the view direction and J (J is constant during the 
 *            evolution, J//z, both N and initial L are in the x-z plane) 
 *            and the spin coordinates are given wrt initial L.
 *  * LAL_SIM_INSPIRAL_FRAME_AXIS_VIEW:     inclination denotes the angle 
 *            between the initial L and N (N//z, initial L in the x-z plane)
 *            and the spin coordinates are given with respect to N.
 *
 *   In order to reproduce the results of the SpinTaylor code View must be chosen.
 *   The spin magnitude are normalized to the individual mass^2, i.e.
 *   they are dimension-less.
 *   The modulus of the initial angular momentum is fixed by m1,m2 and
 *   initial frequency.
 *   The polarization angle is not used here, it enters the pattern
 *   functions along with the angles marking the sky position of the
 *   source.
 **/

/*static void rotateX(REAL8 phi,REAL8 *vx, REAL8 *vy, REAL8 *vz){
  REAL8 tmp[3]={*vx,*vy,*vz};
  *vx=*vy=*vz=0.;
  REAL8 rotX[3][3]={{1.,0.,0.},{0,cos(phi),-sin(phi)},{0,sin(phi),cos(phi)}};
  int idx;
  for (idx=0;idx<3;idx++) {
    *vx+=rotX[0][idx]*tmp[idx];
    *vy+=rotX[1][idx]*tmp[idx];
    *vz+=rotX[2][idx]*tmp[idx];
  }
  }*/
static void rotateY(REAL8 phi,REAL8 *vx, REAL8 *vy, REAL8 *vz){
  REAL8 rotY[3][3]={{cos(phi),0.,sin(phi)},{0.,1.,0.},{-sin(phi),0.,cos(phi)}};
  REAL8 tmp[3]={*vx,*vy,*vz};
  *vx=*vy=*vz=0.;
  int idx;
  for (idx=0;idx<3;idx++) {
    *vx+=rotY[0][idx]*tmp[idx];
    *vy+=rotY[1][idx]*tmp[idx];
    *vz+=rotY[2][idx]*tmp[idx];
  }
}
static void rotateZ(REAL8 phi,REAL8 *vx, REAL8 *vy, REAL8 *vz){
  REAL8 tmp[3]={*vx,*vy,*vz};
  REAL8 rotZ[3][3]={{cos(phi),-sin(phi),0.},{sin(phi),cos(phi),0.},{0.,0.,1.}};
  *vx=*vy=*vz=0.;
  int idx;
  for (idx=0;idx<3;idx++) {
    *vx+=rotZ[0][idx]*tmp[idx];
    *vy+=rotZ[1][idx]*tmp[idx];
    *vz+=rotZ[2][idx]*tmp[idx];
  }
}

static int XLALSimIMRPhenSpinInspiralSetAxis(REAL8 mass1, /* in MSun units */
					     REAL8 mass2, /* in MSun units */
					     REAL8 *iota, /* input/output */
					     REAL8 *yinit,/* RETURNED */
					     LALSimInspiralFrameAxis axisChoice)
{
  // Magnitude of the Newtonian orbital angular momentum
  REAL8 omega=yinit[1];
  REAL8 Mass=mass1+mass2;
  REAL8 Lmag = mass1*mass2 / cbrt(omega);
  REAL8 Jmag;
  REAL8 S1[3],S2[3],J[3],LNh[3],N[3];
  REAL8 inc;
  REAL8 phiJ,thetaJ,phiN;

  // Physical values of the spins
  inc=*iota;
  S1[0] =  yinit[5] * mass1 * mass1;
  S1[1] =  yinit[6] * mass1 * mass1;
  S1[2] =  yinit[7] * mass1 * mass1;
  S2[0] =  yinit[8] * mass2 * mass2;
  S2[1] =  yinit[9] * mass2 * mass2;
  S2[2] = yinit[10] * mass2 * mass2;

  switch (axisChoice) {

  case LAL_SIM_INSPIRAL_FRAME_AXIS_ORBITAL_L:
    J[0]=S1[0]+S2[0];
    J[1]=S1[1]+S2[1];
    J[2]=S1[2]+S2[2]+Lmag;
    N[0]=sin(inc);
    N[1]=0.;
    N[2]=cos(inc);
    LNh[0]=0.;
    LNh[1]=0.;
    LNh[2]=1.;
    Jmag=sqrt(J[0]*J[0]+J[1]*J[1]+J[2]*J[2]);
    if (Jmag>0.) phiJ=atan2(J[1],J[0]);
    else phiJ=0.;
    thetaJ=acos(J[2]/Jmag);
    rotateZ(-phiJ,&N[0],&N[1],&N[2]);
    rotateY(-thetaJ,&N[0],&N[1],&N[2]);
    break;

  case LAL_SIM_INSPIRAL_FRAME_AXIS_TOTAL_J:
    J[0]=S1[0]+S2[0];
    J[1]=S1[1]+S2[1];
    J[2]=S1[2]+S2[2]+Lmag;
    LNh[0]=0.;
    LNh[1]=0.;
    LNh[2]=1.;
    N[0]=sin(inc);
    N[1]=0.;
    N[2]=cos(inc);
    Jmag=sqrt(J[0]*J[0]+J[1]*J[1]+J[2]*J[2]);
    if (Jmag>0.) phiJ=atan2(J[1],J[0]);
    else phiJ=0.;
    thetaJ=acos(J[2]/Jmag);
    break;

  case LAL_SIM_INSPIRAL_FRAME_AXIS_VIEW:
  default:
    LNh[0] = sin(inc);
    LNh[1] = 0.;
    LNh[2] = cos(inc);
    J[0]=S1[0]+S2[0]+LNh[0]*Lmag;
    J[1]=S1[1]+S2[1]+LNh[1]*Lmag;
    J[2]=S1[2]+S2[2]+LNh[2]*Lmag;
    N[0]=0.;
    N[1]=0.;
    N[2]=1.;
    Jmag=sqrt(J[0]*J[0]+J[1]*J[1]+J[2]*J[2]);
    if (Jmag>0.) phiJ=atan2(J[1],J[0]);
    else phiJ=0.;
    thetaJ=acos(J[2]/Jmag);
    rotateZ(-phiJ,&N[0],&N[1],&N[2]);
    rotateY(-thetaJ,&N[0],&N[1],&N[2]);
    break;
  }

  rotateZ(-phiJ,&S1[0],&S1[1],&S1[2]);
  rotateZ(-phiJ,&S2[0],&S2[1],&S2[2]);
  rotateZ(-phiJ,&LNh[0],&LNh[1],&LNh[2]);
  rotateY(-thetaJ,&S1[0],&S1[1],&S1[2]);
  rotateY(-thetaJ,&S2[0],&S2[1],&S2[2]);
  rotateY(-thetaJ,&LNh[0],&LNh[1],&LNh[2]);
  phiN=atan2(N[1],N[0]);
  rotateZ(-phiN,&S1[0],&S1[1],&S1[2]);
  rotateZ(-phiN,&S2[0],&S2[1],&S2[2]);
  rotateZ(-phiN,&LNh[0],&LNh[1],&LNh[2]);
  rotateZ(-phiN,&N[0],&N[1],&N[2]);
  inc = acos(N[2]);
  *iota=inc;
  yinit[2] = LNh[0];
  yinit[3] = LNh[1];
  yinit[4] = LNh[2];
  yinit[5] = S1[0]/Mass/Mass;
  yinit[6] = S1[1]/Mass/Mass;
  yinit[7] = S1[2]/Mass/Mass;
  yinit[8] = S2[0]/Mass/Mass;
  yinit[9] = S2[1]/Mass/Mass;
  yinit[10]= S2[2]/Mass/Mass;

  return XLAL_SUCCESS;

} /* End of XLALSimIMRPhenSpinInspiralSetAxis*/

/**
 * PhenSpin Initialization
 **/

static int XLALSimIMRPhenSpinInitialize(REAL8 mass1,                              /* in Msun units */
					REAL8 mass2,                              /* in Msun units */
					REAL8 *yinit,
					REAL8 fStart,                             /* in Hz*/
					REAL8 fEnd,                               /* in Hz*/
					REAL8 deltaT,
					int phaseO,
					LALSimInspiralSpinTaylorT4Coeffs *params,
					LALSimInspiralWaveformFlags      *waveFlags,
					LALSimInspiralTestGRParam        *testGRparams)
{
  if (fStart<=0.) {
    XLALPrintError("** LALSimIMRPSpinInspiralRD error *** non >ve value of fMin %12.4e\n",fStart);
    XLAL_ERROR(XLAL_EDOM);
  }

  REAL8 S1x=yinit[5];
  REAL8 S1y=yinit[6];
  REAL8 S1z=yinit[7];
  REAL8 S2x=yinit[8];
  REAL8 S2y=yinit[9];
  REAL8 S2z=yinit[10];

  REAL8 LNhS1 = S1z;
  REAL8 LNhS2 = S2z;
  REAL8 S1S1  = S1x*S1x + S1y*S1y + S1z*S1z;
  REAL8 S1S2  = S1x*S2x + S1y*S2y + S1z*S2z;
  REAL8 S2S2  = S2x*S2x + S2y*S2y + S2z*S2z;
  REAL8 unitHz     = (mass1+mass2)*LAL_MTSUN_SI; /* convert m from msun to seconds */
  REAL8 initOmega  = fStart*unitHz * (REAL8) LAL_PI;
  REAL8 omegaMatch = OmMatch(LNhS1,LNhS2,S1S1,S1S2,S2S2);

  if ( initOmega > omegaMatch ) {
    if ((S1x==S1y)&&(S1x==0)&&(S2x==S2y)&&(S2y==0.)) {
      initOmega = 0.95*omegaMatch;
      yinit[1]=initOmega;
      XLALPrintWarning("*** LALSimIMRPSpinInspiralRD WARNING ***: Initial frequency reset from %12.6e to %12.6e Hz, m:(%12.4e,%12.4e)\n",fStart,initOmega/unitHz/LAL_PI,mass1,mass2);
    }
    else {
      XLALPrintError("*** LALSimIMRPSpinInspiralRD ERROR ***: Initial frequency %12.6e Hz too high, as fMatch estimated %12.6e Hz, m:(%12.4e,%12.4e)\n",fStart,omegaMatch/unitHz/LAL_PI,mass1,mass2);
      XLAL_ERROR(XLAL_EFAILED);
    }
  }
  yinit[1]=initOmega;

  /* setup coefficients for PN equations */
  if(XLALSimIMRPhenSpinParamsSetup(params,deltaT,fStart,fEnd,mass1,mass2,XLALSimInspiralGetInteraction(waveFlags),testGRparams,phaseO)) {
    XLAL_ERROR(XLAL_ENOMEM);
  }

  return XLAL_SUCCESS;

} /* End of XLALSimIMRPhenSpinInitialize*/

/* Appends the start and end time series together, skipping the redundant last
 * sample of begin.  Frees end before returning a pointer to the result, which is
 * the resized start series.  */
static REAL8TimeSeries *appendTSandFree(REAL8TimeSeries *start, REAL8TimeSeries *end) {
    unsigned int origlen = start->data->length;
    start = XLALResizeREAL8TimeSeries(start, 0, 
            start->data->length + end->data->length - 1);
    
    memcpy(start->data->data + origlen -2, end->data->data, 
            (end->data->length)*sizeof(REAL8));

    XLALGPSAdd(&(start->epoch), -end->deltaT*(end->data->length - 1));

    XLALDestroyREAL8TimeSeries(end);

    return start;        
}

/**
 * Driver routine to compute the PhenSpin Inspiral waveform
 * without ring-down
 *
 * All units are SI units.
 */
int XLALSimSpinInspiralGenerator(REAL8TimeSeries **hPlus,	        /**< +-polarization waveform [returned] */
				 REAL8TimeSeries **hCross,	        /**< x-polarization waveform [returned] */
				 REAL8 phi_start,                       /**< start phase */
				 REAL8 deltaT,                          /**< sampling interval */
				 REAL8 m1,                              /**< mass of companion 1 */
				 REAL8 m2,                              /**< mass of companion 2 */
				 REAL8 f_start,                         /**< start frequency */
				 REAL8 f_ref,                           /**< reference frequency */
				 REAL8 r,                               /**< distance of source */
				 REAL8 iota,                            /**< incination of source (rad) */
				 REAL8 s1x,                             /**< x-component of dimensionless spin for object 1 */
				 REAL8 s1y,                             /**< y-component of dimensionless spin for object 1 */
				 REAL8 s1z,                             /**< z-component of dimensionless spin for object 1 */
				 REAL8 s2x,                             /**< x-component of dimensionless spin for object 2 */
				 REAL8 s2y,                             /**< y-component of dimensionless spin for object 2 */
				 REAL8 s2z,                             /**< z-component of dimensionless spin for object 2 */
				 int phaseO,                            /**< twice post-Newtonian phase order */
				 int UNUSED ampO,                       /**< twice post-Newtonian amplitude order */
				 LALSimInspiralWaveformFlags *waveFlags,/**< Choice of axis for input spin params */
				 LALSimInspiralTestGRParam *testGRparams/**< Non-GR params */
				 )
{

  int errcode=0;
  int errcodeInt=0;
  int intLen;         /* Length of arrays after integration*/
  int lengthH;
  int idx,kdx;
  LALSimInspiralSpinTaylorT4Coeffs params;
  REAL8 mass1=m1/LAL_MSUN_SI;
  REAL8 mass2=m2/LAL_MSUN_SI;

  REAL8 yinit[LAL_NUM_PST4_VARIABLES];
  yinit[0] = phi_start;
  yinit[1] = 0.;
  yinit[2] = 0.;
  yinit[3] = 0.;
  yinit[4] = cos(iota);
  yinit[5] = s1x;
  yinit[6] = s1y;
  yinit[7] = s1z;
  yinit[8] = s2x;
  yinit[9] = s2y;
  yinit[10]= s2z;
  yinit[11]= 0.;

  REAL8 tn = XLALSimInspiralTaylorLength(deltaT, m1, m2, f_start, phaseO);
  REAL8 x  = 1.1 * (tn + 1. ) / deltaT;
  int length = ceil(log10(x)/log10(2.));
  lengthH    = pow(2, length);
  REAL8TimeSeries *omega=NULL;
  REAL8TimeSeries *Phi=NULL;
  REAL8TimeSeries *LNhatx=NULL;
  REAL8TimeSeries *LNhaty=NULL;
  REAL8TimeSeries *LNhatz=NULL;
  REAL8TimeSeries *S1x=NULL;
  REAL8TimeSeries *S1y=NULL;
  REAL8TimeSeries *S1z=NULL;
  REAL8TimeSeries *S2x=NULL;
  REAL8TimeSeries *S2y=NULL;
  REAL8TimeSeries *S2z=NULL;
  REAL8TimeSeries *Energy=NULL;

  if (f_ref<=f_start) {
    errcode=XLALSimIMRPhenSpinInitialize(mass1,mass2,yinit,f_start,-1.,deltaT,phaseO,&params,waveFlags,testGRparams);
    if(errcode) XLAL_ERROR(XLAL_EFUNC);
    if(XLALSimIMRPhenSpinInspiralSetAxis(mass1,mass2,&iota,yinit,XLALSimInspiralGetFrameAxis(waveFlags))) {
      XLAL_ERROR(XLAL_EFUNC);
    }
    errcodeInt=XLALSimInspiralSpinTaylorT4Engine(&omega,&Phi,&LNhatx,&LNhaty,&LNhatz,&S1x,&S1y,&S1z,&S2x,&S2y,&S2z,&Energy,yinit,lengthH,PhenSpinTaylor,&params);
    intLen=Phi->data->length;
  }
  else {
    REAL8TimeSeries *Phi1,*omega1,*LNhatx1,*LNhaty1,*LNhatz1,*S1x1,*S1y1,*S1z1,*S2x1,*S2y1,*S2z1,*Energy1;
    errcode=XLALSimIMRPhenSpinInitialize(mass1,mass2,yinit,f_ref,f_start,deltaT,phaseO,&params,waveFlags,testGRparams);
    if(errcode) XLAL_ERROR(XLAL_EFUNC);
    if(XLALSimIMRPhenSpinInspiralSetAxis(mass1,mass2,&iota,yinit,XLALSimInspiralGetFrameAxis(waveFlags))) {
      XLAL_ERROR(XLAL_EFUNC);
    }

    REAL8 dyTmp[LAL_NUM_PST4_VARIABLES];
    REAL8 energy;
    XLALSpinInspiralDerivatives(0., yinit,dyTmp,&params);
    energy=dyTmp[11]*params.dt/params.M+yinit[11];
    yinit[11]=energy;

    errcodeInt=XLALSimInspiralSpinTaylorT4Engine(&omega1,&Phi1,&LNhatx1,&LNhaty1,&LNhatz1,&S1x1,&S1y1,&S1z1,&S2x1,&S2y1,&S2z1,&Energy1,yinit,lengthH,PhenSpinTaylor,&params);

    int intLen1=Phi1->data->length;
    /* report on abnormal termination*/
    if ( (errcodeInt != LALSIMINSPIRAL_PHENSPIN_TEST_FREQBOUND) ) {
      XLALPrintError("** LALPSpinInspiralRD WARNING **: integration terminated with code %d.\n",errcode);
      XLALPrintError("   1025: Energy increases\n  1026: Omegadot -ve\n  1027: Freqbound\n 1028: Omega NAN\n  1031: Omega -ve\n");
      XLALPrintError("  Waveform parameters were m1 = %14.6e, m2 = %14.6e, inc = %10.6f,  fref %10.4f Hz\n", m1, m2, iota, f_ref);
      XLALPrintError("                           S1 = (%10.6f,%10.6f,%10.6f)\n", s1x, s1y, s1z);
      XLALPrintError("                           S2 = (%10.6f,%10.6f,%10.6f)\n", s2x, s2y, s2z);
    }

    yinit[0] = Phi1->data->data[intLen1-1];
    yinit[1] = omega1->data->data[intLen1-1];
    yinit[2] = LNhatx1->data->data[intLen1-1];
    yinit[3] = LNhaty1->data->data[intLen1-1];
    yinit[4] = LNhatz1->data->data[intLen1-1];
    yinit[5] = S1x1->data->data[intLen1-1];
    yinit[6] = S1y1->data->data[intLen1-1];
    yinit[7] = S1z1->data->data[intLen1-1];
    yinit[8] = S2x1->data->data[intLen1-1];
    yinit[9] = S2y1->data->data[intLen1-1];
    yinit[10]= S2z1->data->data[intLen1-1];
    yinit[11]= Energy1->data->data[intLen1-1];

    REAL8TimeSeries *omega2,*Phi2,*LNhatx2,*LNhaty2,*LNhatz2,*S1x2,*S1y2,*S1z2,*S2x2,*S2y2,*S2z2,*Energy2;

    params.fEnd=-1.;
    params.dt*=-1.;
    errcodeInt=XLALSimInspiralSpinTaylorT4Engine(&omega2,&Phi2,&LNhatx2,&LNhaty2,&LNhatz2,&S1x2,&S1y2,&S1z2,&S2x2,&S2y2,&S2z2,&Energy2,yinit,lengthH,PhenSpinTaylor,&params);

    REAL8 phiRef=Phi1->data->data[Phi1->data->length-1];

    omega =appendTSandFree(omega1,omega2);
    Phi   =appendTSandFree(Phi1,Phi2);
    LNhatx=appendTSandFree(LNhatx1,LNhatx2);
    LNhaty=appendTSandFree(LNhaty1,LNhaty2);
    LNhatz=appendTSandFree(LNhatz1,LNhatz2);
    S1x   =appendTSandFree(S1x1,S1x2);
    S1y   =appendTSandFree(S1y1,S1y2);
    S1z   =appendTSandFree(S1z1,S1z2);
    S2x   =appendTSandFree(S2x1,S2x2);
    S2y   =appendTSandFree(S2y1,S2y2);
    S2z   =appendTSandFree(S2z1,S2z2);
    Energy=appendTSandFree(Energy1,Energy2);
    intLen=Phi->data->length;
    for (idx=0;idx<intLen;idx++) Phi->data->data[idx]-=phiRef;

  }

  /* report on abnormal termination*/
  if ( (errcodeInt !=  LALSIMINSPIRAL_PHENSPIN_TEST_ENERGY) ) {
    XLALPrintWarning("** LALPSpinInspiralRD WARNING **: integration terminated with code %d.\n",errcode);
    XLALPrintWarning("  Waveform parameters were m1 = %14.6e, m2 = %14.6e, inc = %10.6f,\n", m1, m2, iota);
    XLALPrintWarning("                           S1 = (%10.6f,%10.6f,%10.6f)\n", s1x, s1y, s1z);
    XLALPrintWarning("                           S2 = (%10.6f,%10.6f,%10.6f)\n", s2x, s2y, s2z);
  }

  LIGOTimeGPS tStart=LIGOTIMEGPSZERO;
  COMPLEX16Vector* hL2tmp=XLALCreateCOMPLEX16Vector(5);
  COMPLEX16Vector* hL3tmp=XLALCreateCOMPLEX16Vector(7);
  COMPLEX16Vector* hL4tmp=XLALCreateCOMPLEX16Vector(9);
  COMPLEX16TimeSeries* hL2=XLALCreateCOMPLEX16TimeSeries( "hL2", &tStart, 0., deltaT, &lalDimensionlessUnit, 5*intLen);
  COMPLEX16TimeSeries* hL3=XLALCreateCOMPLEX16TimeSeries( "hL3", &tStart, 0., deltaT, &lalDimensionlessUnit, 7*intLen);
  COMPLEX16TimeSeries* hL4=XLALCreateCOMPLEX16TimeSeries( "hL4", &tStart, 0., deltaT, &lalDimensionlessUnit, 9*intLen);
  for (idx=0;idx<(int)hL2->data->length;idx++) hL2->data->data[idx]=0.;
  for (idx=0;idx<(int)hL3->data->length;idx++) hL3->data->data[idx]=0.;
  for (idx=0;idx<(int)hL4->data->length;idx++) hL4->data->data[idx]=0.;

  REAL8TimeSeries *hPtmp=XLALCreateREAL8TimeSeries( "hPtmp", &tStart, 0., deltaT, &lalDimensionlessUnit, intLen);
  REAL8TimeSeries *hCtmp=XLALCreateREAL8TimeSeries( "hCtmp", &tStart, 0., deltaT, &lalDimensionlessUnit, intLen);
  COMPLEX16TimeSeries *hLMtmp=XLALCreateCOMPLEX16TimeSeries( "hLMtmp", &tStart, 0., deltaT, &lalDimensionlessUnit, intLen);
  for (idx=0;idx<(int)hPtmp->data->length;idx++) {
    hPtmp->data->data[idx]=0.;
    hCtmp->data->data[idx]=0.;
    hLMtmp->data->data[idx]=0.;
  }

  LALSimInspiralInclAngle trigAngle;

  REAL8 amp22ini = -2.0 * m1*m2/(m1+m2) * LAL_G_SI/pow(LAL_C_SI,3.) / r * sqrt(16. * LAL_PI / 5.);
  REAL8 amp33ini = -amp22ini * sqrt(5./42.)/4.;
  REAL8 amp44ini = amp22ini * sqrt(5./7.) * 2./9.;
  REAL8 alpha,v,v2,Psi,om;
  REAL8 eta=mass1*mass2/(mass1+mass2)/(mass1+mass2);
  REAL8 dm=(mass1-mass2)/(mass1+mass2);
  
  for (idx=0;idx<intLen;idx++) {
    om=omega->data->data[idx];
    v=cbrt(om);
    v2=v*v;
    Psi=Phi->data->data[idx] -2.*om*(1.-eta*v2)*log(om);
    errcode =XLALSimInspiralComputeAlpha(params,LNhatx->data->data[idx],LNhaty->data->data[idx],S1x->data->data[idx],S1y->data->data[idx],S2x->data->data[idx],S2y->data->data[idx],&alpha);

    errcode+=XLALSimInspiralComputeInclAngle(LNhatz->data->data[idx],&trigAngle);
    errcode+=XLALSimSpinInspiralFillL2Modes(hL2tmp,v,eta,dm,Psi,alpha,&trigAngle);
    for (kdx=0;kdx<5;kdx++) hL2->data->data[5*idx+kdx]=hL2tmp->data[kdx]*amp22ini*v2;
    errcode+=XLALSimSpinInspiralFillL3Modes(hL3tmp,v,eta,dm,Psi,alpha,&trigAngle);
    for (kdx=0;kdx<7;kdx++) hL3->data->data[7*idx+kdx]=hL3tmp->data[kdx]*amp33ini*v2;
    errcode+=XLALSimSpinInspiralFillL4Modes(hL4tmp,v,eta,dm,Psi,alpha,&trigAngle);
    for (kdx=0;kdx<9;kdx++) hL4->data->data[9*idx+kdx]=hL4tmp->data[kdx]*amp44ini*v2*v2;
  }
  XLALDestroyCOMPLEX16Vector(hL2tmp);
  XLALDestroyCOMPLEX16Vector(hL3tmp);
  XLALDestroyCOMPLEX16Vector(hL4tmp);
  int m,l;
  LALSimInspiralModesChoice modesChoice=XLALSimInspiralGetModesChoice(waveFlags);
  if ( ( modesChoice &  LAL_SIM_INSPIRAL_MODES_CHOICE_RESTRICTED) ==  LAL_SIM_INSPIRAL_MODES_CHOICE_RESTRICTED ) {
    l=2;
    for (m=-l;m<=l;m++) {
      for (idx=0;idx<intLen;idx++) hLMtmp->data->data[idx]=hL2->data->data[(m+l)+idx*(2*l+1)];
      XLALSimAddMode(hPtmp,hCtmp,hLMtmp,iota,0.,l,m,0);
    }
    XLALDestroyCOMPLEX16TimeSeries(hL2);
  }
  if ( ( modesChoice &  LAL_SIM_INSPIRAL_MODES_CHOICE_3L) ==  LAL_SIM_INSPIRAL_MODES_CHOICE_3L ) {
    l=3;
    for (m=-l;m<=l;m++) {
      for (idx=0;idx<intLen;idx++)
	hLMtmp->data->data[idx]=hL3->data->data[(m+l)+idx*(2*l+1)];
      XLALSimAddMode(hPtmp,hCtmp,hLMtmp,iota,0.,l,m,0);
    }
    XLALDestroyCOMPLEX16TimeSeries(hL3);
  }
  if ( ( modesChoice &  LAL_SIM_INSPIRAL_MODES_CHOICE_3L) ==  LAL_SIM_INSPIRAL_MODES_CHOICE_3L ) {
    l=4;
    for (m=-l;m<=l;m++) {
      for (idx=0;idx<intLen;idx++)
	hLMtmp->data->data[idx]=hL4->data->data[(m+l)+idx*(2*l+1)];
      XLALSimAddMode(hPtmp,hCtmp,hLMtmp,iota,0.,l,m,0);
    }
    XLALDestroyCOMPLEX16TimeSeries(hL4);
  }

  XLALDestroyCOMPLEX16TimeSeries(hLMtmp);

  REAL8 tPeak=intLen*deltaT;
  if ((*hPlus) && (*hCross)) {
    if ((*hPlus)->data->length!=(*hCross)->data->length) {
      XLALPrintError("*** LALSimIMRPSpinInspiralRD ERROR: h+ and hx differ in length: %d vs. %d\n",(*hPlus)->data->length,(*hCross)->data->length);
      XLAL_ERROR(XLAL_EFAILED);
    }
    else {
      if ((int)(*hPlus)->data->length<intLen) {
	XLALPrintError("*** LALSimIMRPSpinInspiralRD ERROR: h+ and hx too short: %d vs. %d\n",(*hPlus)->data->length,intLen);
	XLAL_ERROR(XLAL_EFAILED);
      }
      else {
	XLALGPSAdd(&((*hPlus)->epoch),-tPeak);
	XLALGPSAdd(&((*hCross)->epoch),-tPeak);
      }
    }
  }
  else {
    XLALGPSAdd(&tStart,-tPeak);
    *hPlus  = XLALCreateREAL8TimeSeries("H+", &tStart, 0.0, deltaT, &lalDimensionlessUnit, intLen);
    *hCross = XLALCreateREAL8TimeSeries("Hx", &tStart, 0.0, deltaT, &lalDimensionlessUnit, intLen);
    if(*hPlus == NULL || *hCross == NULL)
      XLAL_ERROR(XLAL_ENOMEM);
  }

  int minLen=hPtmp->data->length < (*hPlus)->data->length ? hPtmp->data->length : (*hPlus)->data->length;
  for (idx=0;idx<minLen;idx++) {
    (*hPlus)->data->data[idx] =hPtmp->data->data[idx];
    (*hCross)->data->data[idx]=hCtmp->data->data[idx];
  }
  for (idx=minLen;idx<(int)(*hPlus)->data->length;idx++) {
    (*hPlus)->data->data[idx] =0.;
    (*hCross)->data->data[idx]=0.;
  }

  XLALDestroyREAL8TimeSeries(hPtmp);
  XLALDestroyREAL8TimeSeries(hCtmp);

  return errcode;

} /* End of XLALSimSpinInspiralGenerator*/

int XLALSimIMRPhenSpinFinalMassSpin(REAL8 *finalMass,
				    REAL8 *finalSpin,
				    REAL8 mass1,
				    REAL8 mass2,
				    REAL8 s1s1,
				    REAL8 s2s2,
				    REAL8 s1L,
				    REAL8 s2L,
				    REAL8 s1s2,
				    REAL8 energy)
{
  /* XLAL error handling */
  INT4 errcode = XLAL_SUCCESS;
  REAL8 qq,ll,eta;
	
  /* See eq.(6) in arXiv:0904.2577 */
  REAL8 ma1,ma2,a12,a12l;
  REAL8 cosa1=0.;
  REAL8 cosa2=0.;
  REAL8 cosa12=0.;
	
  REAL8 t0=-2.9;
  REAL8 t3=2.6;
  REAL8 s4=-0.123;
  REAL8 s5=0.45;
  REAL8 t2=16.*(0.6865-t3/64.-sqrt(3.)/2.);
	
  /* get a local copy of the intrinstic parameters */
  qq = mass2/mass1;
  eta = mass1*mass2/((mass1+mass2)*(mass1+mass2));
  /* done */
  ma1 = sqrt( s1s1 );
  ma2 = sqrt( s2s2 );
	
  if (ma1>0.) cosa1 = s1L/ma1;
  else cosa1=0.;
  if (ma2>0.) cosa2 = s2L/ma2;
  else cosa2=0.;
  if ((ma1>0.)&&(ma2>0.)) {
    cosa12  = s1s2/ma1/ma2;
  }
  else cosa12=0.;
	
  a12  = ma1*ma1 + ma2*ma2*qq*qq*qq*qq + 2.*ma1*ma2*qq*qq*cosa12 ;
  a12l = ma1*cosa1 + ma2*cosa2*qq*qq ;
  ll = 2.*sqrt(3.)+ t2*eta + t3*eta*eta + s4*a12/(1.+qq*qq)/(1.+qq*qq) + (s5*eta+t0+2.)/(1.+qq*qq)*a12l;
	
  /* Estimate final mass by adding the negative binding energy to the rest mass*/
  *finalMass = 1. + energy;

  /* Estimate final spin */
  *finalSpin = sqrt( a12 + 2.*ll*qq*a12l + ll*ll*qq*qq)/(1.+qq)/(1.+qq);

  /* Check value of finalMass */
  if (*finalMass < 0.) {
    XLALPrintWarning("*** LALSimIMRPSpinInspiralRD ERROR: Estimated final mass <0 : %12.6f\n ",*finalMass);
    XLAL_ERROR( XLAL_ERANGE);
  }
	
  /* Check value of finalSpin */
  if ((*finalSpin > 1.)||(*finalSpin < 0.)) {
    if ((*finalSpin>=1.)&&(*finalSpin<1.01)) {
      XLALPrintWarning("*** LALSimIMRPSpinInspiralRD WARNING: Estimated final Spin slightly >1 : %11.3e\n ",*finalSpin);
      XLALPrintWarning("    (m1=%8.3f  m2=%8.3f  s1sq=%8.3f  s2sq=%8.3f  s1L=%8.3f  s2L=%8.3f  s1s2=%8.3f ) final spin set to 1 and code goes on\n",mass1,mass2,s1s1,s2s2,s1L,s2L,s1s2);
      *finalSpin = .99999;
    }
    else {
      XLALPrintError("*** LALSimIMRPSpinInspiralRD ERROR: Unphysical estimation of final Spin : %11.3e\n ",*finalSpin);
      XLALPrintWarning("    (m1=%8.3f  m2=%8.3f  s1sq=%8.3f  s2sq=%8.3f  s1L=%8.3f  s2L=%8.3f  s1s2=%8.3f )\n",mass1,mass2,s1s1,s2s2,s1L,s2L,s1s2);
      XLALPrintError("***                                    Code aborts\n");
      XLAL_ERROR( XLAL_ERANGE);
    }
  }
	
  return errcode;
} /* End of XLALSimIMRPhenSpinFinalMassSpin*/

static INT4 XLALSimIMRHybridRingdownWave(
    REAL8Vector			*rdwave1,   /**<< Real part of ringdown */
    REAL8Vector			*rdwave2,   /**<< Imaginary part of ringdown */
    const REAL8                 dt,         /**<< Sampling interval */
    const REAL8                 mass1,      /**<< First component mass (in Solar masses) */
    const REAL8                 mass2,      /**<< Second component mass (in Solar masses) */
    REAL8VectorSequence		*inspwave1, /**<< Values and derivatives of real part of inspiral waveform */
    REAL8VectorSequence		*inspwave2, /**<< Values and derivatives of Imaginary part of inspiral waveform */
    COMPLEX16Vector		*modefreqs, /**<< Complex frequencies of ringdown (scaled by total mass) */
    REAL8Vector			*matchrange /**<< Times which determine the comb size for ringdown attachment */
	)
{
<<<<<<< HEAD
=======
	
	
  /* XLAL error handling */
  INT4 errcode = XLAL_SUCCESS;
  UINT4 i;
  /* Fitting coefficients for QNM frequencies from PRD73, 064030, gr-qc/0512160, tables VIII and IX */
  REAL4 BCW22re[3][3]  = { {1.5251, -1.1568,  0.1292}, {1.3673, -1.0260,  0.1628}, { 1.3223, -1.0257,  0.1860} };
  REAL4 BCW22im[3][3]  = { {0.7000,  1.4187, -0.4990}, {0.1000,  0.5436, -0.4731}, {-0.1000,  0.4206, -0.4256} };
	
  /*REAL4 BCW2m2re[3][3] = { {0.2938,  0.0782,  1.3546}, {0.2528,  0.0921,  1.3344}, { 0.1873,  0.1117,  1.3322} };
	 REAL4 BCW2m2im[3][3] = { {1.6700,  0.4192,  1.4700}, {0.4550,  0.1729,  1.3617}, { 0.1850,  0.1266,  1.3661} };*/
	
  REAL4 BCW21re[3][3]  = { {0.60000, -0.2339, 0.4175}, {0.5800, -0.2416, 0.4708}, { 0.5660, -0.2740, 0.4960} };
  REAL4 BCW21im[3][3]  = { {-0.30000, 2.3561, -0.2277}, {-0.3300, 0.9501, -0.2072}, { -0.1000, 0.4173, -0.2774} };
	
  /*REAL4 BCW2m1re[3][3] = { {0.3441, 0.0293, 2.0010}, {0.3165, 0.0301, 2.3415}, {0.2696, 0.0315, 2.7755} };
	 REAL4 BCW2m1im[3][3] = { {2.0000, 0.1078, 5.0069}, {0.6100, 0.0276, 13.1683}, {0.2900, 0.0276, 6.4715} };*/
	
  REAL4 BCW20re[3][3]  = { {0.4437, -0.0739,  0.3350}, {0.4185, -0.0768,  0.4355}, { 0.3734, -0.0794,  0.6306} };
  REAL4 BCW20im[3][3]  = { {4.0000,  -1.9550, 0.1420}, {1.2500,  -0.6359, 0.1614}, {0.5600,  -0.2589, -0.3034} };
	
  REAL4 BCW33re[3][3]  = { {1.8596, -1.3043, 0.1818}, {1.8566, -1.2818, 0.1934}, {1.8004, -1.2558, 0.2133} };
  REAL4 BCW33im[3][3]  = { {0.9000, 2.3430, -0.4810}, {0.2274, 0.8173, -0.4731}, {0.0400, 0.5445, -0.4539} };
	
  /*REAL4 BCW3m3re[3][3] = { {0.4673, 0.1296, 1.3255}, {0.4413, 0.1387, 1.3178}, {0.3933, 0.1555, 1.3037} };
	 REAL4 BCW3m3im[3][3] = { {2.5500, 0.6576, 1.3378}, {0.7900, 0.2381, 1.3706}, {0.4070, 0.1637, 1.3819} };*/
	
  REAL4 BCW32re[3][3]  = { {1.1481, -0.5552, 0.3002}, {1.1226, -0.5471, 0.3264}, {1.0989, -0.5550, 0.3569} };
  REAL4 BCW32im[3][3]  = { {0.8313, 2.3773, -0.3655}, {0.2300, 0.8025, -0.3684}, {0.1000, 0.4804, -0.3784}};
	
  /*REAL4 BCW3m2re[3][3] = { {0.5158, 0.8195, 1.408}, {0.4413, 0.1378, 1.3178}, {0.4567, 0.09300, 1.4469} };
	 REAL4 BCW3m2im[3][3] = { {2.9000, 0.3365, 2.3050}, {0.9000, 0.1295, 1.6142}, {0.4900, 0.0848, 1.9737} };*/
	
  REAL4 BCW31re[3][3]  = { {0.8345, -0.2405, 0.4095}, {0.8105, -0.2342, 0.4660}, {0.7684, -0.2252, 0.5805} };
  REAL4 BCW31im[3][3]  = { {23.8450, -20.724, 0.03837}, {8.8530, -7.8506, 0.03418}, {2.1800, -1.6273, 0.1163} };
	
  /*REAL4 BCW3m1re[3][3] = { {0.5751, 0.02508, 3.1360}, {0.5584, 0.02514, 3.4154}, {0.5271, 0.02561, 3.8011} };
	 REAL4 BCW3m1im[3][3] = { {3.0464, 0.1162, -0.2812}, {1.2000, -0.1928, 0.1037}, {1.0000, -0.4424, 0.02467} };*/
	
  REAL4 BCW30re[3][3]  = { {0.6873, -0.09282, 0.3479}, {0.6687, -0.09155, 0.4021}, {0.6343, -0.08915, 0.5117} };
  REAL4 BCW30im[3][3]  = { {6.7841, -3.6112, 0.09480}, {2.0075, -0.9930, 0.1197}, {0.9000, -0.3409, 0.2679} };
	
  REAL4 BCW44re[3][3]  = { {2.3, -1.5056, 0.2244}, {2.3, -1.5173, 0.2271}, {2.3, -1.5397, 0.2321} };
  REAL4 BCW44im[3][3]  = { {1.1929, 3.1191, -0.4825}, {0.3, 1.1034, -0.4703}, {0.11, 0.6997, -0.4607} };
	
  /*REAL4 BCW4m4re[3][3]  = { {0.6256, 0.18, 1.3218}, {0.6061, 0.1869, 1.3168}, {0.5686, 0.2003, 1.3068} };
	 REAL4 BCW4m4im[3][3]  = { {3.4, 0.8696, 1.4074}, {1.08, 0.3095, 1.3279}, {0.5980, 0.2015, 1.3765} };*/
	
  REAL4 BCW43re[3][3] = { {1.6869, -0.8862, 0.2822}, {1.6722, -0.8843, 0.2923}, {1.6526, -0.8888, 0.3081} };
  REAL4 BCW43im[3][3] = { {1.4812, 2.8096, -0.4271}, {0.4451, 0.9569, -0.425}, {0.22, 0.5904, -0.4236} };
	
  /*REAL4 BCW4m3re[3][3] = { {0.6728, 0.1338, 1.3413}, {0.6562, 0.1377, 1.3456}, {0.6244, 0.1454, 1.3513} };
	 REAL4 BCW4m3im[3][3] = { {3.7, 0.5829, 1.6681}, {1.18, 0.2111, 1.4129}, {0.66, 0.1385, 1.3742} };*/
	
  REAL4 BCW42re[3][3]  = { {1.2702, -0.4685, 0.3835}, {1.2462, -0.4580, 0.4139}, {1.2025, -0.4401, 0.4769} };
  REAL4 BCW42im[3][3]  = { {-3.6, 7.7749, -0.1491}, {-1.5, 2.8601, -0.1392}, {-1.5, 2.2784, -0.1124}};
	
  /*REAL4 BCW4m2re[3][3] = { {0.7294, 0.07842, 1.5646}, {0.7154, 0.07979, 1.5852}, {0.6885, 0.08259, 1.6136} };
	 REAL4 BCW4m2im[3][3] = { {4., 0.2777, 2.0647}, {1.32, 0.08694, 4.3255}, {0.75, 0.05803, 3.7971} };*/
	
  REAL4 BCW41re[3][3]  = { {1.0507, -0.2478, 0.4348}, {1.0337, -0.2439, 0.4695}, {1.0019, -0.2374, 0.5397} };
  REAL4 BCW41im[3][3]  = { {14., -9.8240, 0.09047}, {4.2, -2.8399, 0.1081}, {2.2, -1.4195, 0.1372} };
	
  /*REAL4 BCW4m1re[3][3] = { {0.7908, 0.02024, 5.4628}, {0.7785, 0.02005, 5.8547}, {0.7549, 0.01985, 6.5272} };
	 REAL4 BCW4m1im[3][3] = { {4.6, -0.4038, 0.4629}, {1.6, -0.2323, 0.2306}, {1.6, -0.8136, 0.03163} };*/
	
  REAL4 BCW40re[3][3]  = { {0.9175, -0.1144, 0.3511}, {0.9028, -0.1127, 0.3843}, {0.8751, -0.1096, 0.4516} };
  REAL4 BCW40im[3][3]  = { {7.0, -2.7934, 0.1708}, {2.2, -0.8308, 0.2023}, {1.2, -0.4159, 0.2687} };
	
  /* QNM frequencies from the fitting given in PRD73, 064030 */
	
  if ((l==2)&&(abs(m)==2)) {
    for (i = 0; i < nmodes; i++)
		{
			modefreqs->data[i] = BCW22re[i][0] + BCW22re[i][1] * pow(1.- finalSpin, BCW22re[i][2]);
			modefreqs->data[i] += I * creal(modefreqs->data[i]) / 2.
			/ (BCW22im[i][0] + BCW22im[i][1] * pow(1.- finalSpin, BCW22im[i][2]));
			modefreqs->data[i] *= 1./ finalMass / (totalMass * LAL_MTSUN_SI);
		}
  }
  else {
    if ((l==2)&&(m==0)) {
      for (i = 0; i < nmodes; i++)
			{
				modefreqs->data[i] = BCW20re[i][0] + BCW20re[i][1] * pow(1.- finalSpin, BCW20re[i][2]);
				modefreqs->data[i] += I * creal(modefreqs->data[i]) / 2.
				/ (BCW20im[i][0] + BCW20im[i][1] * pow(1.- finalSpin, BCW20im[i][2]));
				modefreqs->data[i] /= finalMass * totalMass * LAL_MTSUN_SI;
			}
    }
    else {
      if ((l==2)&&(abs(m)==1)) {
				for (i = 0; i < nmodes; i++) {
					modefreqs->data[i] = BCW21re[i][0] + BCW21re[i][1] * pow(1.- finalSpin, BCW21re[i][2]);
					modefreqs->data[i] += I * creal(modefreqs->data[i]) / 2.
					/ (BCW21im[i][0] + BCW21im[i][1] * pow(1.- finalSpin, BCW21im[i][2]));
					modefreqs->data[i] /= finalMass * totalMass * LAL_MTSUN_SI;
				}
      }
      else {
				if ((l==3)&&(abs(m)==3)) {
					for (i = 0; i < nmodes; i++) {
						modefreqs->data[i] = BCW33re[i][0] + BCW33re[i][1] * pow(1.- finalSpin, BCW33re[i][2]);
						modefreqs->data[i] += I * creal(modefreqs->data[i]) / 2.
						/ (BCW33im[i][0] + BCW33im[i][1] * pow(1.- finalSpin, BCW33im[i][2]));
						modefreqs->data[i] /= finalMass * totalMass * LAL_MTSUN_SI;
					}
				}
				else
					if ((l==3)&&(abs(m)==2)) {
						for (i = 0; i < nmodes; i++) {
							modefreqs->data[i] = BCW32re[i][0] + BCW32re[i][1] * pow(1.- finalSpin, BCW32re[i][2]);
							modefreqs->data[i] += I * creal(modefreqs->data[i]) / 2.
							/ (BCW32im[i][0] + BCW32im[i][1] * pow(1.- finalSpin, BCW32im[i][2]));
							modefreqs->data[i] /= finalMass * totalMass * LAL_MTSUN_SI;
						}
					}
					else {
						if ((l==3)&&(abs(m)==1)) {
							for (i = 0; i < nmodes; i++) {
								modefreqs->data[i] = BCW31re[i][0] + BCW31re[i][1] * pow(1.- finalSpin, BCW31re[i][2]);
								modefreqs->data[i] += I * creal(modefreqs->data[i]) / 2.
								/ (BCW31im[i][0] + BCW31im[i][1] * pow(1.- finalSpin, BCW31im[i][2]));
								modefreqs->data[i] /= finalMass * totalMass * LAL_MTSUN_SI;
							}
						}
						else {
							if ((l==3)&&(m==0)) {
								for (i = 0; i < nmodes; i++) {
									modefreqs->data[i] = BCW30re[i][0] + BCW30re[i][1] * pow(1.- finalSpin, BCW30re[i][2]);
									modefreqs->data[i] += I * creal(modefreqs->data[i]) / 2.
									/ (BCW30im[i][0] + BCW30im[i][1] * pow(1.- finalSpin, BCW30im[i][2]));
									modefreqs->data[i] /= finalMass * totalMass * LAL_MTSUN_SI;
								}
							}
							else {
								if ((l==4)&&(abs(m)==4)) {
									for (i = 0; i < nmodes; i++) {
										modefreqs->data[i] = BCW44re[i][0] + BCW44re[i][1] * pow(1.- finalSpin, BCW44re[i][2]);
										modefreqs->data[i] += I * creal(modefreqs->data[i]) / 2.
										/ (BCW44im[i][0] + BCW44im[i][1] * pow(1.- finalSpin, BCW44im[i][2]));
										modefreqs->data[i] /= finalMass * totalMass * LAL_MTSUN_SI;
									}
								}
								else {
									if ((l==4)&&(abs(m)==3)) {
										for (i = 0; i < nmodes; i++) {
											modefreqs->data[i] = BCW43re[i][0] + BCW43re[i][1] * pow(1.- finalSpin, BCW43re[i][2]);
											modefreqs->data[i] += I * creal(modefreqs->data[i]) / 2.
											/ (BCW43im[i][0] + BCW43im[i][1] * pow(1.- finalSpin, BCW43im[i][2]));
											modefreqs->data[i] /= finalMass * totalMass * LAL_MTSUN_SI;
										}
									}
									else {
										if ((l==4)&&(abs(m)==2)) {
											for (i = 0; i < nmodes; i++) {
												modefreqs->data[i] = BCW42re[i][0] + BCW42re[i][1] * pow(1.- finalSpin, BCW42re[i][2]);
												modefreqs->data[i] += I * creal(modefreqs->data[i]) / 2.
												/ (BCW42im[i][0] + BCW42im[i][1] * pow(1.- finalSpin, BCW42im[i][2]));
												modefreqs->data[i] /= finalMass * totalMass * LAL_MTSUN_SI;
											}
										}
										else {
											if ((l==4)&&(abs(m)==1)) {
												for (i = 0; i < nmodes; i++) {
													modefreqs->data[i] = BCW41re[i][0] + BCW41re[i][1] * pow(1.- finalSpin, BCW41re[i][2]);
													modefreqs->data[i] += I * creal(modefreqs->data[i]) / 2.
													/ (BCW41im[i][0] + BCW41im[i][1] * pow(1.- finalSpin, BCW41im[i][2]));
													modefreqs->data[i] /= finalMass * totalMass * LAL_MTSUN_SI;
												}
											}
											else {
												if ((l==4)&&(m==0)) {
													for (i = 0; i < nmodes; i++) {
														modefreqs->data[i] = BCW40re[i][0] + BCW40re[i][1] * pow(1.- finalSpin, BCW40re[i][2]);
														modefreqs->data[i] += I * creal(modefreqs->data[i]) / 2.
														/ (BCW40im[i][0] + BCW40im[i][1] * pow(1.- finalSpin, BCW40im[i][2]));
														modefreqs->data[i] /= finalMass * totalMass * LAL_MTSUN_SI;
													}
												}
												else {
													fprintf(stderr,"*** LALPSpinInspiralRingdownWave ERROR: Ringdown modes for l=%d m=%d not available\n",l,m);
													XLAL_ERROR( XLAL_EDOM );
												}
											}
										}
									}
								}
							}
						}
					}
      }
    }
  }
	
  return errcode;
}
>>>>>>> a6aca417

  /* XLAL error handling */
  INT4 errcode = XLAL_SUCCESS;

  /* For checking GSL return codes */
  INT4 gslStatus;

  UINT4 i, j, k, nmodes = 8;

  /* Sampling rate from input */
  REAL8 t1, t2, t3, t4, t5, rt;
  gsl_matrix *coef;
  gsl_vector *hderivs;
  gsl_vector *x;
  gsl_permutation *p;
  REAL8Vector *modeamps;
  int s;
  REAL8 tj;
  REAL8 m;

  /* mass in geometric units */
  m  = (mass1 + mass2) * LAL_MTSUN_SI;
  t5 = (matchrange->data[0] - matchrange->data[1]) * m;
  rt = -t5 / 5.;

  t4 = t5 + rt;
  t3 = t4 + rt;
  t2 = t3 + rt;
  t1 = t2 + rt;
  
  if ( inspwave1->length != 3 || inspwave2->length != 3 ||
		modefreqs->length != nmodes )
  {
    XLAL_ERROR( XLAL_EBADLEN );
  }

  /* Solving the linear system for QNMs amplitude coefficients using gsl routine */
  /* Initiate matrices and supporting variables */
  XLAL_CALLGSL( coef = (gsl_matrix *) gsl_matrix_alloc(2 * nmodes, 2 * nmodes) );
  XLAL_CALLGSL( hderivs = (gsl_vector *) gsl_vector_alloc(2 * nmodes) );
  XLAL_CALLGSL( x = (gsl_vector *) gsl_vector_alloc(2 * nmodes) );
  XLAL_CALLGSL( p = (gsl_permutation *) gsl_permutation_alloc(2 * nmodes) );

  /* Check all matrices and variables were allocated */
  if ( !coef || !hderivs || !x || !p )
  {
    if (coef)    gsl_matrix_free(coef);
    if (hderivs) gsl_vector_free(hderivs);
    if (x)       gsl_vector_free(x);
    if (p)       gsl_permutation_free(p);

    XLAL_ERROR( XLAL_ENOMEM );
  }

  /* Define the linear system Ax=y */
  /* Matrix A (2*n by 2*n) has block symmetry. Define half of A here as "coef" */
  /* Define y here as "hderivs" */
<<<<<<< HEAD
  for (i = 0; i < nmodes; ++i)
  {
	gsl_matrix_set(coef, 0, i, 1);
	gsl_matrix_set(coef, 1, i, - cimag(modefreqs->data[i]));
	gsl_matrix_set(coef, 2, i, exp(-cimag(modefreqs->data[i])*t1) * cos(creal(modefreqs->data[i])*t1));
	gsl_matrix_set(coef, 3, i, exp(-cimag(modefreqs->data[i])*t2) * cos(creal(modefreqs->data[i])*t2));
	gsl_matrix_set(coef, 4, i, exp(-cimag(modefreqs->data[i])*t3) * cos(creal(modefreqs->data[i])*t3));
	gsl_matrix_set(coef, 5, i, exp(-cimag(modefreqs->data[i])*t4) * cos(creal(modefreqs->data[i])*t4));
	gsl_matrix_set(coef, 6, i, exp(-cimag(modefreqs->data[i])*t5) * cos(creal(modefreqs->data[i])*t5));
	gsl_matrix_set(coef, 7, i, exp(-cimag(modefreqs->data[i])*t5) * 
		       (-cimag(modefreqs->data[i]) * cos(creal(modefreqs->data[i])*t5)
			-creal(modefreqs->data[i]) * sin(creal(modefreqs->data[i])*t5)));
	gsl_matrix_set(coef, 8, i, 0);
	gsl_matrix_set(coef, 9, i, - creal(modefreqs->data[i]));
	gsl_matrix_set(coef, 10, i, -exp(-cimag(modefreqs->data[i])*t1) * sin(creal(modefreqs->data[i])*t1));
	gsl_matrix_set(coef, 11, i, -exp(-cimag(modefreqs->data[i])*t2) * sin(creal(modefreqs->data[i])*t2));
	gsl_matrix_set(coef, 12, i, -exp(-cimag(modefreqs->data[i])*t3) * sin(creal(modefreqs->data[i])*t3));
	gsl_matrix_set(coef, 13, i, -exp(-cimag(modefreqs->data[i])*t4) * sin(creal(modefreqs->data[i])*t4));
	gsl_matrix_set(coef, 14, i, -exp(-cimag(modefreqs->data[i])*t5) * sin(creal(modefreqs->data[i])*t5));
	gsl_matrix_set(coef, 15, i, exp(-cimag(modefreqs->data[i])*t5) * 
		       ( cimag(modefreqs->data[i]) * sin(creal(modefreqs->data[i])*t5)
			 -creal(modefreqs->data[i]) * cos(creal(modefreqs->data[i])*t5)));
  }
  for (i = 0; i < 2; ++i)
  {
	gsl_vector_set(hderivs, i, inspwave1->data[(i + 1) * inspwave1->vectorLength - 1]);
	gsl_vector_set(hderivs, i + nmodes, inspwave2->data[(i + 1) * inspwave2->vectorLength - 1]);
	gsl_vector_set(hderivs, i + 6, inspwave1->data[i * inspwave1->vectorLength]);
	gsl_vector_set(hderivs, i + 6 + nmodes, inspwave2->data[i * inspwave2->vectorLength]);
  }
  gsl_vector_set(hderivs, 2, inspwave1->data[4]);
  gsl_vector_set(hderivs, 2 + nmodes, inspwave2->data[4]);
  gsl_vector_set(hderivs, 3, inspwave1->data[3]);
  gsl_vector_set(hderivs, 3 + nmodes, inspwave2->data[3]);
  gsl_vector_set(hderivs, 4, inspwave1->data[2]);
  gsl_vector_set(hderivs, 4 + nmodes, inspwave2->data[2]);
  gsl_vector_set(hderivs, 5, inspwave1->data[1]);
  gsl_vector_set(hderivs, 5 + nmodes, inspwave2->data[1]);
  
  /* Complete the definition for the rest half of A */
  for (i = 0; i < nmodes; ++i)
  {
	for (k = 0; k < nmodes; ++k)
	{
	  gsl_matrix_set(coef, i, k + nmodes, - gsl_matrix_get(coef, i + nmodes, k));
	  gsl_matrix_set(coef, i + nmodes, k + nmodes, gsl_matrix_get(coef, i, k));
	}
  }

  #if DEBUG_RD
  printf("\nRingdown matching matrix:\n");
  for (i = 0; i < 16; ++i) {
    for (j = 0; j < 16; ++j) {
      printf("%8.1e ",gsl_matrix_get(coef,i,j));
=======
	
  j=0;
  while (j<nmodes) {
    if (j==0) {
      for (i = 0; i < nmodes; i++) {
				gsl_matrix_set(coef, 2*j, i, 1.);
				gsl_matrix_set(coef, 2*j, i+nmodes, 0.);
				gsl_matrix_set(coef, 2*j+1, i, -cimag(modefreqs->data[i]));
				gsl_matrix_set(coef, 2*j+1, i+nmodes, creal(modefreqs->data[i]));
      }
    }
    else {
      if (j==1) {
				for (i = 0; i < nmodes; i++) {
					gsl_matrix_set(coef, 2*j, i, cimag(modefreqs->data[i])*cimag(modefreqs->data[i])-creal(modefreqs->data[i])*creal(modefreqs->data[i]));
					gsl_matrix_set(coef, 2*j, i+nmodes, -2.*cimag(modefreqs->data[i])*creal(modefreqs->data[i]));
					gsl_matrix_set(coef, 2*j+1, i, -cimag(modefreqs->data[i])*cimag(modefreqs->data[i])*cimag(modefreqs->data[i])+3.*cimag(modefreqs->data[i])*creal(modefreqs->data[i])*creal(modefreqs->data[i]));
					gsl_matrix_set(coef, 2*j+1, i+nmodes, -creal(modefreqs->data[i])*creal(modefreqs->data[i])*creal(modefreqs->data[i])+3.*creal(modefreqs->data[i])*cimag(modefreqs->data[i])*cimag(modefreqs->data[i]));
				}
      }
      else {
				if (j==2) {
					for (i = 0; i < nmodes; i++) {
						gsl_matrix_set(coef, 2*j, i, pow(cimag(modefreqs->data[i]),4.)+pow(creal(modefreqs->data[i]),4.)-6.*pow(creal(modefreqs->data[i])*cimag(modefreqs->data[i]),2.));
						gsl_matrix_set(coef, 2*j, i+nmodes, -4.*pow(cimag(modefreqs->data[i]),3.)*creal(modefreqs->data[i])+4.*pow(creal(modefreqs->data[i]),3.)*cimag(modefreqs->data[i]));
						gsl_matrix_set(coef, 2*j+1, i, -pow(cimag(modefreqs->data[i]),5.)+10.*pow(cimag(modefreqs->data[i]),3.)*pow(creal(modefreqs->data[i]),2.)-5.*cimag(modefreqs->data[i])*pow(creal(modefreqs->data[i]),4.));
						gsl_matrix_set(coef, 2*j+1, i+nmodes, 5.*pow(cimag(modefreqs->data[i]),4.)*creal(modefreqs->data[i])-10.*pow(cimag(modefreqs->data[i]),2.)*pow(creal(modefreqs->data[i]),3.)+pow(creal(modefreqs->data[i]),5.));
					}
				}
				else {
					fprintf(stderr,"*** LALPSpinInspiralRingDown ERROR ***: nmode must be <=2, %d selected\n",nmodes);
					gsl_matrix_free(coef);
					gsl_vector_free(hderivs);
					gsl_vector_free(x);
					gsl_permutation_free(p);
					XLAL_ERROR( XLAL_EDOM );
				}
      }
>>>>>>> a6aca417
    }
    printf(" | %8.1e\n",gsl_vector_get(hderivs,i));
  }
  printf("\n");
  #endif

  /* Call gsl LU decomposition to solve the linear system */
  XLAL_CALLGSL( gslStatus = gsl_linalg_LU_decomp(coef, p, &s) );
  if ( gslStatus == GSL_SUCCESS )
  {
    XLAL_CALLGSL( gslStatus = gsl_linalg_LU_solve(coef, p, hderivs, x) );
  }
  if ( gslStatus != GSL_SUCCESS )
  {
    gsl_matrix_free(coef);
    gsl_vector_free(hderivs);
    gsl_vector_free(x);
    gsl_permutation_free(p);
    XLAL_ERROR( XLAL_EFUNC );
  }

  /* Putting solution to an XLAL vector */
  modeamps = XLALCreateREAL8Vector(2 * nmodes);

  if ( !modeamps )
  {
    gsl_matrix_free(coef);
    gsl_vector_free(hderivs);
    gsl_vector_free(x);
    gsl_permutation_free(p);
    XLAL_ERROR( XLAL_ENOMEM );
  }

  for (i = 0; i < nmodes; ++i)
  {
	modeamps->data[i] = gsl_vector_get(x, i);
	modeamps->data[i + nmodes] = gsl_vector_get(x, i + nmodes);
  }

  /* Free all gsl linear algebra objects */
  gsl_matrix_free(coef);
  gsl_vector_free(hderivs);
  gsl_vector_free(x);
  gsl_permutation_free(p);

  /* Build ring-down waveforms */
<<<<<<< HEAD

  REAL8 timeOffset = fmod( matchrange->data[1], dt/m) * dt;
=======
  UINT4 Nrdwave=rdwave->length;
  for (j = 0; j < Nrdwave; j++) {
    tj = j * dt;
    rdwave->data[j] = 0.;
    for (i = 0; i < nmodes; i++) {
      rdwave->data[j] += exp(- tj * cimag(modefreqs->data[i]))
			* ( modeamps->data[i] * cos(tj * creal(modefreqs->data[i]))
				 +   modeamps->data[i + nmodes] * sin(tj * creal(modefreqs->data[i])) );
    }
  }
	
  XLALDestroyREAL8Vector(modeamps);
  return errcode;
} /*End of XLALPSpinInspiralRingdownWave */

static int XLALPSpinInspiralAttachRingdownWave (
    REAL8Vector *sigl,
    UINT4 *attpos,
    UINT4 nmodes,
    UINT4 l,
    INT4 m,
    REAL8 finalMass,
    REAL8 finalSpin,
    REAL8 tSampling,
    REAL8 totalMass
    )
{
  const UINT4 Npatch=40;
  const UINT4 offsetAttch = 2;
	
  COMPLEX8Vector *modefreqs;
  UINT4 Nrdwave;
	
  UINT4 i=0;
  UINT4 j=0;
  UINT4 k=0;
  UINT4 atpos;
  INT4 errcode;
	
  REAL8Vector	*rdwave;
  REAL8Vector	*inspwave,*dinspwave;
  REAL8Vector	*matchinspwave;
  REAL8 dt;
	
  dt = 1./tSampling;
  atpos=(*attpos);
	
  /* Create memory for the QNM frequencies */
  modefreqs = XLALCreateCOMPLEX8Vector( nmodes );
  if ( !modefreqs )
  {
    XLAL_ERROR( XLAL_ENOMEM );
  }
  errcode = XLALPSpinGenerateQNMFreq( modefreqs, l, m, nmodes, finalMass, finalSpin, totalMass);
  if ( errcode != XLAL_SUCCESS )
  {
    XLALDestroyCOMPLEX8Vector( modefreqs );
    XLAL_ERROR( XLAL_EFUNC );
  }

  /* Ringdown signal length: 10 times the decay time of the n=0 mode */
  Nrdwave = (INT4) (10. / cimag(modefreqs->data[0]) / dt);
  /* Patch length, centered around the matching point "attpos" */
>>>>>>> a6aca417

  for (j = 0; j < rdwave1->length; ++j)
  {
	tj = j * dt - timeOffset;
	rdwave1->data[j] = 0;
	rdwave2->data[j] = 0;
	for (i = 0; i < nmodes; ++i)
	{
	  rdwave1->data[j] += exp(- tj * cimag(modefreqs->data[i]))
	    * ( modeamps->data[i] * cos(tj * creal(modefreqs->data[i]))
		+   modeamps->data[i + nmodes] * sin(tj * creal(modefreqs->data[i])) );
	  rdwave2->data[j] += exp(- tj * cimag(modefreqs->data[i]))
	    * (- modeamps->data[i] * sin(tj * creal(modefreqs->data[i]))
			   +   modeamps->data[i + nmodes] * cos(tj * creal(modefreqs->data[i])) );
	}
  }

  XLALDestroyREAL8Vector(modeamps);
  return errcode;
}

/**
 * Driver routine for generating PhenSpinRD waveforms
 **/

int XLALSimIMRPhenSpinInspiralRDGenerator(REAL8TimeSeries **hPlus,	         /**< +-polarization waveform [returned] */
					  REAL8TimeSeries **hCross,	         /**< x-polarization waveform [returned] */
					  REAL8 phi_start,                       /**< start phase */
					  REAL8 deltaT,                          /**< sampling interval */
					  REAL8 m1,                              /**< mass of companion 1 in SI units */
					  REAL8 m2,                              /**< mass of companion 2 in SI units */
					  REAL8 f_start,                           /**< start frequency */
					  REAL8 f_ref,                           /**< reference frequency */
					  REAL8 r,                               /**< distance of source */
					  REAL8 iota,                            /**< inclination of source (rad) */
					  REAL8 s1x,                             /**< x-component of dimensionless spin for object 1 */
					  REAL8 s1y,                             /**< y-component of dimensionless spin for object 1 */
					  REAL8 s1z,                             /**< z-component of dimensionless spin for object 1 */
					  REAL8 s2x,                             /**< x-component of dimensionless spin for object 2 */
					  REAL8 s2y,                             /**< y-component of dimensionless spin for object 2 */
					  REAL8 s2z,                             /**< z-component of dimensionless spin for object 2 */
					  int phaseO,                            /**< twice post-Newtonian phase order */
					  int UNUSED ampO,                       /**< twice post-Newtonian amplitude order */
					  LALSimInspiralWaveformFlags *waveFlags,/**< Choice of axis for input spin params */
					  LALSimInspiralTestGRParam *testGRparams/**< Non-GR params */
					  )
{

  int errcode=0;
  int errcodeInt=0;
  uint lengthH=0;     /* Length of hPlus and hCross passed, 0 if NULL*/
  uint intLen;        /* Length of arrays after integration*/
  int idx,jdx,kdx;
  LALSimInspiralSpinTaylorT4Coeffs params;
  REAL8 S1S1=s1x*s1x+s1y*s1y+s1z*s1z;
  REAL8 S2S2=s1x*s1x+s1y*s1y+s1z*s1z;
  REAL8 mass1=m1/LAL_MSUN_SI;
  REAL8 mass2=m2/LAL_MSUN_SI;
  REAL8 Mass=mass1+mass2;

  REAL8 yinit[LAL_NUM_PST4_VARIABLES];
  yinit[0] = phi_start;
  yinit[1] = 0.;
  yinit[2] = 0.;
  yinit[3] = 0.;
  yinit[4] = cos(iota);
  yinit[5] = s1x;
  yinit[6] = s1y;
  yinit[7] = s1z;
  yinit[8] = s2x;
  yinit[9] = s2y;
  yinit[10]= s2z;
  yinit[11]= 0.;

  REAL8TimeSeries *omega, *Phi, *LNhatx, *LNhaty, *LNhatz;
  REAL8TimeSeries *S1x, *S1y, *S1z, *S2x, *S2y, *S2z, *Energy;

  REAL8 tn = XLALSimInspiralTaylorLength(deltaT, m1, m2, f_start, phaseO);
  REAL8 x  = 1.1 * (tn + 1. ) / deltaT;
  int length = ceil(log10(x)/log10(2.));
  lengthH    = pow(2, length);

  if (f_ref<=f_start) {
    errcode=XLALSimIMRPhenSpinInitialize(mass1,mass2,yinit,f_start,-1.,deltaT,phaseO,&params,waveFlags,testGRparams);
    if(errcode) XLAL_ERROR(XLAL_EFUNC);
    if(XLALSimIMRPhenSpinInspiralSetAxis(mass1,mass2,&iota,yinit,XLALSimInspiralGetFrameAxis(waveFlags))) {
      XLAL_ERROR(XLAL_EFUNC);
    }
    errcodeInt=XLALSimInspiralSpinTaylorT4Engine(&omega,&Phi,&LNhatx,&LNhaty,&LNhatz,&S1x,&S1y,&S1z,&S2x,&S2y,&S2z,&Energy,yinit,lengthH,PhenSpinTaylorRD,&params);
    intLen=Phi->data->length;
  }
  else {
    REAL8TimeSeries *Phi1, *omega1, *LNhatx1, *LNhaty1, *LNhatz1;
    REAL8TimeSeries *S1x1, *S1y1, *S1z1, *S2x1, *S2y1, *S2z1, *Energy1;
    errcode=XLALSimIMRPhenSpinInitialize(mass1,mass2,yinit,f_ref,f_start,deltaT,phaseO,&params,waveFlags,testGRparams);
    if(errcode) XLAL_ERROR(XLAL_EFUNC);
    if(XLALSimIMRPhenSpinInspiralSetAxis(mass1,mass2,&iota,yinit,XLALSimInspiralGetFrameAxis(waveFlags))) {
      XLAL_ERROR(XLAL_EFUNC);
    }

    REAL8 dyTmp[LAL_NUM_PST4_VARIABLES];
    REAL8 energy;
    XLALSpinInspiralDerivatives(0., yinit,dyTmp,&params);
    energy=dyTmp[11]*params.dt/params.M+yinit[11];
    yinit[11]=energy;

    errcode=XLALSimInspiralSpinTaylorT4Engine(&omega1,&Phi1,&LNhatx1,&LNhaty1,&LNhatz1,&S1x1,&S1y1,&S1z1,&S2x1,&S2y1,&S2z1,&Energy1,yinit,lengthH,PhenSpinTaylorRD,&params);
    /* report on abnormal termination*/
    if ( (errcode != LALSIMINSPIRAL_PHENSPIN_TEST_FREQBOUND) ) {
      XLALPrintError("** LALPSpinInspiralRD WARNING **: integration terminated with code %d.\n",errcode);
      XLALPrintError("   1025: Energy increases\n  1026: Omegadot -ve\n 1028: Omega NAN\n 1029: OMega > OmegaMatch\n 1031: Omega -ve\n");
      XLALPrintError("  Waveform parameters were m1 = %14.6e, m2 = %14.6e, inc = %10.6f,  fref %10.4f Hz\n", m1, m2, iota, f_ref);
      XLALPrintError("                           S1 = (%10.6f,%10.6f,%10.6f)\n", s1x, s1y, s1z);
      XLALPrintError("                           S2 = (%10.6f,%10.6f,%10.6f)\n", s2x, s2y, s2z);
    }

    int intLen1=Phi1->data->length;

    yinit[0] = Phi1->data->data[intLen1-1];
    yinit[1] = omega1->data->data[intLen1-1];
    yinit[2] = LNhatx1->data->data[intLen1-1];
    yinit[3] = LNhaty1->data->data[intLen1-1];
    yinit[4] = LNhatz1->data->data[intLen1-1];
    yinit[5] = S1x1->data->data[intLen1-1];
    yinit[6] = S1y1->data->data[intLen1-1];
    yinit[7] = S1z1->data->data[intLen1-1];
    yinit[8] = S2x1->data->data[intLen1-1];
    yinit[9] = S2y1->data->data[intLen1-1];
    yinit[10]= S2z1->data->data[intLen1-1];
    yinit[11]= Energy1->data->data[intLen1-1];

    REAL8TimeSeries *omega2, *Phi2, *LNhatx2, *LNhaty2, *LNhatz2;
    REAL8TimeSeries *S1x2, *S1y2, *S1z2, *S2x2, *S2y2, *S2z2, *Energy2;

    params.fEnd=-1.;
    params.dt*=-1.;
    errcodeInt=XLALSimInspiralSpinTaylorT4Engine(&omega2,&Phi2,&LNhatx2,&LNhaty2,&LNhatz2,&S1x2,&S1y2,&S1z2,&S2x2,&S2y2,&S2z2,&Energy2,yinit,lengthH,PhenSpinTaylorRD,&params);

    REAL8 phiRef=Phi1->data->data[omega1->data->length-1];
    omega =appendTSandFree(omega1,omega2);
    Phi   =appendTSandFree(Phi1,Phi2);
    LNhatx=appendTSandFree(LNhatx1,LNhatx2);
    LNhaty=appendTSandFree(LNhaty1,LNhaty2);
    LNhatz=appendTSandFree(LNhatz1,LNhatz2);
    S1x   =appendTSandFree(S1x1,S1x2);
    S1y   =appendTSandFree(S1y1,S1y2);
    S1z   =appendTSandFree(S1z1,S1z2);
    S2x   =appendTSandFree(S2x1,S2x2);
    S2y   =appendTSandFree(S2y1,S2y2);
    S2z   =appendTSandFree(S2z1,S2z2);
    Energy=appendTSandFree(Energy1,Energy2);
    intLen=Phi->data->length;
    for (idx=0;idx<(int)intLen;idx++) Phi->data->data[idx]-=phiRef;

  }

  /* report on abnormal termination*/
  if ( (errcodeInt != LALSIMINSPIRAL_PHENSPIN_TEST_OMEGAMATCH) ) {
      XLALPrintError("** LALPSpinInspiralRD WARNING **: integration terminated with code %d.\n",errcode);
      XLALPrintError("   1025: Energy increases\n  1026: Omegadot -ve\n  1027: Freqbound\n 1028: Omega NAN\n  1031: Omega -ve\n");
      XLALPrintError("  Waveform parameters were m1 = %14.6e, m2 = %14.6e, inc = %10.6f,\n", m1, m2, iota);
      XLALPrintError("                           S1 = (%10.6f,%10.6f,%10.6f)\n", s1x, s1y, s1z);
      XLALPrintError("                           S2 = (%10.6f,%10.6f,%10.6f)\n", s2x, s2y, s2z);
  }

  int count=intLen;
  double tPeak=0.,tm=0.;
  LIGOTimeGPS tStart=LIGOTIMEGPSZERO;
  COMPLEX16Vector* hL2tmp=XLALCreateCOMPLEX16Vector(5);
  COMPLEX16Vector* hL3tmp=XLALCreateCOMPLEX16Vector(7);
  COMPLEX16Vector* hL4tmp=XLALCreateCOMPLEX16Vector(9);
  COMPLEX16TimeSeries* hL2=XLALCreateCOMPLEX16TimeSeries( "hL2", &tStart, 0., deltaT, &lalDimensionlessUnit, 5*lengthH);
  COMPLEX16TimeSeries* hL3=XLALCreateCOMPLEX16TimeSeries( "hL3", &tStart, 0., deltaT, &lalDimensionlessUnit, 7*lengthH);
  COMPLEX16TimeSeries* hL4=XLALCreateCOMPLEX16TimeSeries( "hL4", &tStart, 0., deltaT, &lalDimensionlessUnit, 9*lengthH);
  for (idx=0;idx<(int)hL2->data->length;idx++) hL2->data->data[idx]=0.;
  for (idx=0;idx<(int)hL3->data->length;idx++) hL3->data->data[idx]=0.;
  for (idx=0;idx<(int)hL4->data->length;idx++) hL4->data->data[idx]=0.;

  REAL8TimeSeries *hPtmp=XLALCreateREAL8TimeSeries( "hPtmp", &tStart, 0., deltaT, &lalDimensionlessUnit, lengthH);
  REAL8TimeSeries *hCtmp=XLALCreateREAL8TimeSeries( "hCtmp", &tStart, 0., deltaT, &lalDimensionlessUnit, lengthH);
  COMPLEX16TimeSeries *hLMtmp=XLALCreateCOMPLEX16TimeSeries( "hLMtmp", &tStart, 0., deltaT, &lalDimensionlessUnit, lengthH);
  for (idx=0;idx<(int)hPtmp->data->length;idx++) {
    hPtmp->data->data[idx]=0.;
    hCtmp->data->data[idx]=0.;
    hLMtmp->data->data[idx]=0.;
  }

  LALSimInspiralInclAngle trigAngle;

  REAL8 amp22ini = -2.0 * m1*m2/(m1+m2) * LAL_G_SI/pow(LAL_C_SI,2.) / r * sqrt(16. * LAL_PI / 5.);
  REAL8 amp33ini = -amp22ini * sqrt(5./42.)/4.;
  REAL8 amp44ini = amp22ini * sqrt(5./7.) * 2./9.;
  REAL8 alpha,v,v2,Psi,om;
  REAL8 eta=m1*m2/(m1+m2)/(m1+m2);
  REAL8 dm=(m1-m2)/(m1+m2);
  LALSimInspiralModesChoice modesChoice=XLALSimInspiralGetModesChoice(waveFlags);

  for (idx=0;idx<(int)intLen;idx++) {
    om=omega->data->data[idx];
    v=cbrt(om);
    v2=v*v;
    Psi=Phi->data->data[idx] -2.*om*(1.-eta*v2)*log(om);
    errcode =XLALSimInspiralComputeAlpha(params,LNhatx->data->data[idx],LNhaty->data->data[idx],S1x->data->data[idx],S1y->data->data[idx],S2x->data->data[idx],S2y->data->data[idx],&alpha);
    errcode+=XLALSimInspiralComputeInclAngle(LNhatz->data->data[idx],&trigAngle);
    errcode+=XLALSimSpinInspiralFillL2Modes(hL2tmp,v,eta,dm,Psi,alpha,&trigAngle);
    for (kdx=0;kdx<5;kdx++) {
      hL2->data->data[5*idx+kdx]=hL2tmp->data[kdx]*amp22ini*v2;
    }
    errcode+=XLALSimSpinInspiralFillL3Modes(hL3tmp,v,eta,dm,Psi,alpha,&trigAngle);
    for (kdx=0;kdx<7;kdx++) hL3->data->data[7*idx+kdx]=hL3tmp->data[kdx]*amp33ini*v2;
    errcode+=XLALSimSpinInspiralFillL4Modes(hL4tmp,v,eta,dm,Psi,alpha,&trigAngle);
    for (kdx=0;kdx<9;kdx++) hL4->data->data[9*idx+kdx]=hL4tmp->data[kdx]*amp44ini*v2*v2;
  }

  if (errcodeInt==LALSIMINSPIRAL_PHENSPIN_TEST_OMEGAMATCH) {
    REAL8 LNhS1,LNhS2,S1S2;
    REAL8 omegaMatch;
    REAL8 m1ByMsq=pow(params.m1ByM,2.);    
    REAL8 m2ByMsq=pow(params.m2ByM,2.);
    INT4 iMatch=0;
    INT4 nPts=minIntLen;
    idx=intLen;
    do {
      idx--;
      LNhS1=(LNhatx->data->data[idx]*S1x->data->data[idx]+LNhaty->data->data[idx]*S1y->data->data[idx]+LNhatz->data->data[idx]*S1z->data->data[idx])/m1ByMsq/m1ByMsq;
      LNhS2=(LNhatx->data->data[idx]*S2x->data->data[idx]+LNhaty->data->data[idx]*S2y->data->data[idx]+LNhatz->data->data[idx]*S2z->data->data[idx])/m2ByMsq/m2ByMsq;
      S1S2=(S1x->data->data[idx]*S2x->data->data[idx]+S1y->data->data[idx]*S2y->data->data[idx]+S1z->data->data[idx]*S2z->data->data[idx])/m1ByMsq/m2ByMsq;
      omegaMatch=OmMatch(LNhS1,LNhS2,S1S1,S1S2,S2S2);
      if ((omegaMatch>omega->data->data[idx])&&(omega->data->data[idx]<0.1)) {
	if (omega->data->data[idx-1]<omega->data->data[idx]) iMatch=idx;
	// The numerical integrator sometimes stops and stores twice the last
	// omega value, this 'if' instruction avoids keeping two identical 
	// values of omega at the end of the integration.
      }
    } while ((idx>0)&&(iMatch==0));

    INT4 iCpy=0;
    while ( ((iMatch+iCpy)<(int)intLen)&&(omega->data->data[iMatch+iCpy+1]>omega->data->data[iMatch+iCpy])&&(omega->data->data[iMatch+iCpy+1]<0.1)&&(iCpy<5) ) {
      iCpy++;
    }

    //We keep until the point where omega > omegaMatch for better derivative
    //computation, but do the matching at the last point at which
    // omega < omegaMatch

    REAL8Vector *omega_s   = XLALCreateREAL8Vector(nPts);
    REAL8Vector *LNhx_s    = XLALCreateREAL8Vector(nPts);
    REAL8Vector *LNhy_s    = XLALCreateREAL8Vector(nPts);
    REAL8Vector *LNhz_s    = XLALCreateREAL8Vector(nPts);
		
    REAL8Vector *domega    = XLALCreateREAL8Vector(nPts);
    REAL8Vector *dLNhx     = XLALCreateREAL8Vector(nPts);
    REAL8Vector *dLNhy     = XLALCreateREAL8Vector(nPts);
    REAL8Vector *dLNhz     = XLALCreateREAL8Vector(nPts);
    REAL8Vector *diota     = XLALCreateREAL8Vector(nPts);
    REAL8Vector *dalpha    = XLALCreateREAL8Vector(nPts);
		
    REAL8Vector *ddomega   = XLALCreateREAL8Vector(nPts);
    REAL8Vector *ddiota    = XLALCreateREAL8Vector(nPts);
    REAL8Vector *ddalpha   = XLALCreateREAL8Vector(nPts);

    int jMatch=nPts-iCpy-1;		
    idx=iMatch-nPts+iCpy+1;
    for (jdx=0;jdx<nPts;jdx++) {
      omega_s->data[jdx]  = omega->data->data[idx];
      LNhx_s->data[jdx]   = LNhatx->data->data[idx];
      LNhy_s->data[jdx]   = LNhaty->data->data[idx];
      LNhz_s->data[jdx]   = LNhatz->data->data[idx];
      idx++;
    }

    errcode  = XLALGenerateWaveDerivative(domega,omega_s,deltaT);
    errcode += XLALGenerateWaveDerivative(dLNhx,LNhx_s,deltaT);
    errcode += XLALGenerateWaveDerivative(dLNhy,LNhy_s,deltaT);
    errcode += XLALGenerateWaveDerivative(dLNhz,LNhz_s,deltaT);
    errcode += XLALGenerateWaveDerivative(ddomega,domega,deltaT);
    errcode += XLALGenerateWaveDerivative(ddiota,diota,deltaT);
    errcode += XLALGenerateWaveDerivative(ddalpha,dalpha,deltaT);
    for (idx=0;idx<(int)domega->length;idx++)
    if ( (errcode != 0) || (domega->data[jMatch]<0.) || (ddomega->data[jMatch]<0.) ) {
      XLALPrintError("**** LALSimIMRPhenSpinInspiralRD ERROR ****: error generating derivatives");
      XLALPrintError("                     m:           : %12.5f  %12.5f\n",m1,m2);
      XLALPrintError("              S1:                 : %12.5f  %12.5f  %12.5f\n",s1x,s1y,s1z);
      XLALPrintError("              S2:                 : %12.5f  %12.5f  %12.5f\n",s2x,s2y,s2z);
      XLALPrintError("     omM %12.5f   om[%d] %12.5f\n",omegaMatch,jMatch,omega);
      XLAL_ERROR(XLAL_EFAILED);
    }
    else {
      REAL8 LNhxy;
      for (idx=0;idx<nPts;idx++) {
	LNhxy = sqrt(LNhx_s->data[idx] * LNhx_s->data[idx] + LNhy_s->data[idx] * LNhy_s->data[idx]);
	if (LNhxy > 0.) {
	  diota->data[idx]  = -dLNhz->data[idx] / LNhxy;
	  dalpha->data[idx] = (LNhx_s->data[idx] * dLNhy->data[idx] - LNhy_s->data[idx] * dLNhx->data[idx]) / LNhxy;
	} else {
	  diota->data[idx]  = 0.;
	  dalpha->data[idx] = 0.;
	}
      }
    }

    REAL8 t0;
    tm = t0 = ((REAL8) intLen )*deltaT;
    REAL8 tAs  = t0 + 2. * domega->data[jMatch] / ddomega->data[jMatch];
    REAL8 om1  = domega->data[jMatch] * tAs * (1. - t0 / tAs) * (1. - t0 / tAs);
    REAL8 om0  = omega_s->data[jMatch] - om1 / (1. - t0 / tAs);

    REAL8 dalpha1 = ddalpha->data[jMatch] * tAs * (1. - t0 / tAs) * (1. - t0 / tAs);
    REAL8 dalpha0 = dalpha->data[jMatch] - dalpha1 / (1. - t0 / tAs);

    REAL8 Psi0;
    REAL8 alpha0,energy;

    if ((tAs < t0) || (om1 < 0.)) {
      XLALPrintError("**** LALSimIMRPhenSpinInspiralRD ERROR ****: Could not attach phen part for:\n");
      XLALPrintError(" tAs %12.6e  t0 %12.6e  om1 %12.6e\n",tAs,t0,om1);
      XLALPrintError("   m1 = %14.6e, m2 = %14.6e, inc = %10.6f,\n", mass1, mass2, iota);
      XLALPrintError("   S1 = (%10.6f,%10.6f,%10.6f)\n", s1x, s1y, s1z);
      XLALPrintError("   S2 = (%10.6f,%10.6f,%10.6f)\n", s2x, s2y, s2z);
      XLAL_ERROR(XLAL_EFAILED);
    }
    else {
      XLALSimInspiralComputeInclAngle(LNhatz->data->data[iMatch],&trigAngle);
      om     = omega->data->data[iMatch];
      Psi    = Phi->data->data[iMatch] - 2. * om * log(om);
      Psi0   = Psi + tAs * (om1/(m1+m2) -dalpha1*trigAngle.ci) * log(1. - t0 / tAs);
      errcode =XLALSimInspiralComputeAlpha(params,LNhatx->data->data[iMatch],LNhaty->data->data[iMatch],S1x->data->data[iMatch],S1y->data->data[iMatch],S2x->data->data[iMatch],S2y->data->data[iMatch],&alpha);
      alpha0 = alpha + tAs * dalpha1 * log(1. - t0 / tAs);
      energy = Energy->data->data[iMatch];
      count  = intLen-1;

      /* Estimate final mass and spin*/
      REAL8 finalMass,finalSpin;
      errcode=XLALSimIMRPhenSpinFinalMassSpin(&finalMass,&finalSpin,m1,m2,S1S1,S2S2,LNhS1,LNhS2,S1S2,energy);

      /* Get QNM frequencies */
      COMPLEX16Vector *modefreqs=XLALCreateCOMPLEX16Vector(1);
      errcode+=XLALSimIMRPhenSpinGenerateQNMFreq(modefreqs, 2, 2, finalMass, finalSpin, Mass);
      if (errcode) {
        XLALPrintError("**** LALSimIMRPhenSpinInspiralRD ERROR ****: impossible to generate RingDown frequency\n");
        XLALPrintError( "   m  (%11.4e  %11.4e)  f0 %11.4e\n",mass1, mass2, f_start);
        XLALPrintError( "   S1 (%8.4f  %8.4f  %8.4f)\n", s1x,s1y,s1z);
        XLALPrintError( "   S2 (%8.4f  %8.4f  %8.4f)\n", s2x,s2y,s2z);
        XLALDestroyCOMPLEX16Vector(modefreqs);
        XLAL_ERROR(XLAL_EFAILED);
      }

<<<<<<< HEAD
      REAL8 omegaRD = creal(modefreqs->data[0])*Mass*LAL_MTSUN_SI/LAL_PI/2.;
      REAL8 frOmRD  = fracRD(LNhS1,LNhS2,S1S1,S1S2,S2S2)*omegaRD;
=======
      omegaRD = creal(modefreqs->data[0]) * unitHz / LAL_PI / 2.;
      frOmRD = fracRD(phenPars.LNhS1,phenPars.LNhS2,phenPars.S1S1,phenPars.S1S2,phenPars.S2S2)*omegaRD;
>>>>>>> a6aca417

      v     = cbrt(om);
      v2    = v*v;
      REAL8 amp22 = amp22ini*v2;
      REAL8 amp33,amp44;
      REAL8 v2old;

      do {
	count++;
        tm += deltaT;
        v2old = v2;
        om    = om1 / (1. - tm / tAs) + om0;
        Psi   = Psi0 + (- tAs * (om1/Mass-dalpha1*trigAngle.ci) * log(1. - tm / tAs) + (om0/Mass-dalpha0*trigAngle.ci) * (tm - t0) );
        alpha = alpha0 + ( dalpha0 * (tm - t0) - dalpha1 * tAs * log(1. - tm / tAs) );
        v     = cbrt(om);
        v2    = v*v;
        amp22*= v2 / v2old;
        amp33 = -amp22 / 4. * sqrt(5. / 42.);
        amp44 = amp22 * sqrt(5./7.) * 2./9.   * v2;

	errcode=XLALSimSpinInspiralFillL2Modes(hL2tmp,v,eta,dm,Psi,alpha,&trigAngle);
	for (kdx=0;kdx<5;kdx++) hL2->data->data[5*count+kdx]=hL2tmp->data[kdx]*amp22ini*v2;
	errcode+=XLALSimSpinInspiralFillL3Modes(hL3tmp,v,eta,dm,Psi,alpha,&trigAngle);
	for (kdx=0;kdx<7;kdx++) hL3->data->data[7*count+kdx]=hL3tmp->data[kdx]*amp33ini*v2;
	errcode+=XLALSimSpinInspiralFillL4Modes(hL4tmp,v,eta,dm,Psi,alpha,&trigAngle);
	for (kdx=0;kdx<9;kdx++) hL4->data->data[9*count+kdx]=hL4tmp->data[kdx]*amp44ini*v2*v2;

      } while ( (om < frOmRD) && (tm < tAs) );

      XLALDestroyCOMPLEX16Vector(hL2tmp);
      XLALDestroyCOMPLEX16Vector(hL3tmp);
      XLALDestroyCOMPLEX16Vector(hL4tmp);

      tPeak=tm;

      /*--------------------------------------------------------------
       * Attach the ringdown waveform to the end of inspiral
       -------------------------------------------------------------*/

      static const int nPtsComb=6;
      REAL8Vector *waveR   = XLALCreateREAL8Vector( nPtsComb+2 );
      REAL8Vector *dwaveR  = XLALCreateREAL8Vector( nPtsComb+2 );
      REAL8Vector *ddwaveR = XLALCreateREAL8Vector( nPtsComb+2 );
      REAL8Vector *waveI   = XLALCreateREAL8Vector( nPtsComb+2 );
      REAL8Vector *dwaveI  = XLALCreateREAL8Vector( nPtsComb+2 );
      REAL8Vector *ddwaveI = XLALCreateREAL8Vector( nPtsComb+2 );
      REAL8VectorSequence *inspWaveR = XLALCreateREAL8VectorSequence( 3, nPtsComb );
      REAL8VectorSequence *inspWaveI = XLALCreateREAL8VectorSequence( 3, nPtsComb );

      int nRDWave = (INT4) (RD_EFOLDS / fabs(cimag(modefreqs->data[0])) / deltaT);

      REAL8Vector *matchrange=XLALCreateREAL8Vector(3);
      matchrange->data[0]=(count-nPtsComb+1)*deltaT/(mass1 + mass2) / LAL_MTSUN_SI;
      matchrange->data[1]=count*deltaT/(mass1 + mass2) / LAL_MTSUN_SI;;
      matchrange->data[2]=0.;

     /* Check memory was allocated */
      if ( !waveR || !dwaveR || !ddwaveR || !waveI || !dwaveI || !ddwaveI || !inspWaveR || !inspWaveI ) {
        XLALDestroyCOMPLEX16Vector( modefreqs );
        if (waveR)   XLALDestroyREAL8Vector( waveR );
        if (dwaveR)  XLALDestroyREAL8Vector( dwaveR );
        if (ddwaveR) XLALDestroyREAL8Vector( ddwaveR );
        if (waveI)   XLALDestroyREAL8Vector( waveI );
        if (dwaveI)  XLALDestroyREAL8Vector( dwaveI );
        if (ddwaveI) XLALDestroyREAL8Vector( ddwaveI );
        if (inspWaveR) XLALDestroyREAL8VectorSequence( inspWaveR );
        if (inspWaveI) XLALDestroyREAL8VectorSequence( inspWaveI );
        XLAL_ERROR( XLAL_ENOMEM );
      }

      double fSpin;
      int l,m,mm;
      int startComb=count-nPtsComb-1;
      count+=nRDWave;

      if ( ( modesChoice &  LAL_SIM_INSPIRAL_MODES_CHOICE_RESTRICTED) ==  LAL_SIM_INSPIRAL_MODES_CHOICE_RESTRICTED ) {
	REAL8Vector *rdwave1l2 = XLALCreateREAL8Vector( nRDWave );
	REAL8Vector *rdwave2l2 = XLALCreateREAL8Vector( nRDWave );
	memset( rdwave1l2->data, 0, rdwave1l2->length * sizeof( REAL8 ) );
	memset( rdwave2l2->data, 0, rdwave2l2->length * sizeof( REAL8 ) );
	l=2;
	for (m=-l;m<=l;m++) {
	  for (idx=0;idx<nPtsComb+2;idx++) {
	    waveR->data[idx]=creal(hL2->data->data[5*(startComb+idx)+(m+l)]);
	    waveI->data[idx]=cimag(hL2->data->data[5*(startComb+idx)+(m+l)]);
	  }
	  errcode =XLALGenerateWaveDerivative(dwaveR,waveR,deltaT);
	  errcode+=XLALGenerateWaveDerivative(ddwaveR,dwaveR,deltaT);
	  errcode+=XLALGenerateWaveDerivative(dwaveI,waveI,deltaT);
	  errcode+=XLALGenerateWaveDerivative(ddwaveI,dwaveI,deltaT);
	  for (idx=0;idx<nPtsComb;idx++) {
	    inspWaveR->data[idx]            =waveR->data[idx+1];
	    inspWaveR->data[idx+  nPtsComb] =dwaveR->data[idx+1];
	    inspWaveR->data[idx+2*nPtsComb] =ddwaveR->data[idx+1];
	    inspWaveI->data[idx]            =waveI->data[idx+1];
	    inspWaveI->data[idx+  nPtsComb] =dwaveI->data[idx+1];
	    inspWaveI->data[idx+2*nPtsComb] =ddwaveI->data[idx+1];
	  }

	  XLALDestroyCOMPLEX16Vector(modefreqs);
	  modefreqs=XLALCreateCOMPLEX16Vector(nModes);
	  if (m<0) {
	    mm=-m;
	    fSpin=-finalSpin;
	  }
	  else {
	    mm=m;
	    fSpin=finalSpin;
	  }
	  errcode+=XLALSimIMRPhenSpinGenerateQNMFreq(modefreqs, l, mm, finalMass, fSpin, Mass);
	  errcode+=XLALSimIMRHybridRingdownWave(rdwave1l2,rdwave2l2,deltaT,mass1,mass2,inspWaveR,inspWaveI,modefreqs,matchrange);
	  for (idx=0;idx<count;idx++) {
	    hLMtmp->data->data[idx]=hL2->data->data[5*idx+(l+m)];
	  }
	  for (idx=count; idx<count+nRDWave;idx++) hLMtmp->data->data[idx]=rdwave1l2->data[idx-count]+I*rdwave2l2->data[idx-count];
	  XLALSimAddMode(hPtmp,hCtmp,hLMtmp,iota,0.,l,m,0);
	}
	XLALDestroyREAL8Vector(rdwave1l2);
	XLALDestroyREAL8Vector(rdwave2l2);
      }
      XLALDestroyCOMPLEX16TimeSeries(hL2);
      if ( ( modesChoice &  LAL_SIM_INSPIRAL_MODES_CHOICE_3L) ==  LAL_SIM_INSPIRAL_MODES_CHOICE_3L ) {
	REAL8Vector *rdwave1l3 = XLALCreateREAL8Vector( nRDWave );
	REAL8Vector *rdwave2l3 = XLALCreateREAL8Vector( nRDWave );
	l=3;
	for (m=-l;m<=l;m++) {
	  for (idx=0;idx<nPtsComb+2;idx++) {
	    waveR->data[idx]=creal(hL3->data->data[7*(startComb+idx)+(m+l)]);
	    waveI->data[idx]=cimag(hL3->data->data[7*(startComb+idx)+(m+l)]);
	  }
	  errcode =XLALGenerateWaveDerivative(waveR,dwaveR,deltaT);
	  errcode+=XLALGenerateWaveDerivative(dwaveR,ddwaveR,deltaT);
	  errcode+=XLALGenerateWaveDerivative(waveI,dwaveI,deltaT);
	  errcode+=XLALGenerateWaveDerivative(dwaveI,ddwaveI,deltaT);
	  for (idx=0;idx<nPtsComb;idx++) {
	    inspWaveR->data[idx]            = waveR->data[idx+1];
	    inspWaveR->data[idx+  nPtsComb] = dwaveR->data[idx+1];
	    inspWaveR->data[idx+2*nPtsComb] = ddwaveR->data[idx+1];
	    inspWaveI->data[idx]            = waveI->data[idx+1];
	    inspWaveI->data[idx+  nPtsComb] = dwaveI->data[idx+1];
	    inspWaveI->data[idx+2*nPtsComb] = ddwaveI->data[idx+1];
	  }
	  if (m<0) {
	    mm=-m;
	    fSpin=-finalSpin;
	  }
	  else {
	    mm=m;
	    fSpin=finalSpin;
	  }
	  errcode+=XLALSimIMRPhenSpinGenerateQNMFreq(modefreqs, l, m, finalMass, finalSpin, Mass);
	  errcode+=XLALSimIMRHybridRingdownWave(rdwave1l3,rdwave2l3,deltaT,mass1,mass2,inspWaveR,inspWaveI,modefreqs,matchrange);
	  for (idx=intLen;idx<count;idx++)  hLMtmp->data->data[idx]=hL2->data->data[5*idx+(l+m)];
	  for (idx=count;idx<nRDWave;idx++) hLMtmp->data->data[idx]=rdwave1l3->data[idx-count]+I*rdwave2l3->data[idx-count];
	  XLALSimAddMode(hPtmp,hCtmp,hLMtmp,iota,0.,l,m,0);
	}
	XLALDestroyREAL8Vector(rdwave1l3);
	XLALDestroyREAL8Vector(rdwave2l3);
      }
      XLALDestroyCOMPLEX16TimeSeries(hL3);
      if ( ( modesChoice &  LAL_SIM_INSPIRAL_MODES_CHOICE_4L) ==  LAL_SIM_INSPIRAL_MODES_CHOICE_4L ) {
	REAL8Vector *rdwave1l4 = XLALCreateREAL8Vector( nRDWave );
	REAL8Vector *rdwave2l4 = XLALCreateREAL8Vector( nRDWave );
	l=4;
	for (m=-l;m<=l;m++) {
	  for (idx=0;idx<nPtsComb+2;idx++) {
	    waveR->data[idx]=creal(hL2->data->data[9*(startComb+idx)+(m+l)]);
	    waveI->data[idx]=cimag(hL2->data->data[9*(startComb+idx)+(m+l)]);
	  }
	  errcode =XLALGenerateWaveDerivative(waveR,dwaveR,deltaT);
	  errcode+=XLALGenerateWaveDerivative(dwaveR,ddwaveR,deltaT);
	  errcode+=XLALGenerateWaveDerivative(waveI,dwaveI,deltaT);
	  errcode+=XLALGenerateWaveDerivative(dwaveI,ddwaveI,deltaT);
	  for (idx=0;idx<nPtsComb;idx++) {
	    inspWaveR->data[idx]            = waveR->data[idx+1];
	    inspWaveR->data[idx+  nPtsComb] = dwaveR->data[idx+1];
	    inspWaveR->data[idx+2*nPtsComb] = ddwaveR->data[idx+1];
	    inspWaveI->data[idx]            = waveI->data[idx+1];
	    inspWaveI->data[idx+  nPtsComb] = dwaveI->data[idx+1];
	    inspWaveI->data[idx+2*nPtsComb] = ddwaveI->data[idx+1];
	  }
	  if (m<0) {
	    mm=-m;
	    fSpin=-finalSpin;
	  }
	  else {
	    mm=m;
	    fSpin=finalSpin;
	  }
	  errcode+= XLALSimIMRPhenSpinGenerateQNMFreq(modefreqs,l,m, finalMass, finalSpin, Mass);
	  errcode+= XLALSimIMRHybridRingdownWave(rdwave1l4,rdwave2l4,deltaT,mass1,mass2,inspWaveR,
	                      inspWaveI,modefreqs,matchrange);
	  for (idx=intLen;idx<count;idx++) hLMtmp->data->data[idx-intLen]=hL2->data->data[5*idx+(l+m)];
	  for (idx=0;idx<nRDWave;idx++)    hLMtmp->data->data[count-intLen+idx]=rdwave1l4->data[idx]+I*rdwave2l4->data[idx];
	  XLALSimAddMode(hPtmp,hCtmp,hLMtmp,iota,0.,l,m,0);
	}
	XLALDestroyREAL8Vector(rdwave1l4);
	XLALDestroyREAL8Vector(rdwave2l4);
      }
      XLALDestroyCOMPLEX16TimeSeries(hL4);
      XLALDestroyCOMPLEX16Vector( modefreqs );
      XLALDestroyREAL8Vector( waveR );
      XLALDestroyREAL8Vector( dwaveR );
      XLALDestroyREAL8Vector( ddwaveR );
      XLALDestroyREAL8Vector( waveI );
      XLALDestroyREAL8Vector( dwaveI );
      XLALDestroyREAL8Vector( ddwaveI );
      XLALDestroyREAL8VectorSequence( inspWaveR );
      XLALDestroyREAL8VectorSequence( inspWaveI );
      if (errcode) XLAL_ERROR( XLAL_EFUNC );

    } /* End of if phen part not sane*/

  } /*End of if intreturn==LALPSIRDPN_TEST_OMEGAMATCH*/

  if ((*hPlus) && (*hCross)) {
    if ((*hPlus)->data->length!=(*hCross)->data->length) {
      XLALPrintError("*** LALSimIMRPSpinInspiralRD ERROR: h+ and hx differ in length: %d vs. %d\n",(*hPlus)->data->length,(*hCross)->data->length);
      XLAL_ERROR(XLAL_EFAILED);
    }
    else {
      if ((int)(*hPlus)->data->length<count) {
	XLALPrintError("*** LALSimIMRPSpinInspiralRD ERROR: h+ and hx too short: %d vs. %d\n",(*hPlus)->data->length,count);
	XLAL_ERROR(XLAL_EFAILED);
      }
      else {
	XLALGPSAdd(&((*hPlus)->epoch),-tPeak);
	XLALGPSAdd(&((*hCross)->epoch),-tPeak);
      }
    }
  }
  else {
    //XLALGPSAdd(&tStart,-tPeak);
    *hPlus  = XLALCreateREAL8TimeSeries("H+", &tStart, 0.0, deltaT, &lalDimensionlessUnit, count);
    *hCross = XLALCreateREAL8TimeSeries("Hx", &tStart, 0.0, deltaT, &lalDimensionlessUnit, count);
    if(*hPlus == NULL || *hCross == NULL)
      XLAL_ERROR(XLAL_ENOMEM);
  }

  int minLen=hPtmp->data->length < (*hPlus)->data->length ? hPtmp->data->length : (*hPlus)->data->length;
  for (idx=0;idx<minLen;idx++) {
    (*hPlus)->data->data[idx] =hPtmp->data->data[idx];
    (*hCross)->data->data[idx]=hCtmp->data->data[idx];
  }
  for (idx=minLen;idx<(int)(*hPlus)->data->length;idx++) {
    (*hPlus)->data->data[idx] =0.;
    (*hCross)->data->data[idx]=0.;
  }

<<<<<<< HEAD
=======
  /*-------------------------------------------------------------------
   * Compute the spherical harmonics required for constructing (h+,hx).
   -------------------------------------------------------------------*/

  /* The angles theta for the spherical harmonics has been set according to 
     the input inclination parameter and the axisChoice */

  for (i = 0; i < length; i++) {
    fap->data[i] /= unitHz;
    sigp->data[i] = 0.;
    sigc->data[i] = 0.;
  }

  MultSphHarmP=XLALSpinWeightedSphericalHarmonic(inc, 0., -2, 2, 2);
  MultSphHarmM=XLALSpinWeightedSphericalHarmonic(inc, 0., -2, 2, -2);
  for (i = 0; i < length; i++) {
    x0 = h2P2->data[2 * i];
    x1 = h2P2->data[2 * i + 1];
    x2 = h2M2->data[2 * i];
    x3 = h2M2->data[2 * i + 1];
    sigp->data[i] +=   x0 * creal(MultSphHarmP) - x1 * cimag(MultSphHarmP) + x2 * creal(MultSphHarmM) - x3 * cimag(MultSphHarmM);
    sigc->data[i] += - x0 * cimag(MultSphHarmP) - x1 * creal(MultSphHarmP) - x2 * cimag(MultSphHarmM) - x3 * creal(MultSphHarmM);
  }

  MultSphHarmP=XLALSpinWeightedSphericalHarmonic(inc, 0., -2, 2, 1);
  MultSphHarmM=XLALSpinWeightedSphericalHarmonic(inc, 0., -2, 2, -1);
  for (i = 0; i < length; i++) {
    x0 = h2P1->data[2 * i];
    x1 = h2P1->data[2 * i + 1];
    x2 = h2M1->data[2 * i];
    x3 = h2M1->data[2 * i + 1];
    sigp->data[i] +=   x0 * creal(MultSphHarmP) - x1 * cimag(MultSphHarmP) + x2 * creal(MultSphHarmM) - x3 * cimag(MultSphHarmM);
    sigc->data[i] += - x0 * cimag(MultSphHarmP) - x1 * creal(MultSphHarmP) - x2 * cimag(MultSphHarmM) - x3 * creal(MultSphHarmM);
  }

  MultSphHarmP=XLALSpinWeightedSphericalHarmonic(inc, 0., -2, 2, 0);
  for (i = 0; i < length; i++) {
    x0 = h20->data[2 * i];
    x1 = h20->data[2 * i + 1];
    sigp->data[i] += x1 * creal(MultSphHarmP) - x1 * cimag(MultSphHarmP);
    sigc->data[i] -= x1 * cimag(MultSphHarmP) + x1 * creal(MultSphHarmP);
  }

  MultSphHarmP=XLALSpinWeightedSphericalHarmonic(inc, 0., -2, 3, 3);
  MultSphHarmM=XLALSpinWeightedSphericalHarmonic(inc, 0., -2, 3, -3);
  for (i = 0; i < length; i++) {
    x0 = h3P3->data[2 * i];
    x1 = h3P3->data[2 * i + 1];
    x2 = h3M3->data[2 * i];
    x3 = h3M3->data[2 * i + 1];
    sigp->data[i] += x0 * creal(MultSphHarmP) - x1 * cimag(MultSphHarmP) + x2 * creal(MultSphHarmM) - x3 * cimag(MultSphHarmM);
    sigc->data[i] -= x0 * cimag(MultSphHarmP) + x1 * creal(MultSphHarmP) + x2 * cimag(MultSphHarmM) + x3 * creal(MultSphHarmM);
  }

  MultSphHarmP=XLALSpinWeightedSphericalHarmonic(inc, 0., -2, 3, 2);
  MultSphHarmM=XLALSpinWeightedSphericalHarmonic(inc, 0., -2, 3, -2);
  for (i = 0; i < length; i++) {
    x0 = h3P2->data[2 * i];
    x1 = h3P2->data[2 * i + 1];
    x2 = h3M2->data[2 * i];
    x3 = h3M2->data[2 * i + 1];
    sigp->data[i] += x0 * creal(MultSphHarmP) - x1 * cimag(MultSphHarmP) + x2 * creal(MultSphHarmM) - x3 * cimag(MultSphHarmM);
    sigc->data[i] -= x0 * cimag(MultSphHarmP) + x1 * creal(MultSphHarmP) + x2 * cimag(MultSphHarmM) + x3 * creal(MultSphHarmM);
  }

  MultSphHarmP=XLALSpinWeightedSphericalHarmonic(inc, 0., -2, 3, 1);
  MultSphHarmM=XLALSpinWeightedSphericalHarmonic(inc, 0., -2, 3, -1);
  for (i = 0; i < length; i++) {
    x0 = h3P1->data[2 * i];
    x1 = h3P1->data[2 * i + 1];
    x2 = h3M1->data[2 * i];
    x3 = h3M1->data[2 * i + 1];
    sigp->data[i] += x0 * creal(MultSphHarmP) - x1 * cimag(MultSphHarmP) + x2 * creal(MultSphHarmM) - x3 * cimag(MultSphHarmM);
    sigc->data[i] -= x0 * cimag(MultSphHarmP) + x1 * creal(MultSphHarmP) + x2 * cimag(MultSphHarmM) + x3 * creal(MultSphHarmM);
  }

  MultSphHarmP=XLALSpinWeightedSphericalHarmonic(inc, 0., -2, 3, 0);
  for (i = 0; i < length; i++) {
    x0 = h30->data[2 * i];
    x1 = h30->data[2 * i + 1];    
    sigp->data[i] += x0 * creal(MultSphHarmP) - x1 * cimag(MultSphHarmP);
    sigc->data[i] -= x0 * cimag(MultSphHarmP) + x1 * creal(MultSphHarmP);
  }

  MultSphHarmP=XLALSpinWeightedSphericalHarmonic(inc, 0., -2, 4, 4);
  MultSphHarmM=XLALSpinWeightedSphericalHarmonic(inc, 0., -2, 4, -4);
  for (i = 0; i < length; i++) {
    x0 = h4P4->data[2 * i];
    x1 = h4P4->data[2 * i + 1];
    x2 = h4P4->data[2 * i];
    x3 = h4M4->data[2 * i + 1];
    sigp->data[i] += x0 * creal(MultSphHarmP) - x1 * cimag(MultSphHarmP) + x2 * creal(MultSphHarmM) - x3 * cimag(MultSphHarmM);
    sigc->data[i] -= x0 * cimag(MultSphHarmP) + x1 * creal(MultSphHarmP) + x2 * cimag(MultSphHarmM) + x3 * creal(MultSphHarmM);
  }

  MultSphHarmP=XLALSpinWeightedSphericalHarmonic(inc, 0., -2, 4, 3);
  MultSphHarmM=XLALSpinWeightedSphericalHarmonic(inc, 0., -2, 4, -3);
  for (i = 0; i < length; i++) {
    x0 = h4P3->data[2 * i];
    x1 = h4P3->data[2 * i + 1];
    x2 = h4M3->data[2 * i];
    x3 = h4M3->data[2 * i + 1];
    sigp->data[i] += x0 * creal(MultSphHarmP) - x1 * cimag(MultSphHarmP) + x2 * creal(MultSphHarmM) - x3 * cimag(MultSphHarmM);
    sigc->data[i] -= x0 * cimag(MultSphHarmP) + x1 * creal(MultSphHarmP) + x2 * cimag(MultSphHarmM) + x3 * creal(MultSphHarmM);
  }

  MultSphHarmP=XLALSpinWeightedSphericalHarmonic(inc, 0., -2, 4, 2);
  MultSphHarmM=XLALSpinWeightedSphericalHarmonic(inc, 0., -2, 4, -2);
  for (i = 0; i < length; i++) {
    x0 = h4P2->data[2 * i];
    x1 = h4P2->data[2 * i + 1];
    x2 = h4M2->data[2 * i];
    x3 = h4M2->data[2 * i + 1];
    sigp->data[i] += x0 * creal(MultSphHarmP) - x1 * cimag(MultSphHarmP) + x2 * creal(MultSphHarmM) - x3 * cimag(MultSphHarmM);
    sigc->data[i] -= x0 * cimag(MultSphHarmP) + x1 * creal(MultSphHarmP) + x2 * cimag(MultSphHarmM) + x3 * creal(MultSphHarmM);
  }

  MultSphHarmP=XLALSpinWeightedSphericalHarmonic(inc, 0., -2, 4, 1);
  MultSphHarmM=XLALSpinWeightedSphericalHarmonic(inc, 0., -2, 4, -1);
  for (i = 0; i < length; i++) {
    x0 = h4P1->data[2 * i];
    x1 = h4P1->data[2 * i + 1];
    x2 = h4M1->data[2 * i];
    x3 = h4M1->data[2 * i + 1];
    sigp->data[i] += x0 * creal(MultSphHarmP) - x1 * cimag(MultSphHarmP) + x2 * creal(MultSphHarmM) - x3 * cimag(MultSphHarmM);
    sigc->data[i] -= x0 * cimag(MultSphHarmP) + x1 * creal(MultSphHarmP) + x2 * cimag(MultSphHarmM) + x3 * creal(MultSphHarmM);
  }

  MultSphHarmP=XLALSpinWeightedSphericalHarmonic(inc, 0., -2, 4, 0);
  for (i = 0; i < length; i++) {
    x0 = h40->data[2 * i];
    x1 = h40->data[2 * i + 1];
    sigp->data[i] += x0 * creal(MultSphHarmP) - x1 * cimag(MultSphHarmP);
    sigc->data[i] -= x0 * cimag(MultSphHarmP) + x1 * creal(MultSphHarmP);
  }

  /*------------------------------------------------------
   * If required by the user copy other data sets to the
   * relevant arrays
   ------------------------------------------------------*/

  memcpy((*hplus)->data->data, sigp->data, length * (sizeof(REAL8)));
  memcpy((*hcross)->data->data, sigc->data, length * (sizeof(REAL8)));

  /* Clean up */
  XLALDestroyREAL8Vector(h2P2);
  XLALDestroyREAL8Vector(h2M2);
  XLALDestroyREAL8Vector(h2P1);
  XLALDestroyREAL8Vector(h2M1);
  XLALDestroyREAL8Vector(h20);
  XLALDestroyREAL8Vector(h3P3);
  XLALDestroyREAL8Vector(h3M3);
  XLALDestroyREAL8Vector(h3P2);
  XLALDestroyREAL8Vector(h3M2);
  XLALDestroyREAL8Vector(h3P1);
  XLALDestroyREAL8Vector(h3M1);
  XLALDestroyREAL8Vector(h30);
  XLALDestroyREAL8Vector(h4P4);
  XLALDestroyREAL8Vector(h4M4);
  XLALDestroyREAL8Vector(h4P3);
  XLALDestroyREAL8Vector(h4M3);
  XLALDestroyREAL8Vector(h4P2);
  XLALDestroyREAL8Vector(h4M2);
  XLALDestroyREAL8Vector(h4P1);
  XLALDestroyREAL8Vector(h4M1);
  XLALDestroyREAL8Vector(h40);
  XLALDestroyREAL8Vector(fap);
  XLALDestroyREAL8Vector(phap);
  XLALDestroyREAL8Vector(sigp);
  XLALDestroyREAL8Vector(sigc);

  /* Careful here: count reports the bin number at the attachment of the
     RD, useful for instance to determine tC, it is NOT the actual number
     of waveform points*/
>>>>>>> a6aca417
  return count;
} /* End of XLALSimIMRPhenSpinInspiralRDGenerator*/<|MERGE_RESOLUTION|>--- conflicted
+++ resolved
@@ -17,10 +17,6 @@
  *  MA  02111-1307  USA
  */
 
-<<<<<<< HEAD
-=======
-#include <complex.h>
->>>>>>> a6aca417
 #include <stdlib.h>
 #include <math.h>
 #include <gsl/gsl_linalg.h>
@@ -38,14 +34,14 @@
 #include <lal/LALAdaptiveRungeKutta4.h>
 #include <lal/LALSimInspiral.h>
 #include <lal/Date.h>
-#include <lal/LALSimIMRPSpinInspiralRD.h>
-
+
+#include "LALSimIMRPSpinInspiralRD.h"
 #include "LALSimInspiralPNCoefficients.c"
 
 /* Minimum integration length */
 #define minIntLen    16
 /* For turning on debugging messages*/
-#define DEBUG_RD  1
+#define DEBUG_RD  0
 
 #define nModes 8
 #define RD_EFOLDS 10
@@ -797,6 +793,9 @@
 
   if (intReturn == XLAL_FAILURE) {
     XLALPrintError("** LALSimIMRPSpinInspiralRD Error **: Adaptive Integrator\n");
+    XLALPrintError("             m:  %12.4e  %12.4e  Mom  %12.4e\n",params->m1ByM*params->M,params->m2ByM*params->M,params->fStart);
+    XLALPrintError("             S1: %12.4e  %12.4e  %12.4e\n",S1x0,S1y0,S1z0);
+    XLALPrintError("             S2: %12.4e  %12.4e  %12.4e\n",S2x0,S2y0,S2z0);
     XLAL_ERROR(XLAL_EFUNC);
   }
   /* End integration*/
@@ -1511,206 +1510,6 @@
     REAL8Vector			*matchrange /**<< Times which determine the comb size for ringdown attachment */
 	)
 {
-<<<<<<< HEAD
-=======
-	
-	
-  /* XLAL error handling */
-  INT4 errcode = XLAL_SUCCESS;
-  UINT4 i;
-  /* Fitting coefficients for QNM frequencies from PRD73, 064030, gr-qc/0512160, tables VIII and IX */
-  REAL4 BCW22re[3][3]  = { {1.5251, -1.1568,  0.1292}, {1.3673, -1.0260,  0.1628}, { 1.3223, -1.0257,  0.1860} };
-  REAL4 BCW22im[3][3]  = { {0.7000,  1.4187, -0.4990}, {0.1000,  0.5436, -0.4731}, {-0.1000,  0.4206, -0.4256} };
-	
-  /*REAL4 BCW2m2re[3][3] = { {0.2938,  0.0782,  1.3546}, {0.2528,  0.0921,  1.3344}, { 0.1873,  0.1117,  1.3322} };
-	 REAL4 BCW2m2im[3][3] = { {1.6700,  0.4192,  1.4700}, {0.4550,  0.1729,  1.3617}, { 0.1850,  0.1266,  1.3661} };*/
-	
-  REAL4 BCW21re[3][3]  = { {0.60000, -0.2339, 0.4175}, {0.5800, -0.2416, 0.4708}, { 0.5660, -0.2740, 0.4960} };
-  REAL4 BCW21im[3][3]  = { {-0.30000, 2.3561, -0.2277}, {-0.3300, 0.9501, -0.2072}, { -0.1000, 0.4173, -0.2774} };
-	
-  /*REAL4 BCW2m1re[3][3] = { {0.3441, 0.0293, 2.0010}, {0.3165, 0.0301, 2.3415}, {0.2696, 0.0315, 2.7755} };
-	 REAL4 BCW2m1im[3][3] = { {2.0000, 0.1078, 5.0069}, {0.6100, 0.0276, 13.1683}, {0.2900, 0.0276, 6.4715} };*/
-	
-  REAL4 BCW20re[3][3]  = { {0.4437, -0.0739,  0.3350}, {0.4185, -0.0768,  0.4355}, { 0.3734, -0.0794,  0.6306} };
-  REAL4 BCW20im[3][3]  = { {4.0000,  -1.9550, 0.1420}, {1.2500,  -0.6359, 0.1614}, {0.5600,  -0.2589, -0.3034} };
-	
-  REAL4 BCW33re[3][3]  = { {1.8596, -1.3043, 0.1818}, {1.8566, -1.2818, 0.1934}, {1.8004, -1.2558, 0.2133} };
-  REAL4 BCW33im[3][3]  = { {0.9000, 2.3430, -0.4810}, {0.2274, 0.8173, -0.4731}, {0.0400, 0.5445, -0.4539} };
-	
-  /*REAL4 BCW3m3re[3][3] = { {0.4673, 0.1296, 1.3255}, {0.4413, 0.1387, 1.3178}, {0.3933, 0.1555, 1.3037} };
-	 REAL4 BCW3m3im[3][3] = { {2.5500, 0.6576, 1.3378}, {0.7900, 0.2381, 1.3706}, {0.4070, 0.1637, 1.3819} };*/
-	
-  REAL4 BCW32re[3][3]  = { {1.1481, -0.5552, 0.3002}, {1.1226, -0.5471, 0.3264}, {1.0989, -0.5550, 0.3569} };
-  REAL4 BCW32im[3][3]  = { {0.8313, 2.3773, -0.3655}, {0.2300, 0.8025, -0.3684}, {0.1000, 0.4804, -0.3784}};
-	
-  /*REAL4 BCW3m2re[3][3] = { {0.5158, 0.8195, 1.408}, {0.4413, 0.1378, 1.3178}, {0.4567, 0.09300, 1.4469} };
-	 REAL4 BCW3m2im[3][3] = { {2.9000, 0.3365, 2.3050}, {0.9000, 0.1295, 1.6142}, {0.4900, 0.0848, 1.9737} };*/
-	
-  REAL4 BCW31re[3][3]  = { {0.8345, -0.2405, 0.4095}, {0.8105, -0.2342, 0.4660}, {0.7684, -0.2252, 0.5805} };
-  REAL4 BCW31im[3][3]  = { {23.8450, -20.724, 0.03837}, {8.8530, -7.8506, 0.03418}, {2.1800, -1.6273, 0.1163} };
-	
-  /*REAL4 BCW3m1re[3][3] = { {0.5751, 0.02508, 3.1360}, {0.5584, 0.02514, 3.4154}, {0.5271, 0.02561, 3.8011} };
-	 REAL4 BCW3m1im[3][3] = { {3.0464, 0.1162, -0.2812}, {1.2000, -0.1928, 0.1037}, {1.0000, -0.4424, 0.02467} };*/
-	
-  REAL4 BCW30re[3][3]  = { {0.6873, -0.09282, 0.3479}, {0.6687, -0.09155, 0.4021}, {0.6343, -0.08915, 0.5117} };
-  REAL4 BCW30im[3][3]  = { {6.7841, -3.6112, 0.09480}, {2.0075, -0.9930, 0.1197}, {0.9000, -0.3409, 0.2679} };
-	
-  REAL4 BCW44re[3][3]  = { {2.3, -1.5056, 0.2244}, {2.3, -1.5173, 0.2271}, {2.3, -1.5397, 0.2321} };
-  REAL4 BCW44im[3][3]  = { {1.1929, 3.1191, -0.4825}, {0.3, 1.1034, -0.4703}, {0.11, 0.6997, -0.4607} };
-	
-  /*REAL4 BCW4m4re[3][3]  = { {0.6256, 0.18, 1.3218}, {0.6061, 0.1869, 1.3168}, {0.5686, 0.2003, 1.3068} };
-	 REAL4 BCW4m4im[3][3]  = { {3.4, 0.8696, 1.4074}, {1.08, 0.3095, 1.3279}, {0.5980, 0.2015, 1.3765} };*/
-	
-  REAL4 BCW43re[3][3] = { {1.6869, -0.8862, 0.2822}, {1.6722, -0.8843, 0.2923}, {1.6526, -0.8888, 0.3081} };
-  REAL4 BCW43im[3][3] = { {1.4812, 2.8096, -0.4271}, {0.4451, 0.9569, -0.425}, {0.22, 0.5904, -0.4236} };
-	
-  /*REAL4 BCW4m3re[3][3] = { {0.6728, 0.1338, 1.3413}, {0.6562, 0.1377, 1.3456}, {0.6244, 0.1454, 1.3513} };
-	 REAL4 BCW4m3im[3][3] = { {3.7, 0.5829, 1.6681}, {1.18, 0.2111, 1.4129}, {0.66, 0.1385, 1.3742} };*/
-	
-  REAL4 BCW42re[3][3]  = { {1.2702, -0.4685, 0.3835}, {1.2462, -0.4580, 0.4139}, {1.2025, -0.4401, 0.4769} };
-  REAL4 BCW42im[3][3]  = { {-3.6, 7.7749, -0.1491}, {-1.5, 2.8601, -0.1392}, {-1.5, 2.2784, -0.1124}};
-	
-  /*REAL4 BCW4m2re[3][3] = { {0.7294, 0.07842, 1.5646}, {0.7154, 0.07979, 1.5852}, {0.6885, 0.08259, 1.6136} };
-	 REAL4 BCW4m2im[3][3] = { {4., 0.2777, 2.0647}, {1.32, 0.08694, 4.3255}, {0.75, 0.05803, 3.7971} };*/
-	
-  REAL4 BCW41re[3][3]  = { {1.0507, -0.2478, 0.4348}, {1.0337, -0.2439, 0.4695}, {1.0019, -0.2374, 0.5397} };
-  REAL4 BCW41im[3][3]  = { {14., -9.8240, 0.09047}, {4.2, -2.8399, 0.1081}, {2.2, -1.4195, 0.1372} };
-	
-  /*REAL4 BCW4m1re[3][3] = { {0.7908, 0.02024, 5.4628}, {0.7785, 0.02005, 5.8547}, {0.7549, 0.01985, 6.5272} };
-	 REAL4 BCW4m1im[3][3] = { {4.6, -0.4038, 0.4629}, {1.6, -0.2323, 0.2306}, {1.6, -0.8136, 0.03163} };*/
-	
-  REAL4 BCW40re[3][3]  = { {0.9175, -0.1144, 0.3511}, {0.9028, -0.1127, 0.3843}, {0.8751, -0.1096, 0.4516} };
-  REAL4 BCW40im[3][3]  = { {7.0, -2.7934, 0.1708}, {2.2, -0.8308, 0.2023}, {1.2, -0.4159, 0.2687} };
-	
-  /* QNM frequencies from the fitting given in PRD73, 064030 */
-	
-  if ((l==2)&&(abs(m)==2)) {
-    for (i = 0; i < nmodes; i++)
-		{
-			modefreqs->data[i] = BCW22re[i][0] + BCW22re[i][1] * pow(1.- finalSpin, BCW22re[i][2]);
-			modefreqs->data[i] += I * creal(modefreqs->data[i]) / 2.
-			/ (BCW22im[i][0] + BCW22im[i][1] * pow(1.- finalSpin, BCW22im[i][2]));
-			modefreqs->data[i] *= 1./ finalMass / (totalMass * LAL_MTSUN_SI);
-		}
-  }
-  else {
-    if ((l==2)&&(m==0)) {
-      for (i = 0; i < nmodes; i++)
-			{
-				modefreqs->data[i] = BCW20re[i][0] + BCW20re[i][1] * pow(1.- finalSpin, BCW20re[i][2]);
-				modefreqs->data[i] += I * creal(modefreqs->data[i]) / 2.
-				/ (BCW20im[i][0] + BCW20im[i][1] * pow(1.- finalSpin, BCW20im[i][2]));
-				modefreqs->data[i] /= finalMass * totalMass * LAL_MTSUN_SI;
-			}
-    }
-    else {
-      if ((l==2)&&(abs(m)==1)) {
-				for (i = 0; i < nmodes; i++) {
-					modefreqs->data[i] = BCW21re[i][0] + BCW21re[i][1] * pow(1.- finalSpin, BCW21re[i][2]);
-					modefreqs->data[i] += I * creal(modefreqs->data[i]) / 2.
-					/ (BCW21im[i][0] + BCW21im[i][1] * pow(1.- finalSpin, BCW21im[i][2]));
-					modefreqs->data[i] /= finalMass * totalMass * LAL_MTSUN_SI;
-				}
-      }
-      else {
-				if ((l==3)&&(abs(m)==3)) {
-					for (i = 0; i < nmodes; i++) {
-						modefreqs->data[i] = BCW33re[i][0] + BCW33re[i][1] * pow(1.- finalSpin, BCW33re[i][2]);
-						modefreqs->data[i] += I * creal(modefreqs->data[i]) / 2.
-						/ (BCW33im[i][0] + BCW33im[i][1] * pow(1.- finalSpin, BCW33im[i][2]));
-						modefreqs->data[i] /= finalMass * totalMass * LAL_MTSUN_SI;
-					}
-				}
-				else
-					if ((l==3)&&(abs(m)==2)) {
-						for (i = 0; i < nmodes; i++) {
-							modefreqs->data[i] = BCW32re[i][0] + BCW32re[i][1] * pow(1.- finalSpin, BCW32re[i][2]);
-							modefreqs->data[i] += I * creal(modefreqs->data[i]) / 2.
-							/ (BCW32im[i][0] + BCW32im[i][1] * pow(1.- finalSpin, BCW32im[i][2]));
-							modefreqs->data[i] /= finalMass * totalMass * LAL_MTSUN_SI;
-						}
-					}
-					else {
-						if ((l==3)&&(abs(m)==1)) {
-							for (i = 0; i < nmodes; i++) {
-								modefreqs->data[i] = BCW31re[i][0] + BCW31re[i][1] * pow(1.- finalSpin, BCW31re[i][2]);
-								modefreqs->data[i] += I * creal(modefreqs->data[i]) / 2.
-								/ (BCW31im[i][0] + BCW31im[i][1] * pow(1.- finalSpin, BCW31im[i][2]));
-								modefreqs->data[i] /= finalMass * totalMass * LAL_MTSUN_SI;
-							}
-						}
-						else {
-							if ((l==3)&&(m==0)) {
-								for (i = 0; i < nmodes; i++) {
-									modefreqs->data[i] = BCW30re[i][0] + BCW30re[i][1] * pow(1.- finalSpin, BCW30re[i][2]);
-									modefreqs->data[i] += I * creal(modefreqs->data[i]) / 2.
-									/ (BCW30im[i][0] + BCW30im[i][1] * pow(1.- finalSpin, BCW30im[i][2]));
-									modefreqs->data[i] /= finalMass * totalMass * LAL_MTSUN_SI;
-								}
-							}
-							else {
-								if ((l==4)&&(abs(m)==4)) {
-									for (i = 0; i < nmodes; i++) {
-										modefreqs->data[i] = BCW44re[i][0] + BCW44re[i][1] * pow(1.- finalSpin, BCW44re[i][2]);
-										modefreqs->data[i] += I * creal(modefreqs->data[i]) / 2.
-										/ (BCW44im[i][0] + BCW44im[i][1] * pow(1.- finalSpin, BCW44im[i][2]));
-										modefreqs->data[i] /= finalMass * totalMass * LAL_MTSUN_SI;
-									}
-								}
-								else {
-									if ((l==4)&&(abs(m)==3)) {
-										for (i = 0; i < nmodes; i++) {
-											modefreqs->data[i] = BCW43re[i][0] + BCW43re[i][1] * pow(1.- finalSpin, BCW43re[i][2]);
-											modefreqs->data[i] += I * creal(modefreqs->data[i]) / 2.
-											/ (BCW43im[i][0] + BCW43im[i][1] * pow(1.- finalSpin, BCW43im[i][2]));
-											modefreqs->data[i] /= finalMass * totalMass * LAL_MTSUN_SI;
-										}
-									}
-									else {
-										if ((l==4)&&(abs(m)==2)) {
-											for (i = 0; i < nmodes; i++) {
-												modefreqs->data[i] = BCW42re[i][0] + BCW42re[i][1] * pow(1.- finalSpin, BCW42re[i][2]);
-												modefreqs->data[i] += I * creal(modefreqs->data[i]) / 2.
-												/ (BCW42im[i][0] + BCW42im[i][1] * pow(1.- finalSpin, BCW42im[i][2]));
-												modefreqs->data[i] /= finalMass * totalMass * LAL_MTSUN_SI;
-											}
-										}
-										else {
-											if ((l==4)&&(abs(m)==1)) {
-												for (i = 0; i < nmodes; i++) {
-													modefreqs->data[i] = BCW41re[i][0] + BCW41re[i][1] * pow(1.- finalSpin, BCW41re[i][2]);
-													modefreqs->data[i] += I * creal(modefreqs->data[i]) / 2.
-													/ (BCW41im[i][0] + BCW41im[i][1] * pow(1.- finalSpin, BCW41im[i][2]));
-													modefreqs->data[i] /= finalMass * totalMass * LAL_MTSUN_SI;
-												}
-											}
-											else {
-												if ((l==4)&&(m==0)) {
-													for (i = 0; i < nmodes; i++) {
-														modefreqs->data[i] = BCW40re[i][0] + BCW40re[i][1] * pow(1.- finalSpin, BCW40re[i][2]);
-														modefreqs->data[i] += I * creal(modefreqs->data[i]) / 2.
-														/ (BCW40im[i][0] + BCW40im[i][1] * pow(1.- finalSpin, BCW40im[i][2]));
-														modefreqs->data[i] /= finalMass * totalMass * LAL_MTSUN_SI;
-													}
-												}
-												else {
-													fprintf(stderr,"*** LALPSpinInspiralRingdownWave ERROR: Ringdown modes for l=%d m=%d not available\n",l,m);
-													XLAL_ERROR( XLAL_EDOM );
-												}
-											}
-										}
-									}
-								}
-							}
-						}
-					}
-      }
-    }
-  }
-	
-  return errcode;
-}
->>>>>>> a6aca417
 
   /* XLAL error handling */
   INT4 errcode = XLAL_SUCCESS;
@@ -1768,7 +1567,6 @@
   /* Define the linear system Ax=y */
   /* Matrix A (2*n by 2*n) has block symmetry. Define half of A here as "coef" */
   /* Define y here as "hderivs" */
-<<<<<<< HEAD
   for (i = 0; i < nmodes; ++i)
   {
 	gsl_matrix_set(coef, 0, i, 1);
@@ -1823,46 +1621,6 @@
   for (i = 0; i < 16; ++i) {
     for (j = 0; j < 16; ++j) {
       printf("%8.1e ",gsl_matrix_get(coef,i,j));
-=======
-	
-  j=0;
-  while (j<nmodes) {
-    if (j==0) {
-      for (i = 0; i < nmodes; i++) {
-				gsl_matrix_set(coef, 2*j, i, 1.);
-				gsl_matrix_set(coef, 2*j, i+nmodes, 0.);
-				gsl_matrix_set(coef, 2*j+1, i, -cimag(modefreqs->data[i]));
-				gsl_matrix_set(coef, 2*j+1, i+nmodes, creal(modefreqs->data[i]));
-      }
-    }
-    else {
-      if (j==1) {
-				for (i = 0; i < nmodes; i++) {
-					gsl_matrix_set(coef, 2*j, i, cimag(modefreqs->data[i])*cimag(modefreqs->data[i])-creal(modefreqs->data[i])*creal(modefreqs->data[i]));
-					gsl_matrix_set(coef, 2*j, i+nmodes, -2.*cimag(modefreqs->data[i])*creal(modefreqs->data[i]));
-					gsl_matrix_set(coef, 2*j+1, i, -cimag(modefreqs->data[i])*cimag(modefreqs->data[i])*cimag(modefreqs->data[i])+3.*cimag(modefreqs->data[i])*creal(modefreqs->data[i])*creal(modefreqs->data[i]));
-					gsl_matrix_set(coef, 2*j+1, i+nmodes, -creal(modefreqs->data[i])*creal(modefreqs->data[i])*creal(modefreqs->data[i])+3.*creal(modefreqs->data[i])*cimag(modefreqs->data[i])*cimag(modefreqs->data[i]));
-				}
-      }
-      else {
-				if (j==2) {
-					for (i = 0; i < nmodes; i++) {
-						gsl_matrix_set(coef, 2*j, i, pow(cimag(modefreqs->data[i]),4.)+pow(creal(modefreqs->data[i]),4.)-6.*pow(creal(modefreqs->data[i])*cimag(modefreqs->data[i]),2.));
-						gsl_matrix_set(coef, 2*j, i+nmodes, -4.*pow(cimag(modefreqs->data[i]),3.)*creal(modefreqs->data[i])+4.*pow(creal(modefreqs->data[i]),3.)*cimag(modefreqs->data[i]));
-						gsl_matrix_set(coef, 2*j+1, i, -pow(cimag(modefreqs->data[i]),5.)+10.*pow(cimag(modefreqs->data[i]),3.)*pow(creal(modefreqs->data[i]),2.)-5.*cimag(modefreqs->data[i])*pow(creal(modefreqs->data[i]),4.));
-						gsl_matrix_set(coef, 2*j+1, i+nmodes, 5.*pow(cimag(modefreqs->data[i]),4.)*creal(modefreqs->data[i])-10.*pow(cimag(modefreqs->data[i]),2.)*pow(creal(modefreqs->data[i]),3.)+pow(creal(modefreqs->data[i]),5.));
-					}
-				}
-				else {
-					fprintf(stderr,"*** LALPSpinInspiralRingDown ERROR ***: nmode must be <=2, %d selected\n",nmodes);
-					gsl_matrix_free(coef);
-					gsl_vector_free(hderivs);
-					gsl_vector_free(x);
-					gsl_permutation_free(p);
-					XLAL_ERROR( XLAL_EDOM );
-				}
-      }
->>>>>>> a6aca417
     }
     printf(" | %8.1e\n",gsl_vector_get(hderivs,i));
   }
@@ -1909,74 +1667,8 @@
   gsl_permutation_free(p);
 
   /* Build ring-down waveforms */
-<<<<<<< HEAD
 
   REAL8 timeOffset = fmod( matchrange->data[1], dt/m) * dt;
-=======
-  UINT4 Nrdwave=rdwave->length;
-  for (j = 0; j < Nrdwave; j++) {
-    tj = j * dt;
-    rdwave->data[j] = 0.;
-    for (i = 0; i < nmodes; i++) {
-      rdwave->data[j] += exp(- tj * cimag(modefreqs->data[i]))
-			* ( modeamps->data[i] * cos(tj * creal(modefreqs->data[i]))
-				 +   modeamps->data[i + nmodes] * sin(tj * creal(modefreqs->data[i])) );
-    }
-  }
-	
-  XLALDestroyREAL8Vector(modeamps);
-  return errcode;
-} /*End of XLALPSpinInspiralRingdownWave */
-
-static int XLALPSpinInspiralAttachRingdownWave (
-    REAL8Vector *sigl,
-    UINT4 *attpos,
-    UINT4 nmodes,
-    UINT4 l,
-    INT4 m,
-    REAL8 finalMass,
-    REAL8 finalSpin,
-    REAL8 tSampling,
-    REAL8 totalMass
-    )
-{
-  const UINT4 Npatch=40;
-  const UINT4 offsetAttch = 2;
-	
-  COMPLEX8Vector *modefreqs;
-  UINT4 Nrdwave;
-	
-  UINT4 i=0;
-  UINT4 j=0;
-  UINT4 k=0;
-  UINT4 atpos;
-  INT4 errcode;
-	
-  REAL8Vector	*rdwave;
-  REAL8Vector	*inspwave,*dinspwave;
-  REAL8Vector	*matchinspwave;
-  REAL8 dt;
-	
-  dt = 1./tSampling;
-  atpos=(*attpos);
-	
-  /* Create memory for the QNM frequencies */
-  modefreqs = XLALCreateCOMPLEX8Vector( nmodes );
-  if ( !modefreqs )
-  {
-    XLAL_ERROR( XLAL_ENOMEM );
-  }
-  errcode = XLALPSpinGenerateQNMFreq( modefreqs, l, m, nmodes, finalMass, finalSpin, totalMass);
-  if ( errcode != XLAL_SUCCESS )
-  {
-    XLALDestroyCOMPLEX8Vector( modefreqs );
-    XLAL_ERROR( XLAL_EFUNC );
-  }
-
-  /* Ringdown signal length: 10 times the decay time of the n=0 mode */
-  Nrdwave = (INT4) (10. / cimag(modefreqs->data[0]) / dt);
-  /* Patch length, centered around the matching point "attpos" */
->>>>>>> a6aca417
 
   for (j = 0; j < rdwave1->length; ++j)
   {
@@ -2088,7 +1780,7 @@
     if ( (errcode != LALSIMINSPIRAL_PHENSPIN_TEST_FREQBOUND) ) {
       XLALPrintError("** LALPSpinInspiralRD WARNING **: integration terminated with code %d.\n",errcode);
       XLALPrintError("   1025: Energy increases\n  1026: Omegadot -ve\n 1028: Omega NAN\n 1029: OMega > OmegaMatch\n 1031: Omega -ve\n");
-      XLALPrintError("  Waveform parameters were m1 = %14.6e, m2 = %14.6e, inc = %10.6f,  fref %10.4f Hz\n", m1, m2, iota, f_ref);
+      XLALPrintError("  Waveform parameters were m1 = %14.6e, m2 = %14.6e, inc = %10.6f,  fref %10.4f Hz\n", mass1, mass2, iota, f_ref);
       XLALPrintError("                           S1 = (%10.6f,%10.6f,%10.6f)\n", s1x, s1y, s1z);
       XLALPrintError("                           S2 = (%10.6f,%10.6f,%10.6f)\n", s2x, s2y, s2z);
     }
@@ -2201,10 +1893,17 @@
     idx=intLen;
     do {
       idx--;
-      LNhS1=(LNhatx->data->data[idx]*S1x->data->data[idx]+LNhaty->data->data[idx]*S1y->data->data[idx]+LNhatz->data->data[idx]*S1z->data->data[idx])/m1ByMsq/m1ByMsq;
-      LNhS2=(LNhatx->data->data[idx]*S2x->data->data[idx]+LNhaty->data->data[idx]*S2y->data->data[idx]+LNhatz->data->data[idx]*S2z->data->data[idx])/m2ByMsq/m2ByMsq;
+      LNhS1=(LNhatx->data->data[idx]*S1x->data->data[idx]+LNhaty->data->data[idx]*S1y->data->data[idx]+LNhatz->data->data[idx]*S1z->data->data[idx])/m1ByMsq;
+      LNhS2=(LNhatx->data->data[idx]*S2x->data->data[idx]+LNhaty->data->data[idx]*S2y->data->data[idx]+LNhatz->data->data[idx]*S2z->data->data[idx])/m2ByMsq;
       S1S2=(S1x->data->data[idx]*S2x->data->data[idx]+S1y->data->data[idx]*S2y->data->data[idx]+S1z->data->data[idx]*S2z->data->data[idx])/m1ByMsq/m2ByMsq;
       omegaMatch=OmMatch(LNhS1,LNhS2,S1S1,S1S2,S2S2);
+      if ((omegaMatch<0.)||(omegaMatch>0.1)) {
+	printf(" %d omM %12.4e\n",idx,omegaMatch);
+	printf(" L:  %12.4e  %12.4e  %12.4e\n",LNhatx->data->data[idx],LNhaty->data->data[idx],LNhatz->data->data[idx]);
+	printf(" S1: %12.4e  %12.4e  %12.4e\n",S1x->data->data[idx]/m1ByMsq,S1y->data->data[idx]/m1ByMsq,S1z->data->data[idx]/m1ByMsq);
+	printf(" S2: %12.4e  %12.4e  %12.4e\n",S2x->data->data[idx]/m2ByMsq,S2y->data->data[idx]/m2ByMsq,S2z->data->data[idx]/m2ByMsq);
+	printf(" LS1 %12.4e  LS2 %12.4e  S1S2 %12.4e  S1S1 %12.4e  S2S2 %12.4e\n",LNhS1,LNhS2,S1S2,S1S1,S2S2);
+      }
       if ((omegaMatch>omega->data->data[idx])&&(omega->data->data[idx]<0.1)) {
 	if (omega->data->data[idx-1]<omega->data->data[idx]) iMatch=idx;
 	// The numerical integrator sometimes stops and stores twice the last
@@ -2214,8 +1913,9 @@
     } while ((idx>0)&&(iMatch==0));
 
     INT4 iCpy=0;
-    while ( ((iMatch+iCpy)<(int)intLen)&&(omega->data->data[iMatch+iCpy+1]>omega->data->data[iMatch+iCpy])&&(omega->data->data[iMatch+iCpy+1]<0.1)&&(iCpy<5) ) {
-      iCpy++;
+    while ( (iMatch+iCpy) < ((int)intLen-1) ) {
+      if ((omega->data->data[iMatch+iCpy+1]>omega->data->data[iMatch+iCpy])&&(omega->data->data[iMatch+iCpy+1]<0.1)&&(iCpy<5) ) iCpy++;
+      else break;
     }
 
     //We keep until the point where omega > omegaMatch for better derivative
@@ -2258,7 +1958,7 @@
     for (idx=0;idx<(int)domega->length;idx++)
     if ( (errcode != 0) || (domega->data[jMatch]<0.) || (ddomega->data[jMatch]<0.) ) {
       XLALPrintError("**** LALSimIMRPhenSpinInspiralRD ERROR ****: error generating derivatives");
-      XLALPrintError("                     m:           : %12.5f  %12.5f\n",m1,m2);
+      XLALPrintError("                     m:           : %12.5f  %12.5f\n",mass1,mass2);
       XLALPrintError("              S1:                 : %12.5f  %12.5f  %12.5f\n",s1x,s1y,s1z);
       XLALPrintError("              S2:                 : %12.5f  %12.5f  %12.5f\n",s2x,s2y,s2z);
       XLALPrintError("     omM %12.5f   om[%d] %12.5f\n",omegaMatch,jMatch,omega);
@@ -2324,32 +2024,20 @@
         XLAL_ERROR(XLAL_EFAILED);
       }
 
-<<<<<<< HEAD
       REAL8 omegaRD = creal(modefreqs->data[0])*Mass*LAL_MTSUN_SI/LAL_PI/2.;
       REAL8 frOmRD  = fracRD(LNhS1,LNhS2,S1S1,S1S2,S2S2)*omegaRD;
-=======
-      omegaRD = creal(modefreqs->data[0]) * unitHz / LAL_PI / 2.;
-      frOmRD = fracRD(phenPars.LNhS1,phenPars.LNhS2,phenPars.S1S1,phenPars.S1S2,phenPars.S2S2)*omegaRD;
->>>>>>> a6aca417
 
       v     = cbrt(om);
       v2    = v*v;
-      REAL8 amp22 = amp22ini*v2;
-      REAL8 amp33,amp44;
-      REAL8 v2old;
 
       do {
 	count++;
         tm += deltaT;
-        v2old = v2;
         om    = om1 / (1. - tm / tAs) + om0;
         Psi   = Psi0 + (- tAs * (om1/Mass-dalpha1*trigAngle.ci) * log(1. - tm / tAs) + (om0/Mass-dalpha0*trigAngle.ci) * (tm - t0) );
         alpha = alpha0 + ( dalpha0 * (tm - t0) - dalpha1 * tAs * log(1. - tm / tAs) );
         v     = cbrt(om);
         v2    = v*v;
-        amp22*= v2 / v2old;
-        amp33 = -amp22 / 4. * sqrt(5. / 42.);
-        amp44 = amp22 * sqrt(5./7.) * 2./9.   * v2;
 
 	errcode=XLALSimSpinInspiralFillL2Modes(hL2tmp,v,eta,dm,Psi,alpha,&trigAngle);
 	for (kdx=0;kdx<5;kdx++) hL2->data->data[5*count+kdx]=hL2tmp->data[kdx]*amp22ini*v2;
@@ -2580,182 +2268,5 @@
     (*hCross)->data->data[idx]=0.;
   }
 
-<<<<<<< HEAD
-=======
-  /*-------------------------------------------------------------------
-   * Compute the spherical harmonics required for constructing (h+,hx).
-   -------------------------------------------------------------------*/
-
-  /* The angles theta for the spherical harmonics has been set according to 
-     the input inclination parameter and the axisChoice */
-
-  for (i = 0; i < length; i++) {
-    fap->data[i] /= unitHz;
-    sigp->data[i] = 0.;
-    sigc->data[i] = 0.;
-  }
-
-  MultSphHarmP=XLALSpinWeightedSphericalHarmonic(inc, 0., -2, 2, 2);
-  MultSphHarmM=XLALSpinWeightedSphericalHarmonic(inc, 0., -2, 2, -2);
-  for (i = 0; i < length; i++) {
-    x0 = h2P2->data[2 * i];
-    x1 = h2P2->data[2 * i + 1];
-    x2 = h2M2->data[2 * i];
-    x3 = h2M2->data[2 * i + 1];
-    sigp->data[i] +=   x0 * creal(MultSphHarmP) - x1 * cimag(MultSphHarmP) + x2 * creal(MultSphHarmM) - x3 * cimag(MultSphHarmM);
-    sigc->data[i] += - x0 * cimag(MultSphHarmP) - x1 * creal(MultSphHarmP) - x2 * cimag(MultSphHarmM) - x3 * creal(MultSphHarmM);
-  }
-
-  MultSphHarmP=XLALSpinWeightedSphericalHarmonic(inc, 0., -2, 2, 1);
-  MultSphHarmM=XLALSpinWeightedSphericalHarmonic(inc, 0., -2, 2, -1);
-  for (i = 0; i < length; i++) {
-    x0 = h2P1->data[2 * i];
-    x1 = h2P1->data[2 * i + 1];
-    x2 = h2M1->data[2 * i];
-    x3 = h2M1->data[2 * i + 1];
-    sigp->data[i] +=   x0 * creal(MultSphHarmP) - x1 * cimag(MultSphHarmP) + x2 * creal(MultSphHarmM) - x3 * cimag(MultSphHarmM);
-    sigc->data[i] += - x0 * cimag(MultSphHarmP) - x1 * creal(MultSphHarmP) - x2 * cimag(MultSphHarmM) - x3 * creal(MultSphHarmM);
-  }
-
-  MultSphHarmP=XLALSpinWeightedSphericalHarmonic(inc, 0., -2, 2, 0);
-  for (i = 0; i < length; i++) {
-    x0 = h20->data[2 * i];
-    x1 = h20->data[2 * i + 1];
-    sigp->data[i] += x1 * creal(MultSphHarmP) - x1 * cimag(MultSphHarmP);
-    sigc->data[i] -= x1 * cimag(MultSphHarmP) + x1 * creal(MultSphHarmP);
-  }
-
-  MultSphHarmP=XLALSpinWeightedSphericalHarmonic(inc, 0., -2, 3, 3);
-  MultSphHarmM=XLALSpinWeightedSphericalHarmonic(inc, 0., -2, 3, -3);
-  for (i = 0; i < length; i++) {
-    x0 = h3P3->data[2 * i];
-    x1 = h3P3->data[2 * i + 1];
-    x2 = h3M3->data[2 * i];
-    x3 = h3M3->data[2 * i + 1];
-    sigp->data[i] += x0 * creal(MultSphHarmP) - x1 * cimag(MultSphHarmP) + x2 * creal(MultSphHarmM) - x3 * cimag(MultSphHarmM);
-    sigc->data[i] -= x0 * cimag(MultSphHarmP) + x1 * creal(MultSphHarmP) + x2 * cimag(MultSphHarmM) + x3 * creal(MultSphHarmM);
-  }
-
-  MultSphHarmP=XLALSpinWeightedSphericalHarmonic(inc, 0., -2, 3, 2);
-  MultSphHarmM=XLALSpinWeightedSphericalHarmonic(inc, 0., -2, 3, -2);
-  for (i = 0; i < length; i++) {
-    x0 = h3P2->data[2 * i];
-    x1 = h3P2->data[2 * i + 1];
-    x2 = h3M2->data[2 * i];
-    x3 = h3M2->data[2 * i + 1];
-    sigp->data[i] += x0 * creal(MultSphHarmP) - x1 * cimag(MultSphHarmP) + x2 * creal(MultSphHarmM) - x3 * cimag(MultSphHarmM);
-    sigc->data[i] -= x0 * cimag(MultSphHarmP) + x1 * creal(MultSphHarmP) + x2 * cimag(MultSphHarmM) + x3 * creal(MultSphHarmM);
-  }
-
-  MultSphHarmP=XLALSpinWeightedSphericalHarmonic(inc, 0., -2, 3, 1);
-  MultSphHarmM=XLALSpinWeightedSphericalHarmonic(inc, 0., -2, 3, -1);
-  for (i = 0; i < length; i++) {
-    x0 = h3P1->data[2 * i];
-    x1 = h3P1->data[2 * i + 1];
-    x2 = h3M1->data[2 * i];
-    x3 = h3M1->data[2 * i + 1];
-    sigp->data[i] += x0 * creal(MultSphHarmP) - x1 * cimag(MultSphHarmP) + x2 * creal(MultSphHarmM) - x3 * cimag(MultSphHarmM);
-    sigc->data[i] -= x0 * cimag(MultSphHarmP) + x1 * creal(MultSphHarmP) + x2 * cimag(MultSphHarmM) + x3 * creal(MultSphHarmM);
-  }
-
-  MultSphHarmP=XLALSpinWeightedSphericalHarmonic(inc, 0., -2, 3, 0);
-  for (i = 0; i < length; i++) {
-    x0 = h30->data[2 * i];
-    x1 = h30->data[2 * i + 1];    
-    sigp->data[i] += x0 * creal(MultSphHarmP) - x1 * cimag(MultSphHarmP);
-    sigc->data[i] -= x0 * cimag(MultSphHarmP) + x1 * creal(MultSphHarmP);
-  }
-
-  MultSphHarmP=XLALSpinWeightedSphericalHarmonic(inc, 0., -2, 4, 4);
-  MultSphHarmM=XLALSpinWeightedSphericalHarmonic(inc, 0., -2, 4, -4);
-  for (i = 0; i < length; i++) {
-    x0 = h4P4->data[2 * i];
-    x1 = h4P4->data[2 * i + 1];
-    x2 = h4P4->data[2 * i];
-    x3 = h4M4->data[2 * i + 1];
-    sigp->data[i] += x0 * creal(MultSphHarmP) - x1 * cimag(MultSphHarmP) + x2 * creal(MultSphHarmM) - x3 * cimag(MultSphHarmM);
-    sigc->data[i] -= x0 * cimag(MultSphHarmP) + x1 * creal(MultSphHarmP) + x2 * cimag(MultSphHarmM) + x3 * creal(MultSphHarmM);
-  }
-
-  MultSphHarmP=XLALSpinWeightedSphericalHarmonic(inc, 0., -2, 4, 3);
-  MultSphHarmM=XLALSpinWeightedSphericalHarmonic(inc, 0., -2, 4, -3);
-  for (i = 0; i < length; i++) {
-    x0 = h4P3->data[2 * i];
-    x1 = h4P3->data[2 * i + 1];
-    x2 = h4M3->data[2 * i];
-    x3 = h4M3->data[2 * i + 1];
-    sigp->data[i] += x0 * creal(MultSphHarmP) - x1 * cimag(MultSphHarmP) + x2 * creal(MultSphHarmM) - x3 * cimag(MultSphHarmM);
-    sigc->data[i] -= x0 * cimag(MultSphHarmP) + x1 * creal(MultSphHarmP) + x2 * cimag(MultSphHarmM) + x3 * creal(MultSphHarmM);
-  }
-
-  MultSphHarmP=XLALSpinWeightedSphericalHarmonic(inc, 0., -2, 4, 2);
-  MultSphHarmM=XLALSpinWeightedSphericalHarmonic(inc, 0., -2, 4, -2);
-  for (i = 0; i < length; i++) {
-    x0 = h4P2->data[2 * i];
-    x1 = h4P2->data[2 * i + 1];
-    x2 = h4M2->data[2 * i];
-    x3 = h4M2->data[2 * i + 1];
-    sigp->data[i] += x0 * creal(MultSphHarmP) - x1 * cimag(MultSphHarmP) + x2 * creal(MultSphHarmM) - x3 * cimag(MultSphHarmM);
-    sigc->data[i] -= x0 * cimag(MultSphHarmP) + x1 * creal(MultSphHarmP) + x2 * cimag(MultSphHarmM) + x3 * creal(MultSphHarmM);
-  }
-
-  MultSphHarmP=XLALSpinWeightedSphericalHarmonic(inc, 0., -2, 4, 1);
-  MultSphHarmM=XLALSpinWeightedSphericalHarmonic(inc, 0., -2, 4, -1);
-  for (i = 0; i < length; i++) {
-    x0 = h4P1->data[2 * i];
-    x1 = h4P1->data[2 * i + 1];
-    x2 = h4M1->data[2 * i];
-    x3 = h4M1->data[2 * i + 1];
-    sigp->data[i] += x0 * creal(MultSphHarmP) - x1 * cimag(MultSphHarmP) + x2 * creal(MultSphHarmM) - x3 * cimag(MultSphHarmM);
-    sigc->data[i] -= x0 * cimag(MultSphHarmP) + x1 * creal(MultSphHarmP) + x2 * cimag(MultSphHarmM) + x3 * creal(MultSphHarmM);
-  }
-
-  MultSphHarmP=XLALSpinWeightedSphericalHarmonic(inc, 0., -2, 4, 0);
-  for (i = 0; i < length; i++) {
-    x0 = h40->data[2 * i];
-    x1 = h40->data[2 * i + 1];
-    sigp->data[i] += x0 * creal(MultSphHarmP) - x1 * cimag(MultSphHarmP);
-    sigc->data[i] -= x0 * cimag(MultSphHarmP) + x1 * creal(MultSphHarmP);
-  }
-
-  /*------------------------------------------------------
-   * If required by the user copy other data sets to the
-   * relevant arrays
-   ------------------------------------------------------*/
-
-  memcpy((*hplus)->data->data, sigp->data, length * (sizeof(REAL8)));
-  memcpy((*hcross)->data->data, sigc->data, length * (sizeof(REAL8)));
-
-  /* Clean up */
-  XLALDestroyREAL8Vector(h2P2);
-  XLALDestroyREAL8Vector(h2M2);
-  XLALDestroyREAL8Vector(h2P1);
-  XLALDestroyREAL8Vector(h2M1);
-  XLALDestroyREAL8Vector(h20);
-  XLALDestroyREAL8Vector(h3P3);
-  XLALDestroyREAL8Vector(h3M3);
-  XLALDestroyREAL8Vector(h3P2);
-  XLALDestroyREAL8Vector(h3M2);
-  XLALDestroyREAL8Vector(h3P1);
-  XLALDestroyREAL8Vector(h3M1);
-  XLALDestroyREAL8Vector(h30);
-  XLALDestroyREAL8Vector(h4P4);
-  XLALDestroyREAL8Vector(h4M4);
-  XLALDestroyREAL8Vector(h4P3);
-  XLALDestroyREAL8Vector(h4M3);
-  XLALDestroyREAL8Vector(h4P2);
-  XLALDestroyREAL8Vector(h4M2);
-  XLALDestroyREAL8Vector(h4P1);
-  XLALDestroyREAL8Vector(h4M1);
-  XLALDestroyREAL8Vector(h40);
-  XLALDestroyREAL8Vector(fap);
-  XLALDestroyREAL8Vector(phap);
-  XLALDestroyREAL8Vector(sigp);
-  XLALDestroyREAL8Vector(sigc);
-
-  /* Careful here: count reports the bin number at the attachment of the
-     RD, useful for instance to determine tC, it is NOT the actual number
-     of waveform points*/
->>>>>>> a6aca417
   return count;
 } /* End of XLALSimIMRPhenSpinInspiralRDGenerator*/