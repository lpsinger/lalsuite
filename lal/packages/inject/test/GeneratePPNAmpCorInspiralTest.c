/*
*  Copyright (C) 2007 David McKechan, Thomas Cokelaer
*
*  This program is free software; you can redistribute it and/or modify
*  it under the terms of the GNU General Public License as published by
*  the Free Software Foundation; either version 2 of the License, or
*  (at your option) any later version.
*
*  This program is distributed in the hope that it will be useful,
*  but WITHOUT ANY WARRANTY; without even the implied warranty of
*  MERCHANTABILITY or FITNESS FOR A PARTICULAR PURPOSE.  See the
*  GNU General Public License for more details.
*
*  You should have received a copy of the GNU General Public License
*  along with with program; see the file COPYING. If not, write to the
*  Free Software Foundation, Inc., 59 Temple Place, Suite 330, Boston,
*  MA  02111-1307  USA
*/

/********************** <lalVerbatim file="COMPLETEGeneratePPNAmpCorInspiralTestCV">
**************************************************** </lalVerbatim> */

/********************************************************** <lalLaTeX>

\subsection{Program \texttt{GeneratePPNAmpCorInspiralTest.c}}
\label{ss:GeneratePPNAmpCorInspiralTest.c}

Generates a parametrized post-Newtonian inspiral waveform.

\subsubsection*{Usage}
\begin{verbatim}
GeneratePPNAmpCorInspiralTest [-m m1 m2] [-r dist] [-i inc phii psi] [-f fmin fmax]
                        [-t dt] [-p order amp] [-d debuglevel] [-o outfile] [-g FF FFTfile]
                        [-s taper]
\end{verbatim}

****************************************** </lalLaTeX><lalErrTable> */
#define GENERATEPPNINSPIRALTESTC_ENORM  0
#define GENERATEPPNINSPIRALTESTC_ESUB   1
#define GENERATEPPNINSPIRALTESTC_EARG   2
#define GENERATEPPNINSPIRALTESTC_EVAL   3
#define GENERATEPPNINSPIRALTESTC_EFILE  4
#define GENERATEPPNINSPIRALTESTC_EPRINT 5
#define BUFFSIZE 1024     /* Number of timesteps buffered */

#define GENERATEPPNINSPIRALTESTC_MSGENORM  "Normal exit"
#define GENERATEPPNINSPIRALTESTC_MSGESUB   "Subroutine failed"
#define GENERATEPPNINSPIRALTESTC_MSGEARG   "Error parsing arguments"
#define GENERATEPPNINSPIRALTESTC_MSGEVAL   "Input argument out of valid range"
#define GENERATEPPNINSPIRALTESTC_MSGEFILE  "Could not open file"
#define GENERATEPPNINSPIRALTESTC_MSGEPRINT "Wrote past end of message string"

#include <math.h>
#include <stdlib.h>
#include <lal/LALStdio.h>
#include <lal/LALStdlib.h>
#include <lal/LALConstants.h>
#include <lal/AVFactories.h>
#include <lal/SeqFactories.h>
#include <lal/SimulateCoherentGW.h>
#include <lal/GeneratePPNInspiral.h>

/* headers from SimulateCoherentGW.c */
#include <lal/LALError.h>
#include <lal/DetectorSite.h>
#include <lal/DetResponse.h>
#include <lal/Date.h>
#include <lal/Units.h>
#include <lal/TimeDelay.h>
#include <lal/LALBarycenter.h>
#include <lal/VectorOps.h>
#include <lal/SkyCoordinates.h>

/* headers from TimeFreqFFTTest.c */
#include <stdio.h>
#include <unistd.h>
#include <lal/Random.h>
#include <lal/PrintFTSeries.h>
#include <lal/TimeFreqFFT.h>
#include <lal/LALMoment.h>

#include <lal/LALInspiral.h>

NRCSID( GENERATEPPNINSPIRALTESTC, "$Id$" );

/* Default parameter settings. */
int lalDebugLevel = 1;
#define EPOCH (315187200000000000LL) /* about Jan. 1, 1990 */
#define M1    (1.4)
#define M2    (1.4)
#define DIST  (100000)
#define INC   (90.0)
#define PHI   (0.0)
#define FMIN  (40.0)
#define FMAX  (0.0) /* This means Flso */
#define DT    (0.00048828125) /* 1/2048 */
#define ORDER (7)
#define AMP (5)

/* Usage format string. */
#define USAGE "Usage: %s [-g FFToutfile] [-m m1 m2] [-r dist] [-i inc phii psi]\n\t[-f fmin fmax] [-t dt] [-p order amp] [-d debuglevel] [-o outfile]\n\t [-s taper]"

/* Maximum output message length. */
#define MSGLENGTH (1024)


/* Macros for printing errors and testing subroutines. */
#define ERROR( code, msg, statement )                                \
do                                                                   \
if ( lalDebugLevel & LALERROR )                                      \
{                                                                    \
  LALPrintError( "Error[0] %d: program %s, file %s, line %d, %s\n"   \
		 "        %s %s\n", (code), *argv, __FILE__,         \
		 __LINE__, GENERATEPPNINSPIRALTESTC,                 \
		 statement ? statement : "", (msg) );                \
}                                                                    \
while (0)

#define INFO( statement )                                            \
do                                                                   \
if ( lalDebugLevel & LALINFO )                                       \
{                                                                    \
  LALPrintError( "Info[0]: program %s, file %s, line %d, %s\n"       \
		 "        %s\n", *argv, __FILE__, __LINE__,          \
		 GENERATEPPNINSPIRALTESTC, (statement) );            \
}                                                                    \
while (0)

#define WARNING( statement )                                         \
do                                                                   \
if ( lalDebugLevel & LALWARNING )                                    \
{                                                                    \
  LALPrintError( "Warning[0]: program %s, file %s, line %d, %s\n"    \
		 "        %s\n", *argv, __FILE__, __LINE__,          \
		 GENERATEPPNINSPIRALTESTC, (statement) );            \
}                                                                    \
while (0)

#define SUB( func, statusptr )                                       \
do                                                                   \
if ( (func), (statusptr)->statusCode )                               \
{                                                                    \
  ERROR( GENERATEPPNINSPIRALTESTC_ESUB,                              \
	 GENERATEPPNINSPIRALTESTC_MSGESUB,                           \
	 "Function call \"" #func "\" failed:" );                    \
  return GENERATEPPNINSPIRALTESTC_ESUB;                              \
}                                                                    \
while (0)

#define CHECKVAL( val, lower, upper )                                \
do                                                                   \
if ( ( (val) < (lower) ) || ( (val) > (upper) ) )                    \
{                                                                    \
  ERROR( GENERATEPPNINSPIRALTESTC_EVAL,                              \
	 GENERATEPPNINSPIRALTESTC_MSGEVAL,                           \
         "Value of " #val " out of range:" );                        \
  LALPrintError( #val " = %f, range = [%f,%f]\n", (REAL8)(val),      \
                 (REAL8)(lower), (REAL8)(upper) );                   \
  return GENERATEPPNINSPIRALTESTC_EVAL;                              \
}                                                                    \
while (0)


/* Definition of a data buffer list for storing the waveform. */
typedef struct tagPPNInspiralBuffer {
  REAL4 h[2*BUFFSIZE];               /* polarisation data */
  REAL8 phi[BUFFSIZE];               /* phase data */
  REAL4 f[BUFFSIZE];                 /* frequency data */
  struct tagPPNInspiralBuffer *next; /* next buffer in list */
} PPNInspiralBuffer;

/* Definition of a macro to free the tail of said list, from a given
   node onward. */
#define FREELIST( node )                                             \
do {                                                                 \
  PPNInspiralBuffer *herePtr = (node);                               \
  while ( herePtr ) {                                                \
    PPNInspiralBuffer *lastPtr = herePtr;                            \
    herePtr = herePtr->next;                                         \
    LALFree( lastPtr );                                              \
  }                                                                  \
} while (0)



/* A global pointer for debugging. */
#ifndef NDEBUG
char *lalWatch;
#endif

/* A function to convert INT8 nanoseconds to LIGOTimeGPS. */
void
I8ToLIGOTimeGPS( LIGOTimeGPS *output, INT8 input );


int
main(int argc, char **argv)
{
  /* Command-line parsing variables. */
  int arg;                      /* command-line argument counter */
  static LALStatus stat;        /* status structure */
  CHAR *outfile = NULL;         /* name of outfile */
  CHAR *fftout  = NULL; 	      /* FFT outfile */
  REAL8  m1 = M1, m2 = M2;       /* binary masses */
  REAL4 dist = DIST;            /* binary distance */
  REAL4 inc = 0.0, phii = 0.0, psi = LAL_PI_2;  /* inclination, coalescence phase, and polarization angle */
  REAL4 fmin = FMIN, fmax=FMAX; /* start and stop frequencies */
  REAL8 dt = DT;                /* sampling interval */
  INT4 order = ORDER;           /* PN order */
  INT4 amp = AMP;               /* Amplitude switches */
  UINT4 taper = 0;		          /* Taper switch (On > 0) */

  /* Other variables. */
  UINT4 i;                      /* index */
  CHAR message[MSGLENGTH];      /* signal generation output message */
  PPNParamStruc params;         /* input parameters */
  CoherentGW waveform;          /* output waveform */
  FILE *fp;                     /* output file pointer */
  static REAL4Vector	      *hoft;
  LALDetAMResponseSeries    am_response_series = {NULL,NULL,NULL};
  REAL4TimeSeries           plus_series, cross_series, scalar_series;
  LALTimeIntervalAndNSample time_info;
  LALSource                 pulsar;
  LALDetector               detector;
  LALDetAndSource           det_and_pulsar;
  FILE *fourier;
  static REAL4TimeSeries         ht;
  static COMPLEX8FrequencySeries Hf;
  RealFFTPlan    *fwdRealPlan    = NULL;
  REAL8 t = 0.0; /* time */
  REAL8 f = 0.0;



  /*******************************************************************
   * ARGUMENT PARSING (arg stores the current position)              *
   *******************************************************************/

  arg = 1;
  while ( arg < argc ) {
    /* Parse mass option. */
    if ( !strcmp( argv[arg], "-m" ) ) {
      if ( argc > arg + 2 ) {
	arg++;
	m1 = atof( argv[arg++] );
	m2 = atof( argv[arg++] );
      }else{
	ERROR( GENERATEPPNINSPIRALTESTC_EARG,
	       GENERATEPPNINSPIRALTESTC_MSGEARG, 0 );
        LALPrintError( USAGE, *argv );
        return GENERATEPPNINSPIRALTESTC_EARG;
      }
    }
    /* Parse distance option. */
    else if ( !strcmp( argv[arg], "-r" ) ) {
      if ( argc > arg + 1 ) {
	arg++;
	dist = atof( argv[arg++] );
      }else{
	ERROR( GENERATEPPNINSPIRALTESTC_EARG,
	       GENERATEPPNINSPIRALTESTC_MSGEARG, 0 );
        LALPrintError( USAGE, *argv );
        return GENERATEPPNINSPIRALTESTC_EARG;
      }
    }
    /* Parse angles option. */
    else if ( !strcmp( argv[arg], "-i" ) ) {
      if ( argc > arg + 3 ) {
	arg++;
	inc = atof( argv[arg++] )*LAL_PI/180.0;
	phii = atof( argv[arg++] )*LAL_PI/180.0;
        psi = atof(argv[arg++] )*LAL_PI/180.0;
      }else{
	ERROR( GENERATEPPNINSPIRALTESTC_EARG,
	       GENERATEPPNINSPIRALTESTC_MSGEARG, 0 );
        LALPrintError( USAGE, *argv );
        return GENERATEPPNINSPIRALTESTC_EARG;
      }
    }
    /* Parse frequency option. */
    else if ( !strcmp( argv[arg], "-f" ) ) {
      if ( argc > arg + 2 ) {
	arg++;
	fmin = atof( argv[arg++] );
	fmax = atof( argv[arg++] );
      }else{
	ERROR( GENERATEPPNINSPIRALTESTC_EARG,
	       GENERATEPPNINSPIRALTESTC_MSGEARG, 0 );
        LALPrintError( USAGE, *argv );
        return GENERATEPPNINSPIRALTESTC_EARG;
      }
    }
    /* Parse sampling time option. */
    else if ( !strcmp( argv[arg], "-t" ) ) {
      if ( argc > arg + 1 ) {
	arg++;
	dt = atof( argv[arg++] );
      }else{
	ERROR( GENERATEPPNINSPIRALTESTC_EARG,
	       GENERATEPPNINSPIRALTESTC_MSGEARG, 0 );
        LALPrintError( USAGE, *argv );
        return GENERATEPPNINSPIRALTESTC_EARG;
      }
    }
    /* Parse PN order option. */
    else if ( !strcmp( argv[arg], "-p" ) ) {
      if ( argc > arg + 2 ) {
	arg++;
	order = atoi( argv[arg++] );
        amp = atoi( argv[arg++] );
      }else{
	ERROR( GENERATEPPNINSPIRALTESTC_EARG,
	       GENERATEPPNINSPIRALTESTC_MSGEARG, 0 );
        LALPrintError( USAGE, *argv );
        return GENERATEPPNINSPIRALTESTC_EARG;
      }
    }
    /* Parse output file option. */
    else if ( !strcmp( argv[arg], "-o" ) ) {
      if ( argc > arg + 1 ) {
	arg++;
	outfile = argv[arg++];
      }else{
	ERROR( GENERATEPPNINSPIRALTESTC_EARG,
	       GENERATEPPNINSPIRALTESTC_MSGEARG, 0 );
        LALPrintError( USAGE, *argv );
        return GENERATEPPNINSPIRALTESTC_EARG;
      }
    }
    /* Parse FFToutput file option. */
    else if ( !strcmp( argv[arg], "-g" ) ) {
      if ( argc > arg + 1 ) {
	arg++;
	fftout = argv[arg++];
      }else{
	ERROR( GENERATEPPNINSPIRALTESTC_EARG,
	       GENERATEPPNINSPIRALTESTC_MSGEARG, 0 );
        LALPrintError( USAGE, *argv );
        return GENERATEPPNINSPIRALTESTC_EARG;
      }
    }
    /* Parse debug level option. */
    else if ( !strcmp( argv[arg], "-d" ) ) {
      if ( argc > arg + 1 ) {
	arg++;
	lalDebugLevel = atoi( argv[arg++] );
      }else{
	ERROR( GENERATEPPNINSPIRALTESTC_EARG,
	       GENERATEPPNINSPIRALTESTC_MSGEARG, 0 );
        LALPrintError( USAGE, *argv );
        return GENERATEPPNINSPIRALTESTC_EARG;
      }
    }
    /* Parse tapering option. */
    else if ( !strcmp( argv[arg], "-s" ) ) {
      if ( argc > arg + 1 ) {
	arg++;
	taper = atoi( argv[arg++] );
      }else{
	ERROR( GENERATEPPNINSPIRALTESTC_EARG,
	       GENERATEPPNINSPIRALTESTC_MSGEARG, 0 );
        LALPrintError( USAGE, *argv );
        return GENERATEPPNINSPIRALTESTC_EARG;
      }
    }
    /* Check for unrecognized options. */
    else if ( argv[arg][0] == '-' ) {
      ERROR( GENERATEPPNINSPIRALTESTC_EARG,
	     GENERATEPPNINSPIRALTESTC_MSGEARG, 0 );
      LALPrintError( USAGE, *argv );
      return GENERATEPPNINSPIRALTESTC_EARG;
    }
  } /* End of argument parsing loop. */

  /* Make sure that values won't crash the system or anything. */
  CHECKVAL( order, -1, 8 );
  CHECKVAL( amp, 0, 5);
  CHECKVAL( dt, LAL_REAL4_MIN, LAL_REAL4_MAX );

  /*******************************************************************
   * INPUT SETUP                                                     *
   *******************************************************************/

  /* Fixed parameters. */
  params.position.latitude = params.position.longitude = 0.0;
  params.position.system = COORDINATESYSTEM_EQUATORIAL;
  params.lengthIn = 0;

  /* Variable parameters. */
  I8ToLIGOTimeGPS( &(params.epoch), EPOCH );
  params.deltaT = dt;
  params.mTot_real8 = m1 + m2;
  params.eta_real8 = m1*m2/( params.mTot_real8*params.mTot_real8 );
  params.delta = pow( 1.0 - 4.0*params.eta_real8, 0.5 );
  params.inc = inc;
  params.phi = 0.0;
  params.psi = psi;
  params.d = dist*LAL_PC_SI*1.0e3;
  params.fStartIn = fmin;
  params.fStopIn = fmax;

  /* Amplitude switches */
  params.ampOrder = amp;

  /* PPN parameter. */
  params.ppn = NULL;
  SUB( LALSCreateVector( &stat, &(params.ppn), order + 1 ), &stat );
  params.ppn->data[0] = 1.0;
  if ( order > 0 )
    params.ppn->data[1] = 0.0;
  for ( i = 2; i <= (UINT4)( order ); i++ )
    params.ppn->data[i] = 1.0;

  /* Output parameters. */
  memset( &waveform, 0, sizeof(CoherentGW) );

  /*******************************************************************
   * OUTPUT GENERATION                                               *
   *******************************************************************/

  /* Generate waveform. */
  SUB( LALGeneratePPNAmpCorInspiral( &stat, &waveform, &params ), &stat );
   /*                                            *
   ********************************************************************************************************
   * This Test file now calculates the polar response functions for the detector and sky position defined *
   * below. It also performs the fourier transform to produce H(f) if an FFToutfie is specified.          *
   *                                                                                                      *
   ********************************************************************************************************/

  /*************************** h(t)*/
  LALCreateVector( &stat, &hoft, waveform.h->data->length);

  /* fake detector */
  /* This one is overhead */
  detector.location[0] = 0.;
  detector.location[1] = 0.;
  detector.location[2] = LAL_AWGS84_SI;
  detector.response[0][0] = 0.;
  detector.response[1][1] = 0.5;
  detector.response[2][2] = -0.5;
  detector.response[0][1] = detector.response[1][0] = 0.;
  detector.response[0][2] = detector.response[2][0] = 0.;
  detector.response[1][2] = detector.response[2][1] = 0.;
  detector.type = LALDETECTORTYPE_ABSENT;

  pulsar.equatorialCoords.longitude = 0.; /* RA */
  pulsar.equatorialCoords.latitude  = 0.; /* Dec */
  pulsar.equatorialCoords.system    = COORDINATESYSTEM_EQUATORIAL;
  pulsar.orientation                = params.psi; /* orientation */


  det_and_pulsar.pDetector = &detector;
  det_and_pulsar.pSource   = &pulsar;

  plus_series.data = NULL;
  cross_series.data = NULL;
  scalar_series.data = NULL;

  am_response_series.pPlus   = &(plus_series);
  am_response_series.pCross  = &(cross_series);
  am_response_series.pScalar = &(scalar_series);

  LALSCreateVector(&stat, &(am_response_series.pPlus->data), 1);
  LALSCreateVector(&stat, &(am_response_series.pCross->data), 1);
  LALSCreateVector(&stat, &(am_response_series.pScalar->data), 1);

  time_info.epoch.gpsSeconds     = 61094;
  time_info.epoch.gpsNanoSeconds = 640000000;
  time_info.deltaT               = dt;
  time_info.nSample              = waveform.h->data->length;
  time_info.accuracy             = LALLEAPSEC_STRICT;

  LALComputeDetAMResponseSeries(&stat,
                                &am_response_series,
                                &det_and_pulsar,
                                &time_info);

  for ( i = 0; i < waveform.h->data->length; i++)
  {
    hoft->data[i] = waveform.h->data->data[2*i]*am_response_series.pPlus->data->data[i] +
                   waveform.h->data->data[2*i+1]*am_response_series.pCross->data->data[i];
  }

  /* Taper hoft */
  if( taper > 0 )
    LALInspiralWaveTaper(&stat, hoft, 3);

  if( fftout )
  {
    LALSCreateVector( &stat, &ht.data, waveform.h->data->length );
    LALCCreateVector( &stat, &Hf.data, waveform.h->data->length / 2 + 1 );
    LALCreateForwardRealFFTPlan( &stat, &fwdRealPlan, waveform.h->data->length, 0 );

    ht.f0 = 0;
    ht.deltaT = dt;
    for( i = 0; i < waveform.h->data->length ; i++)
      ht.data->data[i] = hoft->data[i];

    LALTimeFreqRealFFT( &stat, &Hf, &ht, fwdRealPlan );

    if( ( fourier = fopen(fftout, "w")) == NULL)
      fourier = fopen("fftout", "w");

    for(i = 0; i < waveform.h->data->length/ 2 + 1; i++, f+=Hf.deltaF)
      fprintf(fourier," %f %1.6e %1.6e\n", f, Hf.data->data[i].re, Hf.data->data[i].im);
    fclose(fourier);

		LALDestroyRealFFTPlan( &stat, &fwdRealPlan );
    LALCDestroyVector( &stat, &Hf.data );
    LALSDestroyVector( &stat, &ht.data );
  }

  /* Print termination information. */
  LALSnprintf( message, MSGLENGTH, "%d: %s", params.termCode,
	       params.termDescription );
  INFO( message );

  /* Print coalescence phase.*/
  LALSnprintf( message, MSGLENGTH,
	       "Waveform ends %.3f cycles before coalescence",
	       -waveform.phi->data->data[waveform.phi->data->length-1]
	       / (REAL4)( LAL_TWOPI ) );
  {
    INT4 code = sprintf( message,
			 "Waveform ends %.3f cycles before coalescence",
			 -waveform.phi->data->data[waveform.phi->data->length
						  -1]
			 / (REAL4)( LAL_TWOPI ) );
    if ( code >= MSGLENGTH || code < 0 ) {
      ERROR( GENERATEPPNINSPIRALTESTC_EPRINT,
	     GENERATEPPNINSPIRALTESTC_MSGEPRINT, 0 );
      return GENERATEPPNINSPIRALTESTC_EPRINT;
    }
  }
  INFO( message );

  /* Check if sampling interval was too large. */
  if ( params.dfdt > 2.0 ) {
    LALSnprintf( message, MSGLENGTH,
		 "Waveform sampling interval is too large:\n"
		 "\tmaximum df*dt = %f", params.dfdt );
    WARNING( message );
  }

  /* Write output. */
  if ( outfile ) {
    if ( ( fp = fopen( outfile, "w" ) ) == NULL ) {
      ERROR( GENERATEPPNINSPIRALTESTC_EFILE,
	     GENERATEPPNINSPIRALTESTC_MSGEFILE, outfile );
      return GENERATEPPNINSPIRALTESTC_EFILE;
    }

    /* t phi f h+ hx ht  */
    for ( i = 0; i < waveform.h->data->length; i++, t += dt )
      fprintf( fp, "%1.6e %1.6e %1.6e \n", 
      waveform.a->data->data[3*i],
      waveform.a->data->data[3*i+1],
		  waveform.a->data->data[3*i+2]
      );
/*      fprintf( fp, "%f %.3e %1.6e %1.6e %1.6e %1.6e %1.6e %1.6e %1.6e \n", t,
                  waveform.phi->data->data[i],
		  waveform.f->data->data[i],
      waveform.a->data->data[3*i],
      waveform.a->data->data[3*i+1],
		  waveform.a->data->data[3*i+2],
      waveform.h->data->data[2*i],
		  waveform.h->data->data[2*i+1],
		  hoft->data[i]);
<<<<<<< HEAD
*/    
=======

>>>>>>> ba24a83f
    fclose( fp );
  }

  /*******************************************************************
   * CLEANUP                                                         *
   *******************************************************************/

  SUB( LALSDestroyVector( &stat, &(params.ppn) ), &stat );
  SUB( LALSDestroyVectorSequence( &stat, &(waveform.h->data) ),
       &stat );
  SUB( LALSDestroyVectorSequence( &stat, &(waveform.a->data) ),
       &stat );
  SUB( LALSDestroyVector( &stat, &(waveform.f->data) ), &stat );
  SUB( LALDDestroyVector( &stat, &(waveform.phi->data) ), &stat );
  LALFree( waveform.h );
  LALFree( waveform.a );
  LALFree( waveform.f );
  LALFree( waveform.phi );
  LALDestroyVector( &stat, &hoft );
  LALSDestroyVector( &stat, &(am_response_series.pPlus->data) );
  LALSDestroyVector( &stat, &(am_response_series.pCross->data) );
  LALSDestroyVector( &stat, &(am_response_series.pScalar->data) );


  LALCheckMemoryLeaks();
  INFO( GENERATEPPNINSPIRALTESTC_MSGENORM );
  return GENERATEPPNINSPIRALTESTC_ENORM;
}


/* A function to convert INT8 nanoseconds to LIGOTimeGPS. */
void
I8ToLIGOTimeGPS( LIGOTimeGPS *output, INT8 input )
{
  INT8 s = input / 1000000000LL;
  output->gpsSeconds = (INT4)( s );
  output->gpsNanoSeconds = (INT4)( input - 1000000000LL*s );
  return;
}<|MERGE_RESOLUTION|>--- conflicted
+++ resolved
@@ -552,10 +552,9 @@
 
     /* t phi f h+ hx ht  */
     for ( i = 0; i < waveform.h->data->length; i++, t += dt )
-      fprintf( fp, "%1.6e %1.6e %1.6e \n", 
-      waveform.a->data->data[3*i],
-      waveform.a->data->data[3*i+1],
-		  waveform.a->data->data[3*i+2]
+      fprintf( fp, "%1.6e %1.6e\n", 
+      waveform.h->data->data[2*i],
+		  waveform.h->data->data[2*i+1]
       );
 /*      fprintf( fp, "%f %.3e %1.6e %1.6e %1.6e %1.6e %1.6e %1.6e %1.6e \n", t,
                   waveform.phi->data->data[i],
@@ -566,11 +565,8 @@
       waveform.h->data->data[2*i],
 		  waveform.h->data->data[2*i+1],
 		  hoft->data[i]);
-<<<<<<< HEAD
 */    
-=======
-
->>>>>>> ba24a83f
+
     fclose( fp );
   }
 
