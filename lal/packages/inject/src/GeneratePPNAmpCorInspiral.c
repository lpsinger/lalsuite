/*

*  Copyright (C) 2007 David McKechan, Thomas Cokelaer
*
*  This program is free software; you can redistribute it and/or modify
*  it under the terms of the GNU General Public License as published by
*  the Free Software Foundation; either version 2 of the License, or
*  (at your option) any later version.
*
*  This program is distributed in the hope that it will be useful,
*  but WITHOUT ANY WARRANTY; without even the implied warranty of
*  MERCHANTABILITY or FITNESS FOR A PARTICULAR PURPOSE.  See the
*  GNU General Public License for more details.
*
*  You should have received a copy of the GNU General Public License
*  along with with program; see the file COPYING. If not, write to the
*  Free Software Foundation, Inc., 59 Temple Place, Suite 330, Boston,
*  MA  02111-1307  USA
*/

/************************** <lalVerbatim file="GeneratePPNAmpCorInspiralCV">
Author: Creighton, T. D., McKechan David, Van Den Broeck Chris
$Id$
**************************************************** </lalVerbatim> */

/********************************************************** <lalLaTeX>

\providecommand{\lessim}{\stackrel{<}{\scriptstyle\sim}}

\subsection{Module \texttt{GeneratePPNampCorInspiral.c}}
\label{ss:GeneratePPNAmpCorInspiral.c}

Computes a parametrized post-Newtonian inspiral waveform
with ampltidude corrections.

\subsubsection*{Prototypes}
\vspace{0.1in}
\input{GeneratePPNAmpCorInspiralCP}
\idx{LALGeneratePPNampCorInspiral()}

\subsubsection*{Description}

See GeneratePPNInspiral.c

Phase computed to 3.5PN.
Amplitude computed to 2.5PN.

The ampitude corrrected gravitaional wave polarizations $h_+$ and $h_x$
are stored in output.h.

Warning! output.a is used to store the first three harmonics in
alternate values, (i.e. [a1(0),a2(0),a3(0),a1(dt),a2(dt),a3(dt)...]) as
this will be used for filtering with higher harmonic waveforms.

Although $h_{+,\times} are computed, $output.phi is also required for filtering.


\subsubsection*{Algorithm}


\subsubsection*{Uses}
\begin{verbatim}
LALMalloc()                   LALFree()
LALSCreateVectorSequence()    LALSDestroyVectorSequence()
LALSCreateVector()            LALSDestroyVector()
LALDCreateVector()            LALDDestroyVector()
LALSBisectionFindRoot()       LALSnprintf()
\end{verbatim}

\subsubsection*{Notes}

\vfill{\footnotesize\input{GeneratePPNAmpCorInspiralCV}}

******************************************************* </lalLaTeX> */

#include <math.h>
#include <lal/LALStdio.h>
#include <lal/LALStdlib.h>
#include <lal/LALConstants.h>
#include <lal/Units.h>
#include <lal/FindRoot.h>
#include <lal/AVFactories.h>
#include <lal/SeqFactories.h>
#include <lal/SimulateCoherentGW.h>
#include <lal/GeneratePPNInspiral.h>

NRCSID( GENERATEPPNAMPCORINSPIRALC, "$Id$" );

/* Define some constants used in this module. */
#define MAXORDER 8               /* Maximum number of N and PN terms */
#define AMPMAXORDER 6            /* Maximum PN order in amplitude (plus one) */
#define BUFFSIZE 1024            /* Number of timesteps buffered */
#define ACCURACY (1.0e-8)        /* Accuracy of root finder */
#define TWOTHIRDS (0.6666666667) /* 2/3 */
#define ONEMINUSEPS (0.99999)    /* Something close to 1 */

/*
   A macro to computing the (normalized) frequency.  It appears in
   many places, including in the main loop, and I don't want the
   overhead of a function call.  The following variables are required
   to be defined and set outside of the macro:

   REAL4 c0, c1, c2, c3, c4, c5, c6, c7, p6; PN frequency coefficients
   BOOLEAN b0, b1, b2, b3, b4, b5, b6, b7;   whether to include each PN term

   The following variables must be defined outside the macro, but are
   set inside it:

   REAL4 x2, x3, x4, x5, x6, x7;  the input x raised to power
   2, 3, 4, 5, 6 and 7
*/

#define FREQ( f, x )                                                 \
do {                                                                 \
  x2 = (x)*(x);                                                      \
  x3 = x2*(x);                                                       \
  x4 = x3*(x);                                                       \
  x5 = x4*(x);                                                       \
  x6 = x5*(x);                                                       \
  x7 = x6*(x);                                                       \
  (f) = 0;                                                           \
  if ( b0 )                                                          \
    (f) += c0;                                                       \
  if ( b1 )                                                          \
    (f) += c1*(x);                                                   \
  if ( b2 )                                                          \
    (f) += c2*x2;                                                    \
  if ( b3 )                                                          \
    (f) += c3*x3;                                                    \
  if ( b4 )                                                          \
    (f) += c4*x4;                                                    \
  if ( b5 )                                                          \
    (f) += c5*x5;                                                    \
  if ( b6 )                                                          \
    (f) += (c6 + p6*( -107.0/2240.0*(-8.0)*(log(2.0*x))))*x6;        \
  if ( b7 )                                                          \
    (f) += c7*x7;                                                    \
  (f) *= x3;                                                         \
} while (0)

/* Definition of a data structure used by FreqDiff() below. */
typedef struct tagFreqDiffParamStruc
{
  REAL4 *c;   /* PN coefficients of frequency series */
  BOOLEAN *b; /* whether to include each PN term */
  REAL4 p6;   /* synonym for p[6] */
  REAL4 y0;   /* normalized frequency being sought */
} FreqDiffParamStruc;

/* A function to compute the difference between the current and
   requested normalized frequency, used by the root bisector. */
static void
FreqDiff( LALStatus *stat, REAL4 *y, REAL4 x, void *p )
{
  FreqDiffParamStruc *par;                  /* *p cast to its proper type */
  REAL4 c0, c1, c2, c3, c4, c5, c6, c7, p6; /* PN frequency coefficients */
  BOOLEAN b0, b1, b2, b3, b4, b5, b6, b7;   /* whether each order is nonzero */
  REAL4 x2, x3, x4, x5, x6, x7;             /* x^2, x^3, x^4, x^5, x^6, & x^7 */

  INITSTATUS( stat, "FreqDiff", GENERATEPPNAMPCORINSPIRALC );
  ASSERT( p, stat, 1, "Null pointer" );

  /* Set constants used by FREQ() macro. */
  par = (FreqDiffParamStruc *)( p );
  c0 = par->c[0];
  c1 = par->c[1];
  c2 = par->c[2];
  c3 = par->c[3];
  c4 = par->c[4];
  c5 = par->c[5];
  c6 = par->c[6];
  c7 = par->c[7];
  b0 = par->b[0];
  b1 = par->b[1];
  b2 = par->b[2];
  b3 = par->b[3];
  b4 = par->b[4];
  b5 = par->b[5];
  b6 = par->b[6];
  b7 = par->b[7];
  p6 = par->p6;

  /* Evaluate frequency and compare with reference. */
  FREQ( *y, x );
  *y -= par->y0;
  RETURN( stat );
}

/* Definition of a data buffer list for storing the waveform. */
typedef struct tagPPNInspiralBuffer
{
  REAL4 h[2*BUFFSIZE];               /* polarisation data */
  REAL4 a[3*BUFFSIZE];               /* first three harmonics data */
  REAL8 phi[BUFFSIZE];               /* phase data */
  REAL4 f[BUFFSIZE];                 /* frequency data */
  struct tagPPNInspiralBuffer *next; /* next buffer in list */
} PPNInspiralBuffer;

/* Definition of a macro to free the tail of said list, from a given
   node onward. */
#define FREELIST( node )                                             \
do {                                                                 \
  PPNInspiralBuffer *herePtr = (node);                               \
  while ( herePtr ) {                                                \
    PPNInspiralBuffer *lastPtr = herePtr;                            \
    herePtr = herePtr->next;                                         \
    LALFree( lastPtr );                                              \
  }                                                                  \
} while (0)


/*********************************************************************
 * MAIN FUNCTION                                                     *
 *********************************************************************/

/* <lalVerbatim file="GeneratePPNAmpCorInspiralCP"> */
void
LALGeneratePPNAmpCorInspiral(
                              LALStatus     *stat,
                              CoherentGW    *output,
                              PPNParamStruc *params
                            )
{ /* </lalVerbatim> */

  /* System-derived constants. */
  BOOLEAN b0, b1, b2, b3, b4, b5, b6, b7; /* whether each order is nonzero */
  BOOLEAN b[MAXORDER];                    /* vector of above coefficients */
  REAL4 c0, c1, c2, c3, c4, c5, c6, c7;   /* PN frequency coefficients */
  REAL4 c[MAXORDER];                      /* vector of above coefficients */
  REAL4 d0, d1, d2, d3, d4, d5, d6, d7;   /* PN phase coefficients */
  REAL4 e0, e1, e2, e3, e4, e5, e6, e7;   /* PN dy/dx coefficients */
  REAL4 p[MAXORDER];                      /* PN parameter values in phase */
  REAL4 q[AMPMAXORDER];                   /* PN parameter values in amplitude */
  REAL4 p6;                        /* synonym for p[6] */
  UINT4 ampOrder;                  /* Amplitude Order */
  INT4 harmonics;                  /* Number of harmonics */
  REAL4 mTot, mu;                  /* total mass and reduced mass */
  REAL8 eta, etaInv;               /* mass ratio and its inverse */
  REAL4 phiC;                      /* phase at coalescence */
  REAL4 cosI, cos2I, cos4I, cos6I; /* cosine of system inclination */
  REAL4 sinI, sin2I, sin4I, sin5I; /* sine of system inclination */

  REAL4 fFac;          /* SI normalization for f and t */
  REAL4 f2aFac;        /* factor multiplying f in amplitude function */
  REAL4 fthree, ffour, ffive, fsix, fseven; /* powers in f2a to speed up
                                               waveform construction */
  REAL4 preFac;        /* Overall prefactor in waveforms */
  REAL8 delta;         /* relative mass difference */
  REAL8 sd, scd;       /* sinI*delta, sd*cosI*/

  /* Integration parameters. */
  UINT4 i;               /* index over PN terms */
  UINT4 j;               /* index of leading nonzero PN term */
  UINT4 n, nMax;         /* index over timesteps, and its maximum + 1 */
  UINT4 nNext;           /* index where next buffer starts */
  REAL8 t, t0, dt;       /* dimensionless time, start time, and increment */
  REAL4 tStop = 0.0625;  /* time when orbit reaches minimum radius */
  REAL4 x, xStart, xMax; /* x = t^(-1/8), and its maximum range */
  REAL4 y, yStart, yMax; /* normalized frequency and its range and start time */
  REAL4 yOld, dyMax;     /* previous timestep y, and maximum y - yOld */
  REAL4 *f;              /* pointer to generated frequency data */
  REAL4 x2, x3, x4, x5, x6, x7;  /* x^2, x^3, x^4, x^5, x^6 and x^7 */

  /* Harmonic terms */
  REAL4 a1Pthree, a1Pfive, a1Psix, a1Pseven, a1Pmixsix;
  REAL4 a2Ptwo, a2Pfour, a2Pfive, a2Psix, a2Pseven, a2Pmixseven;
  REAL4 a3Pthree, a3Pfive, a3Psix, a3Pseven, a3Pmixsix;
  REAL4 a4Pfour, a4Psix, a4Pseven, a4Pmixseven;
  REAL4 a5Pfive, a5Pseven;
  REAL4 a6Psix;
  REAL4 a7Pseven;
  REAL4 a1Cthree, a1Cfive, a1Csix, a1Cseven, a1Cmixsix;
  REAL4 a2Ctwo, a2Cfour, a2Cfive, a2Csix, a2Cseven, a2Cmixseven;
  REAL4 a3Cthree, a3Cfive, a3Csix, a3Cseven, a3Cmixsix;
  REAL4 a4Cfour, a4Csix, a4Cseven, a4Cmixseven;
  REAL4 a5Cfive, a5Cseven;
  REAL4 a6Csix;
  REAL4 a7Cseven;

  REAL4 a1, a2, a3, a4, a5, a6, a7; /* generated amplitudes of harmonics */
  REAL4 a1mix, a2mix, a3mix, a4mix; /* generated amplitudes of harmonic
                                       mixed terms */
  REAL4 *h;                /* pointer to generated hplus and hcross */
  REAL4 *a;                /* pointer to generated first three plus harmonics*/
  REAL8 *phi;              /* pointer to generated phase data */

  PPNInspiralBuffer *head, *here; /* pointers to buffered data */

  INITSTATUS( stat, "LALGeneratePPNAmpCorInspiral", GENERATEPPNAMPCORINSPIRALC);
  ATTATCHSTATUSPTR( stat );

  /*******************************************************************
   * CHECK INPUT PARAMETERS                                          *
   *******************************************************************/

  /* Dumb initialization to shut gcc up. */
  head = here = NULL;
  b0 = b1 = b2 = b3 = b4 = b5 = b6 = b7 = 0.0;
  c0 = c1 = c2 = c3 = c4 = c5 = c6 = c7 = 0.0;
  d0 = d1 = d2 = d3 = d4 = d5 = d6 = d7 = 0.0;

  /* Make sure parameter and output structures exist. */
  ASSERT( params, stat, GENERATEPPNINSPIRALH_ENUL,
    GENERATEPPNINSPIRALH_MSGENUL );
  ASSERT( output, stat, GENERATEPPNINSPIRALH_ENUL,
    GENERATEPPNINSPIRALH_MSGENUL );

  /* Make sure output fields don't exist. */
  ASSERT( !( output->h ), stat, GENERATEPPNINSPIRALH_EOUT,
    GENERATEPPNINSPIRALH_MSGEOUT );
  ASSERT( !( output->a ), stat, GENERATEPPNINSPIRALH_EOUT,
    GENERATEPPNINSPIRALH_MSGEOUT );
  ASSERT( !( output->f ), stat, GENERATEPPNINSPIRALH_EOUT,
    GENERATEPPNINSPIRALH_MSGEOUT );
  ASSERT( !( output->phi ), stat, GENERATEPPNINSPIRALH_EOUT,
    GENERATEPPNINSPIRALH_MSGEOUT );
  ASSERT( !( output->shift ), stat, GENERATEPPNINSPIRALH_EOUT,
    GENERATEPPNINSPIRALH_MSGEOUT );

  /* Get PN parameters, if they are specified; otherwise use
     2PN */
  if ( params->ppn ) {
    ASSERT( params->ppn->data, stat, GENERATEPPNINSPIRALH_ENUL,
        GENERATEPPNINSPIRALH_MSGENUL );
    j = params->ppn->length;
    if ( j > MAXORDER )
      j = MAXORDER;
    for ( i = 0; i < j; i++ )
      p[i] = params->ppn->data[i];
    for ( ; i < MAXORDER; i++ )
      p[i] = 0.0;
  }
  else {
    p[0] = 1.0;
    p[1] = 0.0;
    p[2] = 1.0;
    p[3] = 1.0;
    p[4] = 1.0;
    for ( i = 5; i < MAXORDER; i++ )
      p[i] = 0.0;
  }



  /* Set PN parameters for amplitude */
  if ( (params->ampOrder < 0) || (params->ampOrder >= AMPMAXORDER) )
  {
    if (params->ppn->length - 1 >= 5 )
      ampOrder = 5;
    else
      ampOrder = params->ppn->length - 1;
  }
  else
    ampOrder = params->ampOrder;

  q[0] = 1.0;
  for(i = 1; i < AMPMAXORDER; i++)
    q[i] = ( i <= ampOrder? 1.0 : 0.0 );

  /* Set number of harmonics in accordance with params->ampOrder*/
  /* Dominant harmonic is the 2nd */
  harmonics = ampOrder + 2;


  /*******************************************************************
   * COMPUTE SYSTEM PARAMETERS                                       *
   *******************************************************************/

  /* Compute parameters of the system. */
  mTot = params->mTot_real8;
  ASSERT( mTot != 0.0, stat, GENERATEPPNINSPIRALH_EMBAD,
    GENERATEPPNINSPIRALH_MSGEMBAD );
  eta = params->eta_real8;
  ASSERT( eta != 0.0, stat, GENERATEPPNINSPIRALH_EMBAD,
    GENERATEPPNINSPIRALH_MSGEMBAD );
  etaInv = 2.0 / eta;
  mu = eta*mTot;

  sinI = sin( params->inc );
  sin2I = sinI*sinI;
  sin4I = sin2I*sin2I;
  sin5I = sin4I*sinI;

  cosI = cos( params->inc );
  cos2I = cosI*cosI;
  cos4I = cos2I*cos2I;
  cos6I = cos4I*cos2I;

  phiC = params->phi;

<<<<<<< HEAD
  preFac = -2.0*mu*LAL_MRSUN_SI/params->d; 
/*  delta = params->delta; */ 
  delta = pow( 1.0 - 4.0*eta, 0.5 );
=======
  preFac = -2.0*mu*LAL_MRSUN_SI/params->d;
  delta = pow((1-4*eta), 0.5);
>>>>>>> ba24a83f
  sd = sinI*delta;
  scd = sd*cosI;

  /* *************************************************************
   * COEFFICIENTS IN h_+ & h_x ***********************************
   *************************************************************** */

  /* The variables are annotated by the harmonic, then the polarisation and
     then the frequency power by which they are multiplied. For instance
     'a1Pthree' is the first harmonic, plus polarisation and is multiplied
     by fthree */

  /* First harmonic plus */
  a1Pthree = sd*(5.0 + cos2I)/8.0;

  a1Pfive = - sd*(
                 19.0/64.0 + 5.0/16.0*cos2I - 1.0/192.0*cos4I
                 + eta*(-49.0/96.0 + 1.0/8.0*cos2I + 1.0/96.0*cos4I)
                 );

  a1Psix = + sd*LAL_PI*(5.0 + cos2I)/8.0;

  a1Pseven = - sd*(
                  (1771.0 - 1667.0*cos2I)/5120 + (217*cos4I - cos6I)/9216.0
                  + eta*(
                        681.0/256.0 + (13.0*cos2I - 35*cos4I)/768.0
                        + cos6I/2304.0
                        )
                  + eta*eta*(
                            -(3451.0 + 5.0*cos4I)/9216.0
                            + (673.0*cos2I - cos6I)/3072.0
                            )
                  );

  a1Pmixsix = - sd*(
                   11.0/40.0 + 5.0*log(2.0)/4.0
                   + cos2I*(7.0/40.0 + log(2.0)/4.0)
                   );



  /* Second harmonic plus */
  a2Ptwo = (1.0 + cos2I);

  a2Pfour = - (
              19.0/6.0 + 3.0/2.0*cos2I - 1.0/3.0*cos4I
              + eta*(-19.0/6.0 + 11.0/6.0*cos2I + cos4I)
              );

  a2Pfive = 2.0*LAL_PI*(1.0 + cos2I);

  a2Psix = - (
             11.0/60.0 + 33.0/10.0*cos2I + (29.0*cos4I - 1.0*cos6I)/24.0
             + eta*(
                   353.0/36.0 - 3.0*cos2I - 251.0/72.0*cos4I
                   + 5.0/24.0*cos6I
                   )
             + eta*eta*(-49.0/12.0 + 9.0/2.0*cos2I
             - cos4I*(7.0 + 5.0*cos2I)/24.0)
             );

  a2Pseven = - LAL_PI*(
                      19.0/3.0 + 3.0*cos2I - 2.0/3.0*cos4I
                      + eta*((-16.0 + 14.0*cos2I)/3.0 + 2*cos4I)
                      );

  a2Pmixseven = - (
                  -9.0 + 14.0*cos2I + 7.0*cos4I
                  + eta*(96.0 - 8.0*cos2I - 28.0*cos4I)
                  )/5.0;



  /* Third harmonic plus */
  a3Pthree = -9.0/8.0*sd*(1.0 + cos2I);

  a3Pfive = - sd*(
                 - 657.0/128.0 -45.0/16.0*cos2I + 81.0/128.0*cos4I
                 + eta*(225.0/64.0 - 9.0/8.0*cos2I - 81.0/64.0*cos4I)
                 );

  a3Psix = - sd*LAL_PI*27.0/8.0*(1.0 + cos2I);

  a3Pseven = - sd*(
                  3537.0/1024.0
                  - (22977*cos2I + 15309.0*cos4I - 729.0*cos6I)/5120
                  + eta*(
                        -23829.0 + 5529.0*cos2I
                        + 7749.0*cos4I -729.0*cos6I
                        )/1280.0
                  + eta*eta*(
                            29127.0 - 27267.0*cos2I - 1647.0*cos4I
                            + 2187.0*cos6I
                            )/5120.0
                  );

  a3Pmixsix = - sd*(-189.0/40.0 + 27.0/4.0*log(1.5))*(1 + cos2I);



  /* Fourth harmonic plus */
  a4Pfour = 4.0/3.0*sin2I*(1.0 + cos2I)*(1.0 - 3.0*eta);

  a4Psix = - (
             118.0/15.0 - 16.0/5.0*cos2I - cos4I*(86.0 - 16.0*cos2I)/15.0
             + eta*(
                   -262.0/9.0 + 16.0*cos2I + 166.0/9.0*cos4I
                   - 16.0/3.0*cos6I
                   )
             + eta*eta*(14.0 - 16.0*cos2I + (-10.0*cos4I + 16.0*cos6I)/3.0)
             );

  a4Pseven = + 16.0*LAL_PI/3.0*(1.0 + cos2I)*sin2I*(1.0 - 3.0*eta);

  a4Pmixseven = - sin2I*(1.0 + cos2I)*(
                                      56.0/5.0 - 32.0*log(2.0)/3.0
                                      - eta*(1193.0/30.0 -32.0*log(2.0))
                                      );



  /* Fifth harmonic plus */
  a5Pfive = - sd*(625.0/384.0*sin2I*(1.0 + cos2I)*(1.0 - 2.0*eta));

  a5Pseven = - sd*(
                  (-108125.0 + 40625.0*cos2I + 83125.0*cos4I
                  - 15625.0*cos6I
                  )/9216.0
                  + eta*(8125.0/256.0 - (
                                        40625.0*cos2I + 48125.0*cos4I
                                        - 15625.0*cos6I
                                        )/2304.0
                        )
                  + eta*eta*(
                            (44375.0*cos4I - 119375.0)/9216.0
                            + (40625.0*cos2I - 15625*cos6I)/3072.0)
                            );



  /* Sixth harmonic plus */
  a6Psix = 81.0/40.0*sin4I*(1.0 + cos2I)*(1.0 + 5.0*eta*(eta - 1.0));



  /* Seventh harmonic plus */
  a7Pseven = delta*sin5I*117649.0/46080.0*(1 + cos2I)*(1 + eta*(3.0*eta - 4.0));



  /* First harmonic cross */
  a1Cthree = 3.0/4.0*scd;

  a1Cfive  = - scd*(21.0/32.0 - 5.0/96.0*cos2I + eta*(-23.0 + 5.0*cos2I)/48.0);

  a1Csix   = scd*3.0*LAL_PI/4.0;

  a1Cseven =  - scd*(-913.0/7680.0 + 1891.0/11520.0*cos2I - 7.0/4608.0*cos4I
                 + eta*(1165.0/384.0 - 235.0/576.0*cos2I + 7.0/1152.0*cos4I)
           + eta*eta*(-1301.0/4608.0 + 301.0/2304.0*cos2I - 7.0/1536.0*cos4I));

  a1Cmixsix   = scd*(9.0/20.0 + 3.0*log(2.0)/2.0);



  /* Second harmonic cross */

  a2Ctwo = 2.0*cosI;

  a2Cfour = - cosI*(17.0/3.0 - 4.0/3.0*cos2I + eta*(-13.0/3.0 + 4.0*cos2I));
  a2Cfive = 4*LAL_PI*cosI;

  a2Csix = - cosI*(
                  17.0/15.0 + 113.0/30.0*cos2I - 0.25*cos4I
                  + eta*(143.0/9.0 - 245.0/18.0*cos2I + 5.0/4.0*cos4I)
                  + eta*eta*(-14.0/3.0 + 35.0/6.0*cos2I - 5.0/4.0*cos4I)
                  );

  a2Cseven = - LAL_PI*cosI*(
                           (34.0 - 8.0*cos2I)/3.0
                           - eta*(20.0/3.0 - 8.0*cos2I)
                           );

  a2Cmixseven = - cosI*(2.0 + (-22.0*cos2I + eta*(-154.0 + 94.0*cos2I))/5.0);



  /* Third harmonic cross */
  a3Cthree = - 9.0/4.0*scd;

  a3Cfive = - scd*(
                  -603.0/64.0 + 135.0/64.0*cos2I
                  + eta*(171.0 - 135.0*cos2I)/32.0
                  );

  a3Csix = - scd*27.0/4.0*LAL_PI;

  a3Cseven = - scd*(
                   (12501.0 - 24138.0*cos2I + 1701.0*cos4I)/2560.0
                   + eta*(-19581.0 + 15642.0*cos2I - 1701.0*cos4I)/640.0
                   + eta*eta*(18903.0 - 22806.0*cos2I + 5103.0*cos4I)/2560.0
                   );

  a3Cmixsix = - scd*(189.0/20.0 - 27.0/2.0*log(1.5));



  /* Fourth harmonic cross */
  a4Cfour = cosI*sin2I*8.0/3.0*(1.0 - 3.0*eta);

  a4Csix = - cosI*(
                  44.0/3.0 - 268.0/15.0*cos2I + 16.0/5.0*cos4I
                  + eta*((-476.0 + 620.0*cos2I)/9.0 - 16.0*cos4I)
                  + eta*eta*((68.0 - 116.0*cos2I)/3.0 + 16.0*cos4I)
                  );

  a4Cseven = sin2I*cosI*32.0/3.0*LAL_PI*(1.0 - 3.0*eta);

  a4Cmixseven = - cosI*sin2I*(
                             -112.0/5.0 + 64.0*log(2.0)/3.0
                             + eta*(1193.0/15.0 - 64.0*log(2.0))
                             );



  /* Fifth harmonic cross */
  a5Cfive = - scd*(625.0/192.0*(1.0 - 2.0*eta)*sin2I);

  a5Cseven = - scd*(
                   6875.0/256.0*cos2I
                   - (101875.0 + 21875.0*cos4I)/4608.0
                   + eta*(
                         (66875.0 + 21875.0*cos4I)/1152.0
                         - 44375.0/576.0*cos2I
                         )
                   + eta*eta*(
                             -100625.0/4608.0 + 83125.0/2304.0*cos2I
                             - 21875.0/1536.0*cos4I
                             )
                   );



  /* Sixth harmonic cross */
  a6Csix = cosI*81.0/20.0*sin4I*(1.0 + 5.0*eta*(eta - 1.0));



  /* Seventh harmonic cross */
  a7Cseven = - scd*sin4I*117649.0/23040.0*(1.0 + eta*(3.0*eta - 4.0));



  /* *************************************************************
   * END OF COEFFICIENTS IN h_+ & h_x ****************************
   *************************************************************** */



  /* Compute frequency, phase, and amplitude factors. */
  fFac = 1.0 / ( 4.0*LAL_TWOPI*LAL_MTSUN_SI*mTot );
  dt   = -params->deltaT * eta / ( 5.0*LAL_MTSUN_SI*mTot );
  ASSERT( dt < 0.0, stat, GENERATEPPNINSPIRALH_ETBAD,
    GENERATEPPNINSPIRALH_MSGETBAD );

  f2aFac = LAL_PI*LAL_MTSUN_SI*mTot*fFac;
  ASSERT( params->d != 0.0, stat, GENERATEPPNINSPIRALH_EDBAD,
    GENERATEPPNINSPIRALH_MSGEDBAD );

  /* Compute PN expansion coefficients.
     - Correction to the c5 term berlow in accordance with
       erratum BFIJ, PRD 71 129902
     - c6 does not include log at this stage but is added later
     - p6 = p[6] used in FREQ() macro
  */
  c0 = c[0] =  p[0];
  c1 = c[1] =  p[1];
  c2 = c[2] =  p[2]*( 743.0/2688.0 + eta*11.0/32.0 );
  c3 = c[3] = -p[3]*( 3.0*LAL_PI/10.0 );
  c4 = c[4] =  p[4]*(
                    1855099.0/14450688.0 + eta*56975.0/258048.0 +
                    eta*eta*371.0/2048.0
                    );
  c5 = c[5] =  p[5]*( -7729.0/21504.0 + eta*13.0/256.0 )*LAL_PI;
  c6 = c[6] = -p[6]*(
                    720817631400877.0/288412611379200.0
                    - 107.0*LAL_GAMMA/280.0 - LAL_PI*LAL_PI*53.0/200.0
                    + eta*(
                          - 25302017977.0/4161798144.0
                          + LAL_PI*LAL_PI*451.0/2048.0
                          )
                    + eta*eta*30913.0/1835008.0
                    + eta*eta*eta*235925.0/1769472.0
                    );
  c7 = c[7] = -p[7]*LAL_PI*(
                           377033378.0/867041280.0 + eta*977650.0/2580480.0
                           - eta*eta*283538.0/2580480.0
                           );
  p6 = p[6];

  /* Compute expansion coefficients for series in phi and dy/dx. */
  d0 =  c0;
  d1 =  c1*5.0/4.0;
  d2 =  c2*5.0/3.0;
  d3 =  c3*5.0/2.0;
  d4 =  c4*5.0;
  d5 =  c5*5.0/8.0;
  d6 =  p6*(
           831032450749357.0/57682522275840.0 - LAL_PI*LAL_PI*53.0/40.0
           - 107.0*LAL_GAMMA/56.0
           + eta*(
                 -123292747421.0/4161798144.0 + LAL_PI*LAL_PI*2255.0/2048.0
                 + 385.0/48.0*(-1987.0/3080) -55.0/16.0*(-11831.0/9240.0)
                 )
           + eta*eta*(154565.0/1835008.0 - eta*1179625.0/1769472.0)
           );
  d7 = -c7*5.0/2.0;
  e0 =  c0*3.0;
  e1 =  c1*4.0;
  e2 =  c2*5.0;
  e3 =  c3*6.0;
  e4 =  c4*7.0;
  e5 =  c5*8.0;
  e6 =  c6*9.0;
  e7 =  c7*10.0;

  /* Use Boolean variables to exclude terms that are zero. */
  b0 = b[0] = ( c0 == 0.0 ? 0 : 1 );
  b1 = b[1] = ( c1 == 0.0 ? 0 : 1 );
  b2 = b[2] = ( c2 == 0.0 ? 0 : 1 );
  b3 = b[3] = ( c3 == 0.0 ? 0 : 1 );
  b4 = b[4] = ( c4 == 0.0 ? 0 : 1 );
  b5 = b[5] = ( c5 == 0.0 ? 0 : 1 );
  b6 = b[6] = ( c6 == 0.0 ? 0 : 1 );
  b7 = b[7] = ( c7 == 0.0 ? 0 : 1 );

  /* Find the leading-order frequency term. */
  for ( j = 0; ( j < MAXORDER ) && ( b[j] == 0 ); j++ )
    ;
  if ( j == MAXORDER ) {
    ABORT( stat, GENERATEPPNINSPIRALH_EPBAD,
     GENERATEPPNINSPIRALH_MSGEPBAD );
  }


  /*******************************************************************
   * COMPUTE START TIME                                              *
   *******************************************************************/

  /* First, find the normalized start frequency, and the best guess as
     to the start times from each term.  We require the
     frequency to be increasing. */
  yStart =  2.0/(REAL4)(harmonics)*params->fStartIn / fFac;

  if ( params->fStopIn == 0.0 )
    yMax = 1.0/(LAL_PI*pow(6.0, 1.5)*mTot*LAL_MTSUN_SI) / fFac;
  else if( params->fStopIn < 0.0 )
    yMax = -1.0*params->fStopIn / fFac;
  else {
    ASSERT( fabs( params->fStopIn ) > params->fStartIn, stat,
      GENERATEPPNINSPIRALH_EFBAD, GENERATEPPNINSPIRALH_MSGEFBAD );
    yMax = fabs( params->fStopIn ) / fFac;
  }

  if ( ( c[j]*fFac < 0.0 ) || ( yStart < 0.0 ) || ( yMax < 0.0 ) ) {
     ABORT( stat, GENERATEPPNINSPIRALH_EPBAD,
     GENERATEPPNINSPIRALH_MSGEPBAD );
  }

  xStart = pow( yStart/c[j], 1.0/( j + 3.0 ) );
  xMax = LAL_SQRT2;

  /* The above is exact if the leading-order term is the only one in
   the expansion.  Check to see if there are any other terms. */
  for ( i = j + 1; ( i < MAXORDER ) && ( b[i] == 0 ); i++ )
  ;
  if ( i < MAXORDER )
  {
    /* There are other terms, so we have to use bisection to find the
       start time. */
    REAL4 xLow, xHigh; /* ultimately these will bracket xStart */
    REAL4 yLow, yHigh; /* the normalized frequency at these times */

    if ( xStart > 0.39*xMax )
      xStart = 0.39*xMax;

    /* If we are ignoring PN breakdown, adjust xMax (so that it won't
       interfere with the start time search) and tStop. */
    if ( params->fStopIn < 0.0 )
    {
      xMax = LAL_REAL4_MAX;
      tStop = 0.0;
    }

    /* If our frequency is too high, step backwards and/or forwards
       until we have bracketed the correct frequency. */
    xLow = xHigh = xStart;
    FREQ( yHigh, xStart);
    yLow = yHigh;
    while ( yLow > yStart )
    {
      xHigh = xLow;
      yHigh = yLow;
      xLow *= 0.95;
      FREQ( yLow, xLow );
    }

    while ( yHigh < yStart )
    {
      xLow = xHigh;
      yLow = yHigh;
      xHigh *= 1.05;
      FREQ( yHigh, xHigh );
      /* Check for PN breakdown. */
      if ( ( yHigh < yLow ) || ( xHigh > xMax ) )
      {
        ABORT( stat, GENERATEPPNINSPIRALH_EFBAD,
         GENERATEPPNINSPIRALH_MSGEFBAD );
      }
    }

    /* We may have gotten lucky and nailed the frequency right on.
         Otherwise, find xStart by root bisection. */
    if ( yLow == yStart )
      xStart = xLow;
    else if ( yHigh == yStart )
      xStart = xHigh;
    else
    {
      SFindRootIn in;
      FreqDiffParamStruc par;
      in.xmax = xHigh;
      in.xmin = xLow;
      in.xacc = ACCURACY;
      in.function = FreqDiff;
      par.c = c;
      par.b = b;
      par.p6 = p6;
      par.y0 = yStart;

      TRY( LALSBisectionFindRoot( stat->statusPtr, &(xStart), &in,
          (void *)( &par ) ), stat );
    }

  }

  /* If we are ignoring PN breakdown, adjust xMax and tStop, if they
     haven't been adjusted already. */
  else if ( params->fStopIn < 0.0 )
  {
    xMax = LAL_REAL4_MAX;
    tStop = 0.0;
  }

  /* Compute initial dimensionless time, record actual initial
     frequency (in case it is different), and record dimensional
     time-to-coalescence. */
  t0 = pow( xStart, -8.0 );
  FREQ( yStart, xStart );
  if ( yStart >= yMax )
  {
    ABORT( stat, GENERATEPPNINSPIRALH_EFBAD,
                   GENERATEPPNINSPIRALH_MSGEFBAD );
  }
  params->fStart = yStart*fFac;
  params->tc = t0 * ( 5.0*LAL_MTSUN_SI*mTot ) / eta;



  /*******************************************************************
   * GENERATE WAVEFORM                                               *
   *******************************************************************/

  /* Set up data pointers and storage. */
  here = head = (PPNInspiralBuffer *)
  LALMalloc( sizeof(PPNInspiralBuffer) );
  if ( !here )
  {
    ABORT( stat, GENERATEPPNINSPIRALH_EMEM,
     GENERATEPPNINSPIRALH_MSGEMEM );
  }
  here->next = NULL;
  h = here->h;
  a = here->a;
  f = here->f;

  phi = here->phi;
  nMax = (UINT4)( -1 );
  if ( params->lengthIn > 0 )
    nMax = params->lengthIn;
  nNext = BUFFSIZE;
  if ( nNext > nMax )
    nNext = nMax;


  /* Start integrating!  Inner loop exits each time a new buffer is
     required.  Outer loop has no explicit test; when a termination
     condition is met, we jump directly from the inner loop using a
     goto statement.  All goto statements jump to the terminate: label
     at the end of the outer loop. */
  n = 0;
  t = t0;
  dyMax = 0.0;
  y = yOld = 0.0;
  x = xStart;

  while ( 1 )
  {
    while ( n < nNext )
    {
      REAL4 f2a; /* value inside 2/3 power in amplitude functions */
      REAL4 phase = 0.0; /* wave phase excluding overall constants */
      REAL4 dydx2 = 0.0; /* dy/dx divided by x^2 */

      /* Check if we're still in a valid PN regime. */
      if ( x > xMax )
      {
        params->termCode = GENERATEPPNINSPIRALH_EPNFAIL;
        params->termDescription = GENERATEPPNINSPIRALH_MSGEPNFAIL;
        goto terminate;
      }

     /* Compute the normalized frequency.  This also computes the
        variables x2, x3, x4, x5, x6 and x7 which are used later. */
     FREQ( y, x );

     if ( y > yMax )
     {
       params->termCode = GENERATEPPNINSPIRALH_EFSTOP;
       params->termDescription = GENERATEPPNINSPIRALH_MSGEFSTOP;
       goto terminate;
     }


     /* Check that frequency is still increasing. */
     if ( b0 )
       dydx2 += e0;
     if ( b1 )
       dydx2 += e1*x;
     if ( b2 )
       dydx2 += e2*x2;
     if ( b3 )
       dydx2 += e3*x3;
     if ( b4 )
       dydx2 += e4*x4;
     if ( b5 )
       dydx2 += e5*x5;
     if ( b6 )
       dydx2 += (e6 + (856.0/2240.0*(2.0 + 9.0*log(2.0*x))))*x6;
     if ( b7 )
       dydx2 += e7*x7;

    if ( dydx2 < 0.0 )
    {
       params->termCode = GENERATEPPNINSPIRALH_EFNOTMON;
       params->termDescription = GENERATEPPNINSPIRALH_MSGEFNOTMON;
       goto terminate;
    }

     if ( y - yOld > dyMax )
       dyMax = y - yOld;
     *(f++) = fFac*y;

     /* Compute the phase. */
     if ( b0 )
       phase += d0;
     if ( b1 )
       phase += d1*x;
     if ( b2 )
       phase += d2*x2;
     if ( b3 )
       phase += d3*x3;
     if ( b4 )
       phase += d4*x4;
     if ( b5 )
       phase += d5*log(t)*x5;
     if ( b6 )
       phase += (d6 - 8.0*107.0*log(2.0*x)/448.0)*x6;
     if ( b7 )
       phase += d7*x7;
     /* etaInv absorbs the factor of 2! */
     phase *= t*x3*etaInv;
     *(phi++) = phiC - phase;

     /* Compute hplus and hcross */
     f2a = pow(f2aFac*y, TWOTHIRDS);

     /* powers of frequency */
     fthree = pow(f2a, 1.5);
     ffour  = pow(f2a, 2.0);
     ffive  = pow(f2a, 2.5);
     fsix   = pow(f2a, 3.0);
     fseven = pow(f2a, 3.5);

     /* PLUS */
     a1 =   q[1]*a1Pthree*fthree + q[3]*a1Pfive*ffive + q[4]*a1Psix*fsix
          + q[5]*a1Pseven*fseven;
     a1mix = q[4]*a1Pmixsix*fsix;

     a2 =   q[0]*a2Ptwo*f2a + q[2]*a2Pfour*ffour + q[3]*a2Pfive*ffive
          + q[4]*a2Psix*fsix + q[5]*a2Pseven*fseven;
     a2mix = q[5]*a2Pmixseven*fseven;

     a3 =   q[1]*a3Pthree*fthree + q[3]*a3Pfive*ffive + q[4]*a3Psix*fsix
          + q[5]*a3Pseven*fseven;
     a3mix = q[4]*a3Pmixsix*fsix;

     a4 = q[2]*a4Pfour*ffour + q[4]*a4Psix*fsix + q[5]*a4Pseven*fseven;
     a4mix = q[5]*a4Pmixseven*fseven;

     a5 = q[3]*a5Pfive*ffive + q[5]*a5Pseven*fseven;

     a6 = q[4]*a6Psix*fsix;

     a7 = q[5]*a7Pseven*fseven;

     /* Store first three harmonics for filtering */
     *(a++) = preFac*a1Pthree*fthree;
     *(a++) = preFac*a2Ptwo*f2a;
     *(a++) = preFac*a3Pthree*fthree;

     *(h++) = preFac*(
                     a1*cos(1.0/2.0*(phiC - phase))
                     + a2*cos(2.0/2.0*(phiC - phase))
                     + a3*cos(3.0/2.0*(phiC - phase))
                     + a4*cos(4.0/2.0*(phiC - phase))
                     + a5*cos(5.0/2.0*(phiC - phase))
                     + a6*cos(6.0/2.0*(phiC - phase))
                     + a7*cos(7.0/2.0*(phiC - phase))
                     + a1mix*sin(1.0/2.0*(phiC - phase))
                     + a2mix*sin(2.0/2.0*(phiC - phase))
                     + a3mix*sin(3.0/2.0*(phiC - phase))
                     + a4mix*sin(4.0/2.0*(phiC - phase))
                     );


     /* CROSS */
     a1 =   q[1]*a1Cthree*fthree + q[3]*a1Cfive*ffive + q[4]*a1Csix*fsix
          + q[5]*a1Cseven*fseven;
     a1mix = q[4]*a1Cmixsix*fsix;

     a2 =   q[0]*a2Ctwo*f2a + q[2]*a2Cfour*ffour + q[3]*a2Cfive*ffive
          + q[4]*a2Csix*fsix + q[5]*a2Cseven*fseven;
     a2mix = q[5]*a2Cmixseven*fseven;

     a3 =   q[1]*a3Cthree*fthree + q[3]*a3Cfive*ffive + q[4]*a3Csix*fsix
          + q[5]*a3Cseven*fseven;
     a3mix = q[4]*a3Cmixsix*fsix;

     a4 = q[2]*a4Cfour*ffour + q[4]*a4Csix*fsix + q[5]*a4Cseven*fseven;
     a4mix = q[5]*a4Cmixseven*fseven;

     a5 = q[3]*a5Cfive*ffive + q[5]*a5Cseven*fseven;

     a6 = q[4]*a6Csix*fsix;

     a7 = q[5]*a7Cseven*fseven;

     *(h++) = preFac*(
                     a1*sin(1.0/2.0*(phiC - phase))
                     + a2*sin(2.0/2.0*(phiC - phase))
                     + a3*sin(3.0/2.0*(phiC - phase))
                     + a4*sin(4.0/2.0*(phiC - phase))
                     + a5*sin(5.0/2.0*(phiC - phase))
                     + a6*sin(6.0/2.0*(phiC - phase))
                     + a7*sin(7.0/2.0*(phiC - phase))
                     + a1mix*cos(1.0/2.0*(phiC - phase))
                     + a2mix*cos(2.0/2.0*(phiC - phase))
                     + a3mix*cos(3.0/2.0*(phiC - phase))
                     + a4mix*cos(4.0/2.0*(phiC - phase))
                     );

     n++;
     t = t0 + n*dt;
     yOld = y;
     if ( t <= tStop ) {
       params->termCode = GENERATEPPNINSPIRALH_ERTOOSMALL;
       params->termDescription = GENERATEPPNINSPIRALH_MSGERTOOSMALL;
       goto terminate;
     }
     x = pow( t, -0.125 );

   }

   /* We've either filled the buffer or we've exceeded the maximum
      length.  If the latter, we're done! */
   if ( n >= nMax ) {
     params->termCode = GENERATEPPNINSPIRALH_ELENGTH;
     params->termDescription = GENERATEPPNINSPIRALH_MSGELENGTH;

   }


   /* Otherwise, allocate the next buffer. */
   here->next =
      (PPNInspiralBuffer *)LALMalloc( sizeof(PPNInspiralBuffer) );
   here = here->next;
   if ( !here ) {
     FREELIST( head );
     ABORT( stat, GENERATEPPNINSPIRALH_EMEM,
       GENERATEPPNINSPIRALH_MSGEMEM );
   }

   here->next = NULL;
   h = here->h;
   a = here->a;
   f = here->f;
   phi = here->phi;
   nNext += BUFFSIZE;
   if ( nNext > nMax )
     nNext = nMax;


 }


  /*******************************************************************
   * CLEANUP                                                         *
   *******************************************************************/

  /* The above loop only exits by triggering one of the termination
     conditions, which jumps to the following point for cleanup and
     return. */
 terminate:

  /* First, set remaining output parameter fields. */
  params->dfdt = dyMax*fFac*params->deltaT;
  params->fStop = yOld*fFac;
  params->length = n;

  /* Allocate the output structures. */
  if ( ( output->h = (REAL4TimeVectorSeries *)
       LALMalloc( sizeof(REAL4TimeVectorSeries) ) ) == NULL )
  {
    FREELIST( head );
    ABORT( stat, GENERATEPPNINSPIRALH_EMEM,
     GENERATEPPNINSPIRALH_MSGEMEM );
  }
  memset( output->h, 0, sizeof(REAL4TimeVectorSeries) );

  if ( ( output->a = (REAL4TimeVectorSeries *)
       LALMalloc( sizeof(REAL4TimeVectorSeries) ) ) == NULL )
  {
    FREELIST( head );
    LALFree( output->h ); output->h = NULL;
    ABORT( stat, GENERATEPPNINSPIRALH_EMEM,
     GENERATEPPNINSPIRALH_MSGEMEM );
  }
  memset( output->a, 0, sizeof(REAL4TimeVectorSeries) );

  if ( ( output->f = (REAL4TimeSeries *)
       LALMalloc( sizeof(REAL4TimeSeries) ) ) == NULL )
  {
    FREELIST( head );
    LALFree( output->h ); output->h = NULL;
    LALFree( output->a ); output->a = NULL;
    ABORT( stat, GENERATEPPNINSPIRALH_EMEM,
     GENERATEPPNINSPIRALH_MSGEMEM );
  }
  memset( output->f, 0, sizeof(REAL4TimeSeries) );

  if ( ( output->phi = (REAL8TimeSeries *)
       LALMalloc( sizeof(REAL8TimeSeries) ) ) == NULL )
  {
    FREELIST( head );
    LALFree( output->h ); output->h = NULL;
    LALFree( output->a ); output->a = NULL;
    LALFree( output->f ); output->f = NULL;
    ABORT( stat, GENERATEPPNINSPIRALH_EMEM,
     GENERATEPPNINSPIRALH_MSGEMEM );
  }
  memset( output->phi, 0, sizeof(REAL8TimeSeries) );

  /* Allocate the output data fields. */
  {
    CreateVectorSequenceIn in;
    in.length = n;
    in.vectorLength = 2;
    LALSCreateVectorSequence( stat->statusPtr, &( output->h->data ), &in );
    BEGINFAIL( stat )
    {
      FREELIST( head );
      LALFree( output->h );   output->h = NULL;
      LALFree( output->a );   output->a = NULL;
      LALFree( output->f );   output->f = NULL;
      LALFree( output->phi ); output->phi = NULL;
    } ENDFAIL( stat );
    /* Adjust in for waveform.a which stores the first 3 harmonics */
    in.vectorLength = 3;
    LALSCreateVectorSequence( stat->statusPtr, &( output->a->data ), &in );
    BEGINFAIL( stat )
    {
      FREELIST( head );
      TRY( LALSDestroyVectorSequence( stat->statusPtr, &( output->h->data ) ),
           stat );
      LALFree( output->h );   output->h = NULL;
      LALFree( output->a );   output->a = NULL;
      LALFree( output->f );   output->f = NULL;
      LALFree( output->phi ); output->phi = NULL;
    } ENDFAIL( stat );
    LALSCreateVector( stat->statusPtr, &( output->f->data ), n );
    BEGINFAIL( stat )
    {
      TRY( LALSDestroyVectorSequence( stat->statusPtr, &( output->h->data ) ),
           stat );
      TRY( LALSDestroyVectorSequence( stat->statusPtr, &( output->a->data ) ),
           stat );
      FREELIST( head );
      LALFree( output->h );   output->h = NULL;
      LALFree( output->a );   output->a = NULL;
      LALFree( output->f );   output->f = NULL;
      LALFree( output->phi ); output->phi = NULL;
    } ENDFAIL( stat );
    LALDCreateVector( stat->statusPtr, &( output->phi->data ), n );
    BEGINFAIL( stat )
    {
      TRY( LALSDestroyVectorSequence( stat->statusPtr, &( output->h->data ) ),
           stat );
      TRY( LALSDestroyVectorSequence( stat->statusPtr, &( output->a->data ) ),
           stat );
      TRY( LALSDestroyVector( stat->statusPtr, &( output->f->data ) ),
           stat );
      FREELIST( head );
      LALFree( output->h );   output->h = NULL;
      LALFree( output->a );   output->a = NULL;
      LALFree( output->f );   output->f = NULL;
      LALFree( output->phi ); output->phi = NULL;
    } ENDFAIL( stat );
  }


  /* Structures have been successfully allocated; now fill them.  We
     deallocate the list as we go along. */
  output->position = params->position;
  output->psi = params->psi;
  output->h->epoch = output->a->epoch = output->f->epoch = output->phi->epoch
    = params->epoch;
  output->h->deltaT = output->a->deltaT = output->f->deltaT
    = output->phi->deltaT = params->deltaT;
  output->h->sampleUnits = lalStrainUnit;
  output->a->sampleUnits = lalStrainUnit;
  output->f->sampleUnits = lalHertzUnit;
  output->phi->sampleUnits = lalDimensionlessUnit;
  LALSnprintf( output->h->name, LALNameLength,
               "PPN inspiral waveform polarisations" );
  LALSnprintf( output->a->name, LALNameLength,
               "First three harmonics a1_+, a2_+ & a3_+" );
  LALSnprintf( output->f->name, LALNameLength, "PPN inspiral frequency" );
  LALSnprintf( output->phi->name, LALNameLength, "PPN inspiral phase" );
  h = output->h->data->data;
  a = output->a->data->data;
  f = output->f->data->data;
  phi = output->phi->data->data;
  here = head;
  while ( here && ( n > 0 ) )
  {
    PPNInspiralBuffer *last = here;
    UINT4 nCopy = BUFFSIZE;
    if ( nCopy > n )
      nCopy = n;
    memcpy( h, here->h, 2*nCopy*sizeof(REAL4) );
    memcpy( a, here->a, 3*nCopy*sizeof(REAL4) );
    memcpy( f, here->f, nCopy*sizeof(REAL4) );
    memcpy( phi, here->phi, nCopy*sizeof(REAL8) );
    h += 2*nCopy;
    a += 3*nCopy;
    f += nCopy;
    phi += nCopy;
    n -= nCopy;
    here = here->next;
    LALFree( last );
  }

  /* This shouldn't happen, but free any extra buffers in the
     list. */
  FREELIST( here );

  /* Everything's been stored and cleaned up, so there's nothing left
     to do but quit! */
  DETATCHSTATUSPTR( stat );
  RETURN( stat );
}<|MERGE_RESOLUTION|>--- conflicted
+++ resolved
@@ -388,14 +388,9 @@
 
   phiC = params->phi;
 
-<<<<<<< HEAD
   preFac = -2.0*mu*LAL_MRSUN_SI/params->d; 
 /*  delta = params->delta; */ 
   delta = pow( 1.0 - 4.0*eta, 0.5 );
-=======
-  preFac = -2.0*mu*LAL_MRSUN_SI/params->d;
-  delta = pow((1-4*eta), 0.5);
->>>>>>> ba24a83f
   sd = sinI*delta;
   scd = sd*cosI;
 
