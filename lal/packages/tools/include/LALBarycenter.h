/*
*  Copyright (C) 2012 Miroslav Shaltev, R Prix
*  Copyright (C) 2007 Curt Cutler, Jolien Creighton, Reinhard Prix, Teviet Creighton
*
*  This program is free software; you can redistribute it and/or modify
*  it under the terms of the GNU General Public License as published by
*  the Free Software Foundation; either version 2 of the License, or
*  (at your option) any later version.
*
*  This program is distributed in the hope that it will be useful,
*  but WITHOUT ANY WARRANTY; without even the implied warranty of
*  MERCHANTABILITY or FITNESS FOR A PARTICULAR PURPOSE.  See the
*  GNU General Public License for more details.
*
*  You should have received a copy of the GNU General Public License
*  along with with program; see the file COPYING. If not, write to the
*  Free Software Foundation, Inc., 59 Temple Place, Suite 330, Boston,
*  MA  02111-1307  USA
*/

#ifndef _LALBARYCENTER_H    /* Protect against double-inclusion */
#define _LALBARYCENTER_H

#include <stdio.h>
#include <math.h>
#include <lal/LALStdio.h>
#include <lal/LALStdlib.h>
#include <lal/LALConstants.h>
#include <lal/DetectorSite.h>

#ifdef  __cplusplus
extern "C" {
#endif

/**
 * \defgroup LALBarycenter_h Header LALBarycenter.h
 * \ingroup pkg_pulsarCommon
 * \author Curt Cutler
 * \date 2001
 *
 * \brief Provides routines for transforming from arrival time at detector (GPS) to pulse emission time (TDB); ie
 * for ``barycentering'' the measured astronomical time series.
 *
 * \heading{Synopsis}
 * \code
 * #include <lal/LALInitBarycenter.h>
 * #include <lal/LALBarycenter.h>
 * \endcode
 *
 */
/*@{*/

/** \name Error codes */
/*@{*/
#define LALBARYCENTERH_ENULL  2	/**< Null input to Barycenter routine. */
#define LALBARYCENTERH_EOUTOFRANGEE  4	/**< tgps not in range of earth.dat file */
#define LALBARYCENTERH_EOUTOFRANGES  8	/**< tgps not in range of sun.dat file */
#define LALBARYCENTERH_EBADSOURCEPOS 16	/**< source position not in standard range */
#define LALBARYCENTERH_EXLAL 	     32	/**< XLAL function failed. */
/*@}*/

/** \cond DONT_DOXYGEN */
#define LALBARYCENTERH_MSGENULL  "Null input to Barycenter routine."
#define LALBARYCENTERH_MSGEOUTOFRANGEE  "tgps not in range of earth.dat file"
#define LALBARYCENTERH_MSGEOUTOFRANGES  "tgps not in range of sun.dat file"
#define LALBARYCENTERH_MSGEBADSOURCEPOS "source position not in standard range"
#define LALBARYCENTERH_MSGEXLAL 	"XLAL function failed."
/** \endcond */

/** \brief Enumerated type denoting the time system type to be produced in
 * the solar system barycentring routines.
 *
 * The type denotes the time system in which solar system barycentred times
 * should be given. \c TIMECORRECTION_TDB and \c TIMECORRECTION_TEMPO will mean
 * times are in the Barycentric Dynamical Time (TDB) system, where the
 * conversion has been performed using a time correction ephemeris look-up
 * table as used by TEMPO2 (\c TIMECORRECTION_TEMPO is so-called because the
 * pulsar timing software TEMPO uses the TDB time system by default); \c
 * TIMECORRECTION_ORIGINAL will mean times are in the TDB system, but with the
 * conversion performed using the original \c XLALBarycenterEarth function; and,
 * \c TIMECORRECTION_TCB and \c TIMECORRECTION_TEMPO2 will mean times are in the
 * Coordinate Barycentric Time (TCB) system, where the conversion has been
 * performed using a time correction ephemeris look-up table as used by TEMPO2
 * (\c TIMECORRECTION_TEMPO2 is so-called because the pulsar timing software
 * TEMPO2 uses the TCB time system by default). */
typedef enum{
  TIMECORRECTION_NONE = 0,
  TIMECORRECTION_TDB,
  TIMECORRECTION_TCB,
  TIMECORRECTION_TEMPO,
  TIMECORRECTION_TEMPO2,
  TIMECORRECTION_ORIGINAL,
  TIMECORRECTION_LAST
} TimeCorrectionType;

/** \brief Enumerated type denoting the JPL solar system ephemeris to be used
 * in calculating barycentre time corrections.
 */
typedef enum {
  EPHEM_NONE = 0,
  EPHEM_DE200,
  EPHEM_DE405,
  EPHEM_DE414,
  EPHEM_DE421,
  EPHEM_LAST
} EphemerisType;

/** \name Constants from Irwin and Fukushima, A&A, 348, 1999 (taken from TEMPO2)
 * used for ephemeris conversions. */
/*@{*/
#define IFTE_JD0  2443144.5003725 /**< Epoch of TCB, TCG and TT in Julian Days */
#define IFTE_MJD0 43144.0003725 /**< Epoch of TCB, TCG and TT in Modified Julian Days */
#define IFTE_TEPH0 -65.564518e-6 /**< Equation 17 of Irwin and Fukushima. */
#define IFTE_LC 1.48082686742e-8 /**< Equation 20 of Irwin and Fukushima. */
#define IFTE_KM1 1.55051979176e-8 /**< Value of K-1, defined using the IAU definition of L_B = 1.55051976772e-8 and K=1/(1-L_B) (see TEMPO2). */
#define IFTE_K (((long double)1.0) + ((long double)IFTE_KM1)) /**< Factor relating ephemeris units for time and distance to corresponding SI units, from Eq. 2 of Irwin and Fukushima. */
/*@}*/

#define JPL_AU_DE405 149597870.6910000 	/**< Definition of 1 AU from the JPL DE405 ephemeris in km */
#define JPL_AU_DE200 149597870.6600000 	/**< Definition of 1 AU from the JPL DE200 ephemeris in km */
#define CURT_AU 149597870.6600 		/**< 1 AU from create_solar_system_barycenter.c as used in Curt's original routines */

/** \brief This structure contains
 * two pointers to the ephemeris data files containing arrays
 * of center-of-mass positions for the Earth and Sun, respectively.
 *
 * The tables are derived from the JPL ephemeris.
 *
 * Files tabulate positions for one calendar year
 * (actually, a little more than one year, to deal
 * with overlaps).  The first line of each table summarizes
 * what is in it. Subsequent lines give the time (GPS) and the
 * Earth's position \f$(x,y,z)\f$,
 * velocity \f$(v_x, v_y, v_z)\f$, and acceleration \f$(a_x, a_y, a_z)\f$
 * at that instant.  All in units of seconds; e.g. positions have
 * units of seconds, and accelerations have units 1/sec.
 *
 */
typedef struct tagEphemerisFilenames
{
  CHAR *earthEphemeris;         /**< File containing Earth's position.  */
  CHAR *sunEphemeris;           /**< File containing Sun's position. */
}
EphemerisFilenames;

/** Structure holding a REAL8 time, and a position, velocity and acceleration vector. */
typedef struct tagPosVelAcc
{
  REAL8 gps;            /**< REAL8 timestamp */
  REAL8 pos[3];         /**< position-vector */
  REAL8 vel[3];         /**< velocity-vector */
  REAL8 acc[3];         /**< acceleration-vector */
}
PosVelAcc;

/** This structure contains all information about the
 * center-of-mass positions of the Earth and Sun, listed at regular
 * time intervals.
 */
typedef struct tagEphemerisData
{
  EphemerisFilenames ephiles; /**< Names of the two files containing positions of
                               * Earth and Sun, respectively at evenly spaced times. */
#ifdef SWIG /* SWIG interface directives */
  SWIGLAL(1D_ARRAY(PosVelAcc, ephemE, INT4, nentriesE));
  SWIGLAL(1D_ARRAY(PosVelAcc, ephemS, INT4, nentriesS));
#endif /* SWIG */
  INT4  nentriesE;      /**< The number of entries in Earth ephemeris table. */
  INT4  nentriesS;      /**< The number of entries in Sun ephemeris table. */

  REAL8 dtEtable;       /**< The spacing in sec between consecutive instants in Earth ephemeris table.*/
  REAL8 dtStable;       /**< The spacing in sec between consecutive instants in Sun ephemeris table.*/

  PosVelAcc *ephemE;    /**< Array containing pos,vel,acc of earth, as extracted from earth
                         * ephem file. Units are sec, 1, 1/sec respectively */
  PosVelAcc *ephemS;    /**< Array with pos, vel and acc for the sun (see ephemE) */

  EphemerisType etype;  /**< The ephemeris type e.g. DE405 */
}
EphemerisData;


/** This structure will contain a vector of time corrections
 * used during conversion from TT to TDB/TCB/Teph */
typedef struct tagTimeCorrectionData{
  CHAR *timeEphemeris;   /**< File containing the time ephemeris */

  UINT4  nentriesT;      /**< The number of entries in Time ephemeris table. */
  REAL8 dtTtable;        /**< The spacing in sec between consecutive instants in Time ephemeris table.*/
  REAL8 *timeCorrs;      /**< Array of time delays for converting TT to TDB/TCB from the Time table (seconds).*/
  REAL8 timeCorrStart;   /**< The initial GPS time of the time delay table. */
} TimeCorrectionData;


/** Basic output structure of LALBarycenterEarth.c.
 */
typedef struct tagEarthState
{
  REAL8  einstein;      /**<  the einstein delay equiv TDB - TDT or TCB - TDT */
  REAL8 deinstein;      /**< d(einstein)/d(tgps) */

  REAL8 posNow[3];      /**< Cartesian coords of Earth's center at tgps,
                         * extrapolated from JPL DE405 ephemeris; units= sec */
  REAL8 velNow[3];      /**< dimensionless velocity of Earth's center at tgps,
                         * extrapolated from JPL DE405 ephemeris */

  REAL8 gmstRad;        /**< Greenwich Mean Sidereal Time (GMST) in radians, at tgps */
  REAL8 gastRad;        /**< Greenwich Apparent Sidereal Time, in radians, at tgps;
                         * Is basically the angle thru which Earth has spun at
                         * given time; gast is like gmst, but has
                         * additional correction for short-term nutation */

  REAL8 tzeA;           /**< variable describing effect of lunisolar precession, at tgps */
  REAL8 zA;             /**< variable describing effect of lunisolar precession, at tgps */
  REAL8 thetaA;         /**< variable describing effect of lunisolar precession, at tgps */
  REAL8 delpsi;         /**< variable describing effect of Earth nutation, at tgps*/
  REAL8 deleps;         /**< variable describing effect of Earth nutation, at tgps*/

  REAL8 se[3];          /**< vector that points from Sun to Earth at instant tgps,
                         * in DE405 coords; units = sec */
  REAL8 dse[3];         /**< d(se[3])/d(tgps); Dimensionless */
  REAL8 rse;            /**< length of vector se[3]; units = sec */
  REAL8 drse;           /**< d(rse)/d(tgps); dimensionless */

  TimeCorrectionType ttype; /**< Time correction type */
}
EarthState;

/** Basic input structure to LALBarycenter.c.
 */
typedef struct tagBarycenterInput
{
  LIGOTimeGPS  tgps;    /**< input GPS arrival time. I use tgps (lower case)
                         * to remind that here the LAL structure is a
                         * field in the larger structure BarycenterInput.
                         * I use tGPS as an input structure (by itself) to
                         * LALBarycenterEarth */

  LALDetector site;     /**< detector site info.  <b>NOTE:</b>
                         * the <tt>site.location</tt> field must be modified
                         * to give the detector location in units of
                         * <em>seconds</em> (i.e. divide the values normally
                         * stored in <tt>site.location</tt> by <tt>LAL_C_SI</tt> */

  REAL8 alpha;          /**<  Source right ascension in ICRS J2000 coords (radians). */
  REAL8 delta;          /**< Source declination in ICRS J2000 coords (radians) */
  REAL8 dInv;           /**< 1/(distance to source), in 1/sec.
                         * This is needed to correct Roemer delay for very
                         * nearby sources; correction is about 10 microsec for
                         * source at 100 pc */
}
BarycenterInput;

/*Curt: probably best to take 1.0 OUT of tDot--ie., output tDot-1.
But most users would immediately add back the one anyway.
*/

/*Curt: rem te is ``time pulse would arrive at a GPS clock
way out in empty space, if you renormalized  and zero-ed the latter
to give, on average, the same arrival time as the GPS clock on Earth'' */

<<<<<<< HEAD

/// ---------- internal buffer type for optimized Barycentering function ----------
typedef struct
{
  REAL8 sinAlpha;	/// sin(alpha)
  REAL8 cosAlpha;	/// cos(alpha)
  REAL8 sinDelta;	/// sin(delta)
  REAL8 cosDelta;	/// cos(delta)
  REAL8 n[3];		/// unit vector pointing from SSB to the source, in J2000 Cartesian coords, 0=x,1=y,2=z
} fixed_sky_t;

typedef struct
{
  REAL8 rd;		/// distance 'rd' from center of Earth, in light seconds
  REAL8 longitude;	/// geocentric (not geodetic!!) longitude of detector vertex
  REAL8 latitude;	/// geocentric latitude of detector vertex
  REAL8 sinLat;		/// sin(latitude)
  REAL8 cosLat;		/// cos(latitude);
  REAL8 rd_sinLat;	/// rd * sin(latitude)
  REAL8 rd_cosLat;	/// rd * cos(latitude)
} fixed_site_t;

/// internal buffer type for optimized Barycentering function
typedef struct
{
  REAL8 alpha;			/// buffered sky-location: right-ascension in rad
  REAL8 delta;			/// buffered sky-location: declination in rad
  fixed_sky_t fixed_sky;	/// fixed-sky buffered quantities

  LALDetector site;		/// buffered detector site
  fixed_site_t fixed_site;	/// fixed-site buffered quantities
} BarycenterBuffer;


=======
>>>>>>> 5a7c2f5a
/**  Basic output structure produced by LALBarycenter.c.
 */
typedef struct tagEmissionTime
{
  REAL8 deltaT;         /**< \f$t_e\f$(TDB) - \f$t_a\f$(GPS)
                         * + (light-travel-time from source to SSB) */

  LIGOTimeGPS te;       /**< pulse emission time (TDB); also sometimes called
                         * ``arrival time (TDB) of same wavefront at SSB'' */
  REAL8 tDot;           /**< d(emission time in TDB)/d(arrival time in GPS)  */

  REAL8 rDetector[3];   /**< Cartesian coords (0=x,1=y,2=z) of detector position
                         * at $t_a$ (GPS), in ICRS J2000 coords. Units = sec. */

  REAL8 vDetector[3];   /* Cartesian coords (0=x,1=y,2=z) of detector velocity
                         * at \f$t_a\f$ (GPS), in ICRS J2000 coords. Dimensionless. */

  REAL8 roemer;         /**<  the Roemer delay */
  REAL8 droemer;        /**<  d(Roemer)/d(tgps) */

  REAL8 shapiro;        /**<  the Shapiro delay */
  REAL8 dshapiro;       /**<  d(Shapiro)/d(tgps) */

  REAL8 erot;           /**< Earth rotation delay */
  REAL8 derot;          /**< d(erot)/d(tgps) */
}
EmissionTime;

<<<<<<< HEAD
=======

/// internal (opaque) buffer type for optimized Barycentering function
typedef struct tagBarycenterBuffer BarycenterBuffer;

>>>>>>> 5a7c2f5a

/* Function prototypes. */
int XLALBarycenterEarth ( EarthState *earth, const LIGOTimeGPS *tGPS, const EphemerisData *edat);
int XLALBarycenter ( EmissionTime *emit, const BarycenterInput *baryinput, const EarthState *earth);
<<<<<<< HEAD
int XLALBarycenterOpt ( EmissionTime *emit, const BarycenterInput *baryinput, const EarthState *earth, BarycenterBuffer *buffer);

  // deprecated LAL interface
=======
int XLALBarycenterOpt ( EmissionTime *emit, const BarycenterInput *baryinput, const EarthState *earth, BarycenterBuffer **buffer);

/* Function that uses time delay look-up tables to calculate time delays */
int XLALBarycenterEarthNew ( EarthState *earth,
                             const LIGOTimeGPS *tGPS,
                             const EphemerisData *edat,
                             const TimeCorrectionData *tdat,
                             TimeCorrectionType ttype );

/* Function to calculate positions */
void precessionMatrix( REAL8 prn[3][3],
                       REAL8 mjd,
                       REAL8 dpsi,
                       REAL8 deps );
void observatoryEarth( REAL8 obsearth[3],
                       const LALDetector det,
                       const LIGOTimeGPS *tgps,
                       REAL8 gmst,
                       REAL8 dpsi,
                       REAL8 deps );

// deprecated LAL interface
>>>>>>> 5a7c2f5a
void LALBarycenterEarth ( LALStatus *status, EarthState *earth, const LIGOTimeGPS *tGPS, const EphemerisData *edat);
void LALBarycenter ( LALStatus *status, EmissionTime *emit, const BarycenterInput *baryinput, const EarthState *earth);


/*@}*/

#ifdef  __cplusplus
}
#endif      /* Close C++ protection */

#endif      /* Close double-include protection */<|MERGE_RESOLUTION|>--- conflicted
+++ resolved
@@ -259,43 +259,6 @@
 way out in empty space, if you renormalized  and zero-ed the latter
 to give, on average, the same arrival time as the GPS clock on Earth'' */
 
-<<<<<<< HEAD
-
-/// ---------- internal buffer type for optimized Barycentering function ----------
-typedef struct
-{
-  REAL8 sinAlpha;	/// sin(alpha)
-  REAL8 cosAlpha;	/// cos(alpha)
-  REAL8 sinDelta;	/// sin(delta)
-  REAL8 cosDelta;	/// cos(delta)
-  REAL8 n[3];		/// unit vector pointing from SSB to the source, in J2000 Cartesian coords, 0=x,1=y,2=z
-} fixed_sky_t;
-
-typedef struct
-{
-  REAL8 rd;		/// distance 'rd' from center of Earth, in light seconds
-  REAL8 longitude;	/// geocentric (not geodetic!!) longitude of detector vertex
-  REAL8 latitude;	/// geocentric latitude of detector vertex
-  REAL8 sinLat;		/// sin(latitude)
-  REAL8 cosLat;		/// cos(latitude);
-  REAL8 rd_sinLat;	/// rd * sin(latitude)
-  REAL8 rd_cosLat;	/// rd * cos(latitude)
-} fixed_site_t;
-
-/// internal buffer type for optimized Barycentering function
-typedef struct
-{
-  REAL8 alpha;			/// buffered sky-location: right-ascension in rad
-  REAL8 delta;			/// buffered sky-location: declination in rad
-  fixed_sky_t fixed_sky;	/// fixed-sky buffered quantities
-
-  LALDetector site;		/// buffered detector site
-  fixed_site_t fixed_site;	/// fixed-site buffered quantities
-} BarycenterBuffer;
-
-
-=======
->>>>>>> 5a7c2f5a
 /**  Basic output structure produced by LALBarycenter.c.
  */
 typedef struct tagEmissionTime
@@ -324,22 +287,13 @@
 }
 EmissionTime;
 
-<<<<<<< HEAD
-=======
 
 /// internal (opaque) buffer type for optimized Barycentering function
 typedef struct tagBarycenterBuffer BarycenterBuffer;
-
->>>>>>> 5a7c2f5a
 
 /* Function prototypes. */
 int XLALBarycenterEarth ( EarthState *earth, const LIGOTimeGPS *tGPS, const EphemerisData *edat);
 int XLALBarycenter ( EmissionTime *emit, const BarycenterInput *baryinput, const EarthState *earth);
-<<<<<<< HEAD
-int XLALBarycenterOpt ( EmissionTime *emit, const BarycenterInput *baryinput, const EarthState *earth, BarycenterBuffer *buffer);
-
-  // deprecated LAL interface
-=======
 int XLALBarycenterOpt ( EmissionTime *emit, const BarycenterInput *baryinput, const EarthState *earth, BarycenterBuffer **buffer);
 
 /* Function that uses time delay look-up tables to calculate time delays */
@@ -362,7 +316,7 @@
                        REAL8 deps );
 
 // deprecated LAL interface
->>>>>>> 5a7c2f5a
+
 void LALBarycenterEarth ( LALStatus *status, EarthState *earth, const LIGOTimeGPS *tGPS, const EphemerisData *edat);
 void LALBarycenter ( LALStatus *status, EmissionTime *emit, const BarycenterInput *baryinput, const EarthState *earth);
 
