/*
*  Copyright (C) 2007 Anand Sengupta, Craig Robinson
*
*  This program is free software; you can redistribute it and/or modify
*  it under the terms of the GNU General Public License as published by
*  the Free Software Foundation; either version 2 of the License, or
*  (at your option) any later version.
*
*  This program is distributed in the hope that it will be useful,
*  but WITHOUT ANY WARRANTY; without even the implied warranty of
*  MERCHANTABILITY or FITNESS FOR A PARTICULAR PURPOSE.  See the
*  GNU General Public License for more details.
*
*  You should have received a copy of the GNU General Public License
*  along with with program; see the file COPYING. If not, write to the
*  Free Software Foundation, Inc., 59 Temple Place, Suite 330, Boston,
*  MA  02111-1307  USA
*/

/*----------------------------------------------------------------------------
 *
 * File Name: LALTrigScanCluster.c
 *
 * Author: Sengupta, Anand. S. and Gupchup, Jayant A.
 *
 * $Id: LALTrigScanCluster.c,v 1.13 2007/10/02 13:48:53 spxcar Exp $
 *
 *---------------------------------------------------------------------------*/

#if 0
<lalVerbatim file="LALTrigScanClusterCV">
Author: Sengupta, Anand. S. and Gupchup, Jayant A.
$Id: LALTrigScanCluster.c,v 1.13 2007/10/02 13:48:53 spxcar Exp $
</lalVerbatim>
#endif

#include <lal/TrigScanEThincaCommon.h>
#include <lal/LALTrigScanCluster.h>

NRCSID (LALTRIGSCANCLUSTERC,
<<<<<<< HEAD
        "$Id$");

/* ------------------------------------------------------------------*/
/* This function takes in a seed point and 'expands' that seed point */
/* to include other points from a masterList which are part of the   */
/* same cluster. If the input seed cannot be 'expand'ed then it      */
/* returns false. Otherwise it returns true.                         */
/* ------------------------------------------------------------------*/
trigScanValidEvent XLALTrigScanExpandCluster (
        INT4                  *list,
        trigScanClusterIn     *condenseIn,
        INT4                  nPoints,
        INT4                  currClusterID,
        trigScanClusterOut    **condenseOut
        )
{
    static LALStatus        status;
    trigScanValidEvent      flag = trigScanFalse;
    INT4                    seed;
    trigScanEpsSearchInput  epsSearchIn; /* Data structure given as input to*/
                                         /* getEpsNeighbourhood fn.         */

    INT4   pointer=0, size=1; /* when pointer < size, all elements */
                              /* have been accessed                */

    /* Create the epsSearchIn data structure */
    epsSearchIn.masterList     = condenseIn->masterList;
    epsSearchIn.nInputPoints   = nPoints;
    epsSearchIn.clusterID      = currClusterID;
    epsSearchIn.maxTcFootPrint = condenseIn->maxTcFootPrint;
    epsSearchIn.minLoopIdx     = list[0];

    while (pointer < size) {

        /* Pick the index of the first point in this list as the seed */
        seed = list[pointer];

        /* call function which returns the points which are inside the */
        /* eps-Neighbourhood. Allow the list to grow as update size as */
        /* more seeds are added to the list                            */
        XLALTrigScanGetEpsNeighbourhood (seed, &list, &size, &epsSearchIn);

        /* if valid seed then insert and update size by */
        /* number of points retrieved                   */

        pointer++;
    }

    /* set flag to true if (size > 1) indicating that a valid cluster
     * has been discovered
     * */
    if (size > 1)
    {
=======
        "$Id: LALTrigScanCluster.c,v 1.13 2007/10/02 13:48:53 spxcar Exp $");

#if 0
<lalLaTeX>
\subsection{Module \texttt{LALTrigScanCluster.c}}

\noindent Functions for trigScan clustering

\subsubsection*{Prototypes}
\vspace{0.1in}
\input{LALTrigScanClusterCP}
\idx{XLALTrigScanClusterTriggers()}
\idx{XLALTrigScanCreateCluster()}
\idx{XLALTrigScanRemoveStragglers()}
\idx{XLALTrigScanKeepLoudestTrigger()}
\idx{XLALTrigScanReLinkLists()}
\idx{XLALTrigScanDestroyCluster()}
\subsubsection*{Description}

\texttt{XLALTrigScanClusterTriggers()} is the main function for invoking 
trigScan clustering. It takes in the \texttt{SnglInspiralTable} to be clustered,
the method to be applied, the metric scaling factor, and a flag to say whether
to append stragglers (i.e. clusters of only 1 trigger). Upon success, the
return value will be XLAL_SUCCESS, with the texttt{SnglInspiralTable} having
been clustered. At present, the only clustering method implemented is T0T3Tc.

\texttt{XLALTrigScanCreateCluster()} takes in a \texttt{TriggerErrorList}
containing the triggers, their position vectors and ellipsoid matrices. It
creates the cluster by agglomerating triggers by checking for overlap of 
ellipsoids. Upon ellipsoid overlap, the trigger is added to the cluster, and
removed from the unclustered list.

\texttt{XLALTrigScanRemoveStragglers()} takes in a linked list of
\texttt{TrigScanCluster}s. It removes all clusters of 1 element from the list.

\texttt{XLALTrigScanKeepLoudestTrigger()} performs the actual clustering,
freeing all triggers in the cluster except the loudest. Currently, loudest
means the trigger with the highest SNR, but this could be extended to other
statistics.

\texttt{XLALTrigScanReLinkLists()} re-links all the inter-cluster lists after
the clustering has been performed, in preparation for returning the clustered
\texttt{SnglInspiralTable} to the program.

\texttt{XLALTrigScanDestroyCluster()} frees memory associated with a cluster.
It has two modes of operation, specified by the \texttt{TrigScanStatus}. If this
is TRIGSCAN_FAILURE, the SnglInspiralTable will also be freed. If it is
TRIGSCAN_SUCCESS, the SnglInspiralTable will be kept for returning to the 
calling program.
</lalLaTeX>
#endif 

static int CompareErrorListsBySNR( const void *errorA, const void *errorB);

/* <lalVerbatim file="LALTrigScanClusterCP"> */
int XLALTrigScanClusterTriggers( SnglInspiralTable **table,
                                 trigScanType      method,
                                 REAL8             scaleFactor,
                                 INT4              appendStragglers )
/* </lalVerbatim> */
{
>>>>>>> ee34f69e

  static const char func[] = "XLALTrigScanClusterTriggers";

  SnglInspiralTable *tableHead     = NULL;
  SnglInspiralTable *thisTable     = NULL;
  TriggerErrorList  *errorList     = NULL;
  TrigScanCluster   *clusterHead   = NULL;
  TrigScanCluster   *thisCluster   = NULL;

  /* The maximum time difference associated with an ellipsoid */
  REAL8 tcMax;

#ifndef LAL_NDEBUG
  if ( !table )
  {
    XLAL_ERROR( func, XLAL_EFAULT );
  }

  if ( (UINT4) method >= (UINT4) NUM_TRIGSCAN_TYPE )
  {
    XLAL_ERROR( func, XLAL_EINVAL );
  }
#endif

  tableHead = *table;

  if ( !tableHead )
  {
    XLALPrintWarning( "No triggers to cluster.\n" );
    return XLAL_SUCCESS;
  }

  if ( method == trigScanNone )
  {
    XLALPrintWarning( "No clustering requested.\n" );
    return XLAL_SUCCESS;
  }

  /* TrigScan only currently implemented for tau0/tau3 */
  if ( method != T0T3Tc )
  {
    XLALPrintError( "TrigScan only currently implemented for tau0/tau3!\n" );
    XLAL_ERROR( func, XLAL_EINVAL );
  }

  if ( scaleFactor <= 0.0 )
  {
    XLALPrintError( "TrigScan metric scaling must be > 0: %e given.\n", scaleFactor );
    XLAL_ERROR( func, XLAL_EINVAL );
  }

  /* TrigScan requires triggers to be time-ordered. Make sure this is the case */
  /* and if not, sort the triggers */
  for ( thisTable = tableHead; thisTable->next; thisTable = thisTable->next )
  {
    if ( XLALGPStoINT8( &(thisTable->end_time) ) 
           > XLALGPStoINT8( &(thisTable->next->end_time) ) )
    {
      *table = tableHead = XLALSortSnglInspiral( tableHead, LALCompareSnglInspiralByTime );
      break;
    }
  }

  /* Firstly, create the matrices, etc required for the clustering */
  errorList = XLALCreateTriggerErrorList( tableHead, scaleFactor, &tcMax );
  if ( !errorList )
  {
    XLAL_ERROR( func, XLAL_EFUNC );
  }

  /* Now create the list of clusters. Keep going until errorlist is exhausted */
  while ( errorList )
  {
    TrigScanCluster *newCluster = NULL;
    
    newCluster = XLALTrigScanCreateCluster( &errorList, tcMax );
    /* The next line is to keep track of memory in case of failure */
    if ( errorList )
      *table = errorList->trigger;
    else
      *table = NULL;

    if ( !newCluster )
    {

      thisCluster = clusterHead;

      while ( thisCluster )
      {
         TrigScanCluster *tmpCluster = thisCluster;
         thisCluster = thisCluster->next;
         XLALTrigScanDestroyCluster( tmpCluster, TRIGSCAN_ERROR );
      }
      if ( errorList ) XLALDestroyTriggerErrorList( errorList );
      
      XLAL_ERROR( func, XLAL_EFUNC );
    }
    /* Add the cluster to the list */
    if ( !clusterHead )
    {
      clusterHead = thisCluster = newCluster;
    }
    else
    {
      thisCluster = thisCluster->next = newCluster;
    }    
  }

  /* Remove stragglers if necessary */
  if ( !appendStragglers )
  {
    if ( XLALTrigScanRemoveStragglers( &clusterHead ) == XLAL_FAILURE )
    {
      thisCluster = clusterHead;
 
      while ( thisCluster )
      { 
         TrigScanCluster *tmpCluster = thisCluster;
         thisCluster = thisCluster->next;
         XLALTrigScanDestroyCluster( tmpCluster, TRIGSCAN_ERROR );
      } 
       
      XLAL_ERROR( func, XLAL_EFUNC );
    }

    if ( !clusterHead )
    {
      XLALPrintWarning( "All triggers were stragglers! All have been removed.\n" );
      return XLAL_SUCCESS;
    }
  }

  /* Keep the loudest trigger in each cluster */
  for ( thisCluster = clusterHead; thisCluster; thisCluster = thisCluster->next )
  {
    if ( XLALTrigScanKeepLoudestTrigger( thisCluster ) == XLAL_FAILURE )
    {
      thisCluster = clusterHead;
  
      while ( thisCluster ) 
      {  
         TrigScanCluster *tmpCluster = thisCluster;
         thisCluster = thisCluster->next;
         XLALTrigScanDestroyCluster( tmpCluster, TRIGSCAN_ERROR );
      }  
        
      XLAL_ERROR( func, XLAL_EFUNC );
    }
  }

  /* Re-link the lists ready for returning */
  if ( XLALTrigScanReLinkLists( clusterHead ) == XLAL_FAILURE )
  {
    thisCluster = clusterHead;

    while ( thisCluster )
    {
       TrigScanCluster *tmpCluster = thisCluster;
       thisCluster = thisCluster->next;
       XLALTrigScanDestroyCluster( tmpCluster, TRIGSCAN_ERROR );
    }
       
    XLAL_ERROR( func, XLAL_EFUNC );
  }

  *table = clusterHead->element->trigger;

  /* Since trigScan can have multiple clusters at similar times */
  /* We sort the list to ensure time-ordering */
  *table = XLALSortSnglInspiral( *table, LALCompareSnglInspiralByTime );
  XLALPrintInfo( "Returning %d clustered triggers.\n", XLALCountSnglInspiral( *table ) );

  /* Free the memory */
  thisCluster = clusterHead;
  while ( thisCluster )
  {
     TrigScanCluster *tmpCluster = thisCluster;
     thisCluster = thisCluster->next;
     XLALTrigScanDestroyCluster( tmpCluster, TRIGSCAN_SUCCESS );
  }

  return XLAL_SUCCESS;
}

<<<<<<< HEAD
/* ------------------------------------------------------------------------*/
/* The following function takes in a seed point and a list of other points */
/* in the master list. Each unclassified point in the masterList is a      */
/* possible candidate for 'epsilon neighbour' of this seed point.          */
/* What it does is the following :                                         */
/*  For each unclassified point in the masterList                          */
/*      Calculate if it is an eps-neighbor of seed point.                  */
/*  If true, that unclassified point in the masterList and the seed        */
/*  become part of the same cluster. Further, the size of the temporary    */
/*  list of epsilon neighbors is incremented by 1 - and this brand-new     */
/*  member added to it. The 'size' variable is the length of this list.    */
/* ------------------------------------------------------------------------*/
void XLALTrigScanGetEpsNeighbourhood (
        INT4                    seed,
        INT4                    **list,
        INT4                    *size,
        trigScanEpsSearchInput  *epsSearchIn
        )
=======
/* <lalVerbatim file="LALTrigScanClusterCP"> */
TrigScanCluster * XLALTrigScanCreateCluster( TriggerErrorList **errorListHead,
                                             REAL8            tcMax )
/* </lalVerbatim> */
>>>>>>> ee34f69e
{
  static const char func[] = "XLALTrigScanCreateCluster";

  TrigScanCluster *cluster = NULL;

  /* Pointers to the main trigger error list */
  TriggerErrorList *thisErrorList     = NULL;
  TriggerErrorList *previousErrorList = NULL;

<<<<<<< HEAD
    /* Init the workSpace required for checking ellipsoid overlaps */
    workSpace = XLALInitFContactWorkSpace( 3, NULL, NULL, gsl_min_fminimizer_brent, 1.0e-2 );

    /* Set the position vector (q1) of the seed point */
    q1[0] = epsSearchIn->masterList[seed].tc_sec
            + 1.e-9*(epsSearchIn->masterList[seed].tc_ns);
    q1[1] = epsSearchIn->masterList[seed].y;
    q1[2] = epsSearchIn->masterList[seed].z;
=======
  /* Pointers to the trigger error list within the cluster */
  TriggerErrorList *thisClusterList   = NULL;
  TriggerErrorList *endClusterList    = NULL;

  INT8              maxTimeDiff;

  /* Stuff for checking ellipsoid overlap */
  fContactWorkSpace *workSpace        = NULL;
  REAL8             fContactValue;
>>>>>>> ee34f69e

#ifndef LAL_NDEBUG
  if ( !errorListHead )
  {
    XLAL_ERROR_NULL( func, XLAL_EFAULT );
  }

  if ( !(*errorListHead) )
  {
    XLAL_ERROR_NULL( func, XLAL_EFAULT );
  }

  if ( tcMax <= 0 )
  {
    XLAL_ERROR_NULL( func, XLAL_EINVAL );
  }
#endif

  /* Allocate memory for the cluster */
  cluster = LALCalloc( 1, sizeof( TrigScanCluster ) );
  if ( !cluster )
  {
    XLAL_ERROR_NULL( func, XLAL_ENOMEM );
  }

  /* Create the workspace for checking ellipsoid overlap */
  workSpace = XLALInitFContactWorkSpace( 3, NULL, NULL, gsl_min_fminimizer_brent, 1.0e-2 );
  if ( !workSpace )
  {
    LALFree( cluster );
    XLAL_ERROR_NULL( func, XLAL_EFUNC );
  }

  /* Set the first trigger in the list to be part of the cluster */
  cluster->element                = *errorListHead;
  endClusterList                  = cluster->element;
  cluster->nelements              = 1;
  *errorListHead                  = cluster->element->next;
  cluster->element->next          = NULL;
  cluster->element->trigger->next = NULL;

  maxTimeDiff = (INT8)( (2.0 * tcMax + 1.0e-5) * 1.0e9 );

  thisClusterList = cluster->element;
  /* Now we go through the agglomeration procedure */
  while ( thisClusterList )
  {
    /* Timing info of the trigger in the cluster */
    INT8  endTimeA;
    REAL8 originalTimeA;

    /* Timing info of the trigger we wish to compare */
    INT8  endTimeB;
    REAL8 originalTimeB;

    endTimeA = XLALGPStoINT8( &(thisClusterList->trigger->end_time) );
    XLAL_CALLGSL( originalTimeA = gsl_vector_get( thisClusterList->position, 0 ) );

    /* Reset the time to avoid precision problems */
    XLALSetTimeInPositionVector( thisClusterList->position, 0 ); 

    /* Loop through the list of triggers */
    thisErrorList = *errorListHead;
    previousErrorList = NULL;
    while ( thisErrorList )
    {

      endTimeB = XLALGPStoINT8( &(thisErrorList->trigger->end_time) );
      XLAL_CALLGSL( originalTimeB = gsl_vector_get( thisErrorList->position, 0 ) );

      /* If the triggers are more than twice the max time error apart, no need to proceed */
      if ( endTimeB - endTimeA > maxTimeDiff )
      {
        break;
      }

      XLALSetTimeInPositionVector( thisErrorList->position, 
                (REAL8) ( ( endTimeB - endTimeA ) * 1.0e-9 ) );


      /* check for the intersection of the ellipsoids */
      workSpace->invQ1 = thisClusterList->err_matrix;
      workSpace->invQ2 = thisErrorList->err_matrix;
      fContactValue = XLALCheckOverlapOfEllipsoids( thisClusterList->position,
                   thisErrorList->position, workSpace );
      if (XLAL_IS_REAL8_FAIL_NAN(fContactValue))
      {
        /* The triggers in the cluster have been removed from the main list */
        /* so they must be freed here */
        thisClusterList = cluster->element;
        while ( thisClusterList )
        {
          TriggerErrorList *tmpClusterList = thisClusterList;
          thisClusterList = thisClusterList->next;
          XLALFreeSnglInspiral( &(tmpClusterList->trigger) );
          XLAL_CALLGSL( gsl_matrix_free( tmpClusterList->err_matrix ) );
          XLAL_CALLGSL( gsl_vector_free( tmpClusterList->position ) );
          LALFree( tmpClusterList );
        }
        XLALFreeFContactWorkSpace( workSpace );
        XLAL_ERROR_NULL( func, XLAL_EFUNC );
      }
      /* Reset the time to its original value */
      XLALSetTimeInPositionVector( thisErrorList->position, originalTimeB );

      /* test whether we have coincidence */
      if ( fContactValue <= 1.0 )
      {
        /* Add the trigger to the cluster, and pull it off the main list */
        if ( previousErrorList )
        {
<<<<<<< HEAD
            /* Set the position vector (q2) of the i-th point */
            q2[0] = epsSearchIn->masterList[i].tc_sec
                    + 1.e-9*(epsSearchIn->masterList[i].tc_ns);
            q2[1] = epsSearchIn->masterList[i].y;
            q2[2] = epsSearchIn->masterList[i].z;

            /* Notice that the triggers are actually time ordered. This means
             * So, if the endTime difference between trigger and seed exceeds
             * some value (say 6 * maxTcFootPrint), quit the loop
             */
            if ( ( (q2[0] - q1[0]) >= 6.0 * epsSearchIn->maxTcFootPrint ) )
            {
                /* Note that the order q2 - q1 is VERY important in the above
                 * test. This tests for triggers that are further ahead in time
                 * than the seed are not too far away. If they are, there is no
                 * need to continue the loop any further.
                 fprintf (stderr, "Breaking out as q2 (%d) is too far from q1 (%d) index = %d \n", i, seed, i);
                 */
                break;
            }


            /* Worry about overlaps only if the triggers times differ by a
             * fixed amount. If the trigger times differ by more than this, it
             * is assumed that the overlap will fail anyway
             */
            if ( (fabs(q2[0] - q1[0]) <= 6.0 * epsSearchIn->maxTcFootPrint ) )
            {
                /* create a vector view from the q2 array */
                vq2 = gsl_vector_view_array(q2,3);

                /* Set the shape matrix of the i-th point */
                workSpace->invQ2    = epsSearchIn->masterList[i].invGamma;

                /* Figure out if the above ellipsoids overlap */
                distance = XLALCheckOverlapOfEllipsoids (&(vq1.vector), &(vq2.vector), workSpace);
                if ( XLAL_IS_REAL8_FAIL_NAN( distance ) )
                {
                  XLALFreeFContactWorkSpace( workSpace );
                  XLAL_ERROR_VOID( func, XLAL_EFUNC );
                }


                if ( distance <= 1.)
                {
                    /* set the clusterID to the currClusterID */
                    epsSearchIn->masterList[i].clusterID = epsSearchIn->clusterID;

                    /* increment the size variable and hence realloc the list */
                    (*size)++;

                    if ( !(*list = (INT4*)
                                LALRealloc(*list,
                                    sizeof(INT4)*(*size)))
                       )
                    {
                        fprintf (stderr, "LALRealloc error. Aborting at %d\n",
                                *size);
                        abort ();
                    }

                    /* add the shortlisted point to the list at position size - 1*/
                    (*list)[*size - 1]  = i;

                } /* If the two triggers overlap */

            } /* If two triggers are within n times maxTcFootPrint only then */

        } /*if unclassified trigger */

    } /* Loop over triggers */


    /* De-allocate workSpace allocated earlier */
    /* This workSpace is used to check overlap */
    /* of ambiguity ellipsoids                 */
    XLALFreeFContactWorkSpace( workSpace );
}

/*----------------------------------------------------------------------
 * Once a cluster has been discovered we need to store it in the
 * trigScanClusterOut structure. This particular function does that job. The
 * inputs are the list of triggers in the newly discovered cluster and its
 * size, the corresponding clusterID.
 ---------------------------------------------------------------------*/
void LALTrigScanStoreThisCluster (
        LALStatus                *status,
        const INT4               *list,
        const trigScanClusterIn  *condenseIn,
        const INT4               size,
        const INT4               currClusterID,
        trigScanClusterOut       **condenseOut
        )
=======
          if ( thisErrorList->next )
          {
            previousErrorList->trigger->next = thisErrorList->next->trigger;
          }
          else
          {
            previousErrorList->trigger->next = NULL;
          }
          previousErrorList->next = thisErrorList->next;
        }
        else
        {
          *errorListHead = thisErrorList->next;
        }
        endClusterList->trigger->next = thisErrorList->trigger;
        endClusterList = endClusterList->next = thisErrorList;
        thisErrorList = thisErrorList->next;
        endClusterList->next = NULL;
        endClusterList->trigger->next = NULL;
        cluster->nelements++;
      }
      else
      {
        /* No coincidence, so we go on */
        previousErrorList = thisErrorList;
        thisErrorList = thisErrorList->next;
      }
    }
    /* Reset the time in the cluster list trigger */
    XLALSetTimeInPositionVector( thisClusterList->position, originalTimeA );
    thisClusterList = thisClusterList->next;
  }

  XLALFreeFContactWorkSpace( workSpace );

  /* We have now clustered the triggers - return the result */
  XLALPrintInfo( "Returning a cluster containing %d triggers.\n", cluster->nelements );
  return cluster;
}

/* <lalVerbatim file="LALTrigScanClusterCP"> */      
int XLALTrigScanRemoveStragglers( TrigScanCluster **clusters )
/* </lalVerbatim> */
>>>>>>> ee34f69e
{

  static const char func[] = "XLALTrigScanRemoveStragglers";

  TrigScanCluster *previous    = NULL; /* Keeping track of the previous element */
  TrigScanCluster *thisCluster = NULL;

#ifndef LAL_NDEBUG
  if ( !clusters )
  {
    XLAL_ERROR( func, XLAL_EFAULT );
  }
#endif

  /* Loop through the list and remove all clusters containing 1 trigger */
  while ( thisCluster )
  {
    if ( thisCluster->nelements == 1 )
    {
      TrigScanCluster *tmpCluster = thisCluster;

      thisCluster = thisCluster->next;

      if ( !previous )
      {
        *clusters = tmpCluster->next;
      }
      else
      {
        previous->next = tmpCluster->next;
      }
      XLALFreeSnglInspiral( &(tmpCluster->element->trigger) );
      XLAL_CALLGSL( gsl_matrix_free( tmpCluster->element->err_matrix ) );
      XLAL_CALLGSL( gsl_vector_free( tmpCluster->element->position ) );
      LALFree( tmpCluster );
    }
<<<<<<< HEAD

    LALSHeapIndex(status->statusPtr, heapSortIndex, unSortedSnr);
    CHECKSTATUSPTR( status );

    mid = list[heapSortIndex->data[size-1]];

    /*-- Allocate memory for output --*/
    if ( !(*condenseOut = (trigScanClusterOut*)
                LALRealloc(*condenseOut,
                    sizeof(trigScanClusterOut)*(currClusterID)))
       )
    {
        fprintf (stderr, "LALRealloc error in condenseout. \n");
        abort ();
=======
    else
    {
      previous = thisCluster;
      thisCluster = thisCluster->next;
>>>>>>> ee34f69e
    }
  }

  return XLAL_SUCCESS;
}

<<<<<<< HEAD
/* ---------------------------------------------------------------------
 * This function appends the stragglers to the condenseOut list
 ----------------------------------------------------------------------*/
void LALTrigScanAppendIsolatedTriggers (
        LALStatus               *status,
        trigScanClusterIn       *condenseIn,
        trigScanClusterOut      **condenseOut,
        INT4                    *nclusters
        )
{
    INT4                 i, j, n, ni, n1;
    REAL8                xi, xj, dxij;
    trigScanInputPoint   *masterList=NULL;
    REAL8                *xx=NULL, *vv=NULL;
    INT4                 *mid = NULL;

    INITSTATUS (status,
            "LALTrigScanAppendIsolatedTriggers", LALTRIGSCANCLUSTERC);
    ATTATCHSTATUSPTR(status);

    n            = condenseIn->n;
    masterList   = condenseIn->masterList;

    /* AT first figure out how many stragglers */
    for (i=1, n1=0; i<=n; i++) {
        if (masterList[i-1].clusterID < 1 ) {
            n1++;
        }
    }

    /* Now allocate memory */
    mid  = LALCalloc (1, (n1+1)*sizeof(INT4));
    xx   = LALCalloc (1, (n1+1)*sizeof(REAL8));
    vv   = LALCalloc (1, (n1+1)*sizeof(REAL8));

    ASSERT (condenseOut,
            status, LALTRIGSCANCLUSTERH_ENULL, LALTRIGSCANCLUSTERH_MSGENULL);
    ASSERT (masterList,
            status, LALTRIGSCANCLUSTERH_ENULL, LALTRIGSCANCLUSTERH_MSGENULL);
    ASSERT (n > 0, status,
            LALTRIGSCANCLUSTERH_ECHOICE, LALTRIGSCANCLUSTERH_MSGECHOICE);
    ASSERT (*nclusters >= 0, status,
            LALTRIGSCANCLUSTERH_ECHOICE, LALTRIGSCANCLUSTERH_MSGECHOICE);
    ASSERT (xx && vv && mid,
            status, LALTRIGSCANCLUSTERH_ENULL, LALTRIGSCANCLUSTERH_MSGENULL);

#if 0
    if ( condenseIn->vrbflag )
          fprintf (stderr, "--------- BEGINNING TO APPEND ----------\n");
#endif
    for (i=1, n1=0; i<=n; i++) {
        if (masterList[i-1].clusterID < 1 ) {
            n1++;
            xx[n1]  = masterList[i-1].tc_sec + masterList[i-1].tc_ns/1.0e9;
            vv[n1]  = masterList[i-1].rho;
            mid[n1] = i-1;

#if 0
            if ( condenseIn->vrbflag )
                  fprintf (stderr, "%4d   %d  %d   %d   %d   %1.12e\n",
                          n1, mid[n1],
                          (masterList[i-1].clusterID),
                          (int)(masterList[i-1].tc_sec),
                          (int)(masterList[i-1].tc_ns),
                          masterList[i-1].rho);
#endif
        }
    }
=======
/* <lalVerbatim file="LALTrigScanClusterCP"> */
int XLALTrigScanKeepLoudestTrigger( TrigScanCluster *cluster )
{
  static const char func[] = "TrigScanKeepLoudestTrigger";

  TriggerErrorList *triggerToKeep;
  TriggerErrorList *thisTrigger;

#ifndef LAL_NDEBUG
  if ( !cluster )
  {
    XLAL_ERROR( func, XLAL_EFAULT );
  }

  if ( cluster->nelements < 1 )
  {
    XLALPrintError( "Invalid number of triggers in cluster: %d\n", cluster->nelements );
    XLAL_ERROR( func, XLAL_EINVAL );
  }
#endif

  if ( cluster->nelements == 1 )
  {
    /* No need to do anything */
    return XLAL_SUCCESS;
  }
>>>>>>> ee34f69e

  triggerToKeep = cluster->element;

  /* Find the loudest trigger */
  for ( thisTrigger = cluster->element->next; thisTrigger; thisTrigger = thisTrigger->next )
  {
    if ( thisTrigger->trigger->snr > triggerToKeep->trigger->snr )
    {
<<<<<<< HEAD
        xi = xx[i];
        ni = i + 1;
        for (j = i+1; j<=n1; j++)
        {
            xj = xx[j];
            dxij = fabs( xi - xj );

            /* We can now the following simplification - since the stragglers
             * are also time ordered - if (xj-xi) exceeds condenseIn->bin_time
             * then it is meaningless to continue this loop - so ABORT. Note
             * that the test has to be done on (xj-xi) (order is important
             * here).
             */
            if ( (xj-xi) > condenseIn->bin_time )
            {
                break;
            }

            if ( dxij <= condenseIn->bin_time )
            {
                ni = ni + 1;
                if ( vv[j] > vv[i] )
                {
                    i = j;
                }
            }
        }

        /* We are now ready to append the i-th element in this list. The
         * master index has to be de-referenced to k first in order to do
         * this correctly.
         */
        {
            INT4 k = mid[i];

            /*-- Allocate memory for output --*/
            if ( !(*condenseOut = (trigScanClusterOut*)
                        LALRealloc(*condenseOut,
                            sizeof(trigScanClusterOut)*(*nclusters+1)))
               )
            {
                fprintf (stderr, "LALRealloc error in condenseout. \n");
                abort ();
            }

            /* Copy the elements to the newly created memory */
            (*condenseOut)[(*nclusters)].y          = masterList[k].y;
            (*condenseOut)[(*nclusters)].z          = masterList[k].z;
            (*condenseOut)[(*nclusters)].tc_sec     = masterList[k].tc_sec;
            (*condenseOut)[(*nclusters)].tc_ns      = masterList[k].tc_ns;
            (*condenseOut)[(*nclusters)].rho        = masterList[k].rho;
            (*condenseOut)[(*nclusters)].master_idx = k;
            (*condenseOut)[(*nclusters)].nelements  = 1;

            /* increment nclusters as we have added a new one */
            (*nclusters) ++;

#if 0
            /* After adding this element, print it to stderr and stdout */
            if (condenseIn->vrbflag)
            {
                fprintf (stderr, "Added cluster %3d after %3d (%3d members) max snr index "
                        "%3d %9d %9d %e\n",
                        (*nclusters), (*nclusters)-1, (*condenseOut)[(*nclusters)-1].nelements,
                        (*condenseOut)[(*nclusters)-1].master_idx,
                        (INT4)((*condenseOut)[(*nclusters)-1].tc_sec),
                        (INT4)((*condenseOut)[(*nclusters)-1].tc_ns),
                        (*condenseOut)[(*nclusters)-1].rho);
            }
#endif
        }
=======
      triggerToKeep = thisTrigger;
    }
  }

  /* Keep only the loudest trigger */
  thisTrigger = cluster->element;
  while ( thisTrigger )
  {
    TriggerErrorList *tmpTrigger = thisTrigger;
    thisTrigger = thisTrigger->next;
>>>>>>> ee34f69e

    if ( tmpTrigger != triggerToKeep )
    {
      XLALFreeSnglInspiral( &(tmpTrigger->trigger ) );
      XLAL_CALLGSL( gsl_matrix_free( tmpTrigger->err_matrix ) );
      XLAL_CALLGSL( gsl_vector_free( tmpTrigger->position ) );
      LALFree( tmpTrigger );
    }
  }

  cluster->element = triggerToKeep;
  cluster->element->trigger->next = NULL;
  cluster->element->next = NULL;

  return XLAL_SUCCESS;
}

<<<<<<< HEAD
/* ---------------------------------------------------------------------
 * This general purpose function can be used to delete all the elements
 * of a SnglInspiralTable.
 ----------------------------------------------------------------------*/
INT4 XLALDeleteSnglInspiralTable (
        SnglInspiralTable **eventHead
        )
=======
/* <lalVerbatim file="LALTrigScanClusterCP"> */
int XLALTrigScanReLinkLists( TrigScanCluster *clusterHead )
/* </lalVerbatim> */
>>>>>>> ee34f69e
{

  static const char func[] = "XLALTrigScanReLinkLists";
  
  TrigScanCluster *thisCluster;

  if ( ! clusterHead )
    XLAL_ERROR( func, XLAL_EFAULT );

<<<<<<< HEAD
/* ---------------------------------------------------------------------
 * This function populates some (not all) members of the trigScanClusterIn
 * structure using the information available in other structures. This is
 * typically called from inspiral.c
 ----------------------------------------------------------------------*/
INT4 XLALPopulateTrigScanInput (
        trigScanClusterIn     **condenseIn,
        FindChirpDataParams   *fcDataParams,
        FindChirpTmpltParams  *fcTmpltParams,
        FindChirpFilterParams *fcFilterParams,
        InspiralTemplate      *bankHead
        )
{
    static const char *func = "XLALPopulateTrigScanInput";
    UINT4        numPoints;
    REAL8        sampleRate, deltaF, deltaT;

    if ( !fcFilterParams || !fcTmpltParams || !fcDataParams || !bankHead )
        XLAL_ERROR( func, XLAL_ENOMEM );

    (*condenseIn) = (trigScanClusterIn *)
            LALCalloc (1, sizeof(trigScanClusterIn));

    if ( !condenseIn )
        XLAL_ERROR( func, XLAL_ENOMEM );

    sampleRate = 1.0L/fcTmpltParams->deltaT;
    numPoints  = 2*(fcDataParams->wtildeVec->length - 1);
    deltaT     = fcTmpltParams->deltaT;
    deltaF     = sampleRate / (REAL8)(numPoints);

    (*condenseIn)->rho_th1     = sqrt(fcFilterParams->rhosqThresh);
    (*condenseIn)->chisq_th1   = fcFilterParams->chisqThresh;

    return 0;
}

/* ---------------------------------------------------------------------
 * This function takes a SnglInspiralTable and returns another SnglInspiral
 * table consisting of ncluster elements contained in clusterOut[i]->masterIdx
 * where i runs from 0 to ncluster-1.
 ----------------------------------------------------------------------*/
SnglInspiralTable *
XLALTrimSnglInspiralTable (
        SnglInspiralTable   **eventHead,
        trigScanClusterOut  *clusterOut,
        INT4                nclusters
        )
{
    static const char    *func = "XLALTrimSnglInspiralTable";
    static LALStatus     status;
    SnglInspiralTable    *output     = NULL;
    SnglInspiralTable    *tempList   = NULL;
    SnglInspiralTable    *thisEvent  = NULL;
    REAL4Vector          *clusterMasterIndex = NULL;
    INT4Vector           *heapSortIndex = NULL;
    INT4                 l, j, nOrgTrigs;

    /* if there are no events, then no-op */
    if ( ! *eventHead )
          return (0);

    /* We will assume that the clusters returned are NOT sorted in time */
    clusterMasterIndex = XLALCreateREAL4Vector( nclusters );
    heapSortIndex      = XLALCreateINT4Vector( nclusters );
    for (j=0; j<nclusters; j++)
          clusterMasterIndex->data[j] = (REAL4)(clusterOut[j].master_idx);

    LALSHeapIndex(&status,heapSortIndex,clusterMasterIndex);
    if(status.statusCode){
        LALPrintError("%s: %s\n", LALTRIGSCANCLUSTERC, "Error in Heap Sort");
        REPORTSTATUS(&status);
    }
=======
  for ( thisCluster = clusterHead; thisCluster->next; thisCluster = thisCluster->next )
  {
    thisCluster->element->trigger->next = thisCluster->next->element->trigger;
  }
  /* Set the last one to null */
  thisCluster->element->trigger->next = NULL;

  return XLAL_SUCCESS;
}

/* <lalVerbatim file="LALTrigScanClusterCP"> */
void XLALTrigScanDestroyCluster( TrigScanCluster *cluster,
                                TrigScanStatus   status
                              )
/* </lalVerbatim> */
{
>>>>>>> ee34f69e

  static const char func[] = "XLALTrigScanDestroyCluster";

  TriggerErrorList *thisList;

<<<<<<< HEAD
        if (l == clusterOut[heapSortIndex->data[j]].master_idx)
        {
            j = j+1;

            if ( !tempList )
            {
                output = tempList = (SnglInspiralTable *)
                        LALCalloc ( 1, sizeof(SnglInspiralTable) );
            }
            else
            {
                tempList = tempList->next = (SnglInspiralTable *)
                        LALCalloc ( 1, sizeof(SnglInspiralTable) );
            }

            /* If memory allocation failed we should free up everything */
            if ( !tempList )
            {
                XLALDeleteSnglInspiralTable (&output);
                XLAL_ERROR_NULL(func, XLAL_ENOMEM);
            }

            memcpy (tempList, thisEvent, sizeof(SnglInspiralTable));
            tempList->next = NULL;

            /* This is the place to append cluster specific information
             * to the sngl_inspiral table. At the moment we want to know
             * how big was the cluster. Since there is no element of the
             * sngl_inspiral table structure dedicated to store this
             * information, we will use the element alpha. However this is
             * not a good practice.
             */
            tempList->alpha = (REAL4)(clusterOut[heapSortIndex->data[j-1]].nelements);
        }
    }
=======
#ifndef LAL_NDEBUG
  if ( !cluster )
    XLAL_ERROR_VOID( func, XLAL_EFAULT );
>>>>>>> ee34f69e

  if ( (UINT4) status >= (UINT4) TRIGSCAN_NUM_STATUS )
    XLAL_ERROR_VOID( func, XLAL_EINVAL );
#endif

  /* If something has failed, we need to free the SnglInspirals */
  if ( status == TRIGSCAN_ERROR )
  {
    for ( thisList = cluster->element; thisList; thisList = thisList->next )
    {
      XLALFreeSnglInspiral( &(thisList->trigger ) );
    }
  }

  XLALDestroyTriggerErrorList( cluster->element );
  LALFree( cluster );

  return;
}<|MERGE_RESOLUTION|>--- conflicted
+++ resolved
@@ -38,62 +38,8 @@
 #include <lal/LALTrigScanCluster.h>
 
 NRCSID (LALTRIGSCANCLUSTERC,
-<<<<<<< HEAD
         "$Id$");
 
-/* ------------------------------------------------------------------*/
-/* This function takes in a seed point and 'expands' that seed point */
-/* to include other points from a masterList which are part of the   */
-/* same cluster. If the input seed cannot be 'expand'ed then it      */
-/* returns false. Otherwise it returns true.                         */
-/* ------------------------------------------------------------------*/
-trigScanValidEvent XLALTrigScanExpandCluster (
-        INT4                  *list,
-        trigScanClusterIn     *condenseIn,
-        INT4                  nPoints,
-        INT4                  currClusterID,
-        trigScanClusterOut    **condenseOut
-        )
-{
-    static LALStatus        status;
-    trigScanValidEvent      flag = trigScanFalse;
-    INT4                    seed;
-    trigScanEpsSearchInput  epsSearchIn; /* Data structure given as input to*/
-                                         /* getEpsNeighbourhood fn.         */
-
-    INT4   pointer=0, size=1; /* when pointer < size, all elements */
-                              /* have been accessed                */
-
-    /* Create the epsSearchIn data structure */
-    epsSearchIn.masterList     = condenseIn->masterList;
-    epsSearchIn.nInputPoints   = nPoints;
-    epsSearchIn.clusterID      = currClusterID;
-    epsSearchIn.maxTcFootPrint = condenseIn->maxTcFootPrint;
-    epsSearchIn.minLoopIdx     = list[0];
-
-    while (pointer < size) {
-
-        /* Pick the index of the first point in this list as the seed */
-        seed = list[pointer];
-
-        /* call function which returns the points which are inside the */
-        /* eps-Neighbourhood. Allow the list to grow as update size as */
-        /* more seeds are added to the list                            */
-        XLALTrigScanGetEpsNeighbourhood (seed, &list, &size, &epsSearchIn);
-
-        /* if valid seed then insert and update size by */
-        /* number of points retrieved                   */
-
-        pointer++;
-    }
-
-    /* set flag to true if (size > 1) indicating that a valid cluster
-     * has been discovered
-     * */
-    if (size > 1)
-    {
-=======
-        "$Id: LALTrigScanCluster.c,v 1.13 2007/10/02 13:48:53 spxcar Exp $");
 
 #if 0
 <lalLaTeX>
@@ -154,7 +100,6 @@
                                  INT4              appendStragglers )
 /* </lalVerbatim> */
 {
->>>>>>> ee34f69e
 
   static const char func[] = "XLALTrigScanClusterTriggers";
 
@@ -339,31 +284,10 @@
   return XLAL_SUCCESS;
 }
 
-<<<<<<< HEAD
-/* ------------------------------------------------------------------------*/
-/* The following function takes in a seed point and a list of other points */
-/* in the master list. Each unclassified point in the masterList is a      */
-/* possible candidate for 'epsilon neighbour' of this seed point.          */
-/* What it does is the following :                                         */
-/*  For each unclassified point in the masterList                          */
-/*      Calculate if it is an eps-neighbor of seed point.                  */
-/*  If true, that unclassified point in the masterList and the seed        */
-/*  become part of the same cluster. Further, the size of the temporary    */
-/*  list of epsilon neighbors is incremented by 1 - and this brand-new     */
-/*  member added to it. The 'size' variable is the length of this list.    */
-/* ------------------------------------------------------------------------*/
-void XLALTrigScanGetEpsNeighbourhood (
-        INT4                    seed,
-        INT4                    **list,
-        INT4                    *size,
-        trigScanEpsSearchInput  *epsSearchIn
-        )
-=======
 /* <lalVerbatim file="LALTrigScanClusterCP"> */
 TrigScanCluster * XLALTrigScanCreateCluster( TriggerErrorList **errorListHead,
                                              REAL8            tcMax )
 /* </lalVerbatim> */
->>>>>>> ee34f69e
 {
   static const char func[] = "XLALTrigScanCreateCluster";
 
@@ -373,16 +297,6 @@
   TriggerErrorList *thisErrorList     = NULL;
   TriggerErrorList *previousErrorList = NULL;
 
-<<<<<<< HEAD
-    /* Init the workSpace required for checking ellipsoid overlaps */
-    workSpace = XLALInitFContactWorkSpace( 3, NULL, NULL, gsl_min_fminimizer_brent, 1.0e-2 );
-
-    /* Set the position vector (q1) of the seed point */
-    q1[0] = epsSearchIn->masterList[seed].tc_sec
-            + 1.e-9*(epsSearchIn->masterList[seed].tc_ns);
-    q1[1] = epsSearchIn->masterList[seed].y;
-    q1[2] = epsSearchIn->masterList[seed].z;
-=======
   /* Pointers to the trigger error list within the cluster */
   TriggerErrorList *thisClusterList   = NULL;
   TriggerErrorList *endClusterList    = NULL;
@@ -392,7 +306,6 @@
   /* Stuff for checking ellipsoid overlap */
   fContactWorkSpace *workSpace        = NULL;
   REAL8             fContactValue;
->>>>>>> ee34f69e
 
 #ifndef LAL_NDEBUG
   if ( !errorListHead )
@@ -504,101 +417,6 @@
         /* Add the trigger to the cluster, and pull it off the main list */
         if ( previousErrorList )
         {
-<<<<<<< HEAD
-            /* Set the position vector (q2) of the i-th point */
-            q2[0] = epsSearchIn->masterList[i].tc_sec
-                    + 1.e-9*(epsSearchIn->masterList[i].tc_ns);
-            q2[1] = epsSearchIn->masterList[i].y;
-            q2[2] = epsSearchIn->masterList[i].z;
-
-            /* Notice that the triggers are actually time ordered. This means
-             * So, if the endTime difference between trigger and seed exceeds
-             * some value (say 6 * maxTcFootPrint), quit the loop
-             */
-            if ( ( (q2[0] - q1[0]) >= 6.0 * epsSearchIn->maxTcFootPrint ) )
-            {
-                /* Note that the order q2 - q1 is VERY important in the above
-                 * test. This tests for triggers that are further ahead in time
-                 * than the seed are not too far away. If they are, there is no
-                 * need to continue the loop any further.
-                 fprintf (stderr, "Breaking out as q2 (%d) is too far from q1 (%d) index = %d \n", i, seed, i);
-                 */
-                break;
-            }
-
-
-            /* Worry about overlaps only if the triggers times differ by a
-             * fixed amount. If the trigger times differ by more than this, it
-             * is assumed that the overlap will fail anyway
-             */
-            if ( (fabs(q2[0] - q1[0]) <= 6.0 * epsSearchIn->maxTcFootPrint ) )
-            {
-                /* create a vector view from the q2 array */
-                vq2 = gsl_vector_view_array(q2,3);
-
-                /* Set the shape matrix of the i-th point */
-                workSpace->invQ2    = epsSearchIn->masterList[i].invGamma;
-
-                /* Figure out if the above ellipsoids overlap */
-                distance = XLALCheckOverlapOfEllipsoids (&(vq1.vector), &(vq2.vector), workSpace);
-                if ( XLAL_IS_REAL8_FAIL_NAN( distance ) )
-                {
-                  XLALFreeFContactWorkSpace( workSpace );
-                  XLAL_ERROR_VOID( func, XLAL_EFUNC );
-                }
-
-
-                if ( distance <= 1.)
-                {
-                    /* set the clusterID to the currClusterID */
-                    epsSearchIn->masterList[i].clusterID = epsSearchIn->clusterID;
-
-                    /* increment the size variable and hence realloc the list */
-                    (*size)++;
-
-                    if ( !(*list = (INT4*)
-                                LALRealloc(*list,
-                                    sizeof(INT4)*(*size)))
-                       )
-                    {
-                        fprintf (stderr, "LALRealloc error. Aborting at %d\n",
-                                *size);
-                        abort ();
-                    }
-
-                    /* add the shortlisted point to the list at position size - 1*/
-                    (*list)[*size - 1]  = i;
-
-                } /* If the two triggers overlap */
-
-            } /* If two triggers are within n times maxTcFootPrint only then */
-
-        } /*if unclassified trigger */
-
-    } /* Loop over triggers */
-
-
-    /* De-allocate workSpace allocated earlier */
-    /* This workSpace is used to check overlap */
-    /* of ambiguity ellipsoids                 */
-    XLALFreeFContactWorkSpace( workSpace );
-}
-
-/*----------------------------------------------------------------------
- * Once a cluster has been discovered we need to store it in the
- * trigScanClusterOut structure. This particular function does that job. The
- * inputs are the list of triggers in the newly discovered cluster and its
- * size, the corresponding clusterID.
- ---------------------------------------------------------------------*/
-void LALTrigScanStoreThisCluster (
-        LALStatus                *status,
-        const INT4               *list,
-        const trigScanClusterIn  *condenseIn,
-        const INT4               size,
-        const INT4               currClusterID,
-        trigScanClusterOut       **condenseOut
-        )
-=======
           if ( thisErrorList->next )
           {
             previousErrorList->trigger->next = thisErrorList->next->trigger;
@@ -642,7 +460,6 @@
 /* <lalVerbatim file="LALTrigScanClusterCP"> */      
 int XLALTrigScanRemoveStragglers( TrigScanCluster **clusters )
 /* </lalVerbatim> */
->>>>>>> ee34f69e
 {
 
   static const char func[] = "XLALTrigScanRemoveStragglers";
@@ -679,103 +496,16 @@
       XLAL_CALLGSL( gsl_vector_free( tmpCluster->element->position ) );
       LALFree( tmpCluster );
     }
-<<<<<<< HEAD
-
-    LALSHeapIndex(status->statusPtr, heapSortIndex, unSortedSnr);
-    CHECKSTATUSPTR( status );
-
-    mid = list[heapSortIndex->data[size-1]];
-
-    /*-- Allocate memory for output --*/
-    if ( !(*condenseOut = (trigScanClusterOut*)
-                LALRealloc(*condenseOut,
-                    sizeof(trigScanClusterOut)*(currClusterID)))
-       )
-    {
-        fprintf (stderr, "LALRealloc error in condenseout. \n");
-        abort ();
-=======
     else
     {
       previous = thisCluster;
       thisCluster = thisCluster->next;
->>>>>>> ee34f69e
     }
   }
 
   return XLAL_SUCCESS;
 }
 
-<<<<<<< HEAD
-/* ---------------------------------------------------------------------
- * This function appends the stragglers to the condenseOut list
- ----------------------------------------------------------------------*/
-void LALTrigScanAppendIsolatedTriggers (
-        LALStatus               *status,
-        trigScanClusterIn       *condenseIn,
-        trigScanClusterOut      **condenseOut,
-        INT4                    *nclusters
-        )
-{
-    INT4                 i, j, n, ni, n1;
-    REAL8                xi, xj, dxij;
-    trigScanInputPoint   *masterList=NULL;
-    REAL8                *xx=NULL, *vv=NULL;
-    INT4                 *mid = NULL;
-
-    INITSTATUS (status,
-            "LALTrigScanAppendIsolatedTriggers", LALTRIGSCANCLUSTERC);
-    ATTATCHSTATUSPTR(status);
-
-    n            = condenseIn->n;
-    masterList   = condenseIn->masterList;
-
-    /* AT first figure out how many stragglers */
-    for (i=1, n1=0; i<=n; i++) {
-        if (masterList[i-1].clusterID < 1 ) {
-            n1++;
-        }
-    }
-
-    /* Now allocate memory */
-    mid  = LALCalloc (1, (n1+1)*sizeof(INT4));
-    xx   = LALCalloc (1, (n1+1)*sizeof(REAL8));
-    vv   = LALCalloc (1, (n1+1)*sizeof(REAL8));
-
-    ASSERT (condenseOut,
-            status, LALTRIGSCANCLUSTERH_ENULL, LALTRIGSCANCLUSTERH_MSGENULL);
-    ASSERT (masterList,
-            status, LALTRIGSCANCLUSTERH_ENULL, LALTRIGSCANCLUSTERH_MSGENULL);
-    ASSERT (n > 0, status,
-            LALTRIGSCANCLUSTERH_ECHOICE, LALTRIGSCANCLUSTERH_MSGECHOICE);
-    ASSERT (*nclusters >= 0, status,
-            LALTRIGSCANCLUSTERH_ECHOICE, LALTRIGSCANCLUSTERH_MSGECHOICE);
-    ASSERT (xx && vv && mid,
-            status, LALTRIGSCANCLUSTERH_ENULL, LALTRIGSCANCLUSTERH_MSGENULL);
-
-#if 0
-    if ( condenseIn->vrbflag )
-          fprintf (stderr, "--------- BEGINNING TO APPEND ----------\n");
-#endif
-    for (i=1, n1=0; i<=n; i++) {
-        if (masterList[i-1].clusterID < 1 ) {
-            n1++;
-            xx[n1]  = masterList[i-1].tc_sec + masterList[i-1].tc_ns/1.0e9;
-            vv[n1]  = masterList[i-1].rho;
-            mid[n1] = i-1;
-
-#if 0
-            if ( condenseIn->vrbflag )
-                  fprintf (stderr, "%4d   %d  %d   %d   %d   %1.12e\n",
-                          n1, mid[n1],
-                          (masterList[i-1].clusterID),
-                          (int)(masterList[i-1].tc_sec),
-                          (int)(masterList[i-1].tc_ns),
-                          masterList[i-1].rho);
-#endif
-        }
-    }
-=======
 /* <lalVerbatim file="LALTrigScanClusterCP"> */
 int XLALTrigScanKeepLoudestTrigger( TrigScanCluster *cluster )
 {
@@ -802,7 +532,6 @@
     /* No need to do anything */
     return XLAL_SUCCESS;
   }
->>>>>>> ee34f69e
 
   triggerToKeep = cluster->element;
 
@@ -811,79 +540,6 @@
   {
     if ( thisTrigger->trigger->snr > triggerToKeep->trigger->snr )
     {
-<<<<<<< HEAD
-        xi = xx[i];
-        ni = i + 1;
-        for (j = i+1; j<=n1; j++)
-        {
-            xj = xx[j];
-            dxij = fabs( xi - xj );
-
-            /* We can now the following simplification - since the stragglers
-             * are also time ordered - if (xj-xi) exceeds condenseIn->bin_time
-             * then it is meaningless to continue this loop - so ABORT. Note
-             * that the test has to be done on (xj-xi) (order is important
-             * here).
-             */
-            if ( (xj-xi) > condenseIn->bin_time )
-            {
-                break;
-            }
-
-            if ( dxij <= condenseIn->bin_time )
-            {
-                ni = ni + 1;
-                if ( vv[j] > vv[i] )
-                {
-                    i = j;
-                }
-            }
-        }
-
-        /* We are now ready to append the i-th element in this list. The
-         * master index has to be de-referenced to k first in order to do
-         * this correctly.
-         */
-        {
-            INT4 k = mid[i];
-
-            /*-- Allocate memory for output --*/
-            if ( !(*condenseOut = (trigScanClusterOut*)
-                        LALRealloc(*condenseOut,
-                            sizeof(trigScanClusterOut)*(*nclusters+1)))
-               )
-            {
-                fprintf (stderr, "LALRealloc error in condenseout. \n");
-                abort ();
-            }
-
-            /* Copy the elements to the newly created memory */
-            (*condenseOut)[(*nclusters)].y          = masterList[k].y;
-            (*condenseOut)[(*nclusters)].z          = masterList[k].z;
-            (*condenseOut)[(*nclusters)].tc_sec     = masterList[k].tc_sec;
-            (*condenseOut)[(*nclusters)].tc_ns      = masterList[k].tc_ns;
-            (*condenseOut)[(*nclusters)].rho        = masterList[k].rho;
-            (*condenseOut)[(*nclusters)].master_idx = k;
-            (*condenseOut)[(*nclusters)].nelements  = 1;
-
-            /* increment nclusters as we have added a new one */
-            (*nclusters) ++;
-
-#if 0
-            /* After adding this element, print it to stderr and stdout */
-            if (condenseIn->vrbflag)
-            {
-                fprintf (stderr, "Added cluster %3d after %3d (%3d members) max snr index "
-                        "%3d %9d %9d %e\n",
-                        (*nclusters), (*nclusters)-1, (*condenseOut)[(*nclusters)-1].nelements,
-                        (*condenseOut)[(*nclusters)-1].master_idx,
-                        (INT4)((*condenseOut)[(*nclusters)-1].tc_sec),
-                        (INT4)((*condenseOut)[(*nclusters)-1].tc_ns),
-                        (*condenseOut)[(*nclusters)-1].rho);
-            }
-#endif
-        }
-=======
       triggerToKeep = thisTrigger;
     }
   }
@@ -894,7 +550,6 @@
   {
     TriggerErrorList *tmpTrigger = thisTrigger;
     thisTrigger = thisTrigger->next;
->>>>>>> ee34f69e
 
     if ( tmpTrigger != triggerToKeep )
     {
@@ -912,19 +567,9 @@
   return XLAL_SUCCESS;
 }
 
-<<<<<<< HEAD
-/* ---------------------------------------------------------------------
- * This general purpose function can be used to delete all the elements
- * of a SnglInspiralTable.
- ----------------------------------------------------------------------*/
-INT4 XLALDeleteSnglInspiralTable (
-        SnglInspiralTable **eventHead
-        )
-=======
 /* <lalVerbatim file="LALTrigScanClusterCP"> */
 int XLALTrigScanReLinkLists( TrigScanCluster *clusterHead )
 /* </lalVerbatim> */
->>>>>>> ee34f69e
 {
 
   static const char func[] = "XLALTrigScanReLinkLists";
@@ -934,81 +579,6 @@
   if ( ! clusterHead )
     XLAL_ERROR( func, XLAL_EFAULT );
 
-<<<<<<< HEAD
-/* ---------------------------------------------------------------------
- * This function populates some (not all) members of the trigScanClusterIn
- * structure using the information available in other structures. This is
- * typically called from inspiral.c
- ----------------------------------------------------------------------*/
-INT4 XLALPopulateTrigScanInput (
-        trigScanClusterIn     **condenseIn,
-        FindChirpDataParams   *fcDataParams,
-        FindChirpTmpltParams  *fcTmpltParams,
-        FindChirpFilterParams *fcFilterParams,
-        InspiralTemplate      *bankHead
-        )
-{
-    static const char *func = "XLALPopulateTrigScanInput";
-    UINT4        numPoints;
-    REAL8        sampleRate, deltaF, deltaT;
-
-    if ( !fcFilterParams || !fcTmpltParams || !fcDataParams || !bankHead )
-        XLAL_ERROR( func, XLAL_ENOMEM );
-
-    (*condenseIn) = (trigScanClusterIn *)
-            LALCalloc (1, sizeof(trigScanClusterIn));
-
-    if ( !condenseIn )
-        XLAL_ERROR( func, XLAL_ENOMEM );
-
-    sampleRate = 1.0L/fcTmpltParams->deltaT;
-    numPoints  = 2*(fcDataParams->wtildeVec->length - 1);
-    deltaT     = fcTmpltParams->deltaT;
-    deltaF     = sampleRate / (REAL8)(numPoints);
-
-    (*condenseIn)->rho_th1     = sqrt(fcFilterParams->rhosqThresh);
-    (*condenseIn)->chisq_th1   = fcFilterParams->chisqThresh;
-
-    return 0;
-}
-
-/* ---------------------------------------------------------------------
- * This function takes a SnglInspiralTable and returns another SnglInspiral
- * table consisting of ncluster elements contained in clusterOut[i]->masterIdx
- * where i runs from 0 to ncluster-1.
- ----------------------------------------------------------------------*/
-SnglInspiralTable *
-XLALTrimSnglInspiralTable (
-        SnglInspiralTable   **eventHead,
-        trigScanClusterOut  *clusterOut,
-        INT4                nclusters
-        )
-{
-    static const char    *func = "XLALTrimSnglInspiralTable";
-    static LALStatus     status;
-    SnglInspiralTable    *output     = NULL;
-    SnglInspiralTable    *tempList   = NULL;
-    SnglInspiralTable    *thisEvent  = NULL;
-    REAL4Vector          *clusterMasterIndex = NULL;
-    INT4Vector           *heapSortIndex = NULL;
-    INT4                 l, j, nOrgTrigs;
-
-    /* if there are no events, then no-op */
-    if ( ! *eventHead )
-          return (0);
-
-    /* We will assume that the clusters returned are NOT sorted in time */
-    clusterMasterIndex = XLALCreateREAL4Vector( nclusters );
-    heapSortIndex      = XLALCreateINT4Vector( nclusters );
-    for (j=0; j<nclusters; j++)
-          clusterMasterIndex->data[j] = (REAL4)(clusterOut[j].master_idx);
-
-    LALSHeapIndex(&status,heapSortIndex,clusterMasterIndex);
-    if(status.statusCode){
-        LALPrintError("%s: %s\n", LALTRIGSCANCLUSTERC, "Error in Heap Sort");
-        REPORTSTATUS(&status);
-    }
-=======
   for ( thisCluster = clusterHead; thisCluster->next; thisCluster = thisCluster->next )
   {
     thisCluster->element->trigger->next = thisCluster->next->element->trigger;
@@ -1025,53 +595,14 @@
                               )
 /* </lalVerbatim> */
 {
->>>>>>> ee34f69e
 
   static const char func[] = "XLALTrigScanDestroyCluster";
 
   TriggerErrorList *thisList;
 
-<<<<<<< HEAD
-        if (l == clusterOut[heapSortIndex->data[j]].master_idx)
-        {
-            j = j+1;
-
-            if ( !tempList )
-            {
-                output = tempList = (SnglInspiralTable *)
-                        LALCalloc ( 1, sizeof(SnglInspiralTable) );
-            }
-            else
-            {
-                tempList = tempList->next = (SnglInspiralTable *)
-                        LALCalloc ( 1, sizeof(SnglInspiralTable) );
-            }
-
-            /* If memory allocation failed we should free up everything */
-            if ( !tempList )
-            {
-                XLALDeleteSnglInspiralTable (&output);
-                XLAL_ERROR_NULL(func, XLAL_ENOMEM);
-            }
-
-            memcpy (tempList, thisEvent, sizeof(SnglInspiralTable));
-            tempList->next = NULL;
-
-            /* This is the place to append cluster specific information
-             * to the sngl_inspiral table. At the moment we want to know
-             * how big was the cluster. Since there is no element of the
-             * sngl_inspiral table structure dedicated to store this
-             * information, we will use the element alpha. However this is
-             * not a good practice.
-             */
-            tempList->alpha = (REAL4)(clusterOut[heapSortIndex->data[j-1]].nelements);
-        }
-    }
-=======
 #ifndef LAL_NDEBUG
   if ( !cluster )
     XLAL_ERROR_VOID( func, XLAL_EFAULT );
->>>>>>> ee34f69e
 
   if ( (UINT4) status >= (UINT4) TRIGSCAN_NUM_STATUS )
     XLAL_ERROR_VOID( func, XLAL_EINVAL );
