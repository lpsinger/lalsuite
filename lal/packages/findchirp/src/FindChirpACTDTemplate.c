--- conflicted
+++ resolved
@@ -1,13 +1,8 @@
 #if 0
 <lalVerbatim file="FindChirpACTDTemplateCV">
 Author: Brown, D. A., Creighton, J. D. E. and Mckechan, D. J. A.
-<<<<<<< HEAD
 $Id: FindChirpACTDTemplate.c,v 1.2.2.4.2.1 2009/03/31 11:25:18 spxcar Exp $
 </lalVerbatim> 
-=======
-$Id$
-</lalVerbatim>
->>>>>>> 3d5444f5
 
 <lalLaTeX>
 \subsection{Module \texttt{FindChirpACTDTemplate.c}}
@@ -95,24 +90,16 @@
    * check that the arguments are reasonable
    *
    */
-<<<<<<< HEAD
  
   ASSERT( NACTDVECS >= 2, status,
       FINDCHIRPACTDH_EACTDV, FINDCHIRPACTDH_MSGEACTDV ); 
-=======
-
->>>>>>> 3d5444f5
 
   /* check that the output structures exist */
   ASSERT( fcTmplt, status,
       FINDCHIRPTDH_ENULL, FINDCHIRPTDH_MSGENULL );
   ASSERT( fcTmplt->ACTDtilde, status,
       FINDCHIRPTDH_ENULL, FINDCHIRPTDH_MSGENULL );
-<<<<<<< HEAD
   ASSERT( fcTmplt->ACTDtilde->length == NACTDTILDEVECS, status, 
-=======
-  ASSERT( fcTmplt->ACTDtilde->length == NACTDVECS, status,
->>>>>>> 3d5444f5
       FINDCHIRPH_ENULL, FINDCHIRPH_MSGENULL );
   ASSERT( fcTmplt->ACTDtilde->data, status,
       FINDCHIRPTDH_ENULL, FINDCHIRPTDH_MSGENULL );
@@ -190,16 +177,12 @@
 
   /* ACTD specific */
   ppnParams.inc = LAL_PI_4;
-<<<<<<< HEAD
   /* 
-=======
->>>>>>> 3d5444f5
   ppnParams.ampOrder = ( INT4 )( tmplt->ampOrder );
   ppnParams.ampOrder = 1;
   */
   ppnParams.ampOrder = ( UINT4 )( NACTDVECS - 2 );
 
-<<<<<<< HEAD
   /* XXX Uncomment below for extra testing XXX */  
   /*
   fprintf( stderr, "\n   tmplt->mass1         = %f\n", tmplt->mass1);
@@ -218,23 +201,6 @@
   }
   */  
   /*   XXX Uncomment above for extra testing XXX */ 
-=======
-  /* XXX Uncomment below for extra testing XXX
-  fprintf( stderr, " ppnParams.deltaT   = %e\n", ppnParams.deltaT );
-  fprintf( stderr, " ppnParams.mTot     = %e\n", ppnParams.mTot );
-  fprintf( stderr, " ppnParams.eta      = %e\n", ppnParams.eta );
-  fprintf( stderr, " ppnParams.d        = %e\n", ppnParams.d );
-  fprintf( stderr, " ppnParams.fStartIn = %e\n", ppnParams.fStartIn );
-  fprintf( stderr, " ppnParams.fStopIn  = %e\n", ppnParams.fStopIn );
-  fprintf( stderr, " ppnParams.inc      = %e\n", ppnParams.inc );
-  fprintf( stderr, " ppnParams.amporder = %d\n", ppnParams.ampOrder );
-  for( i = 0; i < tmplt->order + 1; ++i )
-  {
-    fprintf( stderr, " ppnParams.ppn->data[%d] = %e\n", i,
-                                    ppnParams.ppn->data[i] );
-  }
-     XXX Uncomment above for extra testing XXX */
->>>>>>> 3d5444f5
 
 
   /* generate waveform amplitude and phase */
@@ -256,13 +222,8 @@
   }
 
   memset( params->ACTDVecs->data, 0, NACTDVECS * numPoints * sizeof( REAL4 ) );
-<<<<<<< HEAD
   memset( fcTmplt->ACTDtilde->data, 0, 
                    NACTDTILDEVECS * (numPoints / 2 + 1) * sizeof( COMPLEX8 ) ); 
-=======
-  memset( fcTmplt->ACTDtilde->data, 0,
-                        NACTDVECS * (numPoints / 2 + 1) * sizeof( COMPLEX8 ) );
->>>>>>> 3d5444f5
 
   for( i=0; i < NACTDVECS; ++i )
   {
@@ -333,12 +294,8 @@
   fcTmplt->tmpltNorm = params->dynRange / ( cannonDist * 1.0e6 * LAL_PC_SI );
   fcTmplt->tmpltNorm *= fcTmplt->tmpltNorm;
 
-<<<<<<< HEAD
 
   /* 
-=======
-  /*
->>>>>>> 3d5444f5
    *
    * Loop over each template and apply tapering/band passing etc
    *
@@ -349,13 +306,8 @@
   {
     ABORTXLAL( status );
   }
-<<<<<<< HEAD
   
   for( i = istart; i < istop; i++ )
-=======
-
-  for( i = 0; i < NACTDVECS; i++ )
->>>>>>> 3d5444f5
   {
     memcpy( tmpACTDVec->data, ACTDVecs[i].data,
                numPoints * sizeof( *( ACTDVecs[i].data ) ) );
@@ -417,27 +369,11 @@
         bpVector.length = numPoints;
         bpVector.data   = tmpACTDVec->data;
       }
-<<<<<<< HEAD
-      
-=======
-
-     /* Adjust frequencies according to the harmonic */
+
+      /* Adjust frequencies according to the harmonic */
       bpfLow = 0.98 * tmplt->fLower ;
       bpfFinal = 1.02 * tmplt->fFinal * ( ( REAL4 )( i ) + 1. ) / 2.;
->>>>>>> 3d5444f5
-
-      /* If the harmonic is not in our bandwidth we mega band pass it */
-      if( bpfLow >= bpfFinal )
-      {
-        bpfLow = 0.98 * tmplt->fLower;
-        bpfFinal = 1.02* ( tmplt->fLower + 1. );
-      }
-      else
-      {
-        /* Adjust frequencies according to the harmonic */
-        bpfLow = 0.98 * tmplt->fLower ;
-        bpfFinal = 1.02 * tmplt->fFinal * ( ( REAL4 )( i ) + 1. ) / 2.;
-      }
+
 
       if ( XLALBandPassInspiralTemplate( &bpVector, bpfLow,
                    tmplt->fFinal, sampleRate ) == XLAL_FAILURE )
@@ -522,7 +458,6 @@
     )
 /* </lalVerbatim> */
 {
-<<<<<<< HEAD
   UINT4           i, j, k;
   UINT4           numPoints;
   UINT4           numTDPoints;
@@ -530,24 +465,6 @@
   COMPLEX8Vector  ACTDtilde[NACTDTILDEVECS];
   COMPLEX8       *wtilde;
   REAL4           norm;
-=======
-  UINT4          i, k;
-  UINT4          numPoints;
-  UINT4          numTDPoints;
-  REAL8          deltaT;
-  COMPLEX8Vector ACTDtilde[NACTDVECS];
-  COMPLEX8      *wtilde;
-
-  /* Inner Products */
-  /* Dominant 2nd Harmonic */
-  REAL4   H2H2;
-  /* 1st Harmonic */
-  REAL4   H1H1, h1H2;
-  /* 3rd Harmonic */
-  REAL4   H3H3, h3H1, h3H2;
-
-  REAL4   norm;
->>>>>>> 3d5444f5
 
   INITSTATUS( status, "LALFindChirpACTDNormalize", FINDCHIRPACTDTEMPLATEC );
 
@@ -607,7 +524,6 @@
     ACTDtilde[3].data = ACTDtilde[5].data;
     ACTDtilde[5].data = tmp;
 
-<<<<<<< HEAD
     tmp = ACTDtilde[4].data;
     ACTDtilde[4].data = ACTDtilde[5].data;
     ACTDtilde[5].data = tmp;
@@ -616,29 +532,6 @@
 
   /* Norm the templates before we start */
   for( i = 0; i < NACTDVECS; ++i ) 
-=======
-
-  /*
-   * Start with dominant harmonic.
-   * Calculate H2
-   */
-  H2H2 = XLALFindChirpACTDInnerProduct( &ACTDtilde[1], &ACTDtilde[1],
-                             wtilde, tmpltParams->fLow, deltaT, numTDPoints );
-  norm = pow( H2H2, -0.5 );
-  for( k = 1; k < numPoints; ++k )
-  {
-    ACTDtilde[1].data[k].re *= norm;
-    ACTDtilde[1].data[k].im *= norm;
-  }
-
-
-  /*
-   * Calculate H1
-   */
-  h1H2 = XLALFindChirpACTDInnerProduct( &ACTDtilde[1], &ACTDtilde[0],
-                              wtilde, tmpltParams->fLow, deltaT, numTDPoints );
-  for( k = 1; k < numPoints; ++k )
->>>>>>> 3d5444f5
   {
     norm =  XLALFindChirpACTDInnerProduct( &ACTDtilde[2*i], &ACTDtilde[2*i],
                 wtilde, tmpltParams->fLow, deltaT, numTDPoints );
@@ -663,7 +556,6 @@
   /* Gram-Schmidt works */
   for ( i = 0; i < NACTDTILDEVECS; ++i )
   {
-<<<<<<< HEAD
     for ( j = 0; j < i; ++j )
     {
       norm = 0.0;
@@ -671,11 +563,6 @@
       REAL4 innerProd = 
                 XLALFindChirpACTDInnerProduct( &ACTDtilde[i], &ACTDtilde[j],
                              wtilde, tmpltParams->fLow, deltaT, numTDPoints );
-=======
-    ACTDtilde[0].data[k].re *=  norm;
-    ACTDtilde[0].data[k].im *=  norm;
-  }
->>>>>>> 3d5444f5
 
       if( innerProd != 0.0 )
       {
@@ -706,7 +593,6 @@
   fprintf( stderr, "\n\n NORMALIZATION TEST:\n    ");
   for ( i = 0; i < NACTDTILDEVECS; i++ )
   {
-<<<<<<< HEAD
     for ( j= 0; j < NACTDTILDEVECS; j++ )
     {
       norm = XLALFindChirpACTDInnerProduct( &ACTDtilde[i], &ACTDtilde[j],
@@ -716,44 +602,6 @@
     fprintf( stderr, "\n    ");
   }
   fprintf( stderr, "                                    ");
-=======
-    ACTDtilde[2].data[k].re -=  h3H1 * ACTDtilde[0].data[k].re;
-    ACTDtilde[2].data[k].re -=  h3H2 * ACTDtilde[1].data[k].re;
-    ACTDtilde[2].data[k].im -=  h3H1 * ACTDtilde[0].data[k].im;
-    ACTDtilde[2].data[k].im -=  h3H2 * ACTDtilde[1].data[k].im;
-  }
-  H3H3 = XLALFindChirpACTDInnerProduct( &ACTDtilde[2], &ACTDtilde[2],
-                              wtilde, tmpltParams->fLow, deltaT, numTDPoints );
-  norm = pow( H3H3, -0.5 );
-  for( k = 1; k < numPoints; ++k )
-  {
-    ACTDtilde[2].data[k].re *=  norm;
-    ACTDtilde[2].data[k].im *=  norm;
-  }
-
- /* XXX UNCOMMENT BELOW TO TEST ORTHONORMALISATION XXX */
- /*
-  H1H1 = XLALFindChirpACTDInnerProduct( &ACTDtilde[0], &ACTDtilde[0],
-                              wtilde, tmpltParams->fLow, deltaT, numTDPoints );
-  H2H2 = XLALFindChirpACTDInnerProduct( &ACTDtilde[1], &ACTDtilde[1],
-                              wtilde, tmpltParams->fLow, deltaT, numTDPoints );
-  H3H3 = XLALFindChirpACTDInnerProduct( &ACTDtilde[2], &ACTDtilde[2],
-                              wtilde, tmpltParams->fLow, deltaT, numTDPoints );
-
-  fprintf( stderr, "\n\n  H1H1 = %.4f  H2H2 = %.4f  H3H3 = %.4f\n",
-                                          H1H1, H2H2, H3H3 );
-
-  h1H2 = XLALFindChirpACTDInnerProduct( &ACTDtilde[1], &ACTDtilde[0],
-                              wtilde, tmpltParams->fLow, deltaT, numTDPoints );
-  h3H1 = XLALFindChirpACTDInnerProduct( &ACTDtilde[2], &ACTDtilde[0],
-                              wtilde, tmpltParams->fLow, deltaT, numTDPoints );
-  h3H2 = XLALFindChirpACTDInnerProduct( &ACTDtilde[2], &ACTDtilde[1],
-                              wtilde, tmpltParams->fLow, deltaT, numTDPoints );
-
-  fprintf( stderr, "  h1H2 = %.4f  h3H1 = %.4f  h3H2 = %.4f\n",
-                                          h1H2, h3H1, h3H2 );
-  fprintf( stderr, "                                        " );
->>>>>>> 3d5444f5
   */
   /* XXX UNCOMMENT ABOVE TO TEST ORTHONORMALIZATION XXX */
 
