--- conflicted
+++ resolved
@@ -171,15 +171,10 @@
 #endif
 %}
 
-<<<<<<< HEAD
-// Include configuration header.
-#include <config.h>
-=======
 // Include SWIG configuration header generated from 'config.h'.
 %header %{
 #include <swig_config.h>
 %}
->>>>>>> 4c4fbb8b
 
 // Include LAL headers.
 %header %{
