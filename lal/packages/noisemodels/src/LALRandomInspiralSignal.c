/*
*  Copyright (C) 2007 Stas Babak, David Churches, Duncan Brown, Jolien Creighton, B.S. Sathyaprakash, Anand Sengupta, Thomas Cokelaer
*
*  This program is free software; you can redistribute it and/or modify
*  it under the terms of the GNU General Public License as published by
*  the Free Software Foundation; either version 2 of the License, or
*  (at your option) any later version.
*
*  This program is distributed in the hope that it will be useful,
*  but WITHOUT ANY WARRANTY; without even the implied warranty of
*  MERCHANTABILITY or FITNESS FOR A PARTICULAR PURPOSE.  See the
*  GNU General Public License for more details.
*
*  You should have received a copy of the GNU General Public License
*  along with with program; see the file COPYING. If not, write to the
*  Free Software Foundation, Inc., 59 Temple Place, Suite 330, Boston,
*  MA  02111-1307  USA
*/

/*  <lalVerbatim file="LALRandomInspiralSignalCV">
Author: Sathyaprakash, B. S., Thomas Cokelaer, Anand S. Sengupta
$Id$
</lalVerbatim>  */
/* <lalLaTeX>
\subsection{Module \texttt{LALRandomInspiralSignal.c}}
Module to generate

(a) inspiral signals with random masses or chirp times
that have values within the parameter space specified by an input struct,

(b) simulated Gaussian noise of PSD expected in a given interferometer

(c) inspiral signal as in (a) but of a specified amplitude added
to simulated Gaussian noise as in (b).

In all cases the returned vector is the Fourier transform of the relevant signal.

\texttt{LALRandomInspiralSignalTimeDomain()} returns the signal vector
in the time domain. In the case of signal only it simply does not
compute the FFT. In the case of noise or noise and signal
it takes an inverse FFT after colouring the data.

This `sister' function mimicks the filterin used in \texttt{lalapps_inspiral}.

\subsubsection*{Prototypes}
\vspace{0.1in}
\input{LALRandomInspiralSignalCP}
\idx{LALRandomInspiralSignal()}

\subsubsection*{Description}
The function receives input struct of type RandomInspiralSignalIn
whose members are
\begin{verbatim}
typedef struct
tagRandomInspiralSignalIn
{
   INT4 useed;
   INT4 type;

   REAL8 mMin;
   REAL8 mMax;
   REAL8 MMax;
   REAL8 SignalAmp;
   REAL8 NoiseAmp;
   REAL8 etaMin;
   REAL8 t0Min;
   REAL8 t0Max;
   REAL8 tnMin;
   REAL8 tnMax;

   InspiralTemplate param;
   REAL8Vector psd;
   RealFFTPlan *fwdp;
} RandomInspiralSignalIn;
\end{verbatim}

Depending on the value of the parameter (\texttt{randIn.type}) this
code returns the Fourier transform of

(a) a pure inspiral signal of a given type
(\texttt{randIn.type=0}),

(b) simulated noise expected
in a chosen interferometer \texttt{randIn.type=1} or

(c)
$\mathtt{SignalAmp}\times s+\mathtt{NoiseAmp}\times n$ (\texttt{randIn.type=2}),
where $s$ is normalised signal and $n$ random Gaussian noise whose PSD is
that expected in a given interferometer with zero mean and unit rms.

User must specify the following quantities in the input structure
\begin{table}
\begin{tabular}{lcl}
\hline
\hline
     Parameter         &   i/o  &   Comment \\
\hline
\texttt {INT4 useed}        &  input &   Seed for the random number generator    \\
\texttt {INT4 type}         &  input &   Type of signal required to be generated    \\\\
\texttt {InspiralTemplate p}  &  i/o   &   user must input certain params; others will be output\\
\texttt {p.startTime}         &        &   usually 0.\\
\texttt {p.startPhase}        &        &   $[0,\pi/2]$\\
\texttt {p.nStartPad}         &        &   number of zeros in the vector before the signal begins\\
\texttt {p.nEndPad}           &        &   number of zeros in the vector after the signal ends\\
\texttt {p.signalAmplitude}   &        &   usually 1\\
\texttt {p.ieta}              &        &   1 for comparable mass systems 0 for test mass model\\
\texttt {p.fLower}            &        &   lower frequency cutoff in Hz\\
\texttt {p.fCutoff}           &        &   upper frequency cutoff in Hz\\
\texttt {p.tSampling}         &        &   sampling rate in Hz\\
\texttt {p.order}             &        &   order of the PN approximant of the signal \\
\texttt {p.approximant}       &        &   PN approximation to be used for inspiral signal generation\\
\texttt {InputMasses massChoice}        & input &   space in which parameters are chosen; \texttt{m1Andm2, totalMassAndEta, totalMassUAndEta, t02, t03, bhns}\\\\
\texttt {REAL8Vector psd}   &  input &   pre-computed power spectral density used for coloring the noise \\
\texttt {RealFFTPlan *fwdp} &  input &   pre-computed fftw plan to compute forward Fourier transform   \\\\
\texttt {REAL8 mMin}        &  input &   smallest component mass allowed   \\
\texttt {REAL8 mMax}        &  input &   largest component mass allowed   {\bf OR} \\
\texttt {REAL8 MMax}        &  input &   largest total mass allowed   \\
\texttt {REAL8 SignalAmp}   &  input &   amplitude of the signal (relevant only when \texttt{type=2})   \\
\texttt {REAL8 NoiseAmp}    &  input &   amplitude of noise (relevant only when \texttt{type=2})   \\
\texttt {REAL8 etaMin}      &  input &   smallest value of the symmetric mass ratio    \\
\hline
\multicolumn{3}{c}{Following chirp times are needed
only if \texttt{param.massChoice {\rm is} t02 {\rm or} t03}} \\
\hline
\texttt {REAL8 t0Min}       &  input &   smallest Newtonian chirp time   \\
\texttt {REAL8 t0Max}       &  input &   largest Newtonian chirp time   \\
\texttt {REAL8 tnMin}       &  input &   smallest 1 chirp time if \texttt{param.massChoice=t02}\\
                            &        &   smallest 1.5 chirp time if \texttt{param.massChoice=t03}\\
\texttt {REAL8 tnMax}       &  input &   largest 1 chirp time  if \texttt{param.massChoice=t02}\\
                            &        &   largest 1.5 chirp time  if \texttt{param.massChoice=t03}\\
\hline
\end{tabular}
\caption{Input structure needed for the function \texttt{LALRandomInspiralSignal}}.
\end{table}
When repeatedly called, the parameters of the signal will be
uniformly distributed in the space of

(a) component masses in the range \texttt{[randIn.mMin, randIn.mMax]} if
\texttt{param.massChoice=m1Andm2},

(b) component masses greater than \texttt{randIn.mMin} and total mass
less than \texttt{randIn.MMax} if  \texttt{param.massChoice=totalMassAndEta},

(c) component masses greater than \texttt{randIn.mMin} and \texttt{uniform} total mass
less than \texttt{randIn.MMax} if  \texttt{param.massChoice=totalMassUAndEta},

(d) Newtonian and first post-Newtonian chirp times if
\texttt{param.massChoice=t02},

(e) Newtonian and 1.5 post-Newtonian chirp times if
\texttt{param.massChoice=t03} and.

(f) component masses in the range \texttt{[randIn.mMin, randIn.mMax]} one of them being a neutron start and the other a black hole (one above 3 solar mass and one below) if  \texttt{param.massChoice=bhns}. The function therefore checks the mass range validity i.e. randIn.mMin must be less than 3 and randIn.mMax greater than 3.

\subsubsection*{Algorithm}
No special algorithm, only a series of calls to pre-existing functions.
\subsubsection*{Uses}
\begin{verbatim}
random
LALInspiralParameterCalc
LALInspiralWave
LALREAL4VectorFFT
LALInspiralWaveNormaliseLSO
LALCreateRandomParams
LALNormalDeviates
LALDestroyRandomParams
LALREAL4VectorFFT
LALColoredNoise
LALAddVectors
\end{verbatim}

\subsubsection*{Notes}

\vfill{\footnotesize\input{LALRandomInspiralSignalCV}}
%Laldoc Closed at: Wed Jan 16 08:39:35 2002

</lalLaTeX>  */
#include <lal/LALStdlib.h>
#include <lal/LALNoiseModels.h>
#include <lal/Random.h>
#include <lal/GenerateInspiral.h>
#include <lal/GeneratePPNInspiral.h>
#include <SkyCoordinates.h>
#include <lal/FindChirp.h>
#include <lal/FindChirpTD.h>
#include <lal/FindChirpACTD.h>

#define random() rand()
#define srandom( seed ) srand( seed )

<<<<<<< HEAD
static void GenerateRandomSpinTaylorParameters ( 
        LALStatus *status, 
        RandomInspiralSignalIn *randIn, 
        RandomParams *randParams
        );
static void GenerateRandomSkyPositionAndPolarisation ( 
        LALStatus *status, 
        RandomInspiralSignalIn *randIn, 
        RandomParams *randParams
=======
static void GenerateRandomSpinTaylorParameters (
        LALStatus *status,
        RandomInspiralSignalIn *randIn
        );
static void GenerateRandomSkyPositionAndPolarisation (
        LALStatus *status,
        RandomInspiralSignalIn *randIn
>>>>>>> 3d5444f5
        );

NRCSID (LALRANDOMINSPIRALSIGNALC, "$Id$");

/*  <lalVerbatim file="LALRandomInspiralSignalCP"> */

void LALRandomInspiralSignal
(
 LALStatus              *status,
 REAL4Vector            *signalvec,
 RandomInspiralSignalIn *randIn
 )
{  /*  </lalVerbatim>  */

    REAL8                   maxTemp; /* temporary variable */
    INT4                    iMax;    /* temporary index    */
    UINT4                   indice;
    REAL8                   epsilon1, epsilon2, norm;
    REAL4Vector             noisy, buff;
    AddVectorsIn            addIn;
    INT4                    valid;
    InspiralWaveNormaliseIn normin;

    RandomParams *randParams = NULL;


    INITSTATUS (status, "LALRandomInspiralSignal", LALRANDOMINSPIRALSIGNALC);
    ATTATCHSTATUSPTR(status);

    ASSERT (signalvec->data,  status, LALNOISEMODELSH_ENULL, LALNOISEMODELSH_MSGENULL);
    ASSERT (randIn->psd.data,  status, LALNOISEMODELSH_ENULL, LALNOISEMODELSH_MSGENULL);
    ASSERT (randIn->mMin > 0, status, LALNOISEMODELSH_ESIZE, LALNOISEMODELSH_MSGESIZE);
    ASSERT (randIn->MMax > 2*randIn->mMin, status, LALNOISEMODELSH_ESIZE, LALNOISEMODELSH_MSGESIZE);
    ASSERT (randIn->type >= 0, status, LALNOISEMODELSH_ESIZE, LALNOISEMODELSH_MSGESIZE);
    ASSERT (randIn->type <= 2, status, LALNOISEMODELSH_ESIZE, LALNOISEMODELSH_MSGESIZE);

    buff.length = signalvec->length;
    if (!(buff.data = (REAL4*) LALCalloc(buff.length, sizeof(REAL4)) )) {
        ABORT (status, LALNOISEMODELSH_EMEM, LALNOISEMODELSH_MSGEMEM);
    }
    

    /* Use the seed to initialize random(). */
    /* srandom(randIn->useed); */
    /* use the random number so generated as the next seed */
    /* randIn->useed = random(); */
    LALCreateRandomParams(status->statusPtr, &randParams, randIn->useed);
    CHECKSTATUSPTR(status);
    randIn->useed = randParams->i;
    

    /* we need random parameters only if we need to generate a signal (i.e. type 0/2) */
    if (randIn->type==0 || randIn->type==2)
    {
        valid = 0;
        /* Keep generating random parameters until they
         * are located within the specified region */
        while (!valid)
        {
<<<<<<< HEAD
            /* epsilon1 = (float) random()/(float)RAND_MAX;
            epsilon2 = (float) random()/(float)RAND_MAX; */
            epsilon1 = XLALUniformDeviate( randParams );
            epsilon2 = XLALUniformDeviate( randParams );
            switch (randIn->param.massChoice) 
=======
            epsilon1 = (float) random()/(float)RAND_MAX;
            epsilon2 = (float) random()/(float)RAND_MAX;
            switch (randIn->param.massChoice)
>>>>>>> 3d5444f5
            {

                case bhns:
                    ASSERT(randIn->mMin<=3 && randIn->mMax>=3, status, 10,
                            "if massChoice is set to bhns, mass1 must be <= 3 "
                            "solar mass and mass2 >= 3 solar mass\n");
                    randIn->param.mass1 = randIn->mMin +
                            (3 - randIn->mMin) * epsilon1;
                    randIn->param.mass2 = 3  +
                            (randIn->mMax - 3) * epsilon2;
                    randIn->param.massChoice=m1Andm2;
                    LALInspiralParameterCalc(status->statusPtr, &(randIn->param));
                    CHECKSTATUSPTR(status);
                    randIn->param.massChoice=bhns;
                    break;

                case m1Andm2:
                    /*
                     * restriction is on the minimum and maximum individual
                     * masses of the two component stars.
                     */
                    randIn->param.mass1 = randIn->mMin +
                            (randIn->mMax - randIn->mMin) * epsilon1;
                    randIn->param.mass2 = randIn->mMin  +
                            (randIn->mMax - randIn->mMin) * epsilon2;
                    LALInspiralParameterCalc(status->statusPtr, &(randIn->param));
                    CHECKSTATUSPTR(status);
                    break;

                case minmaxTotalMass:
                    /*
                     * restriction is on the min and max Total mass. Should be
                     * check carefully. Right now, I think that it is almost
                     * uniformly distributed in total mass but seem to drop at
                     * very high mass. I'm not sure about the etaMin either. I
                     * might remove this code anyway soon. This is for a quick
                     * test for Craig Robinson and the high mass CBC search
                     * */
                    {
                     REAL8 etaMin ;
                     randIn->param.totalMass = randIn->MMin + (randIn->MMax - randIn->MMin)*epsilon1 ;

                    if (randIn->param.totalMass < (randIn->mMin+ randIn->mMax)) {
                      etaMin = (randIn->mMin / randIn->param.totalMass);
                      etaMin = etaMin - etaMin *etaMin;
                    }
                    else {
                      etaMin = (randIn->mMax / randIn->param.totalMass);
                      etaMin = etaMin - etaMin *etaMin;
                    }
                    randIn->param.eta = etaMin + epsilon2 * (.25 - etaMin);

                    }
                    randIn->param.massChoice = totalMassAndEta;
                    LALInspiralParameterCalc(status->statusPtr, &(randIn->param));
                    CHECKSTATUSPTR(status);
                    randIn->param.massChoice = minmaxTotalMass;
                    break;


                case totalMassAndEta:
                    /*
                     * restriction is on the total mass of the binary
                     * and the minimum mass of the component stars
                     */


                    randIn->param.mass1 = randIn->mMin
                            + (randIn->MMax - 2.*randIn->mMin) * epsilon1;
                    randIn->param.mass2 = randIn->mMin
                            + (randIn->MMax - randIn->param.mass1 - randIn->mMin) * epsilon2;
                    randIn->param.totalMass = randIn->param.mass1 + randIn->param.mass2 ;
                    randIn->param.eta = (randIn->param.mass1*randIn->param.mass2) / pow(randIn->param.totalMass,2.L);
                    LALInspiralParameterCalc(status->statusPtr, &(randIn->param));
                    CHECKSTATUSPTR(status);
                    break;

                case totalMassUAndEta:
                    /*
                     * restriction is on the total mass of the binary
                     * and the etaMin which depends on max total mass.
                     */
                    {
                        REAL4 etaMin;

                        randIn->param.totalMass =  2*randIn->mMin  +  epsilon1 * (randIn->MMax - 2 * randIn->mMin) ;

                        if (randIn->param.totalMass < (randIn->mMin+ randIn->mMax)) {
                            etaMin = (randIn->mMin / randIn->param.totalMass);
                            etaMin = etaMin - etaMin *etaMin;
                        }
                        else {
                            etaMin = (randIn->mMax / randIn->param.totalMass);
                            etaMin = etaMin - etaMin *etaMin;
                        }
                        randIn->param.eta = etaMin + epsilon2 * (.25 - etaMin);

                        LALInspiralParameterCalc(status->statusPtr, &(randIn->param));
                        CHECKSTATUSPTR(status);
                    }
                    break;

                case fixedMasses: /* the user has already given individual masses*/
                    randIn->param.massChoice = m1Andm2;
                    LALInspiralParameterCalc(status->statusPtr, &(randIn->param));
                    CHECKSTATUSPTR(status);
                    randIn->param.massChoice = fixedMasses;
                    break;

                case fixedPsi: /* the user has already given psi0/psi3*/
                    randIn->param.massChoice = psi0Andpsi3;
                    LALInspiralParameterCalc(status->statusPtr, &(randIn->param));
                    CHECKSTATUSPTR(status);
                    randIn->param.massChoice = fixedPsi;
                    break;

                case fixedTau: /* the user has already given tau0/tau3*/
                    randIn->param.massChoice = t03;
                    LALInspiralParameterCalc(status->statusPtr, &(randIn->param));
                    CHECKSTATUSPTR(status);
                    randIn->param.massChoice = fixedTau;
                    break;

                case t02:
                    /* chirptimes t0 and t2 are required in a specified range */
                    randIn->param.t0 = randIn->t0Min +
                            (randIn->t0Max - randIn->t0Min)*epsilon1;
                    randIn->param.t2 = randIn->tnMin +
                            (randIn->tnMax - randIn->tnMin)*epsilon2;
                    LALInspiralParameterCalc(status->statusPtr, &(randIn->param));
                    CHECKSTATUSPTR(status);
                    break;

                case t03:
                    /* chirptimes t0 and t3 are required in a specified range */
                    randIn->param.t0 = randIn->t0Min +
                            (randIn->t0Max - randIn->t0Min)*epsilon1;
                    randIn->param.t3 = randIn->tnMin +
                            (randIn->tnMax - randIn->tnMin)*epsilon2;
                    LALInspiralParameterCalc(status->statusPtr, &(randIn->param));
                    CHECKSTATUSPTR(status);
                    break;

                case psi0Andpsi3:
                    /* BCV parameters are required in a specified range */
                    randIn->param.psi0 = randIn->psi0Min +
                            (randIn->psi0Max - randIn->psi0Min)*epsilon1;
                    randIn->param.psi3 = randIn->psi3Min +
                            (randIn->psi3Max - randIn->psi3Min)*epsilon2;
                    break;

                case massesAndSpin:
                    /* masses, spin parameters and sky position needs to be set */

                    /* Set the random masses first */
                    randIn->param.mass1 = randIn->mMin +
                            (randIn->mMax - randIn->mMin) * epsilon1;
                    randIn->param.mass2 = randIn->mMin  +
                            (randIn->mMax - randIn->mMin) * epsilon2;

                    /* Set the random spin parameters */
                    GenerateRandomSpinTaylorParameters ( status->statusPtr, randIn, randParams );
                    CHECKSTATUSPTR(status);

                    /* Set the random sky position and polarisation angle */
                    GenerateRandomSkyPositionAndPolarisation ( status->statusPtr,randIn, randParams );
                    CHECKSTATUSPTR(status);

                    LALInspiralParameterCalc(status->statusPtr, &(randIn->param));
                    CHECKSTATUSPTR(status);
                    break;

                case t04:
                default:
                    /* if the choice of parameters is wrong abort the run */
                    ABORT (status, LALNOISEMODELSH_ECHOICE, LALNOISEMODELSH_MSGECHOICE);
                    break;
            }


            /* Validate the random parameters generated above */
            switch (randIn->param.massChoice)
            {
                case bhns:
                    valid=1;
                    break;
                case minmaxTotalMass:
                    if (
                            randIn->param.mass1 >= randIn->mMin &&
                            randIn->param.mass2 >= randIn->mMin &&
                            randIn->param.mass1 <= randIn->mMax &&
                            randIn->param.mass2 <= randIn->mMax &&
                            (randIn->param.eta > randIn->etaMin) &&
                            (randIn->param.mass1+randIn->param.mass2) < randIn->MMax  &&
                            (randIn->param.mass1+randIn->param.mass2) > randIn->MMin
                       )
                    {
                        valid = 1;
                    }
                     break;

                case fixedMasses:
                case fixedTau:
                  valid = 1;
                  break;
                case m1Andm2:
                case t03:
                case t02:
                    /*
                     * The following imposes a range in which min and
                     * max of component masses are restricted.
                     */
                    if (
                            randIn->param.mass1 >= randIn->mMin &&
                            randIn->param.mass2 >= randIn->mMin &&
                            randIn->param.mass1 <= randIn->mMax &&
                            randIn->param.mass2 <= randIn->mMax &&
                            randIn->param.eta <= 0.25 &&
                            randIn->param.eta >= randIn->etaMin
                       )
                    {
                        valid = 1;
                    }
                    break;

                case totalMassAndEta:
                case totalMassUAndEta:

                    /*
                     * The following imposes a range in which min of
                     * component masses and max total mass are restricted.
                     */
                    if (
                            randIn->param.mass1 >= randIn->mMin &&
                            randIn->param.mass2 >= randIn->mMin &&
                            randIn->param.totalMass <= randIn->MMax &&
                            randIn->param.eta <= 0.25 &&
                            randIn->param.eta >= randIn->etaMin &&
                            randIn->param.mass1 <= randIn->mMax &&
                            randIn->param.mass2 <= randIn->mMax
                       )

                    {
                        valid = 1;
                    }
                    break;
                case fixedPsi:
                    randIn->param.massChoice = psi0Andpsi3;
                    LALInspiralParameterCalc(status->statusPtr, &(randIn->param));
                    CHECKSTATUSPTR(status);
                    randIn->param.massChoice = fixedPsi;
                    valid = 1;
                case psi0Andpsi3:
                    /*
                     * the following makes sure that the BCV has
                     * a well defined end-frequency
                     */
                    randIn->param.massChoice = psi0Andpsi3;
                    LALInspiralParameterCalc(status->statusPtr, &(randIn->param));
                    CHECKSTATUSPTR(status);
                    valid = 1;
                    /*	       if (randIn->param.totalMass > 0.)
                               {
                               REAL8 fLR, fLSO, fend;
                               epsilon1 = (float) random()/(float)RAND_MAX;
                               fLR = 1.L/(LAL_PI * pow (3.L,1.5) * randIn->param.totalMass * LAL_MTSUN_SI);
                               fLSO = 1.L/(LAL_PI * pow (6.L,1.5) * randIn->param.totalMass * LAL_MTSUN_SI);
                               fend = fLSO + (fLR - fLSO) * epsilon1;
                               if (fend > randIn->param.tSampling/2. || fend < randIn->param.fLower) break;
                               randIn->param.fFinal = fend;
                               valid = 1;
                               }*/
                    break;

                case massesAndSpin:
                    if (
                            randIn->param.mass1 >= randIn->mMin &&
                            randIn->param.mass2 >= randIn->mMin &&
                            randIn->param.mass1 <= randIn->mMax &&
                            randIn->param.mass2 <= randIn->mMax &&
                            randIn->param.eta <= 0.25
                       )
                    {
                        valid = 1;
                    }
                    break;

                case t04:
                default:
                    ABORT (status, LALNOISEMODELSH_ECHOICE, LALNOISEMODELSH_MSGECHOICE);
                    break;
            }
        }
    }


    /* set up the structure for normalising the signal */
    normin.psd          = &(randIn->psd);
    normin.df           = randIn->param.tSampling / (REAL8) signalvec->length;
    normin.fCutoff      = randIn->param.fCutoff;
    normin.samplingRate = randIn->param.tSampling;

    switch (randIn->type)
    {
        case 0:

            /* First deal with the signal only case:
             * if the signal is generated in the Fourier domain no
             * need for Fourier transform
             */
            if (randIn->param.approximant == BCV ||
                    randIn->param.approximant == BCVSpin  ||
                    randIn->param.approximant == TaylorF1 ||
                    randIn->param.approximant == TaylorF2 ||
                    randIn->param.approximant == PadeF1)
            {
                LALInspiralWave(status->statusPtr, signalvec, &randIn->param);
                CHECKSTATUSPTR(status);
            }
            else /* Else - generate a time domain waveform */
            {
                /* Note that LALInspiralWave generates only the plus
                 * polarisation of the GW in the time/frequency domain.
                 * For SpinTaylor we need both plus and
                 * the cross polarisations - therefore for this case, we
                 * treat the waveform generation differently. For all other
                 * timedomain approximants, we recourse to calling
                 * LALInspiralWave () function.
                 */
                if (randIn->param.approximant == SpinTaylor)
                {
                    randIn->param.fFinal=0;
                    GenerateTimeDomainWaveformForInjection (status->statusPtr, &buff, &randIn->param);
                    CHECKSTATUSPTR(status);
                }
                else
                {
                    /* force to compute fFinal is it really necessary  ? */
                    randIn->param.fFinal=0;
                    LALInspiralWave(status->statusPtr, &buff, &randIn->param);
                    CHECKSTATUSPTR(status);
                }

                /* Once the time domain waveform has been generated, take its
                 * Fourier transform [i.e buff (t) ---> signal (f)].
                 */
                if (XLALREAL4VectorFFT(signalvec, &buff, randIn->fwdp) != 0)
                  ABORTXLAL(status);

            } /* End of else if time domain waveform */

            /* we might want to know where is the signalvec injected*/
            maxTemp  = 0;
            iMax     = 0;
            for ( indice = 0 ; indice< signalvec->length; indice++)
            {
                if (fabs(signalvec->data[indice]) > maxTemp){
                    iMax = indice;
                    maxTemp = fabs(signalvec->data[indice]);
                }
            }
            randIn->coalescenceTime = iMax;

            normin.fCutoff = randIn->param.fFinal;
            LALInspiralWaveNormaliseLSO(status->statusPtr, signalvec, &norm, &normin);
            CHECKSTATUSPTR(status);
            break;

        case 1:
            /*
             * next deal with the noise only case:
             */
            /*
                Old method of generating Gaussian noise
                LALGaussianNoise(status->statusPtr, &buff, &randIn->useed);
                */
            /*LALCreateRandomParams(status->statusPtr, &randParams, randIn->useed);*/
            /*LALCreateRandomParams(status->statusPtr, &randParams, randIn->useed);
            */CHECKSTATUSPTR(status);
            LALNormalDeviates(status->statusPtr, &buff, randParams);
            CHECKSTATUSPTR(status);
            LALDestroyRandomParams(status->statusPtr, &randParams);
            CHECKSTATUSPTR(status);
            if (XLALREAL4VectorFFT(signalvec, &buff, randIn->fwdp) != 0)
              ABORTXLAL(status);
            LALColoredNoise(status->statusPtr, signalvec, randIn->psd);
            CHECKSTATUSPTR(status);

            /* multiply the noise vector by the correct normalisation factor */
            {
                double a2 = randIn->NoiseAmp * sqrt (randIn->param.tSampling)/2.L;
                UINT4 i;
                for (i=0; i<signalvec->length; i++) signalvec->data[i] *= a2;
            }
            break;

        default:
            /*
             * finally deal with the noise+signal only case:
             */
            noisy.length = signalvec->length;
            if (!(noisy.data = (REAL4*) LALMalloc(sizeof(REAL4)*noisy.length)))
            {
                if (buff.data != NULL) LALFree(buff.data);
                buff.data = NULL;
                ABORT (status, LALNOISEMODELSH_EMEM, LALNOISEMODELSH_MSGEMEM);
            }
            /*LALCreateRandomParams(status->statusPtr, &randParams, randIn->useed);*/
            LALNormalDeviates(status->statusPtr, &buff, randParams);
            CHECKSTATUSPTR(status);
            if (XLALREAL4VectorFFT(&noisy, &buff, randIn->fwdp) != 0)
              ABORTXLAL(status);
            LALColoredNoise(status->statusPtr, &noisy, randIn->psd);
            CHECKSTATUSPTR(status);

            if (randIn->param.approximant == BCV ||
                    randIn->param.approximant == BCVSpin  ||
                    randIn->param.approximant == TaylorF1 ||
                    randIn->param.approximant == TaylorF2 ||
                    randIn->param.approximant == PadeF1)
            {
                LALInspiralWave(status->statusPtr, &buff, &randIn->param);
                CHECKSTATUSPTR(status);
            }
            else
            {
                LALInspiralWave(status->statusPtr, signalvec, &randIn->param);
                CHECKSTATUSPTR(status);


                /* Now convert from time domain signal(t) ---> frequency
                 * domain waveform buff(f) i.e signal(t) -> buff(f)*/
                if (XLALREAL4VectorFFT(&buff, signalvec, randIn->fwdp) != 0)
                  ABORTXLAL(status);

            }

            /* we might want to know where is the signal injected*/
            maxTemp  = 0;
            iMax     = 0;
            for ( indice = 0 ; indice< signalvec->length; indice++)
            {
                if (fabs(signalvec->data[indice]) > maxTemp){
                    iMax = indice;
                    maxTemp = fabs(signalvec->data[indice]);
                }
            }
            randIn->coalescenceTime = iMax;

            normin.fCutoff = randIn->param.fFinal;
            LALInspiralWaveNormaliseLSO(status->statusPtr, &buff, &norm, &normin);
            CHECKSTATUSPTR(status);

            addIn.v1 = &buff;
            addIn.a1 = randIn->SignalAmp;
            addIn.v2 = &noisy;
            /* After experimenting we found that the following factor SamplingRate*sqrt(2)
             * is needed for noise amplitude to get the output of the signalless correlation
             * equal to unity; the proof of this is still needed
             */
            addIn.a2 = randIn->NoiseAmp * sqrt (randIn->param.tSampling)/2.L;
            LALAddVectors(status->statusPtr, signalvec, addIn);
            CHECKSTATUSPTR(status);
            if (noisy.data != NULL) LALFree(noisy.data);
            break;
    }

    /* Hash out signal for all frequencies less than or equal to the
     * lower cut-off frequency.
     */

    LALDestroyRandomParams(status->statusPtr, &randParams );
    CHECKSTATUSPTR(status);

    if (buff.data != NULL) LALFree(buff.data);

    DETATCHSTATUSPTR(status);
    RETURN(status);
}

<<<<<<< HEAD

/***********************************************
  TimeDomain() - sister of the above function
 ***********************************************/

void LALRandomInspiralSignalTimeDomain 
(
 LALStatus              *status, 
 REAL4Vector            *signal,
 RandomInspiralSignalIn *randIn
 )
{
/*  </lalVerbatim>  */

/*    REAL8                   maxTemp;  temporary variable */
/*    INT4                    iMax;     temporary index    */
/*    UINT4                   indice; */
  REAL8           epsilon1, epsilon2;

  REAL4FFTPlan    *revPlan = NULL;

  INT4    tLength;
  INT4    fLength;
  REAL8   df;
  REAL8   dt;
  INT4    j;
  INT4    valid;

  RandomParams     *randParams = NULL;
  


  INITSTATUS(status, "LALRandomInspiralSignalTimeDomain", 
                      LALRANDOMINSPIRALSIGNALC);
  ATTATCHSTATUSPTR(status);

  ASSERT (signal->data, status, 
          LALNOISEMODELSH_ENULL, LALNOISEMODELSH_MSGENULL);
  ASSERT (randIn->psd.data,  status, 
          LALNOISEMODELSH_ENULL, LALNOISEMODELSH_MSGENULL);
  ASSERT (randIn->mMin > 0, status, 
          LALNOISEMODELSH_ESIZE, LALNOISEMODELSH_MSGESIZE);
  ASSERT (randIn->MMax > 2*randIn->mMin, status, 
          LALNOISEMODELSH_ESIZE, LALNOISEMODELSH_MSGESIZE);
  ASSERT (randIn->type >= 0, status, 
          LALNOISEMODELSH_ESIZE, LALNOISEMODELSH_MSGESIZE);
  ASSERT (randIn->type <= 2, status, 
          LALNOISEMODELSH_ESIZE, LALNOISEMODELSH_MSGESIZE);

   
  switch (randIn->type) 
  {
    case 1:
      /* Noise generated in BE */
      break;

    case 0:
    default:

      tLength = signal->length;
      fLength = signal->length / 2 + 1;
      dt = 1.0 / randIn->param.tSampling;
      df = randIn->param.tSampling / (REAL8)(tLength) / 2.;

      /* use the random number so generated as the next seed */
      LALCreateRandomParams(status->statusPtr, &randParams, randIn->useed);
      CHECKSTATUSPTR(status);
      randIn->useed = randParams->i;

      valid = 0;
      /* Keep generating random parameters until they 
       * are located within the specified region */
      while (!valid) 
      {
        /*
        epsilon1 = (float) random()/(float)RAND_MAX;
        epsilon2 = (float) random()/(float)RAND_MAX;
        */    
        epsilon1 = XLALUniformDeviate( randParams );
        epsilon2 = XLALUniformDeviate( randParams );
        switch (randIn->param.massChoice) 
        {
          case bhns:
            ASSERT(randIn->mMin<=3 && randIn->mMax>=3, status, 10,
               "if massChoice is set to bhns, mass1 must be <= 3 "
               "solar mass and mass2 >= 3 solar mass\n");
            randIn->param.mass1 = randIn->mMin + 
                                              (3 - randIn->mMin) * epsilon1;
            randIn->param.mass2 = 3  + (randIn->mMax - 3) * epsilon2;
            randIn->param.massChoice=m1Andm2;
            LALInspiralParameterCalc(status->statusPtr, &(randIn->param));
            CHECKSTATUSPTR(status);
            randIn->param.massChoice=bhns;
          break;

          case m1Andm2: 
            /* 
            * restriction is on the minimum and maximum individual 
            * masses of the two component stars. 
            */
            randIn->param.mass1 = randIn->mMin 
                                + (randIn->mMax - randIn->mMin) * epsilon1;
            randIn->param.mass2 = randIn->mMin 
                                + (randIn->mMax - randIn->mMin) * epsilon2;
            LALInspiralParameterCalc(status->statusPtr, &(randIn->param));
            CHECKSTATUSPTR(status);
            break;

          case minmaxTotalMass:
            /*
             * restriction is on the min and max Total mass. Should be
             * check carefully. Right now, I think that it is almost
             * uniformly distributed in total mass but seem to drop at
             * very high mass. I'm not sure about the etaMin either. I
             * might remove this code anyway soon. This is for a quick
             * test for Craig Robinson and the high mass CBC search
             * */
            {
              REAL8 etaMin ;
              randIn->param.totalMass = randIn->MMin 
                                   + (randIn->MMax - randIn->MMin)*epsilon1;
              if (randIn->param.totalMass < (randIn->mMin+ randIn->mMax))
              {
                etaMin = (randIn->mMin / randIn->param.totalMass);		 
                etaMin = etaMin - etaMin *etaMin;
              }
              else
              {
                etaMin = (randIn->mMax / randIn->param.totalMass);		 
                etaMin = etaMin - etaMin *etaMin;
              }
              randIn->param.eta = etaMin + epsilon2 * (.25 - etaMin);      
            }
            randIn->param.massChoice = totalMassAndEta;
            LALInspiralParameterCalc(status->statusPtr, &(randIn->param));
            CHECKSTATUSPTR(status);
            randIn->param.massChoice = minmaxTotalMass;
            break;
                   
          case totalMassAndEta: 
            /*
             * restriction is on the total mass of the binary 
             * and the minimum mass of the component stars
             */
            randIn->param.mass1 = randIn->mMin 
                                + (randIn->MMax - 2.*randIn->mMin) * epsilon1;
            randIn->param.mass2 = randIn->mMin 
             + (randIn->MMax - randIn->param.mass1 - randIn->mMin) * epsilon2;
            randIn->param.totalMass = randIn->param.mass1 
                                                        + randIn->param.mass2;
            randIn->param.eta = (randIn->param.mass1*randIn->param.mass2) 
                                           / pow(randIn->param.totalMass,2.L); 
            LALInspiralParameterCalc(status->statusPtr, &(randIn->param));
            CHECKSTATUSPTR(status);
            break;

          case totalMassUAndEta: 
            /*
             * restriction is on the total mass of the binary 
             * and the etaMin which depends on max total mass.
             */
            {
              REAL4 etaMin;
              randIn->param.totalMass =  2*randIn->mMin  
                              +  epsilon1 * (randIn->MMax - 2 * randIn->mMin) ;
              if (randIn->param.totalMass < (randIn->mMin+ randIn->mMax))
              {
                etaMin = (randIn->mMin / randIn->param.totalMass);		 
                etaMin = etaMin - etaMin *etaMin;
              }
              else
              {
                etaMin = (randIn->mMax / randIn->param.totalMass);		 
                etaMin = etaMin - etaMin *etaMin;
              }
              randIn->param.eta = etaMin + epsilon2 * (.25 - etaMin);      
              LALInspiralParameterCalc(status->statusPtr, &(randIn->param));
              CHECKSTATUSPTR(status);
            }               
            break;  

          case fixedMasses: /* the user has already given individual masses*/
            randIn->param.massChoice = m1Andm2;
            LALInspiralParameterCalc(status->statusPtr, &(randIn->param));
            CHECKSTATUSPTR(status);
            randIn->param.massChoice = fixedMasses;
            break;

          case fixedPsi: /* the user has already given psi0/psi3*/
            randIn->param.massChoice = psi0Andpsi3;
            LALInspiralParameterCalc(status->statusPtr, &(randIn->param));
            CHECKSTATUSPTR(status);
            randIn->param.massChoice = fixedPsi;
            break;

          case fixedTau: /* the user has already given tau0/tau3*/
            randIn->param.massChoice = t03;
            LALInspiralParameterCalc(status->statusPtr, &(randIn->param));
            CHECKSTATUSPTR(status);
            randIn->param.massChoice = fixedTau;
            break;

          case t02: /* chirptimes t0 and t2 are required in a specified range*/
            randIn->param.t0 = randIn->t0Min
                                   + (randIn->t0Max - randIn->t0Min)*epsilon1;
            randIn->param.t2 = randIn->tnMin 
                                   + (randIn->tnMax - randIn->tnMin)*epsilon2;
            LALInspiralParameterCalc(status->statusPtr, &(randIn->param));
            CHECKSTATUSPTR(status);
            break;

          case t03: /* chirptimes t0 and t3 are required in a specified range*/
            randIn->param.t0 = randIn->t0Min 
                                   + (randIn->t0Max - randIn->t0Min)*epsilon1;
            randIn->param.t3 = randIn->tnMin 
                                   + (randIn->tnMax - randIn->tnMin)*epsilon2;
            LALInspiralParameterCalc(status->statusPtr, &(randIn->param));
            CHECKSTATUSPTR(status);
            break;

          case psi0Andpsi3:
            /* BCV parameters are required in a specified range */
            randIn->param.psi0 = randIn->psi0Min
                               + (randIn->psi0Max - randIn->psi0Min)*epsilon1;
            randIn->param.psi3 = randIn->psi3Min
                               + (randIn->psi3Max - randIn->psi3Min)*epsilon2;
            break;

          case massesAndSpin:
            /* masses, spin parameters and sky position needs to be set */
            /* Set the random masses first */
            randIn->param.mass1 = randIn->mMin
                                   + (randIn->mMax - randIn->mMin) * epsilon1;
            randIn->param.mass2 = randIn->mMin
                                   + (randIn->mMax - randIn->mMin) * epsilon2;
            /* Set the random spin parameters */
            GenerateRandomSpinTaylorParameters( status->statusPtr, randIn,
                                                                 randParams );
            CHECKSTATUSPTR(status);

            /* Set the random sky position and polarisation angle */
            GenerateRandomSkyPositionAndPolarisation( status->statusPtr,
                                                         randIn, randParams );
            CHECKSTATUSPTR(status);

            LALInspiralParameterCalc(status->statusPtr, &(randIn->param));
            CHECKSTATUSPTR(status);
            break; 

          case t04: 
          default:
            /* if the choice of parameters is wrong abort the run */
            ABORT(status, LALNOISEMODELSH_ECHOICE, LALNOISEMODELSH_MSGECHOICE);
            break; 
        }

        /* Validate the random parameters generated above */
        switch (randIn->param.massChoice) 
        {
          case bhns:
            valid=1;
            break;
          case minmaxTotalMass:
            if( 
              randIn->param.mass1 >= randIn->mMin &&
              randIn->param.mass2 >= randIn->mMin &&
              randIn->param.mass1 <= randIn->mMax &&
              randIn->param.mass2 <= randIn->mMax &&
             (randIn->param.eta > randIn->etaMin) &&
             (randIn->param.mass1+randIn->param.mass2) < randIn->MMax  &&
             (randIn->param.mass1+randIn->param.mass2) > randIn->MMin 
              )
            {
              valid = 1;
            }
            break;
          case fixedMasses:
          case fixedTau:
            valid = 1;
            break; 
          case m1Andm2:
          case t03: 
          case t02:
            /*
             * The following imposes a range in which min and
             * max of component masses are restricted. 
             */
            if(
              randIn->param.mass1 >= randIn->mMin &&
              randIn->param.mass2 >= randIn->mMin &&
              randIn->param.mass1 <= randIn->mMax &&
              randIn->param.mass2 <= randIn->mMax &&
              randIn->param.eta <= 0.25 &&
              randIn->param.eta >= randIn->etaMin
              )
            {
              valid = 1;
            }
            break;
          case totalMassAndEta: 
          case totalMassUAndEta: 
            /*
             * The following imposes a range in which min of 
             * component masses and max total mass are restricted. 
             */
            if(
              randIn->param.mass1 >= randIn->mMin &&
              randIn->param.mass2 >= randIn->mMin &&
              randIn->param.totalMass <= randIn->MMax &&
              randIn->param.eta <= 0.25 &&
              randIn->param.eta >= randIn->etaMin &&
              randIn->param.mass1 <= randIn->mMax && 
              randIn->param.mass2 <= randIn->mMax 
              )
            {
              valid = 1;
            }
            break; 
          case fixedPsi:
            randIn->param.massChoice = psi0Andpsi3;
            LALInspiralParameterCalc(status->statusPtr, &(randIn->param));
            CHECKSTATUSPTR(status);
            randIn->param.massChoice = fixedPsi;
            valid = 1; 
          case psi0Andpsi3: 
            /* 
             * the following makes sure that the BCV has
             * a well defined end-frequency
             */
            randIn->param.massChoice = psi0Andpsi3;
            LALInspiralParameterCalc(status->statusPtr, &(randIn->param));
            CHECKSTATUSPTR(status);
            valid = 1; 
            /*
            if (randIn->param.totalMass > 0.)
            {
              REAL8 fLR, fLSO, fend;
              epsilon1 = (float) random()/(float)RAND_MAX;
              fLR = 1.L/(LAL_PI * pow (3.L,1.5) 
                 * randIn->param.totalMass * LAL_MTSUN_SI);
              fLSO = 1.L/(LAL_PI * pow (6.L,1.5) 
                 * randIn->param.totalMass * LAL_MTSUN_SI);
              fend = fLSO + (fLR - fLSO) * epsilon1;
              if( 
                fend > randIn->param.tSampling/2. || 
                fend < randIn->param.fLower
                ) 
              break;
              randIn->param.fFinal = fend;
              valid = 1;
            }*/
            break;
          case massesAndSpin:
            if(
              randIn->param.mass1 >= randIn->mMin &&
              randIn->param.mass2 >= randIn->mMin &&
              randIn->param.mass1 <= randIn->mMax &&
              randIn->param.mass2 <= randIn->mMax &&
              randIn->param.eta <= 0.25
              )
            {
              valid = 1;
            }
            break;
          case t04: 
          default:
            ABORT(status, LALNOISEMODELSH_ECHOICE, LALNOISEMODELSH_MSGECHOICE);
            break; 
        }
      }
    
    if(
     randIn->param.approximant == BCV ||
     randIn->param.approximant == BCVSpin  ||
     randIn->param.approximant == TaylorF1 ||
     randIn->param.approximant == TaylorF2 ||
     randIn->param.approximant == PadeF1
     )
    { 
      REAL4Vector *buff = XLALCreateREAL4Vector( signal->length );
      if( !buff )
      {
        ABORTXLAL( status->statusPtr );
      }

      LALInspiralWave(status->statusPtr, buff, &randIn->param);
      CHECKSTATUSPTR(status);

      revPlan = XLALCreateReverseREAL4FFTPlan( signal->length, 0 );   
      if( !revPlan )
      {
        ABORTXLAL( status->statusPtr );
      }

      XLALREAL4VectorFFT( signal, buff, revPlan );
      for( j=0; j < (INT4)signal->length; ++j)
      {
        signal->data[j] /= signal->length;
      }

      XLALDestroyREAL4FFTPlan( revPlan );
      XLALDestroyREAL4Vector( buff );

    }
    else /* We want to generate a time domain waveform */ 
    {
        /* Note that LALInspiralWave generates only the plus
         * polarisation of the GW in the time/frequency domain. 
         * For SpinTaylor we need both plus and
         * the cross polarisations - therefore for this case, we
         * treat the waveform generation differently. For all other
         * timedomain approximants, we recourse to calling
         * LALInspiralWave () function.
         */
      if (randIn->param.approximant == SpinTaylor)
      {
        randIn->param.fFinal=0; 
        GenerateTimeDomainWaveformForInjection( status->statusPtr,
                                                  signal, &randIn->param);
          CHECKSTATUSPTR(status);
        }
        else
        {
          /* force to compute fFinal is it really necessary  ? */ 
          randIn->param.fFinal=0; 
          LALInspiralWave(status->statusPtr, signal, &randIn->param);
          CHECKSTATUSPTR(status);
        }         
        /* Taper signal */
        if( randIn->taperSignal != INSPIRAL_TAPER_NONE )
        {
          XLALInspiralWaveTaper( signal, randIn->taperSignal );
        }
      } 

      /* we might want to know where is the signal injected*/
      /*
      maxTemp  = 0;
      iMax     = 0;
      for( indice = 0 ; indice< signal->length; indice++ )
      {
        if (fabs(signal->data[indice]) > maxTemp)
        {
          iMax = indice;
          maxTemp = fabs(signal->data[indice]);
        }
      }
      randIn->coalescenceTime = iMax;
      normin.fCutoff = randIn->param.fFinal;
      LALInspiralWaveNormaliseLSO(status->statusPtr, signal, &norm, &normin);
      CHECKSTATUSPTR(status);
      */

    LALDestroyRandomParams(status->statusPtr, &randParams);
    CHECKSTATUSPTR(status);
  }

  DETATCHSTATUSPTR(status);
  RETURN(status);
} 
=======
>>>>>>> 3d5444f5

/*----------- Functions static within this file -------------------*/

/* Function to generate random sky position and polarisation angle */
static void GenerateRandomSkyPositionAndPolarisation (
        LALStatus *status,
        RandomInspiralSignalIn *randIn,
        RandomParams *randParams )
{
    REAL8 u;
    REAL8 cosThetaMin, cosThetaMax;

    INITSTATUS (status, "GenerateRandomSkyPositionAndPolarisation", LALRANDOMINSPIRALSIGNALC);
    ATTATCHSTATUSPTR(status);

    ASSERT (randIn->sourceThetaMin <= randIn->sourceThetaMax ,
            status, LALNOISEMODELSH_ESIZE, LALNOISEMODELSH_MSGESIZE);
    ASSERT (randIn->sourceThetaMin >= 0.0 ,
            status, LALNOISEMODELSH_ESIZE, LALNOISEMODELSH_MSGESIZE);
    ASSERT (randIn->sourceThetaMax <= LAL_PI/2.0 ,
            status, LALNOISEMODELSH_ESIZE, LALNOISEMODELSH_MSGESIZE);
    ASSERT (randIn->sourcePhiMin <= randIn->sourcePhiMax ,
            status, LALNOISEMODELSH_ESIZE, LALNOISEMODELSH_MSGESIZE);
    ASSERT (randIn->sourcePhiMin >= 0.0 ,
            status, LALNOISEMODELSH_ESIZE, LALNOISEMODELSH_MSGESIZE);
    ASSERT (randIn->sourcePhiMax <= LAL_PI*2.0 ,
            status, LALNOISEMODELSH_ESIZE, LALNOISEMODELSH_MSGESIZE);
    ASSERT (randIn->polarisationAngleMin <= randIn->polarisationAngleMax ,
            status, LALNOISEMODELSH_ESIZE, LALNOISEMODELSH_MSGESIZE);
    ASSERT (randIn->polarisationAngleMin >= 0.0 ,
            status, LALNOISEMODELSH_ESIZE, LALNOISEMODELSH_MSGESIZE);
    ASSERT (randIn->polarisationAngleMax <= LAL_PI/2.0 ,
            status, LALNOISEMODELSH_ESIZE, LALNOISEMODELSH_MSGESIZE);

<<<<<<< HEAD
    /* u = (float)(random())/(float)(RAND_MAX); */
    u = XLALUniformDeviate( randParams );
    cosThetaMax = cos(randIn->sourceThetaMax); 
    cosThetaMin = cos(randIn->sourceThetaMin); 
    randIn->param.sourceTheta = acos(cosThetaMin + 
            u * (cosThetaMax - cosThetaMin) );
    /* u = (float)(random())/(float)(RAND_MAX); */
    u = XLALUniformDeviate( randParams );
    randIn->param.sourcePhi = randIn->sourcePhiMin +  
            u * (randIn->sourcePhiMax - randIn->sourcePhiMin);
    /* u = (float)(random())/(float)(RAND_MAX); */
    u = XLALUniformDeviate( randParams );
    randIn->param.polarisationAngle = randIn->polarisationAngleMin + 
            u * (randIn->polarisationAngleMax - 
=======
    u = (float)(random())/(float)(RAND_MAX);
    cosThetaMax = cos(randIn->sourceThetaMax);
    cosThetaMin = cos(randIn->sourceThetaMin);
    randIn->param.sourceTheta = acos(cosThetaMin +
            u * (cosThetaMax - cosThetaMin) );
    u = (float)(random())/(float)(RAND_MAX);
    randIn->param.sourcePhi = randIn->sourcePhiMin +
            u * (randIn->sourcePhiMax - randIn->sourcePhiMin);
    u = (float)(random())/(float)(RAND_MAX);
    randIn->param.polarisationAngle = randIn->polarisationAngleMin +
            u * (randIn->polarisationAngleMax -
>>>>>>> 3d5444f5
                    randIn->polarisationAngleMin);

    DETATCHSTATUSPTR(status);
    RETURN(status);
}


/* Function to generate random parameters for SpinTaylor injections */
<<<<<<< HEAD
static void GenerateRandomSpinTaylorParameters ( 
        LALStatus              *status, 
        RandomInspiralSignalIn *randIn,
        RandomParams           *randParams  
=======
static void GenerateRandomSpinTaylorParameters (
        LALStatus              *status,
        RandomInspiralSignalIn *randIn
>>>>>>> 3d5444f5
        )
{
    REAL8 u;

    INITSTATUS (status, "GenerateRandomSpinTaylorParameters", LALRANDOMINSPIRALSIGNALC);
    ATTATCHSTATUSPTR(status);

    /* Setting spin 1 */
    {
        REAL8  spin1Mag, r1, phi1;

        ASSERT (randIn->spin1min <= randIn->spin1max, status, LALNOISEMODELSH_ESIZE, LALNOISEMODELSH_MSGESIZE);
        ASSERT (randIn->spin1min >= 0.0 , status, LALNOISEMODELSH_ESIZE, LALNOISEMODELSH_MSGESIZE);
        ASSERT (randIn->spin1max <= 1.0 , status, LALNOISEMODELSH_ESIZE, LALNOISEMODELSH_MSGESIZE);

<<<<<<< HEAD
        /* u = (REAL8)(random())/(REAL8)(RAND_MAX); */
        u = XLALUniformDeviate( randParams );
        spin1Mag = randIn->spin1min +  
=======
        u = (REAL8)(random())/(REAL8)(RAND_MAX);
        spin1Mag = randIn->spin1min +
>>>>>>> 3d5444f5
                u * (randIn->spin1max - randIn->spin1min);
        /* u = (float)(random())/(float)(RAND_MAX); */
        u = XLALUniformDeviate( randParams );
        randIn->param.spin1[2] = (u - 0.5) * 2 * (spin1Mag);
        r1 = pow( ((spin1Mag * spin1Mag) - (randIn->param.spin1[2]
                        * randIn->param.spin1[2])) , 0.5);
        /* u = (float)(random())/(float)(RAND_MAX); */
        u = XLALUniformDeviate( randParams );
        phi1 = u * LAL_TWOPI;
        randIn->param.spin1[0]  = r1 * cos(phi1);
        randIn->param.spin1[1]  = r1 * sin(phi1);
    }

    /* Setting spin 2 */
    {
        REAL8 spin2Mag, r2, phi2;

        ASSERT (randIn->spin2min <= randIn->spin2max, status, LALNOISEMODELSH_ESIZE, LALNOISEMODELSH_MSGESIZE);
        ASSERT (randIn->spin2min >= 0.0 , status, LALNOISEMODELSH_ESIZE, LALNOISEMODELSH_MSGESIZE);
        ASSERT (randIn->spin2max <= 1.0 , status, LALNOISEMODELSH_ESIZE, LALNOISEMODELSH_MSGESIZE);

<<<<<<< HEAD
        /* u = (float)(random())/(float)(RAND_MAX); */
        u = XLALUniformDeviate( randParams );
        spin2Mag = randIn->spin2min +  
=======
        u = (float)(random())/(float)(RAND_MAX);
        spin2Mag = randIn->spin2min +
>>>>>>> 3d5444f5
                u * (randIn->spin2max - randIn->spin2min);
        /* u = (float)(random())/(float)(RAND_MAX); */
        u = XLALUniformDeviate( randParams );
        randIn->param.spin2[2] = (u - 0.5) * 2 * (spin2Mag);
        r2 = pow( ((spin2Mag * spin2Mag) - (randIn->param.spin2[2]
                        * randIn->param.spin2[2])) , 0.5);
        /* u = (float)(random())/(float)(RAND_MAX); */
        u = XLALUniformDeviate( randParams );
        phi2 = u * LAL_TWOPI;
        randIn->param.spin2[0]  = r2 * cos(phi2);
        randIn->param.spin2[1]  = r2 * sin(phi2);
    }

    /* Setting orbital parameters */
    {
        REAL8 cosTheta0Min, cosTheta0Max;

        ASSERT (randIn->theta0min <= randIn->theta0max , status, LALNOISEMODELSH_ESIZE, LALNOISEMODELSH_MSGESIZE);
        ASSERT (randIn->theta0min >= 0.0 , status, LALNOISEMODELSH_ESIZE, LALNOISEMODELSH_MSGESIZE);
        ASSERT (randIn->theta0max <= LAL_PI/2.0 , status, LALNOISEMODELSH_ESIZE, LALNOISEMODELSH_MSGESIZE);
        ASSERT (randIn->phi0min <= randIn->phi0max , status, LALNOISEMODELSH_ESIZE, LALNOISEMODELSH_MSGESIZE);
        ASSERT (randIn->phi0min >= 0.0 , status, LALNOISEMODELSH_ESIZE, LALNOISEMODELSH_MSGESIZE);
        ASSERT (randIn->phi0max <= LAL_PI*2.0 , status, LALNOISEMODELSH_ESIZE, LALNOISEMODELSH_MSGESIZE);

<<<<<<< HEAD
        /* u = (float)(random())/(float)(RAND_MAX); */
        u = XLALUniformDeviate( randParams );
        cosTheta0Max = cos(randIn->theta0max); 
        cosTheta0Min = cos(randIn->theta0min); 
        randIn->param.orbitTheta0 = acos(cosTheta0Min + 
                u * (cosTheta0Max - cosTheta0Min) );
        /* u = (float)(random())/(float)(RAND_MAX); */ 
        u = XLALUniformDeviate( randParams );
        randIn->param.orbitPhi0 = randIn->phi0min +  
=======
        u = (float)(random())/(float)(RAND_MAX);
        cosTheta0Max = cos(randIn->theta0max);
        cosTheta0Min = cos(randIn->theta0min);
        randIn->param.orbitTheta0 = acos(cosTheta0Min +
                u * (cosTheta0Max - cosTheta0Min) );
        u = (float)(random())/(float)(RAND_MAX);
        randIn->param.orbitPhi0 = randIn->phi0min +
>>>>>>> 3d5444f5
                u * (randIn->phi0max - randIn->phi0min);
    }

    /* Setting inclination angle */
    {
        ASSERT (randIn->inclinationMin <= randIn->inclinationMax , status, LALNOISEMODELSH_ESIZE, LALNOISEMODELSH_MSGESIZE);
        ASSERT (randIn->inclinationMin >= 0.0 , status, LALNOISEMODELSH_ESIZE, LALNOISEMODELSH_MSGESIZE);
        ASSERT (randIn->inclinationMax <= LAL_PI , status, LALNOISEMODELSH_ESIZE, LALNOISEMODELSH_MSGESIZE);

<<<<<<< HEAD
        /* u = (float)(random())/(float)(RAND_MAX); */ 
        u = XLALUniformDeviate( randParams );
        randIn->param.inclination = randIn->inclinationMin +  
=======
        u = (float)(random())/(float)(RAND_MAX);
        randIn->param.inclination = randIn->inclinationMin +
>>>>>>> 3d5444f5
                u * (randIn->inclinationMax - randIn->inclinationMin);
    }

    DETATCHSTATUSPTR(status);
    RETURN(status);
}

/* Function to generate time domain waveform for injection */
void GenerateTimeDomainWaveformForInjection (
        LALStatus              *status,
        REAL4Vector            *buff,
        InspiralTemplate       *param
        )
{

    CoherentGW          waveform;
    PPNParamStruc       ppnParams;
    INT4                nStartPad = 0;

    INITSTATUS (status, "GenerateTimeDomainWaveformForInjection", LALRANDOMINSPIRALSIGNALC);
    ATTATCHSTATUSPTR(status);


    memset( &waveform, 0, sizeof(CoherentGW) );

    ppnParams.deltaT               = 1.0 / param->tSampling;
    ppnParams.mTot                 = param->mass1 + param->mass2;
    ppnParams.eta                  = param->eta;
    ppnParams.d                    = param->distance;
    ppnParams.inc                  = param->inclination;
    ppnParams.phi                  = param->startPhase;
    ppnParams.fStartIn             = param->fLower;
    ppnParams.fStopIn              = -1.0 / (6.0 * sqrt(6.0) * LAL_PI * ppnParams.mTot * LAL_MTSUN_SI);
    ppnParams.position.longitude   = param->sourcePhi;
    ppnParams.position.latitude    = param->sourceTheta;
    ppnParams.position.system      = COORDINATESYSTEM_EQUATORIAL;
    ppnParams.psi                  = param->polarisationAngle;
    ppnParams.epoch.gpsSeconds     = 0;
    ppnParams.epoch.gpsNanoSeconds = 0;


    /* the waveform generation itself */

    /* Note that in the call to LALInspiralWaveForInjection,
     * the param.nStartPad will be reset to zero. We do
     * not want to lose the information. So we should save it
     * somewhere (in a temporary variable) before the function
     * call.
     */
    nStartPad = param->nStartPad;

    LALInspiralWaveForInjection(status->statusPtr, &waveform, param, &ppnParams);
    CHECKSTATUSPTR(status);

    /* Now reinstate nStartPad from saved value */
    param->nStartPad = nStartPad;

    /* Generate F+ and Fx and combine it with h+ and hx to get
     * the correct waveform. See equation from BCV2 (Eq 29,
     * 30).  */
    {
        REAL8 t, p, s, a1, a2, phi, phi0, shift;
        REAL8 fp, fc, hp, hc;
        UINT4 kk;

        t = cos(param->sourceTheta);
        p = 2. * param->sourcePhi;
        s = 2. * param->polarisationAngle;

        fp = 0.5*(1 + t*t)*cos(p)*cos(s) - t*sin(p)*sin(s);
        fc = 0.5*(1 + t*t)*cos(p)*sin(s) + t*sin(p)*cos(s);

        phi0 = waveform.phi->data->data[0];
<<<<<<< HEAD
        for (kk=0; kk < (INT4)waveform.phi->data->length; kk++) 
=======
        for (kk=0; kk < waveform.phi->data->length; kk++)
>>>>>>> 3d5444f5
        {
            a1    = waveform.a->data->data[2*kk];
            a2    = waveform.a->data->data[2*kk+1];
/*            phi   = waveform.phi->data->data[kk] - phi0 -
 *            param->startPhase;*/
            phi   = waveform.phi->data->data[kk] - phi0;
            shift = waveform.shift->data->data[kk];
            hp    = a1*cos(shift)*cos(phi) - a2*sin(shift)*sin(phi);
            hc    = a1*sin(shift)*cos(phi) + a2*cos(shift)*sin(phi);
            buff->data[kk + param->nStartPad] = fp*hp + fc*hc;
        }

    LALSDestroyVectorSequence( status->statusPtr, &(waveform.a->data) );
    CHECKSTATUSPTR( status );
    LALSDestroyVector( status->statusPtr, &(waveform.f->data) );
    CHECKSTATUSPTR( status );
    LALDDestroyVector( status->statusPtr, &(waveform.phi->data) );
    CHECKSTATUSPTR( status );
    LALSDestroyVector( status->statusPtr, &(waveform.shift->data) );
    CHECKSTATUSPTR( status );
    LALFree( waveform.a );
    LALFree( waveform.f );
    LALFree( waveform.phi );
    LALFree( waveform.shift );
    }

    param->fFinal = ppnParams.fStop;
    DETATCHSTATUSPTR(status);
    RETURN(status);
}
<|MERGE_RESOLUTION|>--- conflicted
+++ resolved
@@ -188,7 +188,6 @@
 #define random() rand()
 #define srandom( seed ) srand( seed )
 
-<<<<<<< HEAD
 static void GenerateRandomSpinTaylorParameters ( 
         LALStatus *status, 
         RandomInspiralSignalIn *randIn, 
@@ -198,15 +197,6 @@
         LALStatus *status, 
         RandomInspiralSignalIn *randIn, 
         RandomParams *randParams
-=======
-static void GenerateRandomSpinTaylorParameters (
-        LALStatus *status,
-        RandomInspiralSignalIn *randIn
-        );
-static void GenerateRandomSkyPositionAndPolarisation (
-        LALStatus *status,
-        RandomInspiralSignalIn *randIn
->>>>>>> 3d5444f5
         );
 
 NRCSID (LALRANDOMINSPIRALSIGNALC, "$Id$");
@@ -266,17 +256,11 @@
          * are located within the specified region */
         while (!valid)
         {
-<<<<<<< HEAD
             /* epsilon1 = (float) random()/(float)RAND_MAX;
             epsilon2 = (float) random()/(float)RAND_MAX; */
             epsilon1 = XLALUniformDeviate( randParams );
             epsilon2 = XLALUniformDeviate( randParams );
             switch (randIn->param.massChoice) 
-=======
-            epsilon1 = (float) random()/(float)RAND_MAX;
-            epsilon2 = (float) random()/(float)RAND_MAX;
-            switch (randIn->param.massChoice)
->>>>>>> 3d5444f5
             {
 
                 case bhns:
@@ -757,7 +741,6 @@
     RETURN(status);
 }
 
-<<<<<<< HEAD
 
 /***********************************************
   TimeDomain() - sister of the above function
@@ -1218,8 +1201,6 @@
   DETATCHSTATUSPTR(status);
   RETURN(status);
 } 
-=======
->>>>>>> 3d5444f5
 
 /*----------- Functions static within this file -------------------*/
 
@@ -1254,7 +1235,6 @@
     ASSERT (randIn->polarisationAngleMax <= LAL_PI/2.0 ,
             status, LALNOISEMODELSH_ESIZE, LALNOISEMODELSH_MSGESIZE);
 
-<<<<<<< HEAD
     /* u = (float)(random())/(float)(RAND_MAX); */
     u = XLALUniformDeviate( randParams );
     cosThetaMax = cos(randIn->sourceThetaMax); 
@@ -1269,19 +1249,6 @@
     u = XLALUniformDeviate( randParams );
     randIn->param.polarisationAngle = randIn->polarisationAngleMin + 
             u * (randIn->polarisationAngleMax - 
-=======
-    u = (float)(random())/(float)(RAND_MAX);
-    cosThetaMax = cos(randIn->sourceThetaMax);
-    cosThetaMin = cos(randIn->sourceThetaMin);
-    randIn->param.sourceTheta = acos(cosThetaMin +
-            u * (cosThetaMax - cosThetaMin) );
-    u = (float)(random())/(float)(RAND_MAX);
-    randIn->param.sourcePhi = randIn->sourcePhiMin +
-            u * (randIn->sourcePhiMax - randIn->sourcePhiMin);
-    u = (float)(random())/(float)(RAND_MAX);
-    randIn->param.polarisationAngle = randIn->polarisationAngleMin +
-            u * (randIn->polarisationAngleMax -
->>>>>>> 3d5444f5
                     randIn->polarisationAngleMin);
 
     DETATCHSTATUSPTR(status);
@@ -1290,16 +1257,10 @@
 
 
 /* Function to generate random parameters for SpinTaylor injections */
-<<<<<<< HEAD
 static void GenerateRandomSpinTaylorParameters ( 
         LALStatus              *status, 
         RandomInspiralSignalIn *randIn,
         RandomParams           *randParams  
-=======
-static void GenerateRandomSpinTaylorParameters (
-        LALStatus              *status,
-        RandomInspiralSignalIn *randIn
->>>>>>> 3d5444f5
         )
 {
     REAL8 u;
@@ -1315,14 +1276,9 @@
         ASSERT (randIn->spin1min >= 0.0 , status, LALNOISEMODELSH_ESIZE, LALNOISEMODELSH_MSGESIZE);
         ASSERT (randIn->spin1max <= 1.0 , status, LALNOISEMODELSH_ESIZE, LALNOISEMODELSH_MSGESIZE);
 
-<<<<<<< HEAD
         /* u = (REAL8)(random())/(REAL8)(RAND_MAX); */
         u = XLALUniformDeviate( randParams );
         spin1Mag = randIn->spin1min +  
-=======
-        u = (REAL8)(random())/(REAL8)(RAND_MAX);
-        spin1Mag = randIn->spin1min +
->>>>>>> 3d5444f5
                 u * (randIn->spin1max - randIn->spin1min);
         /* u = (float)(random())/(float)(RAND_MAX); */
         u = XLALUniformDeviate( randParams );
@@ -1344,14 +1300,9 @@
         ASSERT (randIn->spin2min >= 0.0 , status, LALNOISEMODELSH_ESIZE, LALNOISEMODELSH_MSGESIZE);
         ASSERT (randIn->spin2max <= 1.0 , status, LALNOISEMODELSH_ESIZE, LALNOISEMODELSH_MSGESIZE);
 
-<<<<<<< HEAD
         /* u = (float)(random())/(float)(RAND_MAX); */
         u = XLALUniformDeviate( randParams );
         spin2Mag = randIn->spin2min +  
-=======
-        u = (float)(random())/(float)(RAND_MAX);
-        spin2Mag = randIn->spin2min +
->>>>>>> 3d5444f5
                 u * (randIn->spin2max - randIn->spin2min);
         /* u = (float)(random())/(float)(RAND_MAX); */
         u = XLALUniformDeviate( randParams );
@@ -1376,7 +1327,6 @@
         ASSERT (randIn->phi0min >= 0.0 , status, LALNOISEMODELSH_ESIZE, LALNOISEMODELSH_MSGESIZE);
         ASSERT (randIn->phi0max <= LAL_PI*2.0 , status, LALNOISEMODELSH_ESIZE, LALNOISEMODELSH_MSGESIZE);
 
-<<<<<<< HEAD
         /* u = (float)(random())/(float)(RAND_MAX); */
         u = XLALUniformDeviate( randParams );
         cosTheta0Max = cos(randIn->theta0max); 
@@ -1386,15 +1336,6 @@
         /* u = (float)(random())/(float)(RAND_MAX); */ 
         u = XLALUniformDeviate( randParams );
         randIn->param.orbitPhi0 = randIn->phi0min +  
-=======
-        u = (float)(random())/(float)(RAND_MAX);
-        cosTheta0Max = cos(randIn->theta0max);
-        cosTheta0Min = cos(randIn->theta0min);
-        randIn->param.orbitTheta0 = acos(cosTheta0Min +
-                u * (cosTheta0Max - cosTheta0Min) );
-        u = (float)(random())/(float)(RAND_MAX);
-        randIn->param.orbitPhi0 = randIn->phi0min +
->>>>>>> 3d5444f5
                 u * (randIn->phi0max - randIn->phi0min);
     }
 
@@ -1404,14 +1345,9 @@
         ASSERT (randIn->inclinationMin >= 0.0 , status, LALNOISEMODELSH_ESIZE, LALNOISEMODELSH_MSGESIZE);
         ASSERT (randIn->inclinationMax <= LAL_PI , status, LALNOISEMODELSH_ESIZE, LALNOISEMODELSH_MSGESIZE);
 
-<<<<<<< HEAD
         /* u = (float)(random())/(float)(RAND_MAX); */ 
         u = XLALUniformDeviate( randParams );
         randIn->param.inclination = randIn->inclinationMin +  
-=======
-        u = (float)(random())/(float)(RAND_MAX);
-        randIn->param.inclination = randIn->inclinationMin +
->>>>>>> 3d5444f5
                 u * (randIn->inclinationMax - randIn->inclinationMin);
     }
 
@@ -1485,11 +1421,7 @@
         fc = 0.5*(1 + t*t)*cos(p)*sin(s) + t*sin(p)*cos(s);
 
         phi0 = waveform.phi->data->data[0];
-<<<<<<< HEAD
         for (kk=0; kk < (INT4)waveform.phi->data->length; kk++) 
-=======
-        for (kk=0; kk < waveform.phi->data->length; kk++)
->>>>>>> 3d5444f5
         {
             a1    = waveform.a->data->data[2*kk];
             a2    = waveform.a->data->data[2*kk+1];
