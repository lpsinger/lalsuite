/**
 * @file LALSQTPNIntegrator.c
 *		Contains the function definitions needed by the integration method.
 * @author László Veréb
 * @date 2011.07.11.
 */

#include <lal/LALSQTPNIntegrator.h>
#include <lal/LALSQTPNWaveform.h>

NRCSID (LALSQTPNINTEGRATORC, "$Id LALSQTPNIntegrator.c$");

<<<<<<< HEAD
int XLALSQTPNIntegratorInit(LALSQTPNIntegratorSystem *integrator, INT2 num, void *params,
		int(*derivator)(REAL8, const REAL8[], REAL8[], void *)) {

	// Check for input errors
	if (num <= 0) {
		XLAL_ERROR(__func__, XLAL_EBADLEN);
	}
	if (!params) {
		XLAL_ERROR(__func__, XLAL_EFAULT);
	}
	if (!derivator) {
		XLAL_ERROR(__func__, XLAL_EFAULT);
=======
int XLALSQTPNIntegratorInit(LALSQTPNIntegratorSystem *integrator, INT2 num, 
		void *params, int(*derivator)(REAL8, const REAL8[], REAL8[], 
		void *)) {
	
	// Check for input errors
	if (num <= 0) {
		XLAL_ERROR(XLAL_EBADLEN);
	}
	if (!params) {
		XLAL_ERROR(XLAL_EFAULT);
	}
	if (!derivator) {
		XLAL_ERROR(XLAL_EFAULT);
>>>>>>> 60c3e8f9
	}

	// Initialise GSL integrator
	integrator->type = gsl_odeiv_step_rkf45;
	integrator->system.jacobian = NULL;
	integrator->system.dimension = num;
	integrator->system.params = params;
	integrator->system.function = derivator;
	XLAL_CALLGSL(integrator->step = gsl_odeiv_step_alloc(integrator->type, 
		num));
	XLAL_CALLGSL(integrator->control = gsl_odeiv_control_standard_new(
		1.0e-2, 1.0e-2, 1., 1.));
	XLAL_CALLGSL(integrator->evolve = gsl_odeiv_evolve_alloc(num));

	// Check if the integrator is correctly allocated
	if (!(integrator->step) || !(integrator->control) 
			|| !(integrator->evolve)) {
		XLALSQTPNIntegratorFree(integrator);
<<<<<<< HEAD
		XLAL_ERROR(__func__, XLAL_ENOMEM);
=======
		XLAL_ERROR(XLAL_ENOMEM);
>>>>>>> 60c3e8f9
	}
	return XLAL_SUCCESS;
}

void XLALSQTPNIntegratorFree(LALSQTPNIntegratorSystem *integrator) {
	if (integrator->evolve) {
		XLAL_CALLGSL(gsl_odeiv_evolve_free(integrator->evolve));
	}
	if (integrator->control) {
		XLAL_CALLGSL(gsl_odeiv_control_free(integrator->control));
	}
	if (integrator->step) {
		XLAL_CALLGSL(gsl_odeiv_step_free(integrator->step));
	}
}

<<<<<<< HEAD
int XLALSQTPNIntegratorFunc(REAL8 values[], LALSQTPNIntegratorSystem *integrator, REAL8 step) {
=======
int XLALSQTPNIntegratorFunc(REAL8 values[], 
		LALSQTPNIntegratorSystem *integrator, REAL8 step) {
>>>>>>> 60c3e8f9
	REAL8 time = 0., time_Old, step_X = step;
	while (time < step) {
		time_Old = time;
		XLAL_CALLGSL(gsl_odeiv_evolve_apply(integrator->evolve,
<<<<<<< HEAD
						integrator->control, integrator->step,
						&(integrator->system), &time, step, &step_X, values));
		if (time == time_Old) {
			memset(values, 0, integrator->system.dimension * sizeof(REAL8));
			XLAL_ERROR(__func__, XLAL_EFUNC);
=======
				integrator->control, integrator->step,
				&(integrator->system), &time, step, &step_X, 
				values));
		if (time == time_Old) {
			memset(values, 0, 
				integrator->system.dimension * sizeof(REAL8));
			XLAL_ERROR(XLAL_EFUNC);
>>>>>>> 60c3e8f9
		}
	}
	return XLAL_SUCCESS;
}<|MERGE_RESOLUTION|>--- conflicted
+++ resolved
@@ -10,24 +10,8 @@
 
 NRCSID (LALSQTPNINTEGRATORC, "$Id LALSQTPNIntegrator.c$");
 
-<<<<<<< HEAD
 int XLALSQTPNIntegratorInit(LALSQTPNIntegratorSystem *integrator, INT2 num, void *params,
 		int(*derivator)(REAL8, const REAL8[], REAL8[], void *)) {
-
-	// Check for input errors
-	if (num <= 0) {
-		XLAL_ERROR(__func__, XLAL_EBADLEN);
-	}
-	if (!params) {
-		XLAL_ERROR(__func__, XLAL_EFAULT);
-	}
-	if (!derivator) {
-		XLAL_ERROR(__func__, XLAL_EFAULT);
-=======
-int XLALSQTPNIntegratorInit(LALSQTPNIntegratorSystem *integrator, INT2 num, 
-		void *params, int(*derivator)(REAL8, const REAL8[], REAL8[], 
-		void *)) {
-	
 	// Check for input errors
 	if (num <= 0) {
 		XLAL_ERROR(XLAL_EBADLEN);
@@ -37,7 +21,6 @@
 	}
 	if (!derivator) {
 		XLAL_ERROR(XLAL_EFAULT);
->>>>>>> 60c3e8f9
 	}
 
 	// Initialise GSL integrator
@@ -46,21 +29,14 @@
 	integrator->system.dimension = num;
 	integrator->system.params = params;
 	integrator->system.function = derivator;
-	XLAL_CALLGSL(integrator->step = gsl_odeiv_step_alloc(integrator->type, 
-		num));
-	XLAL_CALLGSL(integrator->control = gsl_odeiv_control_standard_new(
-		1.0e-2, 1.0e-2, 1., 1.));
+	XLAL_CALLGSL(integrator->step = gsl_odeiv_step_alloc(integrator->type, num));
+	XLAL_CALLGSL(integrator->control = gsl_odeiv_control_standard_new(1.0e-2, 1.0e-2, 1., 1.));
 	XLAL_CALLGSL(integrator->evolve = gsl_odeiv_evolve_alloc(num));
 
 	// Check if the integrator is correctly allocated
-	if (!(integrator->step) || !(integrator->control) 
-			|| !(integrator->evolve)) {
+	if (!(integrator->step) || !(integrator->control) || !(integrator->evolve)) {
 		XLALSQTPNIntegratorFree(integrator);
-<<<<<<< HEAD
-		XLAL_ERROR(__func__, XLAL_ENOMEM);
-=======
 		XLAL_ERROR(XLAL_ENOMEM);
->>>>>>> 60c3e8f9
 	}
 	return XLAL_SUCCESS;
 }
@@ -77,31 +53,16 @@
 	}
 }
 
-<<<<<<< HEAD
 int XLALSQTPNIntegratorFunc(REAL8 values[], LALSQTPNIntegratorSystem *integrator, REAL8 step) {
-=======
-int XLALSQTPNIntegratorFunc(REAL8 values[], 
-		LALSQTPNIntegratorSystem *integrator, REAL8 step) {
->>>>>>> 60c3e8f9
 	REAL8 time = 0., time_Old, step_X = step;
 	while (time < step) {
 		time_Old = time;
 		XLAL_CALLGSL(gsl_odeiv_evolve_apply(integrator->evolve,
-<<<<<<< HEAD
-						integrator->control, integrator->step,
-						&(integrator->system), &time, step, &step_X, values));
+				integrator->control, integrator->step,
+				&(integrator->system), &time, step, &step_X, values));
 		if (time == time_Old) {
 			memset(values, 0, integrator->system.dimension * sizeof(REAL8));
-			XLAL_ERROR(__func__, XLAL_EFUNC);
-=======
-				integrator->control, integrator->step,
-				&(integrator->system), &time, step, &step_X, 
-				values));
-		if (time == time_Old) {
-			memset(values, 0, 
-				integrator->system.dimension * sizeof(REAL8));
 			XLAL_ERROR(XLAL_EFUNC);
->>>>>>> 60c3e8f9
 		}
 	}
 	return XLAL_SUCCESS;
