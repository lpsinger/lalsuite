--- conflicted
+++ resolved
@@ -1,23 +1,4 @@
 /*
-<<<<<<< HEAD
- *  Copyright (C) 2007 Drew Keppel, Duncan Brown, Gareth Jones, Peter Shawhan, Thomas Cokelaer, Laszlo Vereb
- *
- *  This program is free software; you can redistribute it and/or modify
- *  it under the terms of the GNU General Public License as published by
- *  the Free Software Foundation; either version 2 of the License, or
- *  (at your option) any later version.
- *
- *  This program is distributed in the hope that it will be useful,
- *  but WITHOUT ANY WARRANTY; without even the implied warranty of
- *  MERCHANTABILITY or FITNESS FOR A PARTICULAR PURPOSE.  See the
- *  GNU General Public License for more details.
- *
- *  You should have received a copy of the GNU General Public License
- *  along with with program; see the file COPYING. If not, write to the
- *  Free Software Foundation, Inc., 59 Temple Place, Suite 330, Boston,
- *  MA  02111-1307  USA
- */
-=======
 *  Copyright (C) 2007 Drew Keppel, Duncan Brown, Gareth Jones, Peter Shawhan, Thomas Cokelaer, Laszlo Vereb
 *
 *  This program is free software; you can redistribute it and/or modify
@@ -35,24 +16,16 @@
 *  Free Software Foundation, Inc., 59 Temple Place, Suite 330, Boston,
 *  MA  02111-1307  USA
 */
->>>>>>> 81f5f96b
 
 /**
  * \defgroup GenerateInspiral_h GenerateInspiral_h
  * \ingroup inject
  */
 
-<<<<<<< HEAD
-#if 0
-<lalLaTeX>
-\section {Header \texttt {GenerateInspiral.h}}
-\label {s:GenerateInspiral.h}
-=======
 /**
 \author Cokelaer, T.
 \file
 \ingroup GenerateInspiral_h
->>>>>>> 81f5f96b
 
 \brief %Header file for the inspiral injection interface code.
 
@@ -65,25 +38,16 @@
 
 GenerateInspiral has the capability of injecting both waveform designed
 within the inspiral package (TaylorT1, T2, T3, PadeT1, EOB, and spinning
-		waveform) and the inject package (so-called PPN waveform).
+waveform) and the inject package (so-called PPN waveform).
 also a test code as well which allows to check the output of
 code. It is called InjectionInterfaceTest.c
 
-<<<<<<< HEAD
-\subsection* {Synopsis}
-\begin {verbatim}
-#include <lal/GenerateInspiral.h>
-\end {verbatim}
-</lalLaTeX>
-#endif
-=======
 \heading{Synopsis}
 \code
 #include <lal/GenerateInspiral.h>
 \endcode
 
 */
->>>>>>> 81f5f96b
 
 #ifndef _GENERATEINSPIRAL_H
 #define _GENERATEINSPIRAL_H
@@ -104,19 +68,9 @@
 #endif
 
 NRCSID( GENERATEINSPIRALH,
-		"$Id$" );
+    "$Id$" );
 
-<<<<<<< HEAD
-#if 0
-<lalLaTeX>
-\subsection* {Error codes}
-</lalLaTeX>
-#endif
-
-/* <lalErrTable> */
-=======
 /**\name Error Codes */ /*@{*/
->>>>>>> 81f5f96b
 #define GENERATEINSPIRALH_ENORM 0
 #define GENERATEINSPIRALH_ENULL 1
 #define GENERATEINSPIRALH_EDFDT 2
@@ -126,6 +80,7 @@
 #define GENERATEINSPIRALH_MSGEDFDT "Waveform sampling interval is too large"
 #define GENERATEINSPIRALH_MSGEZERO "inclination zero for SpinTaylor waveform"
 /*@}*/
+
 
 /* parameter for the EOB at 3PN. In principle, the three */
 /* following parameter should be set to zero.            */
@@ -141,35 +96,32 @@
 /* Default low freqnecy cutoff for injections */
 #define GENERATEINSPIRAL_DEFAULT_FLOWER 40
 
-<<<<<<< HEAD
-#if 0
-<lalLaTeX>
-\newpage\input {GenerateInspiralC}
-</lalLaTeX>
-#endif
-=======
 
->>>>>>> 81f5f96b
 void
-LALGenerateInspiral(LALStatus *status, CoherentGW *waveform, SimInspiralTable *params,
-		PPNParamStruc *ppnParamsInputOutput);
+LALGenerateInspiral(
+    LALStatus        *status,
+    CoherentGW       *waveform,
+    SimInspiralTable *params,
+    PPNParamStruc    *ppnParamsInputOutput
+    );
+
 
 /* three function to read the order and approximant from a string */
 void
-LALGetOrderFromString(LALStatus *status, CHAR *message, LALPNOrder *result);
+LALGetOrderFromString(
+    LALStatus   *status,
+    CHAR        *message,
+    LALPNOrder  *result
+    );
 
 void
-LALGetApproximantFromString(LALStatus *status, CHAR *message, Approximant *result);
+LALGetApproximantFromString(
+    LALStatus   *status,
+    CHAR        *message,
+    Approximant *result
+    );
 
 int XLALGetAmplitudeContributionFromString(LALPNOrder *ampOrder, CHAR *thisEvent);
-
-/**	Convert a string provided by the #CoherentGW structure in order to retrieve
- *	the approximant of the waveform to generate.
- *	@param[out]	inter	: the level of the spin interaction
- *	@param[in]	thisEvent	: string containing the spin interaction
- *	@return error code
- */
-int XLALGetSpinInteractionFromString(LALSpinInteraction *inter, CHAR *thisEvent);
 
 /**	Convert a string provided by the #CoherentGW structure in order to retrieve
  *	the approximant of the waveform to generate.
@@ -187,12 +139,20 @@
 
 /*  three function to populate the needed structures */
 void
-LALGenerateInspiralPopulatePPN(LALStatus *status, PPNParamStruc *ppnParams,
-		SimInspiralTable *thisEvent);
+LALGenerateInspiralPopulatePPN(
+    LALStatus           *status,
+    PPNParamStruc       *ppnParams,
+    SimInspiralTable    *thisEvent
+    );
 
 void
-LALGenerateInspiralPopulateInspiral(LALStatus *status, InspiralTemplate *inspiralParams,
-		SimInspiralTable *thisEvent, PPNParamStruc *ppnParams);
+LALGenerateInspiralPopulateInspiral(
+    LALStatus           *status,
+    InspiralTemplate    *inspiralParams,
+    SimInspiralTable    *thisEvent,
+    PPNParamStruc       *ppnParams
+    );
+
 
 #if 0
 { /* so that editors will match succeeding brace */
