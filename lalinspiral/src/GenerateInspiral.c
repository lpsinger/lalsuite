--- conflicted
+++ resolved
@@ -84,11 +84,6 @@
 #include <lal/GeneratePPNInspiral.h>
 #include <lal/SeqFactories.h>
 #include <lal/Units.h>
-
-<<<<<<< HEAD
-NRCSID( GENERATEINSPIRALC,
-"$Id$" );
-
 
 static int XLALGetSpinInteractionFromString(LALSimInspiralInteraction *inter, CHAR *thisEvent) {
 	BOOLEAN succes = 0;
@@ -132,8 +127,6 @@
 	}
 }
 
-=======
->>>>>>> 49c8e43b
 void
 LALGenerateInspiral(
     LALStatus		*status,
@@ -704,6 +697,7 @@
   inspiralParams->mass1	  =  thisEvent->mass1;  	/* masses 1 */
   inspiralParams->mass2	  =  thisEvent->mass2;  	/* masses 2 */
   inspiralParams->fLower  =  ppnParams->fStartIn; /* lower cutoff frequency */
+  inspiralParams->fFinal  =  thisEvent->f_final;
   inspiralParams->fCutoff = 1./ (ppnParams->deltaT)/2.-1;
 
   /* -1 to be  in agreement with the inspiral assert. */
