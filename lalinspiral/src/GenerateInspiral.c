--- conflicted
+++ resolved
@@ -1,21 +1,21 @@
 /*
- *  Copyright (C) 2007 Stas Babak, Drew Keppel, Duncan Brown, Eirini Messaritaki, Gareth Jones, Thomas Cokelaer, Laszlo Vereb
- *
- *  This program is free software; you can redistribute it and/or modify
- *  it under the terms of the GNU General Public License as published by
- *  the Free Software Foundation; either version 2 of the License, or
- *  (at your option) any later version.
- *
- *  This program is distributed in the hope that it will be useful,
- *  but WITHOUT ANY WARRANTY; without even the implied warranty of
- *  MERCHANTABILITY or FITNESS FOR A PARTICULAR PURPOSE.  See the
- *  GNU General Public License for more details.
- *
- *  You should have received a copy of the GNU General Public License
- *  along with with program; see the file COPYING. If not, write to the
- *  Free Software Foundation, Inc., 59 Temple Place, Suite 330, Boston,
- *  MA  02111-1307  USA
- */
+*  Copyright (C) 2007 Stas Babak, Drew Keppel, Duncan Brown, Eirini Messaritaki, Gareth Jones, Thomas Cokelaer
+*
+*  This program is free software; you can redistribute it and/or modify
+*  it under the terms of the GNU General Public License as published by
+*  the Free Software Foundation; either version 2 of the License, or
+*  (at your option) any later version.
+*
+*  This program is distributed in the hope that it will be useful,
+*  but WITHOUT ANY WARRANTY; without even the implied warranty of
+*  MERCHANTABILITY or FITNESS FOR A PARTICULAR PURPOSE.  See the
+*  GNU General Public License for more details.
+*
+*  You should have received a copy of the GNU General Public License
+*  along with with program; see the file COPYING. If not, write to the
+*  Free Software Foundation, Inc., 59 Temple Place, Suite 330, Boston,
+*  MA  02111-1307  USA
+*/
 
 #if 0
 <lalVerbatim file="GenerateInspiralCV">
@@ -26,38 +26,10 @@
 
 #if 0
 <lalLaTeX>
-\subsection {Module \texttt {GenerateInspiral.c}}
-\label {ss:GenerateInspiral.c}
+\subsection{Module \texttt{GenerateInspiral.c}}
+\label{ss:GenerateInspiral.c}
 \noindent Generates a CoherentGW inspiral waveform for injection.
 
-<<<<<<< HEAD
-\subsubsection* {Prototypes}
-\vspace {0.1in}
-\input {LALGenerateInspiralCP}
-\input {LALGetApproxFromStringCP}
-\input {LALGetOrderFromStringCP}
-\input {LALGenerateInspiralPopulatePPNCP}
-\input {LALGenerateInspiralPopulateInspiralCP}
-
-\idx {LALGenerateInspiral}
-\idx {LALGetApproxFromString}
-\idx {LALGetOrderFromString}
-\idx {LALGenerateInspiralPopulatePPN}
-\idx {LALGenerateInspiralPopulateInspiral}
-
-\begin {description}
-\item[\texttt {LALGenerateInspiral()}] create an inspiral binary
-waveform generated either by the \texttt {inspiral}package (EOB,
-		EOBNR, PadeT1, TaylorT1, TaylorT2, TaylorT3, SpinTaylor, SpinQuadTaylor) or the
-\texttt {inject}package (GeneratePPN). It is used in the module
-\texttt {FindChirpSimulation}in \texttt {findchirp}package.
-
-There are three parsed arguments
-\begin {itemize}
-\item a \texttt {CoherentGW}structure which stores amplitude,
-frequency and phase of the waveform (output)
-\item a \texttt {thisEvent}structure which provides some
-=======
 \subsubsection*{Prototypes}
 \vspace{0.1in}
 \input{LALGenerateInspiralCP}
@@ -86,54 +58,47 @@
 \item a \texttt{CoherentGW}  structure which stores amplitude,
 frequency and phase of the  waveform (output)
 \item a \texttt{thisEvent}  structure which provides some
->>>>>>> a1b37745
 waveform parameters (input)
-\item a \texttt {PPNParamStruc}which gives some input
-parameters needed by the GeneratePPN waveform generation. That
+\item a \texttt{PPNParamStruc} which gives some input
+parameters needed by the GeneratePPN waveform  generation. That
 arguments is also used as an output by all the different
-approximant (output/input).
-\end {itemize}
+approximant  (output/input).
+\end{itemize}
 
 The input must be composed of a valid thisEvent structure as well as
-the variable deltaT of the PPNparamsStruct. All others variables
+the  variable deltaT of the PPNparamsStruct. All others variables
 of the PPNParamStruc are populated within that function.
 
-\item[\texttt {LALGetOrderFromString()}] convert a string
-provided by the \texttt {CoherentGW}structure in order to retrieve the
+\item[\texttt{LALGetOrderFromString()}] convert a string
+provided by the \texttt{CoherentGW} structure in order to retrieve the
 order of the waveform to generate.
 
-\item[\texttt {LALGetApproximantFromString()}] convert a string
-provided by the \texttt {CoherentGW}structure in order to retrieve the
+\item[\texttt{LALGetApproximantFromString()}] convert a string
+provided by the \texttt{CoherentGW} structure in order to retrieve the
 approximant of the waveform to generate.
 
-\item[\texttt {LALGenerateInspiralPopulatePPN()}] Populate the
-PPNParamsStruc with the input argument \texttt {thisEvent}. That
+\item[\texttt{LALGenerateInspiralPopulatePPN()}] Populate the
+PPNParamsStruc with the input argument \texttt{thisEvent}. That
 structure is used by both inspiral waveforms inject waveforms.
 
-\item[\texttt {LALGenerateInspiralPopulateInspiral()}] Populate the
+\item[\texttt{LALGenerateInspiralPopulateInspiral()}]  Populate the
 InspiralTemplate structure if the model chosen belongs to the
 inspiral package.
 
-\end {description}
-
-\subsubsection* {Algorithm}
+\end{description}
+
+\subsubsection*{Algorithm}
 \noindent None.
 
-\subsubsection* {Notes}
+\subsubsection*{Notes}
 Inject only time-domain waveforms for the time being such as GeneratePPN,
-<<<<<<< HEAD
-TaylorT1, TaylorT2, TaylorT3, PadeT1 and EOB , Spintaylor..
-\subsubsection* {Uses}
-\begin {verbatim}
-=======
   TaylorT1, TaylorT2, TaylorT3, PadeT1 and EOB , SpinTaylor, PhenSpinTaylorRD.
 \subsubsection*{Uses}
 \begin{verbatim}
->>>>>>> a1b37745
 None.
-\end {verbatim}
-
-\vfill {\footnotesize\input {GenerateInspiralCV}}
+\end{verbatim}
+
+\vfill{\footnotesize\input{GenerateInspiralCV}}
 </lalLaTeX>
 #endif
 
@@ -145,152 +110,18 @@
 #include <lal/Units.h>
 
 NRCSID( GENERATEINSPIRALC,
-		"$Id$" );
+"$Id$" );
 
 /* <lalVerbatim file="LALGenerateInspiralCP"> */
-void LALGenerateInspiral(LALStatus *status, CoherentGW *waveform, SimInspiralTable *thisEvent,
-		PPNParamStruc *ppnParams)
+void
+LALGenerateInspiral(
+    LALStatus		*status,
+    CoherentGW		*waveform,
+    SimInspiralTable	*thisEvent,
+    PPNParamStruc	*ppnParams
+    )
 /* </lalVerbatim> */
 {
-<<<<<<< HEAD
-	LALPNOrder order; /* Order of the model             */
-	Approximant approximant; /* And its approximant value      */
-	InspiralTemplate inspiralParams; /* structure for inspiral package */
-	CHAR warnMsg[1024];
-
-	INITSTATUS(status, "LALGenerateInspiral", GENERATEINSPIRALC);
-	ATTATCHSTATUSPTR(status);
-
-	ASSERT(thisEvent, status, GENERATEINSPIRALH_ENULL, GENERATEINSPIRALH_MSGENULL);
-
-	/* read the event waveform approximant and order */
-	LALGetApproximantFromString(status->statusPtr, thisEvent->waveform, &approximant);
-	CHECKSTATUSPTR(status);
-
-	LALGetOrderFromString(status->statusPtr, thisEvent->waveform, &order);
-	CHECKSTATUSPTR(status);
-
-	/* when entering here, approximant is in principle well defined.  */
-	/* We dont need any else if or ABORT in the if statement.         */
-	/* Depending on the apporixmant we use inject or inspiral package */
-	if (approximant == GeneratePPN) {
-		/* fill structure with input parameters */
-		LALGenerateInspiralPopulatePPN(status->statusPtr, ppnParams, thisEvent);
-		CHECKSTATUSPTR(status);
-
-		/* generate PPN waveform */
-		LALGeneratePPNInspiral(status->statusPtr, waveform, ppnParams);
-		CHECKSTATUSPTR(status);
-	} else if (approximant == AmpCorPPN) {
-		int i;
-
-		/* fill structure with input parameters */
-		LALGenerateInspiralPopulatePPN(status->statusPtr, ppnParams, thisEvent);
-		CHECKSTATUSPTR(status);
-
-		/* PPN parameter. */
-		ppnParams->ppn = NULL;
-		LALSCreateVector(status->statusPtr, &(ppnParams->ppn), order + 1);
-		ppnParams->ppn->length = order + 1;
-
-		ppnParams->ppn->data[0] = 1.0;
-		if (order > 0) {
-			ppnParams->ppn->data[1] = 0.0;
-			for (i = 2; i <= (INT4)(order); i++) {
-				ppnParams->ppn->data[i] = 1.0;
-			}
-		}
-
-		/* generate PPN waveform */
-		LALGeneratePPNAmpCorInspiral(status->statusPtr, waveform, ppnParams);
-		CHECKSTATUSPTR(status);
-
-		LALSDestroyVector(status->statusPtr, &(ppnParams->ppn));
-		CHECKSTATUSPTR(status);
-	} else {
-		inspiralParams.approximant = approximant;
-		inspiralParams.order = order;
-		if (approximant == SpinQuadTaylor) {
-			xlalErrno = 0;
-			if (XLALGetSpinInteractionFromString(&inspiralParams.spinInteraction,
-					thisEvent->waveform) == XLAL_FAILURE) {
-				ABORTXLAL(status);
-			}
-			inspiralParams.ampOrder = thisEvent->amp_order;
-		}
-
-		/* We fill ppnParams */
-		LALGenerateInspiralPopulatePPN(status->statusPtr, ppnParams, thisEvent);
-		CHECKSTATUSPTR(status);
-
-		/* we fill inspiralParams structure as well.*/
-		LALGenerateInspiralPopulateInspiral(status->statusPtr, &inspiralParams, thisEvent,
-				ppnParams);
-		CHECKSTATUSPTR(status);
-
-		/* the waveform generation itself */
-		LALInspiralWaveForInjection(status->statusPtr, waveform, &inspiralParams, ppnParams);
-		/* we populate the simInspiral table with the fFinal needed for
-		 template normalisation. */
-		thisEvent->f_final = inspiralParams.fFinal;
-		CHECKSTATUSPTR(status);
-	}
-
-	/* If no waveform has been generated. (AmpCorPPN fills waveform.h) */
-	if (waveform->a == NULL && approximant != AmpCorPPN) {
-		snprintf(warnMsg, sizeof(warnMsg) / sizeof(*warnMsg),
-				"No waveform generated (check lower frequency)\n");
-		LALInfo(status, warnMsg);
-		ABORT(status, LALINSPIRALH_ENOWAVEFORM, LALINSPIRALH_MSGENOWAVEFORM );
-	}
-
-	/* If sampling problem. (AmpCorPPN may not be compatible) */
-	if (ppnParams->dfdt > 2.0 && approximant != AmpCorPPN) {
-		snprintf(warnMsg, sizeof(warnMsg) / sizeof(*warnMsg),
-				"Waveform sampling interval is too large:\n"
-					"\tmaximum df*dt = %f", ppnParams->dfdt);
-		LALInfo(status, warnMsg);
-		ABORT(status, GENERATEINSPIRALH_EDFDT, GENERATEINSPIRALH_MSGEDFDT );
-	}
-
-	/* Some info should add everything (spin and so on) */
-	snprintf( warnMsg, sizeof(warnMsg)/sizeof(*warnMsg),
-			"Injected waveform parameters:\n"
-			"ppnParams->mTot\t= %"LAL_REAL4_FORMAT"\n"
-			"ppnParams->eta\t= %"LAL_REAL4_FORMAT"\n"
-			"ppnParams->d\t= %"LAL_REAL4_FORMAT"\n"
-			"ppnParams->inc\t= %"LAL_REAL4_FORMAT"\n"
-			"ppnParams->phi\t= %"LAL_REAL4_FORMAT"\n"
-			"ppnParams->psi\t= %"LAL_REAL4_FORMAT"\n"
-			"ppnParams->fStartIn\t= %"LAL_REAL4_FORMAT"\n"
-			"ppnParams->fStopIn\t= %"LAL_REAL4_FORMAT"\n"
-			"ppnParams->position.longitude\t= %"LAL_REAL8_FORMAT"\n"
-			"ppnParams->position.latitude\t= %"LAL_REAL8_FORMAT"\n"
-			"ppnParams->position.system\t= %d\n"
-			"ppnParams->epoch.gpsSeconds\t= %"LAL_INT4_FORMAT"\n"
-			"ppnParams->epoch.gpsNanoSeconds\t= %"LAL_INT4_FORMAT"\n"
-			"ppnParams->tC\t= %"LAL_REAL8_FORMAT"\n"
-			"ppnParams->dfdt\t =%"LAL_REAL4_FORMAT"\n",
-			ppnParams->mTot,
-			ppnParams->eta,
-			ppnParams->d,
-			ppnParams->inc,
-			ppnParams->phi,
-			ppnParams->psi,
-			ppnParams->fStartIn,
-			ppnParams->fStopIn,
-			ppnParams->position.longitude,
-			ppnParams->position.latitude,
-			ppnParams->position.system,
-			ppnParams->epoch.gpsSeconds,
-			ppnParams->epoch.gpsNanoSeconds,
-			ppnParams->tc,
-			ppnParams->dfdt );
-	LALInfo(status, warnMsg);
-
-	DETATCHSTATUSPTR(status);
-	RETURN(status);
-=======
   LALPNOrder        order;              /* Order of the model             */
   Approximant       approximant;        /* And its approximant value      */
   InspiralTemplate  inspiralParams;     /* structure for inspiral package */
@@ -357,6 +188,14 @@
   {
     inspiralParams.approximant = approximant;
     inspiralParams.order       = order;
+		if (approximant == SpinQuadTaylor) {
+			xlalErrno = 0;
+			if (XLALGetSpinInteractionFromString(&inspiralParams.spinInteraction,
+					thisEvent->waveform) == XLAL_FAILURE) {
+				ABORTXLAL(status);
+			}
+			inspiralParams.ampOrder = thisEvent->amp_order;
+		}
 
     /* We fill ppnParams */
     LALGenerateInspiralPopulatePPN(status->statusPtr, ppnParams, thisEvent);
@@ -433,47 +272,72 @@
 
   DETATCHSTATUSPTR( status );
   RETURN( status );
->>>>>>> a1b37745
 }
 
+
 /* <lalVerbatim file="LALGetOrderFromStringCP"> */
-void LALGetOrderFromString(LALStatus *status, CHAR *thisEvent, LALPNOrder *order)
+void
+LALGetOrderFromString(
+    LALStatus  *status,
+    CHAR       *thisEvent,
+    LALPNOrder *order
+    )
 /* </lalVerbatim> */
 {
-	CHAR warnMsg[1024];
-
-	INITSTATUS(status, "LALGetOrderFromString", GENERATEINSPIRALC);
-	ATTATCHSTATUSPTR(status);
-
-	ASSERT(thisEvent, status, GENERATEINSPIRALH_ENULL, GENERATEINSPIRALH_MSGENULL );
-
-	if (strstr(thisEvent, "newtonian")) {
-		*order = LAL_PNORDER_NEWTONIAN;
-	} else if (strstr(thisEvent, "oneHalfPN")) {
-		*order = LAL_PNORDER_HALF;
-	} else if (strstr(thisEvent, "onePN")) {
-		*order = LAL_PNORDER_ONE;
-	} else if (strstr(thisEvent, "onePointFivePN")) {
-		*order = LAL_PNORDER_ONE_POINT_FIVE;
-	} else if (strstr(thisEvent, "twoPN")) {
-		*order = LAL_PNORDER_TWO;
-	} else if (strstr(thisEvent, "twoPointFivePN")) {
-		*order = LAL_PNORDER_TWO_POINT_FIVE;
-	} else if (strstr(thisEvent, "threePN")) {
-		*order = LAL_PNORDER_THREE;
-	} else if (strstr(thisEvent, "threePointFivePN")) {
-		*order = LAL_PNORDER_THREE_POINT_FIVE;
-	} else if (strstr(thisEvent, "pseudoFourPN")) {
-		*order = LAL_PNORDER_PSEUDO_FOUR;
-	} else {
-		snprintf(warnMsg, sizeof(warnMsg) / sizeof(*warnMsg),
-				"Cannot parse order from string: %s\n", thisEvent);
-		LALInfo(status, warnMsg);
-		ABORT(status, LALINSPIRALH_EORDER, LALINSPIRALH_MSGEORDER);
-	}
-
-	DETATCHSTATUSPTR(status);
-	RETURN(status);
+  CHAR  warnMsg[1024];
+
+  INITSTATUS( status, "LALGetOrderFromString", GENERATEINSPIRALC );
+  ATTATCHSTATUSPTR( status );
+
+  ASSERT( thisEvent, status,
+      GENERATEINSPIRALH_ENULL, GENERATEINSPIRALH_MSGENULL );
+
+  if ( strstr(thisEvent, "newtonian") )
+  {
+    *order = LAL_PNORDER_NEWTONIAN;
+  }
+  else if ( strstr(thisEvent, "oneHalfPN") )
+  {
+    *order = LAL_PNORDER_HALF;
+  }
+  else if ( strstr(thisEvent, "onePN") )
+  {
+    *order = LAL_PNORDER_ONE;
+  }
+  else if ( strstr(thisEvent, "onePointFivePN") )
+  {
+    *order = LAL_PNORDER_ONE_POINT_FIVE;
+  }
+  else if ( strstr(thisEvent, "twoPN") )
+  {
+    *order = LAL_PNORDER_TWO;
+  }
+  else if ( strstr(thisEvent, "twoPointFivePN") )
+  {
+    *order = LAL_PNORDER_TWO_POINT_FIVE;
+  }
+  else if (strstr(thisEvent, "threePN") )
+  {
+    *order = LAL_PNORDER_THREE;
+  }
+  else if ( strstr(thisEvent, 	"threePointFivePN") )
+  {
+    *order = LAL_PNORDER_THREE_POINT_FIVE;
+  }
+  else if ( strstr(thisEvent, 	"pseudoFourPN") )
+  {
+    *order = LAL_PNORDER_PSEUDO_FOUR;
+  }
+  else
+  {
+    snprintf( warnMsg, sizeof(warnMsg)/sizeof(*warnMsg),
+        "Cannot parse order from string: %s\n", thisEvent );
+    LALInfo( status, warnMsg );
+    ABORT(status, LALINSPIRALH_EORDER, LALINSPIRALH_MSGEORDER);
+  }
+
+  DETATCHSTATUSPTR( status );
+  RETURN( status );
 }
 
 int XLALGetAmplitudeContributionFromString(LALPNOrder *ampOrder, CHAR *thisEvent) {
@@ -522,56 +386,14 @@
 }
 
 /* <lalVerbatim file="LALGetApproxFromStringCP"> */
-void LALGetApproximantFromString(LALStatus *status, CHAR *thisEvent, Approximant *approximant)
+void
+LALGetApproximantFromString(
+    LALStatus   *status,
+    CHAR        *thisEvent,
+    Approximant *approximant
+    )
 /* </lalVerbatim> */
 {
-<<<<<<< HEAD
-	/* Function to search for the approximant into a string */
-	CHAR warnMsg[1024];
-
-	INITSTATUS(status, "LALGenerateInspiralGetApproxFromString", GENERATEINSPIRALC);
-	ATTATCHSTATUSPTR(status);
-
-	ASSERT(thisEvent, status, GENERATEINSPIRALH_ENULL, GENERATEINSPIRALH_MSGENULL );
-
-	if (strstr(thisEvent, "TaylorT1")) {
-		*approximant = TaylorT1;
-	} else if (strstr(thisEvent, "TaylorT2")) {
-		*approximant = TaylorT2;
-	} else if (strstr(thisEvent, "TaylorT3")) {
-		*approximant = TaylorT3;
-	} else if (strstr(thisEvent, "EOBNR")) {
-		*approximant = EOBNR;
-	} else if (strstr(thisEvent, "EOB")) {
-		*approximant = EOB;
-	} else if (strstr(thisEvent, "SpinTaylor")) {
-		*approximant = SpinTaylor;
-	} else if (strstr(thisEvent, "SpinQuadTaylor")) {
-		*approximant = SpinQuadTaylor;
-	} else if (strstr(thisEvent, "PadeT1")) {
-		*approximant = PadeT1;
-	} else if (strstr(thisEvent, "AmpCorPPN")) {
-		*approximant = AmpCorPPN;
-	} else if (strstr(thisEvent, "GeneratePPN")) {
-		*approximant = GeneratePPN;
-	} else if (strstr(thisEvent, "TaylorT4")) {
-		*approximant = TaylorT4;
-	} else if (strstr(thisEvent, "NumRel")) {
-		*approximant = NumRel;
-	} else if (strstr(thisEvent, "IMRPhenomA")) {
-		*approximant = IMRPhenomA;
-	} else if (strstr(thisEvent, "IMRPhenomB")) {
-		*approximant = IMRPhenomB;
-	} else {
-		snprintf(warnMsg, sizeof(warnMsg) / sizeof(*warnMsg),
-				"Cannot parse approximant from string: %s \n", thisEvent);
-		LALInfo(status, warnMsg);
-		ABORT(status, LALINSPIRALH_EAPPROXIMANT, LALINSPIRALH_MSGEAPPROXIMANT );
-	}
-
-	DETATCHSTATUSPTR(status);
-	RETURN(status);
-=======
   /* Function to search for the approximant into a string */
   CHAR warnMsg[1024];
 
@@ -582,7 +404,11 @@
   ASSERT( thisEvent, status,
       GENERATEINSPIRALH_ENULL, GENERATEINSPIRALH_MSGENULL );
 
-  if ( strstr(thisEvent, "TaylorT1" ) )
+  if ( strstr(thisEvent, "SpinQuadTaylor" ) )
+  {
+    *approximant = SpinQuadTaylor;
+  }
+  else if ( strstr(thisEvent, "TaylorT1" ) )
   {
     *approximant = TaylorT1;
   }
@@ -648,122 +474,74 @@
 
   DETATCHSTATUSPTR( status );
   RETURN( status );
->>>>>>> a1b37745
 }
 
+
 /* <lalVerbatim file="LALGenerateInspiralPopulatePPNCP"> */
-void LALGenerateInspiralPopulatePPN(LALStatus *status, PPNParamStruc *ppnParams,
-		SimInspiralTable *thisEvent)
+void
+LALGenerateInspiralPopulatePPN(
+    LALStatus             *status,
+    PPNParamStruc         *ppnParams,
+    SimInspiralTable      *thisEvent
+    )
 /* </lalVerbatim> */
 {
-	CHAR warnMsg[1024];
-
-	INITSTATUS(status, "LALGenerateInspiralPopulatePPN", GENERATEINSPIRALC);
-	ATTATCHSTATUSPTR(status);
-
-	/* input fields */
-	ppnParams->mTot = thisEvent->mass1 + thisEvent->mass2;
-	ppnParams->eta = thisEvent->eta;
-	ppnParams->d = thisEvent->distance * 1.0e6 * LAL_PC_SI; /*in Mpc*/
-	ppnParams->inc = thisEvent->inclination;
-	ppnParams->phi = thisEvent->coa_phase;
-	ppnParams->ampOrder = thisEvent->amp_order;
-
-	/* frequency cutoffs */
-	if (thisEvent->f_lower > 0) {
-		ppnParams->fStartIn = thisEvent->f_lower;
-	} else {
-		snprintf(warnMsg, sizeof(warnMsg) / sizeof(*warnMsg),
-				"f_lower must be specified in the injection file generation.\n");
-		LALInfo(status, warnMsg);
-		ABORT(status, LALINSPIRALH_EFLOWERINJ, LALINSPIRALH_MSGEFLOWERINJ );
-	}
-	ppnParams->fStopIn = -1.0 / (6.0 * sqrt(6.0) * LAL_PI * ppnParams->mTot * LAL_MTSUN_SI);
-
-	/* passed fields */
-	ppnParams->position.longitude = thisEvent->longitude;
-	ppnParams->position.latitude = thisEvent->latitude;
-	ppnParams->position.system = COORDINATESYSTEM_EQUATORIAL;
-	ppnParams->psi = thisEvent->polarization;
-	ppnParams->epoch.gpsSeconds = 0;
-	ppnParams->epoch.gpsNanoSeconds = 0;
-
-	DETATCHSTATUSPTR(status);
-	RETURN(status);
+  CHAR warnMsg[1024];
+
+  INITSTATUS( status, "LALGenerateInspiralPopulatePPN", GENERATEINSPIRALC );
+  ATTATCHSTATUSPTR( status );
+
+  /* input fields */
+  ppnParams->mTot     = thisEvent->mass1 + thisEvent->mass2;
+  ppnParams->eta      = thisEvent->eta;
+  ppnParams->d        = thisEvent->distance* 1.0e6 * LAL_PC_SI; /*in Mpc*/
+  ppnParams->inc      = thisEvent->inclination;
+  ppnParams->phi      = thisEvent->coa_phase;
+  ppnParams->ampOrder = thisEvent->amp_order;
+
+  /* frequency cutoffs */
+  if ( thisEvent->f_lower > 0 )
+  {
+    ppnParams->fStartIn = thisEvent->f_lower;
+  }
+  else
+  {
+    snprintf( warnMsg, sizeof(warnMsg)/sizeof(*warnMsg),
+        "f_lower must be specified in the injection file generation.\n" );
+    LALInfo( status, warnMsg );
+    ABORT( status, LALINSPIRALH_EFLOWERINJ, LALINSPIRALH_MSGEFLOWERINJ );
+  }
+  ppnParams->fStopIn  = -1.0 /
+    (6.0 * sqrt(6.0) * LAL_PI * ppnParams->mTot * LAL_MTSUN_SI);
+
+  /* passed fields */
+  ppnParams->position.longitude   = thisEvent->longitude;
+  ppnParams->position.latitude    = thisEvent->latitude;
+  ppnParams->position.system      = COORDINATESYSTEM_EQUATORIAL;
+  ppnParams->psi                  = thisEvent->polarization;
+  ppnParams->epoch.gpsSeconds     = 0;
+  ppnParams->epoch.gpsNanoSeconds = 0;
+
+  DETATCHSTATUSPTR( status );
+  RETURN( status );
 }
 
+
 /* <lalVerbatim file="LALGenerateInspiralPopulateInspiralCP"> */
-void LALGenerateInspiralPopulateInspiral(LALStatus *status, InspiralTemplate *inspiralParams,
-		SimInspiralTable *thisEvent, PPNParamStruc *ppnParams)
+void
+LALGenerateInspiralPopulateInspiral(
+    LALStatus           *status,
+    InspiralTemplate    *inspiralParams,
+    SimInspiralTable    *thisEvent,
+    PPNParamStruc       *ppnParams
+    )
 
 /* </lalVerbatim> */
 {
-<<<<<<< HEAD
-	INITSTATUS(status, "LALGenerateInspiralPopulateInspiral", GENERATEINSPIRALC);
-	ATTATCHSTATUSPTR(status);
-
-	/* --- Let's fill the inspiral structure now --- */
-	inspiralParams->mass1 = thisEvent->mass1; /* masses 1 */
-	inspiralParams->mass2 = thisEvent->mass2; /* masses 2 */
-	inspiralParams->fLower = ppnParams->fStartIn; /* lower cutoff frequency */
-	inspiralParams->fFinal = thisEvent->f_final;
-	inspiralParams->fCutoff = 1. / (ppnParams->deltaT) / 2. - 1;
-
-	/* -1 to be  in agreement with the inspiral assert. */
-	inspiralParams->tSampling = 1. / (ppnParams->deltaT); /* sampling*/
-	inspiralParams->signalAmplitude = 1.;
-	inspiralParams->distance = thisEvent->distance * LAL_PC_SI * 1e6;
-
-	/* distance in Mpc */
-	inspiralParams->startTime = 0.0;
-	inspiralParams->startPhase = thisEvent->coa_phase;
-	inspiralParams->startPhase = 0.0;
-
-	inspiralParams->OmegaS = GENERATEINSPIRAL_OMEGAS;/* EOB 3PN contribution */
-	inspiralParams->Theta = GENERATEINSPIRAL_THETA; /* EOB 3PN contribution */
-	inspiralParams->Zeta2 = GENERATEINSPIRAL_ZETA2; /* EOB 3PN contribution */
-
-	inspiralParams->alpha = -1.; /* bcv useless for the time being */
-	inspiralParams->psi0 = -1.; /* bcv useless for the time being */
-	inspiralParams->psi3 = -1.; /* bcv useless for the time being */
-	inspiralParams->alpha1 = -1.; /* bcv useless for the time being */
-	inspiralParams->alpha2 = -1.; /* bcv useless for the time being */
-	inspiralParams->beta = -1.; /* bcv useless for the time being */
-
-	/* inclination of the binary */
-	/* inclination cannot be equal to zero for SpinTaylor injections */
-	if (inspiralParams->approximant == SpinTaylor && thisEvent->inclination == 0) {
-		ABORT(status, GENERATEINSPIRALH_EZERO, GENERATEINSPIRALH_MSGEZERO );
-	}
-	inspiralParams->inclination = thisEvent->inclination;
-
-	inspiralParams->ieta = 1;
-	inspiralParams->nStartPad = 0;
-	/* increased end padding from zero so that longer waveforms do not
-	 have errors due to underestimation of number of bins requred */
-	inspiralParams->nEndPad = 16384;
-
-	inspiralParams->massChoice = m1Andm2;
-
-	/* spin parameters */
-	inspiralParams->sourceTheta = GENERATEINSPIRAL_SOURCETHETA;
-	inspiralParams->sourcePhi = GENERATEINSPIRAL_SOURCEPHI;
-	inspiralParams->spin1[0] = thisEvent->spin1x;
-	inspiralParams->spin2[0] = thisEvent->spin2x;
-	inspiralParams->spin1[1] = thisEvent->spin1y;
-	inspiralParams->spin2[1] = thisEvent->spin2y;
-	inspiralParams->spin1[2] = thisEvent->spin1z;
-	inspiralParams->spin2[2] = thisEvent->spin2z;
-
-	inspiralParams->orbitTheta0 = thisEvent->theta0;
-	inspiralParams->orbitPhi0 = thisEvent->phi0;
-
-	DETATCHSTATUSPTR(status);
-	RETURN(status);
-=======
   INITSTATUS( status, "LALGenerateInspiralPopulateInspiral",
       GENERATEINSPIRALC );
   ATTATCHSTATUSPTR( status );
+  inspiralParams->fFinal  = thisEvent->f_final;
 
   /* --- Let's fill the inspiral structure now --- */
   inspiralParams->mass1	  =  thisEvent->mass1;  	/* masses 1 */
@@ -824,5 +602,4 @@
 
   DETATCHSTATUSPTR( status );
   RETURN( status );
->>>>>>> a1b37745
 }