--- conflicted
+++ resolved
@@ -2600,7 +2600,6 @@
           {"eff_dist_h1h2",           -1, 15},
           {"chi",                     -1, 16},
           {"kappa",                   -1, 17},
-<<<<<<< HEAD
           {"spin1x",                  -1, 18},
           {"spin1y",                  -1, 19},
           {"spin1z",                  -1, 20},
@@ -2626,128 +2625,65 @@
           {"bank_chisq_dof",          -1, 40},
           {"cont_chisq",              -1, 41},
           {"cont_chisq_dof",          -1, 42},
-          {"sigmasq_h1",              -1, 43},
-          {"sigmasq_h2",              -1, 44},
-          {"sigmasq_l",               -1, 45},
-          {"sigmasq_g",               -1, 46},
-          {"sigmasq_t",               -1, 47},
-          {"sigmasq_v",               -1, 48},
-          {"chisq_h1",                -1, 49},
-          {"chisq_h2",                -1, 50},
-          {"chisq_l",                 -1, 51},
-          {"chisq_g",                 -1, 52},
-          {"chisq_t",                 -1, 53},
-          {"chisq_v",                 -1, 54},
-          {"ra",                      -1, 55},
-          {"dec",                     -1, 56},
-          {"ligo_angle",              -1, 57},
-          {"ligo_angle_sig",          -1, 58},
-          {"inclination",             -1, 59},
-          {"polarization",            -1, 60},
-          {"null_statistic",          -1, 61},
-	  {"null_stat_h1h2",          -1, 62},
-	  {"null_stat_degen",         -1, 63},
-          {"event_id",                -1, 64},
-          {"h1quad_re",               -1, 65},
-          {"h1quad_im",               -1, 66},
-          {"h2quad_re",               -1, 67},
-          {"h2quad_im",               -1, 68},
-          {"l1quad_re",               -1, 69},
-          {"l1quad_im",               -1, 70},
-          {"g1quad_re",               -1, 72},
-          {"g1quad_im",               -1, 72},
-          {"t1quad_re",               -1, 73},
-          {"t1quad_im",               -1, 74},
-          {"v1quad_re",               -1, 75},
-          {"v1quad_im",               -1, 76},
-          {"coh_snr_h1h2",            -1, 77},
-          {"cohSnrSqLocal",           -1, 78},
-          {"autoCorrCohSq",           -1, 79},
-          {"crossCorrCohSq",          -1, 80},
-          {"autoCorrNullSq",          -1, 81},
-          {"crossCorrNullSq",         -1, 82},
-          {"ampMetricEigenVal1",      -1, 83},
-          {"ampMetricEigenVal2",      -1, 84},
-=======
-          {"coa_phase",               -1, 18},
-          {"mass1",                   -1, 19},
-          {"mass2",                   -1, 20},
-          {"mchirp",                  -1, 21},
-          {"eta",                     -1, 22},
-          {"tau0",                    -1, 23},
-          {"tau2",                    -1, 24},
-          {"tau3",                    -1, 25},
-          {"tau4",                    -1, 26},
-          {"tau5",                    -1, 27},
-          {"ttotal",                  -1, 28},
-          {"snr",                     -1, 29},
-          {"snr_dof",                 -1, 30},
-          {"chisq",                   -1, 31},
-          {"chisq_dof",               -1, 32},
-          {"bank_chisq",              -1, 33},
-          {"bank_chisq_dof",          -1, 34},
-          {"cont_chisq",              -1, 35},
-          {"cont_chisq_dof",          -1, 36},
-          {"trace_snr",               -1, 37},
-          {"snr_h1",                  -1, 38},
-          {"snr_h2",                  -1, 39},
-          {"snr_l",                   -1, 40},
-          {"snr_g",                   -1, 41},
-          {"snr_t",                   -1, 42},
-          {"snr_v",                   -1, 43},
-          {"amp_term_1",              -1, 44},
-          {"amp_term_2",              -1, 45},
-          {"amp_term_3",              -1, 46},
-          {"amp_term_4",              -1, 47},
-          {"amp_term_5",              -1, 48},
-          {"amp_term_6",              -1, 49},
-          {"amp_term_7",              -1, 50},
-          {"amp_term_8",              -1, 51},
-          {"amp_term_9",              -1, 52},
-          {"amp_term_10",             -1, 53},
-          {"sigmasq_h1",              -1, 54},
-          {"sigmasq_h2",              -1, 55},
-          {"sigmasq_l",               -1, 56},
-          {"sigmasq_g",               -1, 57},
-          {"sigmasq_t",               -1, 58},
-          {"sigmasq_v",               -1, 59},
-          {"chisq_h1",                -1, 60},
-          {"chisq_h2",                -1, 61},
-          {"chisq_l",                 -1, 62},
-          {"chisq_g",                 -1, 63},
-          {"chisq_t",                 -1, 64},
-          {"chisq_v",                 -1, 65},
-          {"ra",                      -1, 66},
-          {"dec",                     -1, 67},
-          {"ligo_angle",              -1, 68},
-          {"ligo_angle_sig",          -1, 69},
-          {"inclination",             -1, 70},
-          {"polarization",            -1, 71},
-          {"null_statistic",          -1, 72},
-	  {"null_stat_h1h2",          -1, 73},
-	  {"null_stat_degen",         -1, 74},
-          {"event_id",                -1, 75},
-          {"h1quad_re",               -1, 76},
-          {"h1quad_im",               -1, 77},
-          {"h2quad_re",               -1, 78},
-          {"h2quad_im",               -1, 79},
-          {"l1quad_re",               -1, 80},
-          {"l1quad_im",               -1, 81},
-          {"g1quad_re",               -1, 82},
-          {"g1quad_im",               -1, 83},
-          {"t1quad_re",               -1, 84},
-          {"t1quad_im",               -1, 85},
-          {"v1quad_re",               -1, 86},
-          {"v1quad_im",               -1, 87},
-          {"coh_snr_h1h2",            -1, 88},
-          {"cohSnrSqLocal",           -1, 89},
-          {"autoCorrCohSq",           -1, 90},
-          {"crossCorrCohSq",          -1, 91},
-          {"autoCorrNullSq",          -1, 92},
-          {"crossCorrNullSq",         -1, 93},
-          {"ampMetricEigenVal1",      -1, 94},
-          {"ampMetricEigenVal2",      -1, 95},
->>>>>>> 7e5dbdf2
+          {"trace_snr",               -1, 43},
+          {"snr_h1",                  -1, 44},
+          {"snr_h2",                  -1, 45},
+          {"snr_l",                   -1, 46},
+          {"snr_g",                   -1, 47},
+          {"snr_t",                   -1, 48},
+          {"snr_v",                   -1, 49},
+          {"amp_term_1",              -1, 50},
+          {"amp_term_2",              -1, 51},
+          {"amp_term_3",              -1, 52},
+          {"amp_term_4",              -1, 53},
+          {"amp_term_5",              -1, 54},
+          {"amp_term_6",              -1, 55},
+          {"amp_term_7",              -1, 56},
+          {"amp_term_8",              -1, 57},
+          {"amp_term_9",              -1, 58},
+          {"amp_term_10",             -1, 59},
+          {"sigmasq_h1",              -1, 60},
+          {"sigmasq_h2",              -1, 61},
+          {"sigmasq_l",               -1, 62},
+          {"sigmasq_g",               -1, 63},
+          {"sigmasq_t",               -1, 64},
+          {"sigmasq_v",               -1, 65},
+          {"chisq_h1",                -1, 66},
+          {"chisq_h2",                -1, 67},
+          {"chisq_l",                 -1, 68},
+          {"chisq_g",                 -1, 69},
+          {"chisq_t",                 -1, 70},
+          {"chisq_v",                 -1, 71},
+          {"ra",                      -1, 72},
+          {"dec",                     -1, 73},
+          {"ligo_angle",              -1, 74},
+          {"ligo_angle_sig",          -1, 75},
+          {"inclination",             -1, 76},
+          {"polarization",            -1, 77},
+          {"null_statistic",          -1, 78},
+	  {"null_stat_h1h2",          -1, 79},
+	  {"null_stat_degen",         -1, 80},
+          {"event_id",                -1, 81},
+          {"h1quad_re",               -1, 82},
+          {"h1quad_im",               -1, 83},
+          {"h2quad_re",               -1, 84},
+          {"h2quad_im",               -1, 85},
+          {"l1quad_re",               -1, 86},
+          {"l1quad_im",               -1, 87},
+          {"g1quad_re",               -1, 88},
+          {"g1quad_im",               -1, 89},
+          {"t1quad_re",               -1, 90},
+          {"t1quad_im",               -1, 91},
+          {"v1quad_re",               -1, 92},
+          {"v1quad_im",               -1, 93},
+          {"coh_snr_h1h2",            -1, 94},
+          {"cohSnrSqLocal",           -1, 95},
+          {"autoCorrCohSq",           -1, 96},
+          {"crossCorrCohSq",          -1, 97},
+          {"autoCorrNullSq",          -1, 98},
+          {"crossCorrNullSq",         -1, 99},
+          {"ampMetricEigenVal1",      -1, 100},
+          {"ampMetricEigenVal2",      -1, 101},
           {NULL,                       0, 0}
     };
 
@@ -2937,6 +2873,27 @@
       {
         thisEvent->coa_phase = r4colData;
       }
+
+          {"snr_h1",                  -1, 44},
+          {"snr_h2",                  -1, 45},
+          {"snr_l",                   -1, 46},
+          {"snr_g",                   -1, 47},
+          {"snr_t",                   -1, 48},
+          {"snr_v",                   -1, 49},
+          {"amp_term_1",              -1, 50},
+          {"amp_term_2",              -1, 51},
+          {"amp_term_3",              -1, 52},
+          {"amp_term_4",              -1, 53},
+          {"amp_term_5",              -1, 54},
+          {"amp_term_6",              -1, 55},
+          {"amp_term_7",              -1, 56},
+          {"amp_term_8",              -1, 57},
+          {"amp_term_9",              -1, 58},
+          {"amp_term_10",             -1, 59},
+          {"sigmasq_h1",              -1, 60},
+          {"sigmasq_h2",              -1, 61},
+
+
       else if ( tableDir[j].idx == 25 )
       {
         thisEvent->mass1 = r4colData;
@@ -2987,7 +2944,6 @@
       }
       else if ( tableDir[j].idx == 37 )
       {
-<<<<<<< HEAD
         thisEvent->chisq = r4colData;
       }
       else if ( tableDir[j].idx == 38 )
@@ -3012,244 +2968,158 @@
       }
       else if ( tableDir[j].idx == 43 )
       {
+        thisEvent->trace_snr = r8colData;
+      }
+      else if ( tableDir[j].idx == 44 )
+      {
+        thisEvent->snr_h1 = r4colData;
+      }
+      else if ( tableDir[j].idx == 45 )
+      {
+        thisEvent->snr_h2 = r4colData;
+      }
+      else if ( tableDir[j].idx == 46 )
+      {
+        thisEvent->snr_l = r4colData;
+      }
+      else if ( tableDir[j].idx == 47 )
+      {
+        thisEvent->snr_g = r4colData;
+      }
+      else if ( tableDir[j].idx == 48 )
+      {
+        thisEvent->snr_t = r4colData;
+      }
+      else if ( tableDir[j].idx == 49 )
+      {
+        thisEvent->snr_v = r4colData;
+      }
+      else if ( tableDir[j].idx == 50 )
+      {
+        thisEvent->amp_term_1 = r4colData;
+      }
+      else if ( tableDir[j].idx == 51 )
+      {
+        thisEvent->amp_term_2 = r4colData;
+      }
+      else if ( tableDir[j].idx == 52 )
+      {
+        thisEvent->amp_term_3 = r4colData;
+      }
+      else if ( tableDir[j].idx == 53 )
+      {
+        thisEvent->amp_term_4 = r4colData;
+      }
+      else if ( tableDir[j].idx == 54 )
+      {
+        thisEvent->amp_term_5 = r4colData;
+      }
+      else if ( tableDir[j].idx == 55 )
+      {
+        thisEvent->amp_term_6 = r4colData;
+      }
+      else if ( tableDir[j].idx == 56 )
+      {
+        thisEvent->amp_term_7 = r4colData;
+      }
+      else if ( tableDir[j].idx == 57 )
+      {
+        thisEvent->amp_term_8 = r4colData;
+      }
+      else if ( tableDir[j].idx == 58 )
+      {
+        thisEvent->amp_term_9 = r4colData;
+      }
+      else if ( tableDir[j].idx == 59 )
+      {
+        thisEvent->amp_term_10 = r4colData;
+      }
+      else if ( tableDir[j].idx == 60 )
+      {
         thisEvent->sigmasq_h1 = r8colData;
       }
-      else if ( tableDir[j].idx == 44 )
+      else if ( tableDir[j].idx == 61 )
       {
         thisEvent->sigmasq_h2 = r8colData;
       }
-      else if ( tableDir[j].idx == 45 )
+      else if ( tableDir[j].idx == 62 )
       {
         thisEvent->sigmasq_l = r8colData;
       }
-      else if ( tableDir[j].idx == 46 )
+      else if ( tableDir[j].idx == 63 )
       {
         thisEvent->sigmasq_g = r8colData;
       }
-      else if ( tableDir[j].idx == 47 )
+      else if ( tableDir[j].idx == 64 )
       {
         thisEvent->sigmasq_t = r8colData;
       }
-      else if ( tableDir[j].idx == 48 )
+      else if ( tableDir[j].idx == 65 )
       {
         thisEvent->sigmasq_v = r8colData;
       }
-      else if ( tableDir[j].idx == 49 )
+      else if ( tableDir[j].idx == 66 )
       {
         thisEvent->chisq_h1 = r4colData;
       }
-      else if ( tableDir[j].idx == 50 )
+      else if ( tableDir[j].idx == 67 )
       {
         thisEvent->chisq_h2 = r4colData;
       }
-      else if ( tableDir[j].idx == 51 )
+      else if ( tableDir[j].idx == 68 )
       {
         thisEvent->chisq_l = r4colData;
       }
-      else if ( tableDir[j].idx == 52 )
+      else if ( tableDir[j].idx == 69 )
       {
         thisEvent->chisq_g = r4colData;
       }
-      else if ( tableDir[j].idx == 53 )
+      else if ( tableDir[j].idx == 70 )
       {
         thisEvent->chisq_t = r4colData;
       }
-      else if ( tableDir[j].idx == 54 )
+      else if ( tableDir[j].idx == 71 )
       {
         thisEvent->chisq_v = r4colData;
       }
-      else if ( tableDir[j].idx == 55 )
+      else if ( tableDir[j].idx == 72 )
       {
         thisEvent->ra = r4colData;
       }
-      else if ( tableDir[j].idx == 56 )
+      else if ( tableDir[j].idx == 73 )
       {
         thisEvent->dec = r4colData;
       }
-      else if ( tableDir[j].idx == 57 )
+      else if ( tableDir[j].idx == 74 )
       {
         thisEvent->ligo_angle = r4colData;
       }
-      else if ( tableDir[j].idx == 58 )
+      else if ( tableDir[j].idx == 75 )
       {
         thisEvent->ligo_angle_sig = r4colData;
       }
-      else if ( tableDir[j].idx == 59 )
+      else if ( tableDir[j].idx == 76 )
       {
         thisEvent->inclination = r4colData;
       }
-      else if ( tableDir[j].idx == 60 )
+      else if ( tableDir[j].idx == 77 )
       {
         thisEvent->polarization = r4colData;
       }
-      else if ( tableDir[j].idx == 61 )
+      else if ( tableDir[j].idx == 78 )
       {
         thisEvent->null_statistic = r4colData;
       }
-      else if ( tableDir[j].idx == 62 )
+      else if ( tableDir[j].idx == 79 )
       {
         thisEvent->null_stat_h1h2 = r4colData;
       }
-      else if ( tableDir[j].idx == 63 )
+      else if ( tableDir[j].idx == 80 )
       {
         thisEvent->null_stat_degen = r4colData;
       }
-      else if ( tableDir[j].idx == 64 )
-      {
-=======
-        thisEvent->trace_snr = r4colData;
-      }
-      else if ( tableDir[j].idx == 38 )
-      {
-        thisEvent->snr_h1 = r4colData;
-      }
-      else if ( tableDir[j].idx == 39 )
-      {
-        thisEvent->snr_h2 = r4colData;
-      }
-      else if ( tableDir[j].idx == 40 )
-      {
-        thisEvent->snr_l = r4colData;
-      }
-      else if ( tableDir[j].idx == 41 )
-      {
-        thisEvent->snr_g = r4colData;
-      }
-      else if ( tableDir[j].idx == 42 )
-      {
-        thisEvent->snr_t = r4colData;
-      }
-      else if ( tableDir[j].idx == 43 )
-      {
-        thisEvent->snr_v = r4colData;
-      }
-      else if ( tableDir[j].idx == 44 )
-      {
-        thisEvent->amp_term_1 = r4colData;
-      }
-      else if ( tableDir[j].idx == 45 )
-      {
-        thisEvent->amp_term_2 = r4colData;
-      }
-      else if ( tableDir[j].idx == 46 )
-      {
-        thisEvent->amp_term_3 = r4colData;
-      }
-      else if ( tableDir[j].idx == 47 )
-      {
-        thisEvent->amp_term_4 = r4colData;
-      }
-      else if ( tableDir[j].idx == 48 )
-      {
-        thisEvent->amp_term_5 = r4colData;
-      }
-      else if ( tableDir[j].idx == 49 )
-      {
-        thisEvent->amp_term_6 = r4colData;
-      }
-      else if ( tableDir[j].idx == 50 )
-      {
-        thisEvent->amp_term_7 = r4colData;
-      }
-      else if ( tableDir[j].idx == 51 )
-      {
-        thisEvent->amp_term_8 = r4colData;
-      }
-      else if ( tableDir[j].idx == 52 )
-      {
-        thisEvent->amp_term_9 = r4colData;
-      }
-      else if ( tableDir[j].idx == 53 )
-      {
-        thisEvent->amp_term_10 = r4colData;
-      }
-      else if ( tableDir[j].idx == 54 )
-      {
-        thisEvent->sigmasq_h1 = r8colData;
-      }
-      else if ( tableDir[j].idx == 55 )
-      {
-        thisEvent->sigmasq_h2 = r8colData;
-      }
-      else if ( tableDir[j].idx == 56 )
-      {
-        thisEvent->sigmasq_l = r8colData;
-      }
-      else if ( tableDir[j].idx == 57 )
-      {
-        thisEvent->sigmasq_g = r8colData;
-      }
-      else if ( tableDir[j].idx == 58 )
-      {
-        thisEvent->sigmasq_t = r8colData;
-      }
-      else if ( tableDir[j].idx == 59 )
-      {
-        thisEvent->sigmasq_v = r8colData;
-      }
-      else if ( tableDir[j].idx == 60 )
-      {
-        thisEvent->chisq_h1 = r4colData;
-      }
-      else if ( tableDir[j].idx == 61 )
-      {
-        thisEvent->chisq_h2 = r4colData;
-      }
-      else if ( tableDir[j].idx == 62 )
-      {
-        thisEvent->chisq_l = r4colData;
-      }
-      else if ( tableDir[j].idx == 63 )
-      {
-        thisEvent->chisq_g = r4colData;
-      }
-      else if ( tableDir[j].idx == 64 )
-      {
-        thisEvent->chisq_t = r4colData;
-      }
-      else if ( tableDir[j].idx == 65 )
-      {
-        thisEvent->chisq_v = r4colData;
-      }
-      else if ( tableDir[j].idx == 66 )
-      {
-        thisEvent->ra = r4colData;
-      }
-      else if ( tableDir[j].idx == 67 )
-      {
-        thisEvent->dec = r4colData;
-      }
-      else if ( tableDir[j].idx == 68 )
-      {
-        thisEvent->ligo_angle = r4colData;
-      }
-      else if ( tableDir[j].idx == 69 )
-      {
-        thisEvent->ligo_angle_sig = r4colData;
-      }
-      else if ( tableDir[j].idx == 70 )
-      {
-        thisEvent->inclination = r4colData;
-      }
-      else if ( tableDir[j].idx == 71 )
-      {
-        thisEvent->polarization = r4colData;
-      }
-      else if ( tableDir[j].idx == 72 )
-      {
-        thisEvent->null_statistic = r4colData;
-      }
-      else if ( tableDir[j].idx == 73 )
-      {
-        thisEvent->null_stat_h1h2 = r4colData;
-      }
-      else if ( tableDir[j].idx == 74 )
-      {
-        thisEvent->null_stat_degen = r4colData;
-      }
-      else if ( tableDir[j].idx == 75 )
-      {
->>>>>>> 7e5dbdf2
+      else if ( tableDir[j].idx == 81 )
+      {
         if ( tableDir[j].pos > 0 )
         {
           INT8 i8colData;
@@ -3269,163 +3139,83 @@
           }
         }
       }
-<<<<<<< HEAD
-      else if ( tableDir[j].idx == 65 )
+      else if ( tableDir[j].idx == 82 )
       {
         thisEvent->h1quad.re = r4colData;
       }
-      else if ( tableDir[j].idx == 66 )
+      else if ( tableDir[j].idx == 83 )
       {
         thisEvent->h1quad.im = r4colData;
       }
-      else if ( tableDir[j].idx == 67 )
+      else if ( tableDir[j].idx == 84 )
       {
         thisEvent->h2quad.re = r4colData;
       }
-      else if ( tableDir[j].idx == 68 )
+      else if ( tableDir[j].idx == 85 )
       {
         thisEvent->h2quad.im = r4colData;
       }
-      else if ( tableDir[j].idx == 69 )
+      else if ( tableDir[j].idx == 86 )
       {
         thisEvent->l1quad.re = r4colData;
       }
-      else if ( tableDir[j].idx == 70 )
+      else if ( tableDir[j].idx == 87 )
       {
         thisEvent->l1quad.im = r4colData;
       }
-      else if ( tableDir[j].idx == 71 )
+      else if ( tableDir[j].idx == 88 )
       {
         thisEvent->g1quad.re = r4colData;
       }
-      else if ( tableDir[j].idx == 72 )
+      else if ( tableDir[j].idx == 89 )
       {
         thisEvent->g1quad.im = r4colData;
       }
-      else if ( tableDir[j].idx == 73 )
+      else if ( tableDir[j].idx == 90 )
       {
         thisEvent->t1quad.re = r4colData;
       }
-      else if ( tableDir[j].idx == 74 )
+      else if ( tableDir[j].idx == 91 )
       {
         thisEvent->t1quad.im = r4colData;
       }
-      else if ( tableDir[j].idx == 75 )
+      else if ( tableDir[j].idx == 92 )
       {
         thisEvent->v1quad.re = r4colData;
       }
-      else if ( tableDir[j].idx == 76 )
+      else if ( tableDir[j].idx == 93 )
       {
         thisEvent->v1quad.im = r4colData;
       }
-      else if ( tableDir[j].idx == 77 )
+      else if ( tableDir[j].idx == 94 )
       {
         thisEvent->coh_snr_h1h2 = r4colData;
       }
-      else if ( tableDir[j].idx == 78 )
+      else if ( tableDir[j].idx == 95 )
       {
         thisEvent->cohSnrSqLocal = r4colData;
       }
-      else if ( tableDir[j].idx == 79 )
+      else if ( tableDir[j].idx == 96 )
       {
         thisEvent->autoCorrCohSq = r4colData;
       }
-      else if ( tableDir[j].idx == 80 )
+      else if ( tableDir[j].idx == 97 )
       {
         thisEvent->crossCorrCohSq = r4colData;
       }
-      else if ( tableDir[j].idx == 81 )
+      else if ( tableDir[j].idx == 98 )
       {
         thisEvent->autoCorrNullSq = r4colData;
       }
-      else if ( tableDir[j].idx == 82 )
+      else if ( tableDir[j].idx == 99 )
       {
         thisEvent->crossCorrNullSq = r4colData;
       }
-      else if ( tableDir[j].idx == 83 )
+      else if ( tableDir[j].idx == 100 )
       {
         thisEvent->ampMetricEigenVal1 = r8colData;
       }
-      else if ( tableDir[j].idx == 84 )
-=======
-      else if ( tableDir[j].idx == 76 )
-      {
-        thisEvent->h1quad.re = r4colData;
-      }
-      else if ( tableDir[j].idx == 77 )
-      {
-        thisEvent->h1quad.im = r4colData;
-      }
-      else if ( tableDir[j].idx == 78 )
-      {
-        thisEvent->h2quad.re = r4colData;
-      }
-      else if ( tableDir[j].idx == 79 )
-      {
-        thisEvent->h2quad.im = r4colData;
-      }
-      else if ( tableDir[j].idx == 80 )
-      {
-        thisEvent->l1quad.re = r4colData;
-      }
-      else if ( tableDir[j].idx == 81 )
-      {
-        thisEvent->l1quad.im = r4colData;
-      }
-      else if ( tableDir[j].idx == 82 )
-      {
-        thisEvent->g1quad.re = r4colData;
-      }
-      else if ( tableDir[j].idx == 83 )
-      {
-        thisEvent->g1quad.im = r4colData;
-      }
-      else if ( tableDir[j].idx == 84 )
-      {
-        thisEvent->t1quad.re = r4colData;
-      }
-      else if ( tableDir[j].idx == 85 )
-      {
-        thisEvent->t1quad.im = r4colData;
-      }
-      else if ( tableDir[j].idx == 86 )
-      {
-        thisEvent->v1quad.re = r4colData;
-      }
-      else if ( tableDir[j].idx == 87 )
-      {
-        thisEvent->v1quad.im = r4colData;
-      }
-      else if ( tableDir[j].idx == 88 )
-      {
-        thisEvent->coh_snr_h1h2 = r4colData;
-      }
-      else if ( tableDir[j].idx == 89 )
-      {
-        thisEvent->cohSnrSqLocal = r4colData;
-      }
-      else if ( tableDir[j].idx == 90 )
-      {
-        thisEvent->autoCorrCohSq = r4colData;
-      }
-      else if ( tableDir[j].idx == 91 )
-      {
-        thisEvent->crossCorrCohSq = r4colData;
-      }
-      else if ( tableDir[j].idx == 92 )
-      {
-        thisEvent->autoCorrNullSq = r4colData;
-      }
-      else if ( tableDir[j].idx == 93 )
-      {
-        thisEvent->crossCorrNullSq = r4colData;
-      }
-      else if ( tableDir[j].idx == 94 )
-      {
-        thisEvent->ampMetricEigenVal1 = r8colData;
-      }
-      else if ( tableDir[j].idx == 95 )
->>>>>>> 7e5dbdf2
+      else if ( tableDir[j].idx == 101 )
       {
         thisEvent->ampMetricEigenVal2 = r8colData;
       }
