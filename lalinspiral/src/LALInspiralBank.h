/*
*  Copyright (C) 2007 Chad Hanna, David Churches, Duncan Brown, Jolien Creighton, Benjamin Owen, B.S. Sathyaprakash, Anand Sengupta, Craig Robinson , Thomas Cokelaer, Evan Ochsner
*
*  This program is free software; you can redistribute it and/or modify
*  it under the terms of the GNU General Public License as published by
*  the Free Software Foundation; either version 2 of the License, or
*  (at your option) any later version.
*
*  This program is distributed in the hope that it will be useful,
*  but WITHOUT ANY WARRANTY; without even the implied warranty of
*  MERCHANTABILITY or FITNESS FOR A PARTICULAR PURPOSE.  See the
*  GNU General Public License for more details.
*
*  You should have received a copy of the GNU General Public License
*  along with with program; see the file COPYING. If not, write to the
*  Free Software Foundation, Inc., 59 Temple Place, Suite 330, Boston,
*  MA  02111-1307  USA
*/

#ifndef _LALINSPIRALBANK_H
#define _LALINSPIRALBANK_H

#include <math.h>
#include <stdio.h>
#include <stdlib.h>
#include <lal/LALStdlib.h>
#include <lal/LALConstants.h>
#include <lal/LALInspiral.h>
#include <lal/RealFFT.h>
#include <lal/LALNoiseModels.h>
#include <lal/LIGOMetadataTables.h>

#ifdef  __cplusplus
extern "C" {
#endif

/**
 * \addtogroup LALInspiralBank_h
 \author Churches, D.K. and Sathyaprakash, B.S., Cokelaer, T.

\brief %Header file for the template placement codes.

\heading{Synopsis}
\code
#include <lal/LALInspiralBank.h>
\endcode

This header file covers routines that are used in template placement.

*/
/*@{*/

/**\name Error Codes */
/*@{*/
#define LALINSPIRALBANKH_ENULL      1	/**< Null pointer */
#define LALINSPIRALBANKH_EMEM       2	/**< Memory allocation failure */
#define LALINSPIRALBANKH_ECHOICE    3	/**< Invalid choice for an input parameter */
#define LALINSPIRALBANKH_EDIV0      4	/**< Division by zero */
#define LALINSPIRALBANKH_ESIZE      8	/**< Invalid input range */
#define LALINSPIRALBANKH_EFRANGE    16	/**< Limits outside range of frequency series */
#define LALINSPIRALBANKH_EORDER     32	/**< Inappropriate PN order */
#define LALINSPIRALBANKH_EGRIDSPACING 64	/**< Inappropriate grid spacing parameter [SquareNotOriented or Hexagonal] */
#define LALINSPIRALBANKH_EHEXAINIT 128	/**< Empty bank. abnormal behaviour in HexaBank generation. */
#define LALINSPIRALBANKH_EFCUT      5	/**< Inappropriate cutoff frequency [SchwarzISCO, BKLISCO, LightRing, ERD, FRD or LRD] */
#define LALINSPIRALBANKH_EFHIGH     6	/**< Final frequency is less than the low frequency cutoff. */
#define LALINSPIRALBANKH_ENUMFCUT   7	/**< Number of fcut must be greater or equal to 1 */
/*@}*/

/** \cond DONT_DOXYGEN */
#define LALINSPIRALBANKH_MSGENULL   "Null pointer"
#define LALINSPIRALBANKH_MSGEMEM    "Memory allocation failure"
#define LALINSPIRALBANKH_MSGECHOICE "Invalid choice for an input parameter"
#define LALINSPIRALBANKH_MSGEDIV0   "Division by zero"
#define LALINSPIRALBANKH_MSGESIZE   "Invalid input range"
#define LALINSPIRALBANKH_MSGEFRANGE "Limits outside range of frequency series"
#define LALINSPIRALBANKH_MSGEORDER  "Inappropriate PN order"
#define LALINSPIRALBANKH_MSGEGRIDSPACING "Inappropriate grid spacing parameter [SquareNotOriented or Hexagonal]"
#define LALINSPIRALBANKH_MSGEHEXAINIT "Empty bank. abnormal behaviour in HexaBank generation."
#define LALINSPIRALBANKH_MSGEFCUT   "Inappropriate cutoff frequency [SchwarzISCO, BKLISCO, LightRing, ERD, FRD or LRD]"
#define LALINSPIRALBANKH_MSGEFHIGH  "Final frequency is less than the low frequency cutoff."
#define LALINSPIRALBANKH_MSGENUMFCUT "Number of fcut must be greater or equal to 1"
/** \endcond */

/** UNDOCUMENTED */
typedef enum
{
  disable,
  enable
}
ComputeMoments;


/** Choose templates either in the \f$(\tau_0,\tau_2)\f$ or \f$(\tau_0,\tau_3)\f$
space.  This is one of the members of the InspiralCoarseBankIn structure.

This enum allows users to choose template bank either in the \f$(\tau_0, \tau_2)\f$
space of chirptimes (the choice made by #Tau0Tau2) or in the
\f$(\tau_0, \tau_3)\f$ space of chirptimes (the choice made by #Tau0Tau3).
This was implemented in releases before May 25, 2002. On May 25 we migrated to a
new, slightly faster, computation of the metric in which, at present, only the
choice \c Tau0Tau3 can be made. Since October 2003 a new choice \c Psi0Psi3
was added to handle BCV templates. In November 2007 two new choices were addded:
\c PTFIntrinctic is a PTF metric in only the intrinsic parameters (a \f$4
\times 4\f$ matrix), and \c PTFFull is the PTF metric in the full parameter
space (intrinsic and extrinsic parameters).
*/
typedef enum
{
  Tau0Tau2,	/**< \f$(\tau_0, \tau_2)\f$ space of chirptimes */
  Tau0Tau3,	/**< \f$(\tau_0, \tau_3)\f$ space of chirptimes */
  Psi0Psi3,	/**< for BCV templates */
  PTFIntrinsic,	/**< a PTF metric in only the intrinsic parameters (a \f$4\times 4\f$ matrix) */
  PTFFull	/**< PTF metric in the full parameter space (intrinsic and extrinsic parameters). */
}
CoordinateSpace;

/** This enum is set by the user to specify the type of placement requested. It can be
<tt>Square, Hexagonal, SquareNotOriented, HexagonalNotOriented, S2BCV</tt>. The two first
align the ellipse along the eigen-vectors whereas the two next do not. The last is a
square placement which was being used during S2 and is therefore obsolete and should
not be used (feel free to remove it). Historically, we used the \c SquareNotOriented
placement until S4. Then, in S5, we switched to the \c Hexagonal placement,
which should be used for future searches.
*/
typedef enum
{
  SquareNotOriented,	/**< UNDOCUMENTED */
  Square,		/**< UNDOCUMENTED */
  HexagonalNotOriented,	/**< UNDOCUMENTED */
  Hexagonal,		/**< UNDOCUMENTED */
  HybridHexagonal,	/**< UNDOCUMENTED */
  S2BCV			/**< UNDOCUMENTED */
}
GridSpacing;

/** This enum can take the following values <tt>In, Out, Below, Edge, Above</tt> and is used
    \e only by the Hexagonal placement.  It simply specifies
    the place of a point with respect to the parameter space. Edge, means that the ellipse
    covers two boundaries(upper and lower).
*/
typedef enum
{
  In,		/**< UNDOCUMENTED */
  Above,	/**< UNDOCUMENTED */
  Below,	/**< UNDOCUMENTED */
  Out,		/**< UNDOCUMENTED */
  Edge		/**< UNDOCUMENTED */
}
Position;

/** This enum is set to true or false, it is just a boolean variable for the
 * purpose of BCV placement but can be used in an other context.
 */
typedef enum
{
  False,
  True
}
InsidePolygonEnum;

/** This enum is either <tt>fertile,sterile</tt>, and is a boolean expression used \e only
 * by the Hexagonal placement.
 */
typedef enum
{
  Sterile,
  Fertile
}
Generation;

/** An enum that appears in the \c InspiralCoarseBankIn structure
which fixes the way templates are chosen: The choice
\c MinComponentMassMaxTotalMass means the minimum of the
component masses will be given by \c mMin and maximum total
mass is given by \c MMax of the \c InspiralBankCoarseIn structure.
The choice \c MinMaxComponentMass means the minimum of the
components masses will be again fixed by \c mMin and the
maximum of the component masses is fixed by \c mMax of the
\c InspiralCoarseIn structure below.
*/
typedef enum
{
  MinComponentMassMaxTotalMass,
  MinMaxComponentMass,
  MinMaxComponentTotalMass
}
InspiralBankMassRange;


/** An enum that lists all the formulas that can be used to specify an upper
    frequency cutoff.
 */
typedef enum
{
  FreqCut_SchwarzISCO,	/**<     the innermost stable circular orbit (ISCO) for a test particle orbiting a Schwarzschild black hole */
  FreqCut_BKLISCO,	/**<     a mass ratio dependent ISCO derived from estimates of the final spin of a merged black found in a
                         *       paper by Buonanno, Kidder, and Lehner (arXiv:0709.3839)
                         */
  FreqCut_LightRing,	/**<     the unstable circular orbit for photons orbiting a Schwarzschild black hole */
  FreqCut_ERD,		/**<     an effective ringdown frequency studied in Pan et al (arXiv:0704.1964) that was found to give good
                         *       fit between stationary-phase templates and  numerical relativity waveforms
                         */
  FreqCut_FRD,		/**<     the "Fundamental RingDown" frequency which is calculated from the Berti, Cardoso and Will (arXiv:gr-qc/0512160)
                         *       value for the \f$\omega_{220}\f$ QNM frequency using mass ratio dependent fits to the final BH mass and spin from Buonanno et al (arXiv:0706.3732)
                         */
  FreqCut_LRD		/**<     the "Lorentzian RingDown" frequency = 1.2*FRD which captures part of the Lorentzian tail from the decay of the QNMs */
}
FreqCut;


/** Structure to store metric at various points the signal manifold.
 * We store the diagonalized metric together with the angle theta
 * between the \f$\tau_0\f$-axis and the semi-major axis of the ambiguity ellipse.
 */
typedef struct
tagInspiralMetric
{
  REAL8            G00;		/**< 00-component of the metric in \f$(\tau_0,\tau_{2(3)})\f$ coordinates */
  REAL8            G11;		/**< 11-component of the metric in \f$(\tau_0,\tau_{2(3)})\f$ coordinates */
  REAL8            G01;		/**< 01-component of the metric in \f$(\tau_0,\tau_{2(3)})\f$ coordinates */

  REAL8            g00;		/**< 00-component of the diagonalised metric */
  REAL8            g11;		/**< 11-component of the diagonalised metric */
  REAL8            theta;	/**< Angle from tau0 to semi-major axis of the ellipse */

  REAL4            Gamma[10];	/**< 3d metric co-efficients in \f$(t_C, \tau_0,\tau_{2(3)})\f$ coordinates;
                                 * Gamma[6] is a vector that stores the upper triangular part of the metric in
                                 * the space of parameters; For time domain searches, Gamma[0,...,5] stores
                                 * the following information :<br>
                                 *    Gamma[0] -> (tc,tc) metric component<br>
                                 *    Gamma[1] -> (tc,t0) metric component<br>
                                 *    Gamma[2] -> (tc,t3) metric component<br>
                                 *    Gamma[3] -> (t0,t0) metric component<br>
                                 *    Gamma[4] -> (t0,t3) metric component<br>
                                 *    Gamma[5] -> (t3,t3) metric component<br>
                                 * For spinBCV searches, (in 4 dimensions) Gamma[0,...,9] would be required
                                 */
  CoordinateSpace  space;	/**< The enum describing the coordinate space in which the metric is computed */
}
InspiralMetric;


/** A grid of inspiral templates (ie a template list).
 * Structure returned by the coarse and fine bank generation routines.
 * Currently we generate an array of type \c InspiralTemplateList
 * which contains the coordinate markers (the parameter structure
 * \c InspiralTemplate defined in the \c inspiral package)
 * and the metric at each of those points. There is a desire to make this
 * a truly linked list at some time in the future.
 */
typedef struct
tagInspiralTemplateList
{
  INT4              ID;		/**< An unique integer ID of the template */
  InspiralTemplate  params;	/**< Value of the parameters at the lattice point */
  InspiralMetric    metric;	/**< metric at the lattice point */
  UINT4             nLayer;	/**< UNDOCUMENTED */
  struct tagInspiralTemplateList *next;	/**< pointer to next lattice point; but this is currently not filled by the bank code */
}
InspiralTemplateList;

/** This is a structure needed in the inner workings of the \c LALInspiralHexagonalBank code.
 * It contains some part of CoarseBankIn and some other standard parameters.  It provides the
 * parameter space boundaries with the minimum and maximum values of mass parameters, the
 * minimal match, the space, massRange and gridSpacing parameter.
 */
typedef struct
tagHexaGridParam
{
  REAL4 x0Min;
  REAL4 x1Min;
  REAL4 x0Max;
  REAL4 x1Max;
  REAL4 mm;
  REAL4 mMin;
  REAL4 mMax;
  REAL4 etaMin;
  REAL4 MMin;
  REAL4 MMax;
  REAL4 fLower;
  GridSpacing 		gridSpacing;
  InspiralBankMassRange massRange;
  CoordinateSpace       space;
}
HexaGridParam;

/** This is a structure needed in the inner workings of the \c LALInspiralHexagonalBank code.
 *
 * This structure checks the status of the placement. \c fertile tells if the
 * placement is still evolving or not. \c nTemplateMax is the number of maximum templates allowed,
 * which can be resized. And \c nTemplate is the number of template set. nTemplate can not
 * be higher than nTemplateMax.
 */
typedef struct
tagCellEvolution
{
  INT4 nTemplateMax;
  INT4 nTemplate;
  INT4 fertile;
}
CellEvolution;


/** This is a structure needed in the inner workings of the \c LALInspiralHexagonalBank code.
 *
 * Similarly to the square placement, which uses InspiralList, we used a
 * linked list for the hexagonal placement. A different structure has been
 * implemented so as to simplify the complexity of the algorithm. It also set
 * an id to each cell which has been created. This id is unique to each
 * cell/template.
 */
typedef struct
tagCellList
{
  INT4 id;
  struct tagCellList *next;
}
CellList;

/** This is a structure needed in the inner workings of the \c LALInspiralHexagonalBank code.
 *
 * Each cell is defined by this structure, which contains the position of
 * each cell in the tau0/tau3 parameter space, the metric at that point, and various
 * information such as the status of the cell. Is it still fertile ? what is its position
 * with respect to the parameter space and so on. child is a 6-length array with a link
 * to the 6 templates (hexagonal) around the current template that we are dealing with.
 */
typedef struct
tagInspiralCell
{
  INT4  ID;
  INT4  in;
  INT4  child[6];
  REAL4 t0;
  REAL4 t3;
  REAL4 dx0;
  REAL4 dx1;
  Generation status;
  Position position;
  Position RectPosition[5];
  InspiralMetric metric;
}
InspiralCell;


/** This is a structure needed in the inner workings
 * of the \c LALInspiralCreateCoarseBank code.
 */
typedef struct
tagInspiralBankParams
{
  INT4           nparams;	/**< Number of parameters (currently fixed at 2, so this is as of now unused) */
  REAL8          minimalMatch;	/**< UNDOCUMENTED */
  REAL8          x0;		/**< the first coordinate, chosen to be always \f$\tau_0\f$ */
  REAL8          x1;		/**< the second coordinate, chosen to be either \f$\tau_2\f$ or \f$\tau_3\f$ */
  REAL8          dx0;		/**< increment in the x0-direction */
  REAL8          dx1;		/**< increment in the x1-direction */
  REAL8          x0Min;		/**< minimum value of the first coordinate as defined by the search region */
  REAL8          x0Max;		/**< maximum value of the first coordinate as defined by the search region */
  REAL8          x1Min;		/**< minimum value of the second coordinate as defined by the search region */
  REAL8          x1Max;		/**< maximum value of the second coordinate as defined by the search region */
  InspiralMetric *metric;	/**< pointer to the metric at the current location */
}
InspiralBankParams;


/** Input for choosing a template bank. This is the structure that must
 * be filled by a routine calling the code \c InspiralCreateCoarseBank() or \c InspiralCreateBCVBank().
 * Unless BCV template bank is needed (that is, \c InspiralCreateBCVBank())  then one can ignore the
 * parameters <tt>psi0Min, psi0Max, psi3Min, psi3Max, alpha, numFcutTemplates.</tt>
*/
typedef struct
tagInspiralCoarseBankIn
{
<<<<<<< HEAD
  InspiralBankMassRange         massRange;
  CoordinateSpace               space;

  REAL8                         mMin;
  REAL8                         mMax;
  REAL8                         MMax;
  REAL8                         MMin;
  REAL8                         alpha;
  REAL8                         psi0Min;
  REAL8                         psi0Max;
  REAL8                         psi3Min;
  REAL8                         psi3Max;
  REAL8                         mmCoarse;
  REAL8                         mmFine;
  REAL8                         fLower;
  REAL8                         fUpper;
  REAL8                         tSampling;
  REAL8                         etamin;
  REAL8				betaMin;
  REAL8				betaMax;
  REAL8                         chiMin;
  REAL8                         chiMax;
  REAL8                         kappaMin;
  REAL8                         kappaMax;
  INT4                          nPointsChi;
  INT4                          nPointsKappa;
  REAL8                         spin1xMin;
  REAL8                         spin1xMax;
  REAL8                         spin2xMin;
  REAL8                         spin2xMax;
  INT4                          nPointsS1x;
  INT4                          nPointsS2x;
  REAL8                         spin1yMin;
  REAL8                         spin1yMax;
  REAL8                         spin2yMin;
  REAL8                         spin2yMax;
  INT4                          nPointsS1y;
  INT4                          nPointsS2y;
  REAL8                         spin1zMin;
  REAL8                         spin1zMax;
  REAL8                         spin2zMin;
  REAL8                         spin2zMax;
  INT4                          nPointsSpin1z;
  INT4                          nPointsSpin2z;
  REAL8FrequencySeries          shf;
  /* Maximum size of the power spectral density array for use in
   * the computation of the metric in SBBH; typical values that
   * assures that the code runs quickly are 1024-8192.
   */
  UINT4				ShMaxSz;

  /* See for random number generation in RandomBank algorithm */
  UINT4				iseed;
  /* nTIni is an estimate for the number of templates that might
   * be required; this is used in the random bank generation
   * routine with a seed number of templates = nTIni*sqrt(nTIni)
   */
  UINT4				nTIni;
  /* iflso is an integer that tells whether to compute the moments
   * using an upper limit defined by flso; this is not used anywhere
   * at the moment
   */
  INT4                          iflso;
  /* spinBank=0:use Owen+Hanna bank*/
  /* spinBank=1:use extended bank by AEI/Cardiff/Osaka */
  /* spinBank=2:use random bank algorithm */
  INT4                          spinBank;
  /* Number of templates required in the fCut (upper cutoff)
   * dimension and the value of upper and lower cutoffs
   */

  UINT4                         numFcutTemplates;
  REAL4				HighGM;
  REAL4				LowGM;

  /* Type of gridspacing required:
  1=SquareNotOriented,
  2=Square,
  3=HexagonalNotOriented,
  4=Hexagonal,
  5=HybridHexagonal,
  6=S2BCV
  */
  GridSpacing                   gridSpacing;
=======
  InspiralBankMassRange         massRange;	/**< enum that determines whether templates should be chosen using fixed ranges for component masses or
                                                 * to use minimum component mass and maximum totalmass
                                                 */
  CoordinateSpace               space;		/**< enum that decides whether to use \f$(\tau_0,\tau_2)\f$ or \f$(\tau_0,\tau_3)\f$ in constructing the template bank */
  REAL8                         mMin;		/**< minimum mass of components to search for */
  REAL8                         mMax;		/**< maximum mass of components to search for */
  REAL8                         MMax;		/**< alternatively, maximum total mass of binary to search for */
  REAL8                         MMin;		/**< UNDOCUMENTED */
  REAL8                         alpha;		/**< the BCV amplitude correction parameter */
  REAL8                         psi0Min;	/**< minimum value of the parameter \f$\psi_0\f$ */
  REAL8                         psi0Max;	/**< maximum value of the parameter \f$\psi_0\f$ */
  REAL8                         psi3Min;	/**< minimum value of the parameter \f$\psi_3\f$ */
  REAL8                         psi3Max;	/**< maximum value of the parameter \f$\psi_3\f$ */
  REAL8                         mmCoarse;	/**< Coarse grid minimal match */
  REAL8                         mmFine;		/**< Fine grid minimal match */
  REAL8                         fLower;		/**< Lower frequency cutoff */
  REAL8                         fUpper;		/**< Upper frequency cutoff */
  REAL8                         tSampling;	/**< Sampling rate */
  REAL8                         etamin;		/**< minimum value of eta in our search */
  REAL8				betaMin;	/**< UNDOCUMENTED */
  REAL8				betaMax;	/**< UNDOCUMENTED */
  REAL8                         chiMin;		/**< UNDOCUMENTED */
  REAL8                         chiMax;		/**< UNDOCUMENTED */
  REAL8                         kappaMin;	/**< UNDOCUMENTED */
  REAL8                         kappaMax;	/**< UNDOCUMENTED */
  INT4                          nPointsChi;	/**< UNDOCUMENTED */
  INT4                          nPointsKappa;	/**< UNDOCUMENTED */
  REAL8FrequencySeries          shf;		/**< Frequency series containing the PSD */
  UINT4				ShMaxSz;	/**< Maximum size of the power spectral density array for use in
                                                 * the computation of the metric in SBBH; typical values that
                                                 * assures that the code runs quickly are 1024-8192
                                                 */
  UINT4				iseed;		/**< See for random number generation in RandomBank algorithm */
  UINT4				nTIni;		/**< nTIni is an estimate for the number of templates that might
                                                 * be required; this is used in the random bank generation
                                                 * routine with a seed number of templates = nTIni*sqrt(nTIni)
                                                 */
  INT4                          iflso;		/**< iflso is an integer that tells whether to compute the moments
                                                 * using an upper limit defined by flso; this is not used anywhere
                                                 * at the moment
                                                 */

  INT4                          spinBank;	/**< spinBank=0:use Owen+Hanna bank,
                                                 * spinBank=1:use extended bank by AEI/Cardiff/Osaka,
                                                 * spinBank=2:use random bank algorithm
                                                 */
  UINT4                         numFcutTemplates;  /**< Number of templates required in the fCut (upper cutoff)
                                                    * dimension and the value of upper and lower cutoffs
                                                    */
  REAL4				HighGM;		/**< UNDOCUMENTED */
  REAL4				LowGM;		/**< UNDOCUMENTED */
  GridSpacing                   gridSpacing;	/**< Type of gridspacing required */
>>>>>>> dacd4f38

  /* post-Newtonian order( phase), approximant, and amplitude PN order */
  LALPNOrder                    order;		/**< Post-Newtonian order of the waveform */
  Approximant                   approximant;	/**< Approximant of the waveform */
  LALPNOrder                    ampOrder;

  /* parameters for different/multiple freq cutoffs */
  INT4                          numFreqCut;	/**< Number of different upper frequency cutoffs (spaced evenly between minFreqCut and maxFreqCut) to use when creating a template bank */
  FreqCut                       maxFreqCut;	/**< largest upper frequency cutoff to use */
  FreqCut                       minFreqCut;	/**< smallest upper frequency cutoff to use */

  InsidePolygonEnum             insidePolygon;	/**< UNDOCUMENTED */
  ComputeMoments                computeMoments;	/**< ComputeMoments tells whether to re-compute the moments
                                                 * using an upper limit defined by flso; This is done after
                                                 * the template bank is gnerated
                                                 */
}
InspiralCoarseBankIn;

/** Inputs to the function that computes the moments of the PSD.
 * The moment is defined as:
 * \f[I(p) \equiv \int_{x_\textrm{min}}^{x_\textrm{max}}
 * \frac{x^{-p}}{S_h(x)} dx,\f]
 * where \f$x=f/f_0\f$ is a scaled frequency, \f$f_0\f$
 * being a fiducial frequency, taken in these routines
 * as the user supplied lower cutoff of the detector
 * response.
 */
typedef struct
tagInspiralMomentsIn
{
  REAL8                xmin;	/**< lower limit of the integral \f$x_\textrm{min}\f$ */
  REAL8                xmax;	/**< upper limit of the integral \f$x_\textrm{max}\f$ */
  REAL8                ndx;	/**< index \f$p\f$ (without the negative sign) in the moment integral as above */
  REAL8	               norm;	/**< norm to be used in computing the moment, the returned value is the above integral divided by the norm */
  REAL8FrequencySeries *shf;	/**< the frequency series containing the noise psd */
}
InspiralMomentsIn;


/** Structure needed by the function \c LALInspiralCreateFineBank.
 * which computes a finer mesh around a given lattice point
 * using the value of the fine-mesh minimal match, coarse-mesh
 * minimal match and the metric at the current lattice point.
 */
typedef struct
tagInspiralFineBankIn
{
  InspiralTemplateList templateList;	/**< A list containing all the fine-mesh templates */
  InspiralCoarseBankIn coarseIn;	/**< input structure that contains useful necessary parameters to construct a fine-mesh  */
}
InspiralFineBankIn;


/** Parameter structure that holds the moments of the PSD and other useful
 * constants required in the computation of the metric.
 */
typedef struct
tagInspiralMomentsEtc
{
  /** \name Expansion coefficients
   * Coefficients in the expansion of the phase of the Fourier transform of an inspiral waveform computed
   * in the stationary phase approximation. See documentation under the function \c LALInspiralComputeMetric() in this
   * Section for a description of these coefficients
   */
  /*@{*/
  REAL8 a01, a21, a22, a31, a41, a42, a43;
  /*@}*/
  REAL8 j[18];	/**< The required moments are all computed once and
                 * stored in this array; The required moments are from J(1) to J(17)
                 * (except J(2), J(3) and J(16) that are not required at 2PN order,
                 * however, they are computed since future extensions, planned in the
                 * near future, will require them); However, in C we need an array size
                 * 18 to use an array that has an index 18; To ease the notation we have
                 * therefore defined an over sized (by one element) array
                 */
}
InspiralMomentsEtc;

/** UNDOCUMENTED */
typedef struct
tagInspiralMomentsEtcBCV
{
  REAL8 n0, n15;
  REAL8 j[9];
  REAL8 i[23];
  REAL8 alpha;
  REAL8 fcut;

  REAL8 M1[2][2];
  REAL8 M2[2][2];
  REAL8 M3[2][2];
}
InspiralMomentsEtcBCV;


/** Input structure to function LALRectangleVertices()
 */
typedef struct
tagRectangleIn
{
  REAL8 x0, y0, dx, dy, theta;
}
RectangleIn;

/** Output structure to function LALRectangleVertices().
 */
typedef struct
tagRectangleOut
{
  REAL8 x1;
  REAL8 y1;
  REAL8 x2;
  REAL8 y2;
  REAL8 x3;
  REAL8 y3;
  REAL8 x4;
  REAL8 y4;
  REAL8 x5;
  REAL8 y5;
}
RectangleOut;

/** UNDOCUMENTED */
typedef struct
tagHexagonOut
{
  REAL8 x1;
  REAL8 y1;
  REAL8 x2;
  REAL8 y2;
  REAL8 x3;
  REAL8 y3;
  REAL8 x4;
  REAL8 y4;
  REAL8 x5;
  REAL8 y5;
  REAL8 x6;
  REAL8 y6;
  REAL8 x7;
  REAL8 y7;
}
HexagonOut;

/** UNDOCUMENTED */
typedef struct
tagPRIN
{
REAL4 ct;
REAL4 b;
}
PRIN;

/*@}*/ /* end:LALInspiralBank_h */

/* ---------- Function prototypes ---------- */

void
LALInspiralCreateCoarseBank (
    LALStatus              *status,
    InspiralTemplateList   **list,
    INT4                   *nlist,
    InspiralCoarseBankIn   bankIn
    );

void
LALInspiralCreatePNCoarseBank (
    LALStatus            *status,
    InspiralTemplateList **list,
    INT4                 *nlist,
    InspiralCoarseBankIn coarseIn
    );




void
LALInspiralCreateBCVBank (
    LALStatus            *status,
    InspiralTemplateList **list,
    INT4                 *nlist,
    InspiralCoarseBankIn coarseIn
    );

void
LALInspiralCreateFlatBankS3S4 (
    LALStatus            *status,
    REAL4VectorSequence  *list,
    InspiralBankParams   *bankParams,
    InspiralCoarseBankIn coarseIn
    );

void
LALExcludeTemplate(
    LALStatus            *status,
    INT4 *valid,
    InspiralBankParams   *bankParams,
    REAL4 x,
    REAL4 y
    );

void
LALInspiralBCVBankFcutS3S4 (
    LALStatus            *status,
    InspiralTemplateList **list,
    INT4                *NList,
    InspiralCoarseBankIn coarseIn
    );

void
LALInspiralBCVFcutBank (
    LALStatus            *status,
    InspiralTemplateList **list,
    INT4                *NList,
    InspiralCoarseBankIn coarseIn
    );


void
LALEmpiricalPSItoMassesConversion(
    LALStatus            *status,
    InspiralTemplate    *params,
    UINT4               *valid,
    REAL4               lightring
);

void
LALPSItoMasses(
    LALStatus            *status,
    InspiralTemplate    *params,
    UINT4               *valid,
    REAL4               thisfreq
);

void
LALInspiralBCVRegularFcutBank (
    LALStatus            *status,
    InspiralTemplateList **list,
    INT4                *NList,
    InspiralCoarseBankIn coarseIn);

void
LALNudgeTemplatesToConstantTotalMassLine(
    LALStatus            *status,
    InspiralTemplateList **list,
    INT4                 nlist,
    InspiralCoarseBankIn coarseIn
    );




REAL4
XLALInspiralTau3FromTau0AndEqualMassLine(
    REAL4               tau0,
    REAL4               fL
    );

REAL4
XLALInspiralTau3FromNonEqualMass(
  REAL4               	m1,
  REAL4 		m2,
  REAL4			fL
);

REAL4
XLALInspiralTau0FromMEta(
  REAL4              	M,
  REAL4 		eta,
  REAL4			fL
);


REAL8
XLALInspiralBissectionLine (
  REAL8 x,
  REAL8 fL,
  REAL8 mMin,
  REAL8 mMax);

REAL8
XLALInspiralMFromTau0AndNonEqualMass(
  REAL8 tau0,
  REAL8 extremMass,
  REAL8 fL);

void
LALInspiralSpinBank(
    LALStatus         	 *status,
    SnglInspiralTable    **tiles,
    INT4      		 *ntiles,
    InspiralCoarseBankIn *coarseIn
    );

#if 0
void
LALInspiralSpinBankBoundary(
    LALStatus            *status,
    NDTemplateBankInput  *input,
    NDTemplateBankOutput *output,
    INT2                 *flag
    );

void
LALInspiralSpinBankMetric(
    LALStatus           *status,
    NDTemplateBankInput *input,
    REAL4Array          *metric
    );
#endif

void
LALInspiralBankGeneration(
    LALStatus            *status,
    InspiralCoarseBankIn *in,
    SnglInspiralTable    **out,
    INT4                 *count
    );

void
LALInspiralCreateFlatBank (
    LALStatus            *status,
    REAL4VectorSequence  *list,
    InspiralBankParams   *bankParams
    );

void
LALInspiralCreateFineBank (
    LALStatus              *status,
    InspiralTemplateList   **outlist,
    INT4                   *nlist,
    InspiralFineBankIn     fineIn
    );

void
LALInspiralComputeMetric (
    LALStatus           *status,
    InspiralMetric      *metric,
    InspiralTemplate    *params,
    InspiralMomentsEtc  *moments
    );

int
XLALInspiralComputeMetric (
    InspiralMetric     *metric,
    InspiralMomentsEtc *moments,
    REAL8 fLower,
    LALPNOrder order,
    REAL8 t0,
    REAL8 t3
    );

void
LALInspiralComputeMetricBCV
(
 LALStatus             *status,
 InspiralMetric        *metric,
 REAL8FrequencySeries  *psd,
 InspiralTemplate      *params
);

void
LALInspiralLongestTemplateInBank (
    LALStatus            *status,
    UINT4                *templateLength,
    InspiralCoarseBankIn *coarseIn
    );

void
LALGetInspiralMoments (
    LALStatus            *status,
    InspiralMomentsEtc   *moments,
    REAL8FrequencySeries *psd,
    InspiralTemplate     *params
    );

int
XLALGetInspiralMoments (
    InspiralMomentsEtc   *moments,
    REAL8 fLower,
    REAL8 fCutoff,
    REAL8FrequencySeries *psd
    );

void
LALGetInspiralMomentsBCV (
    LALStatus               *status,
    InspiralMomentsEtcBCV   *moments,
    REAL8FrequencySeries    *psd,
    InspiralTemplate        *params
    );

void
LALInspiralMoments (
    LALStatus         *status,
    REAL8             *moment,
    InspiralMomentsIn pars
    );

REAL8
XLALInspiralMoments(
    REAL8 xmin,
    REAL8 xmax,
    REAL8 ndx,
    REAL8 norm,
    REAL8FrequencySeries *shf
    );

void
LALInspiralMomentsIntegrand
(
   LALStatus *status,
   REAL8  *integrand,
   REAL8  f,
   void   *pars
   );

void
LALInspiralSetSearchLimits (
    LALStatus            *status,
    InspiralBankParams   *bankParams,
    InspiralCoarseBankIn coarseIn
    );

void
LALInspiralNextTemplate (
    LALStatus          *status,
    InspiralBankParams *bankPars,
    InspiralMetric      metric
    );

void
LALInspiralComputeParams (
    LALStatus            *status,
    InspiralTemplate     *pars,
    InspiralBankParams   bankParams,
    InspiralCoarseBankIn coarseIn
    );

void
LALInspiralValidParams (
    LALStatus            *status,
    INT4                 *valid,
    InspiralBankParams   bankParams,
    InspiralCoarseBankIn coarseIn
    );

void
LALInspiralValidTemplate(
   LALStatus            *status,
   INT4                 *valid,
   InspiralBankParams   bankParams,
   InspiralCoarseBankIn coarseIn
   );

void
LALInspiralUpdateParams (
    LALStatus          *status,
    InspiralBankParams *bankParams,
    InspiralMetric     metric,
    REAL8              minimalMatch
    );

void
LALMatrixTransform (
    LALStatus *status,
    INT4      Dim,
    REAL8     **trans,
    REAL8     **buff1,
    REAL8     **mm3
    );

void
LALDeterminant3 (
    LALStatus *status,
    REAL8  *determinant,
    REAL8  **matrix
    );

void
LALInverse3(
        LALStatus *status,
        REAL8     **inverse,
        REAL8     **matrix
);

void
LALInspiralSetParams (
    LALStatus            *status,
    InspiralTemplate     *tempPars,
    InspiralCoarseBankIn coarseIn
    );

void
LALRectangleVertices(
   LALStatus *status,
   RectangleOut *out,
   RectangleIn *in
   );

void
LALHexagonVertices(
   LALStatus *status,
   HexagonOut *out,
   RectangleIn *in
   );





void
LALInsidePolygon(
   LALStatus            *status,
   REAL4                *inputx,
   REAL4               *inputy,
   INT4                 n,
   REAL4                x,
   REAL4                y,
   INT4                 *valid
   );

void
LALInspiralCreatePNCoarseBankHexa(
    LALStatus            *status,
    InspiralTemplateList **list,
    INT4                 *nlist,
    InspiralCoarseBankIn coarseIn
    );

void
LALInspiralCreatePNCoarseBankHybridHexa(
    LALStatus            *status,
    InspiralTemplateList **list,
    INT4                 *nlist,
    InspiralCoarseBankIn coarseIn
    );

void
LALInitHexagonalBank(
    LALStatus         *status,
    InspiralCell      **cell,
    INT4              id,
    InspiralMomentsEtc        *moments,
    InspiralTemplate          *paramsIn,
    HexaGridParam             *gridParam,
    CellEvolution             *cellEvolution,
    CellList                  **cellList
    );


void
LALPopulateCell(
    LALStatus               *status,
    InspiralMomentsEtc      *moments,
    InspiralCell            **cell,
    INT4                    l,
    InspiralTemplate        *paramsIn,
    HexaGridParam           *gridParam,
    CellEvolution           *cellEvolution,
    CellList **cellList
    );

void
LALFindPosition(
    LALStatus               *status,
    REAL4                   dx0,
    REAL4                   dx1,
    Position                *position,
    InspiralTemplate        *paramsIn,
    HexaGridParam           *gridParam
    );


void
LALSPAValidPosition(
    LALStatus           *status,
    InspiralCell        **cell,
    INT4                id1,
    InspiralMomentsEtc  *moments,
    CellEvolution *cellEvolution,
    CellList **list
    );

void
GetPositionRectangle(
    LALStatus *status,
    InspiralCell **cell,
    INT4 id,
    InspiralTemplate *params,
    HexaGridParam           *gridParam,
    CellEvolution *cellEvolution,
    CellList **cellList,
    INT4 *valid
    );



void
LALListAppend(
    CellList ** headRef,
    INT4 id
    );

void
LALListDelete(
    CellList ** headRef,
    INT4 id
    );

UINT4
LALListLength(
    CellList *head
    );

void
LALSPAF(
	LALStatus 	*status,
	REAL4 		*result,
	REAL4 		x,
	void 		*t3
);

INT4 XLALInspiralComputePTFIntrinsicMetric (
    InspiralMetric             *metric,
	REAL8Vector				   *fullmetric,
    REAL8FrequencySeries       *psd,
    InspiralTemplate           *params
    );

INT4 XLALInspiralComputePTFFullMetric (
    InspiralMetric             *metric,
    REAL8FrequencySeries       *psd,
    InspiralTemplate           *params
    );

INT4 XLALInspiralComputePTFWaveform (
    REAL8Vector				   *ptfwave,
    InspiralTemplate           *params
    );

INT4 XLALInspiralComputePTFWDeriv (
    COMPLEX16Vector			   *Wderiv,
	REAL8FrequencySeries       *psd,
    InspiralTemplate           *params,
	INT4					   paramid,
	REAL8					   initdelta,
	REAL8					   tolerance
    );

INT4 XLALInspiralComputePTFQDeriv (
    REAL8VectorSequence		   *Qderiv,
    InspiralTemplate           *params
    );

#ifdef  __cplusplus
}
#endif

#endif /* _LALINSPIRALBANK_H */<|MERGE_RESOLUTION|>--- conflicted
+++ resolved
@@ -372,92 +372,6 @@
 typedef struct
 tagInspiralCoarseBankIn
 {
-<<<<<<< HEAD
-  InspiralBankMassRange         massRange;
-  CoordinateSpace               space;
-
-  REAL8                         mMin;
-  REAL8                         mMax;
-  REAL8                         MMax;
-  REAL8                         MMin;
-  REAL8                         alpha;
-  REAL8                         psi0Min;
-  REAL8                         psi0Max;
-  REAL8                         psi3Min;
-  REAL8                         psi3Max;
-  REAL8                         mmCoarse;
-  REAL8                         mmFine;
-  REAL8                         fLower;
-  REAL8                         fUpper;
-  REAL8                         tSampling;
-  REAL8                         etamin;
-  REAL8				betaMin;
-  REAL8				betaMax;
-  REAL8                         chiMin;
-  REAL8                         chiMax;
-  REAL8                         kappaMin;
-  REAL8                         kappaMax;
-  INT4                          nPointsChi;
-  INT4                          nPointsKappa;
-  REAL8                         spin1xMin;
-  REAL8                         spin1xMax;
-  REAL8                         spin2xMin;
-  REAL8                         spin2xMax;
-  INT4                          nPointsS1x;
-  INT4                          nPointsS2x;
-  REAL8                         spin1yMin;
-  REAL8                         spin1yMax;
-  REAL8                         spin2yMin;
-  REAL8                         spin2yMax;
-  INT4                          nPointsS1y;
-  INT4                          nPointsS2y;
-  REAL8                         spin1zMin;
-  REAL8                         spin1zMax;
-  REAL8                         spin2zMin;
-  REAL8                         spin2zMax;
-  INT4                          nPointsSpin1z;
-  INT4                          nPointsSpin2z;
-  REAL8FrequencySeries          shf;
-  /* Maximum size of the power spectral density array for use in
-   * the computation of the metric in SBBH; typical values that
-   * assures that the code runs quickly are 1024-8192.
-   */
-  UINT4				ShMaxSz;
-
-  /* See for random number generation in RandomBank algorithm */
-  UINT4				iseed;
-  /* nTIni is an estimate for the number of templates that might
-   * be required; this is used in the random bank generation
-   * routine with a seed number of templates = nTIni*sqrt(nTIni)
-   */
-  UINT4				nTIni;
-  /* iflso is an integer that tells whether to compute the moments
-   * using an upper limit defined by flso; this is not used anywhere
-   * at the moment
-   */
-  INT4                          iflso;
-  /* spinBank=0:use Owen+Hanna bank*/
-  /* spinBank=1:use extended bank by AEI/Cardiff/Osaka */
-  /* spinBank=2:use random bank algorithm */
-  INT4                          spinBank;
-  /* Number of templates required in the fCut (upper cutoff)
-   * dimension and the value of upper and lower cutoffs
-   */
-
-  UINT4                         numFcutTemplates;
-  REAL4				HighGM;
-  REAL4				LowGM;
-
-  /* Type of gridspacing required:
-  1=SquareNotOriented,
-  2=Square,
-  3=HexagonalNotOriented,
-  4=Hexagonal,
-  5=HybridHexagonal,
-  6=S2BCV
-  */
-  GridSpacing                   gridSpacing;
-=======
   InspiralBankMassRange         massRange;	/**< enum that determines whether templates should be chosen using fixed ranges for component masses or
                                                  * to use minimum component mass and maximum totalmass
                                                  */
@@ -485,6 +399,12 @@
   REAL8                         kappaMax;	/**< UNDOCUMENTED */
   INT4                          nPointsChi;	/**< UNDOCUMENTED */
   INT4                          nPointsKappa;	/**< UNDOCUMENTED */
+  REAL8                         spin1zMin;      /**< UNDOCUMENTED */
+  REAL8                         spin1zMax;      /**< UNDOCUMENTED */
+  REAL8                         spin2zMin;      /**< UNDOCUMENTED */
+  REAL8                         spin2zMax;      /**< UNDOCUMENTED */
+  INT4                          nPointsSpin1z;  /**< UNDOCUMENTED */
+  INT4                          nPointsSpin2z;  /**< UNDOCUMENTED */
   REAL8FrequencySeries          shf;		/**< Frequency series containing the PSD */
   UINT4				ShMaxSz;	/**< Maximum size of the power spectral density array for use in
                                                  * the computation of the metric in SBBH; typical values that
@@ -510,7 +430,6 @@
   REAL4				HighGM;		/**< UNDOCUMENTED */
   REAL4				LowGM;		/**< UNDOCUMENTED */
   GridSpacing                   gridSpacing;	/**< Type of gridspacing required */
->>>>>>> dacd4f38
 
   /* post-Newtonian order( phase), approximant, and amplitude PN order */
   LALPNOrder                    order;		/**< Post-Newtonian order of the waveform */
