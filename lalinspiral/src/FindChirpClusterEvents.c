--- conflicted
+++ resolved
@@ -66,15 +66,11 @@
   UINT4                 ignoreIndex = 0;
   UINT4                 eventStartIdx = 0;
   UINT4  		deltaEventIndex = 0;
-<<<<<<< HEAD
   UINT4                 j, kmax, kmin;
-=======
   UINT4                 lowerIndex = 0;
   UINT4                 upperIndex = 0;
   UINT4                 buffer = 0;
   UINT4                 bvTimeIndex = 0;
-  UINT4                 j, kmax;
->>>>>>> 80c31df9
   UINT4 		doChisqFlag = 1;
   REAL4                 norm = 0;
   REAL4                 deltaT;
