/*
*  Copyright (C) 2007 David Churches, Jolien Creighton, David McKechan, B.S. Sathyaprakash, Thomas Cokelaer, Duncan Brown, Riccardo Sturani
*
*  This program is free software; you can redistribute it and/or modify
*  it under the terms of the GNU General Public License as published by
*  the Free Software Foundation; either version 2 of the License, or
*  (at your option) any later version.
*
*  This program is distributed in the hope that it will be useful,
*  but WITHOUT ANY WARRANTY; without even the implied warranty of
*  MERCHANTABILITY or FITNESS FOR A PARTICULAR PURPOSE.  See the
*  GNU General Public License for more details.
*
*  You should have received a copy of the GNU General Public License
*  along with with program; see the file COPYING. If not, write to the
*  Free Software Foundation, Inc., 59 Temple Place, Suite 330, Boston,
*  MA  02111-1307  USA
*/

/*  <lalVerbatim file="LALInspiralChooseModelCV">
Author: Sathyaprakash, B. S.
$Id$
</lalVerbatim>  */

/*  <lalLaTeX>

\subsection{Module \texttt{LALInspiralChooseModel.c}}

Module to set the pointers to the required energy and flux functions.
Normally, a user is not required to call this function to generate a waveform.
\subsubsection*{Prototypes}
\vspace{0.1in}
\input{LALInspiralChooseModelCP}
\index{\verb&LALInspiralChooseModel()&}
\begin{itemize}
\item {\tt f:} Output containing the pointers to the appropriate
energy, flux, frequency, timing and phasing functions.
\item {\tt ak:} Output containing the PN expnasion coefficients.
\item {\tt params:} Input containing binary chirp parameters.
\end{itemize}

\subsubsection*{Description}
This module gives the post-Newtonian expansions and/or P-approximants
to the energy, its derivative and gravitational-wave flux functions. More
specifically, the {\tt static REAL8} functions below give Taylor expansions
of $dE/dv,$ and ${\cal F}(v),$ P-approximants of $e(v),$ $dE/dv$
(derived from $e(v)$) and ${\cal F}(v).$

{\tt LALInspiralChooseModel}
is used to set pointers to the required energy and flux functions
$E^{\prime}_T(v),$ $\mathcal{F}_T(v),$ $E^{\prime}_P(v)$ and $\mathcal{F}_P(v),$
in {\tt expnFunc,} as also the GW phasing and frequency fucntions used in
the various approximants to generate the waveform.
More specifically pointers are set to the following functions in the structure
{\tt expnFunc}:
\begin{itemize}
  \item {\tt EnergyFunction *dEnergy}
  \item {\tt FluxFunction *flux}
  \item {\tt InspiralTiming2 *timing2}
  \item {\tt InspiralPhasing2 *phasing2}
  \item {\tt InspiralPhasing3 *phasing3}
  \item {\tt InspiralFrequency3 *frequency3}
\end{itemize}
{\tt LALInspiralChooseModel} also outputs in {\tt ak} the
last stable orbit (LSO) velocity $v_{\rm LSO}$ (as {\tt ak->vn})
defined by the equation $E'(v_{\rm LSO})=0,$
the values of the GW frequency $f_{\rm LSO}=v_{\rm LSO}^3/(\pi m)$
(as {\tt ak->fn}) and time (as {\tt ak->tn}) elapsed from {\tt params->fLower}
to smaller of {\tt fCutOff} and {\tt ak->fn} by evaluating the integral
\begin{equation}
t_n = t_{0} - m \int^{v_n}_{v_0} \frac{E^{\prime}(v)}{\mathcal{F}(v)} \, dv\,,
\end{equation}
where $t_{0}$ (usually equal to zero) is the user specified starting
time for the waveform when the wave frequency reaches {\tt params->fLower}
and $v_{0}= (\pi m f)^{1/3}$ (with $f={\tt params->fLower}$) is the  velocity
at time $t_{0}.$  Note that $E'(v)$ and ${\cal F}(v)$ are defined in
{\tt f->dEnergy} and {\tt f->flux.}

\subsubsection*{Algorithm}
Numerical integration is used to compute {\tt ak->tn.}
\subsubsection*{Uses}
LALInspiralTofV

\subsubsection*{Notes}
\begin{itemize}
\item See Damour, Iyer and Sathyaprakash, PRD 57, 885, 1998 for further details.
Damour, Iyer and Sathyaprakash, PRD 63, 044023, 2001 is a resource paper that
summarizes how to generate waveforms in different approximations to the dynamics
of a compact binary under radiation reaction.
\item The Pade Approximant for the 1PN expansion is undefined as also
EOB at orders less than 2PN. BCV is independent of the PN order.
Spinning waveforms are only defined at the highest PN order.
\end{itemize}


\vfill{\footnotesize\input{LALInspiralChooseModelCV}}

</lalLaTeX>  */

#include <math.h>
#include <lal/LALStdlib.h>
#include <lal/LALInspiral.h>

NRCSID (LALINSPIRALCHOOSEMODELC, "$Id$");

/*  <lalVerbatim file="LALInspiralChooseModelCP"> */
static REAL8 dEt0(REAL8 v, expnCoeffs *ak)
{ /* </lalVerbatim>  */
   REAL8 dEnergy;
   dEnergy = ak->dETaN * v;
   return (dEnergy);
}

/*  <lalVerbatim file="LALInspiralChooseModelCP"> */
static REAL8 dEt2(REAL8 v, expnCoeffs *ak)
{ /* </lalVerbatim>  */
   REAL8 dEnergy, x;
   x = v*v;
   dEnergy = ak->dETaN * v * (1. + ak->dETa1*x);
   return (dEnergy);
}

/*  <lalVerbatim file="LALInspiralChooseModelCP"> */
static REAL8 dEt4(REAL8 v, expnCoeffs *ak)
{ /* </lalVerbatim>  */
   REAL8 dEnergy, x;
   x = v*v;
   dEnergy = ak->dETaN * v * (1. + ak->dETa1*x + ak->dETa2*x*x);
   return (dEnergy);
}


/*  <lalVerbatim file="LALInspiralChooseModelCP"> */
static REAL8 dEt6(REAL8 v, expnCoeffs *ak)
{ /* </lalVerbatim>  */
   REAL8 dEnergy, x;
   x = v*v;
   dEnergy = ak->dETaN * v * (1. + ak->dETa1*x + ak->dETa2*x*x + ak->dETa3*x*x*x);
   return (dEnergy);
}





/*  <lalVerbatim file="LALInspiralChooseModelCP"> */
static REAL8 Ft0(REAL8 v, expnCoeffs *ak)
{ /* </lalVerbatim>  */
   REAL8 flux,v2,v4,v8,v10;
   v2 = v*v;
   v4 = v2*v2;
   v8 = v4*v4;
   v10 = v8*v2;
   flux = ak->FTaN * v10;
   return (flux);
}

/*  <lalVerbatim file="LALInspiralChooseModelCP"> */
static REAL8 Ft2(REAL8 v, expnCoeffs *ak)
{ /* </lalVerbatim>  */
   REAL8 flux,v2,v4,v8,v10;
   v2 = v*v;
   v4 = v2*v2;
   v8 = v4*v4;
   v10 = v8*v2;
   flux = ak->FTaN * v10 * (1. + ak->FTa2*v2);
   return (flux);
}

/*  <lalVerbatim file="LALInspiralChooseModelCP"> */
static REAL8 Ft3(REAL8 v, expnCoeffs *ak)
{ /* </lalVerbatim>  */
   REAL8 flux,v2,v4,v8,v10;
   v2 = v*v;
   v4 = v2*v2;
   v8 = v4*v4;
   v10 = v8*v2;
   flux = ak->FTaN * v10 * (1. + ak->FTa2*v2 + ak->FTa3*v2*v);
   return (flux);
}

/*  <lalVerbatim file="LALInspiralChooseModelCP"> */
static REAL8 Ft4(REAL8 v, expnCoeffs *ak)
{ /* </lalVerbatim>  */
   REAL8 flux,v2,v4,v8,v10;
   v2 = v*v;
   v4 = v2*v2;
   v8 = v4*v4;
   v10 = v8*v2;
   flux = ak->FTaN * v10 * (1. + ak->FTa2*v2 + ak->FTa3*v2*v + ak->FTa4*v4);
   return (flux);
}

/*  <lalVerbatim file="LALInspiralChooseModelCP"> */
static REAL8 Ft5(REAL8 v, expnCoeffs *ak)
{ /* </lalVerbatim>  */
   REAL8 flux,v2,v4,v8,v10;
   v2 = v*v;
   v4 = v2*v2;
   v8 = v4*v4;
   v10 = v8*v2;
   flux = ak->FTaN * v10 * (1.+ ak->FTa2*v2 + ak->FTa3*v2*v + ak->FTa4*v4
        + ak->FTa5*v4*v);
   return (flux);
}

/*  <lalVerbatim file="LALInspiralChooseModelCP"> */
static REAL8 Ft6(REAL8 v, expnCoeffs *ak)
{ /* </lalVerbatim>  */
   REAL8 flux,v2,v4,v6,v8,v10;
   v2 = v*v;
   v4 = v2*v2;
   v6 = v4*v2;
   v8 = v4*v4;
   v10 = v8*v2;
   flux = ak->FTaN * v10 * (1.+ ak->FTa2*v2 + ak->FTa3*v2*v + ak->FTa4*v4
        + ak->FTa5*v4*v + (ak->FTa6 + ak->FTl6*log(v))*v6);
   return (flux);
}

/*  <lalVerbatim file="LALInspiralChooseModelCP"> */
static REAL8 Ft7(REAL8 v, expnCoeffs *ak)
{ /* </lalVerbatim>  */
   REAL8 flux,v2,v4,v6,v8,v10;
   v2 = v*v;
   v4 = v2*v2;
   v6 = v4*v2;
   v8 = v4*v4;
   v10 = v8*v2;
   flux = ak->FTaN * v10 * (1.+ ak->FTa2*v2 + ak->FTa3*v2*v + ak->FTa4*v4
        + ak->FTa5*v4*v + (ak->FTa6 + ak->FTl6*log(v))*v6 + ak->FTa7*v6*v);
   return (flux);
}


#if 0 /* NOT USED */
/*  <lalVerbatim file="LALInspiralChooseModelCP"> */
static REAL8 ep0(REAL8 v, expnCoeffs *ak)
{ /* </lalVerbatim>  */
   REAL8 x, energy;
   ak = NULL;
   x = v*v;
   energy = -x;
   return (energy);
}
#endif

/*  <lalVerbatim file="LALInspiralChooseModelCP"> */
static REAL8 ep2(REAL8 v, expnCoeffs *ak)
{ /* </lalVerbatim>  */
   REAL8 x, energy;
   x = v*v;
   energy = -x / (1. + ak->ePa1 * x);
   return (energy);
}

/*  <lalVerbatim file="LALInspiralChooseModelCP"> */
static REAL8 ep4(REAL8 v, expnCoeffs *ak)
{ /* </lalVerbatim>  */
   REAL8 x, energy;
   x = v*v;
   energy = -x / (1. + ak->ePa1*x /(1. + ak->ePa2*x));
   return (energy);
}

/*  <lalVerbatim file="LALInspiralChooseModelCP"> */
static REAL8 ep6(REAL8 v, expnCoeffs *ak)
{ /* </lalVerbatim>  */
   REAL8 x, energy;
   x = v*v;
   energy = -x / (1. + ak->ePa1*x /(1. + ak->ePa2*x /(1. + ak->ePa3*x)));
   return (energy);
}

#if 0 /* NOT USED */
/*  <lalVerbatim file="LALInspiralChooseModelCP"> */
static REAL8 dEp0(REAL8 v, expnCoeffs *ak)
{ /* </lalVerbatim>  */
   REAL8 energy, denergy, Energy, dEnergy, y;
   energy = ep0(v, ak);
   y = sqrt(1.+energy);
   Energy = sqrt(1. + 2.* ak->eta * (y - 1.)) - 1.;
   denergy = -1;
   dEnergy = v * ak->eta * denergy /((1.+Energy) * y);
   return(dEnergy);
}
#endif

/*  <lalVerbatim file="LALInspiralChooseModelCP"> */
static REAL8 dEp2(REAL8 v, expnCoeffs *ak)
{ /* </lalVerbatim>  */
   REAL8 energy, denergy, Energy, dEnergy, x, y;
   x = v*v;
   energy = ep2(v, ak);
   y = sqrt(1.+energy);
   Energy = sqrt(1. + 2.* ak->eta * (y - 1.)) - 1.;
   denergy = -1. / ((1. + ak->ePa1*x)*(1. + ak->ePa1*x));
   dEnergy = v * ak->eta * denergy /((1.+Energy) * y);
   return(dEnergy);
}

/*  <lalVerbatim file="LALInspiralChooseModelCP"> */
static REAL8 dEp4(REAL8 v, expnCoeffs *ak)
{ /* </lalVerbatim>  */
   REAL8 energy, denergy, Energy, dEnergy, x, y;
   x = v*v;
   energy = ep4(v, ak);
   y = sqrt(1.+energy);
   Energy = sqrt(1. + 2.* ak->eta * (y - 1.)) - 1.;
   denergy = (1. + 2.*ak->ePa2*x + ((ak->ePa1 + ak->ePa2) * ak->ePa2 * x*x))/pow(1. + (ak->ePa1 + ak->ePa2) * x ,2.);
   dEnergy = - v * ak->eta * denergy /((1.+Energy) * y);
   return(dEnergy);
}


/*  <lalVerbatim file="LALInspiralChooseModelCP"> */
static REAL8 dEp6(REAL8 v, expnCoeffs *ak)
{ /* </lalVerbatim>  */
   REAL8 energy, denergy, Energy, dEnergy, x, y;
   x = v*v;
   energy = ep6(v, ak);
   y = sqrt(1.+energy);
   Energy = sqrt(1. + 2.* ak->eta * (y - 1.)) - 1.;
   denergy = (1. + 2.*(ak->ePa2+ak->ePa3)*x + (ak->ePa1*ak->ePa2
           + ak->ePa2*ak->ePa2 + 2.* ak->ePa2*ak->ePa3
           + ak->ePa3*ak->ePa3) * x*x)
           /pow(1. + (ak->ePa1 + ak->ePa2 + ak->ePa3) * x
           + ak->ePa1*ak->ePa3*x*x,2.);
   dEnergy = - v * ak->eta * denergy /((1.+Energy) * y);
   return(dEnergy);
}



#if 0 /* NOT USED */
/*  <lalVerbatim file="LALInspiralChooseModelCP"> */
static REAL8 Fp0(REAL8 v, expnCoeffs *ak)
{ /* </lalVerbatim>  */
   REAL8 flux,v2,v4,v8,v10;
   v2 = v*v;
   v4 = v2*v2;
   v8 = v4*v4;
   v10 = v8*v2;
   flux = ak->fPaN * v10;
   return (flux);
}
#endif

#if 0 /* NOT USED */
/*  <lalVerbatim file="LALInspiralChooseModelCP"> */
static REAL8 Fp1(REAL8 v, expnCoeffs *ak)
{ /* </lalVerbatim>  */
   REAL8 flux,v2,v4,v8,v10;
   v2 = v*v;
   v4 = v2*v2;
   v8 = v4*v4;
   v10 = v8*v2;
   flux = ak->fPaN * v10/ ((1.+ak->fPa1*v) * (1.-v/ak->vpoleP4));
   return (flux);
}
#endif

#if 0 /* NOT USED */
/*  <lalVerbatim file="LALInspiralChooseModelCP"> */
static REAL8 Fp2(REAL8 v, expnCoeffs *ak)
{ /* </lalVerbatim>  */
   REAL8 flux,v2,v4,v8,v10;
   v2 = v*v;
   v4 = v2*v2;
   v8 = v4*v4;
   v10 = v8*v2;
   flux = ak->fPaN * v10/ ((1.+ak->fPa1*v / (1.+ak->fPa2*v)) * (1.-v/ak->vpoleP4));
   return (flux);
}
#endif

/*  <lalVerbatim file="LALInspiralChooseModelCP"> */
static REAL8 Fp3(REAL8 v, expnCoeffs *ak)
{ /* </lalVerbatim>  */
   REAL8 flux,v2,v4,v8,v10;
   v2 = v*v;
   v4 = v2*v2;
   v8 = v4*v4;
   v10 = v8*v2;
   flux = ak->fPaN * v10/ ((1.+ak->fPa1*v/(1.+ak->fPa2*v/ (1.+ak->fPa3*v)))
	* (1.-v/ak->vpoleP4));
   return (flux);
}

/*  <lalVerbatim file="LALInspiralChooseModelCP"> */
static REAL8 Fp4(REAL8 v, expnCoeffs *ak)
{ /* </lalVerbatim>  */
   REAL8 flux,v2,v4,v8,v10;
   v2 = v*v;
   v4 = v2*v2;
   v8 = v4*v4;
   v10 = v8*v2;
   flux = ak->fPaN * v10/ ((1.+ak->fPa1*v/(1.+ak->fPa2*v/ (1.+ak->fPa3*v
	/ (1.+ak->fPa4*v)))) * (1.-v/ak->vpoleP4));
   return (flux);
}

/*  <lalVerbatim file="LALInspiralChooseModelCP"> */
static REAL8 Fp5(REAL8 v, expnCoeffs *ak)
{ /* </lalVerbatim>  */
   REAL8 flux,v2,v4,v8,v10;
   v2 = v*v;
   v4 = v2*v2;
   v8 = v4*v4;
   v10 = v8*v2;
   flux = ak->fPaN * v10/ ((1.+ak->fPa1*v/(1.+ak->fPa2*v/ (1.+ak->fPa3*v
	/ (1.+ak->fPa4*v / (1.+ak->fPa5*v))))) * (1.-v/ak->vpoleP4));
   return (flux);
}

/*  <lalVerbatim file="LALInspiralChooseModelCP"> */
static REAL8 Fp6(REAL8 v, expnCoeffs *ak)
{ /* </lalVerbatim>  */
   REAL8 flux,v2,v4,v6,v8,v10;
   v2 = v*v;
   v4 = v2*v2;
   v6 = v4*v2;
   v8 = v4*v4;
   v10 = v8*v2;
   flux = ak->fPaN * v10/ ((1.+ak->fPa1*v/(1.+ak->fPa2*v/ (1.+ak->fPa3*v
        / (1.+ak->fPa4*v / (1.+ak->fPa5*v / (1.+ak->fPa6*v))))))
        * (1.-v/ak->vpoleP6));
   /* */
   flux *= (1.+  log(v/ak->vlsoP4) * ak->FTl6*v6) ;
   return (flux);
}

/*  <lalVerbatim file="LALInspiralChooseModelCP"> */
static REAL8 Fp7(REAL8 v, expnCoeffs *ak)
{ /* </lalVerbatim>  */
   REAL8 flux,v2,v4,v6,v8,v10;
   v2 = v*v;
   v4 = v2*v2;
   v6 = v4*v2;
   v8 = v4*v4;
   v10 = v8*v2;
   flux = ak->fPaN * v10/ ((1.+ak->fPa1*v/(1.+ak->fPa2*v/ (1.+ak->fPa3*v
        / (1.+ak->fPa4*v / (1.+ak->fPa5*v / (1.+ak->fPa6*v / (1.+ak->fPa7*v)))))))
        * (1.-v/ak->vpoleP6));
   flux *= (1.+  log(v/ak->vlsoP4) * ak->FTl6*v6) ;
   return (flux);
}

#if 0
/*  <lalVerbatim file="LALInspiralChooseModelCP"> */
static REAL8 Fp8(REAL8 v, expnCoeffs *ak)
{ /* </lalVerbatim>  */
   REAL8 flux,v2,v4,v6,v8,v10, l6, l8;
   v2 = v*v;
   v4 = v2*v2;
   v6 = v4*v2;
   v8 = v4*v4;
   v10 = v8*v2;
   l6 = ak->FTl6;
   l8 = ak->FTl8 - ak->FTa2*ak->FTl6;
   flux = ak->fPaN * v10/ ((1.+ak->fPa1*v/(1.+ak->fPa2*v/ (1.+ak->fPa3*v
        / (1.+ak->fPa4*v / (1.+ak->fPa5*v / (1.+ak->fPa6*v / (1.+ak->fPa7*v
	/ (1.+ak->fPa8*v))))))))
        * (1.-v/ak->vpoleP6));
   flux *= (1.+  log(v/ak->vlsoP4) * (l6*v6 + l8*v8) ) ;
   return (flux);
}
#endif

/*  <lalVerbatim file="LALInspiralChooseModelCP"> */
void
LALInspiralChooseModel(
   LALStatus        *status,
   expnFunc         *f,
   expnCoeffs       *ak,
   InspiralTemplate *params
   )
{ /* </lalVerbatim>  */

   REAL8 vn, vlso;
   TofVIn in1;
   REAL8 tofv;
   void *in2;

   INITSTATUS (status, "LALInspiralChooseModel", LALINSPIRALCHOOSEMODELC);
   ATTATCHSTATUSPTR(status);

   ASSERT (f,  status, LALINSPIRALH_ENULL, LALINSPIRALH_MSGENULL);
   ASSERT (ak,  status, LALINSPIRALH_ENULL, LALINSPIRALH_MSGENULL);
   ASSERT (params,  status, LALINSPIRALH_ENULL, LALINSPIRALH_MSGENULL);
   ASSERT (params->order != LAL_PNORDER_HALF,status,LALINSPIRALH_ENULL,LALINSPIRALH_MSGENULL);
   ASSERT((INT4)params->order >= 0, status, LALINSPIRALH_ESIZE, LALINSPIRALH_MSGESIZE);
   ASSERT((INT4)params->order <= 8, status, LALINSPIRALH_ESIZE, LALINSPIRALH_MSGESIZE);

   vlso = 0;

   switch (params->order)
   {
      case LAL_PNORDER_NEWTONIAN:
      switch (params->approximant)
      {
         case AmpCorPPN:
         case Eccentricity:
         case TaylorT1:
         case TaylorT2:
         case TaylorT3:
         case TaylorF1:
         case TaylorF2:
         case SpinTaylorT3:
         case SpinTaylor:
         case PhenSpinTaylorRD:
         case PhenSpinTaylorRDF:
         case IMRPhenomA:
         case IMRPhenomB:
         case IMRPhenomFA:
         case IMRPhenomFB:
            ak->vn = ak->vlso = vlso = ak->vlsoT0;
            f->dEnergy = dEt0;
            f->flux = Ft0;
            f->phasing2 = &LALInspiralPhasing2_0PN;
            f->timing2 = &LALInspiralTiming2_0PN;
            f->phasing3 = &LALInspiralPhasing3_0PN;
            f->frequency3 = &LALInspiralFrequency3_0PN;
            break;
         case PadeT1:
         case PadeF1:
         case EOB:
         case EOBNR:
         case TaylorEt:
         case TaylorT4:
         case TaylorN:
            ABORT(status, LALINSPIRALH_ECHOICE, LALINSPIRALH_MSGECHOICE);
            break;
         default:
            break;
      }
      break;
      case LAL_PNORDER_HALF:
        ABORT(status, LALINSPIRALH_ECHOICE, "LAL_PNORDER_HALF is not valid");
        break;
      case LAL_PNORDER_ONE:
      switch (params->approximant)
      {
         case Eccentricity:
            ABORT(status, LALINSPIRALH_EORDERMISSING, LALINSPIRALH_MSGEORDERMISSING);
            break;
         case AmpCorPPN:
         case TaylorT1:
         case TaylorT2:
         case TaylorT3:
         case TaylorF1:
         case TaylorF2:
         case SpinTaylorT3:
         case SpinTaylor:
         case PhenSpinTaylorRD:
         case PhenSpinTaylorRDF:
         case IMRPhenomA:
         case IMRPhenomB:
         case IMRPhenomFA:
         case IMRPhenomFB:

            ak->vn = ak->vlso = vlso = ak->vlsoT2;
            f->dEnergy = dEt2;
            f->flux = Ft2;
            f->phasing2 = &LALInspiralPhasing2_2PN;
            f->timing2 = &LALInspiralTiming2_2PN;
            f->phasing3 = &LALInspiralPhasing3_2PN;
            f->frequency3 = &LALInspiralFrequency3_2PN;
            break;
         case PadeT1:
         case PadeF1:
         case EOB:
         case EOBNR:
         case TaylorEt:
         case TaylorT4:
         case TaylorN:
            ABORT(status, LALINSPIRALH_ECHOICE, LALINSPIRALH_MSGECHOICE);
            break;
         default:
            break;
      }
      break;
      case LAL_PNORDER_ONE_POINT_FIVE:
      switch (params->approximant)
      {
         case Eccentricity:
            ABORT(status, LALINSPIRALH_EORDERMISSING, LALINSPIRALH_MSGEORDERMISSING);
            break;
         case AmpCorPPN:
         case TaylorT1:
         case TaylorT2:
         case TaylorT3:
         case TaylorF1:
         case TaylorF2:
         case SpinTaylorT3:
         case SpinTaylor:
         case PhenSpinTaylorRD:
         case PhenSpinTaylorRDF:
         case IMRPhenomA:
         case IMRPhenomB:
         case IMRPhenomFA:
         case IMRPhenomFB:
            ak->vn = ak->vlso = vlso = ak->vlsoT2;
            f->dEnergy = dEt2;
            f->flux = Ft3;
            f->phasing3 = &LALInspiralPhasing3_3PN;
            f->frequency3 = &LALInspiralFrequency3_3PN;
            f->phasing2 = &LALInspiralPhasing2_3PN;
            f->timing2 = &LALInspiralTiming2_3PN;
            break;
         case PadeT1:
            ak->vn = ak->vlso = vlso = ak->vlsoP0;
            f->dEnergy = dEp2;
            f->flux = Fp3;
            break;
         case PadeF1:
         case EOB:
         case EOBNR:
         case TaylorEt:
         case TaylorT4:
         case TaylorN:
            ABORT(status, LALINSPIRALH_ECHOICE, LALINSPIRALH_MSGECHOICE);
            break;
         default:
            break;
      }
      break;
      case LAL_PNORDER_TWO:
      switch (params->approximant)
      {
         case Eccentricity:
            ABORT(status, LALINSPIRALH_EORDERMISSING, LALINSPIRALH_MSGEORDERMISSING);
            break;
         case AmpCorPPN:
         case TaylorT1:
         case TaylorT2:
         case TaylorT3:
         case TaylorF1:
         case TaylorF2:
         case SpinTaylorT3:
         case SpinTaylor:
         case PhenSpinTaylorRD:
         case PhenSpinTaylorRDF:
/*
   The value vlsoT4 is too large and doesn't work sometimes;
   so we use vlsoT2.
*/
            ak->vn = ak->vlso = vlso = ak->vlsoT2;
            f->dEnergy = dEt4;
            f->flux = Ft4;
            f->phasing2 = &LALInspiralPhasing2_4PN;
            f->timing2 = &LALInspiralTiming2_4PN;
            f->phasing3 = &LALInspiralPhasing3_4PN;
            f->frequency3 = &LALInspiralFrequency3_4PN;
            break;
         case PadeT1:
         case EOB:
         case EOBNR:
         case IMRPhenomA:
         case IMRPhenomB:
         case IMRPhenomFA:
         case IMRPhenomFB:
         case TaylorEt:
         case TaylorT4:
         case TaylorN:
            ak->vn = ak->vlso = vlso = ak->vlsoP4;
            f->dEnergy = dEp4;
            f->flux = Fp4;
            break;
         case PadeF1:
            ABORT(status, LALINSPIRALH_ECHOICE, LALINSPIRALH_MSGECHOICE);
            break;
         default:
            break;
      }
      break;
      case LAL_PNORDER_TWO_POINT_FIVE:
      switch (params->approximant)
      {
         case Eccentricity:
            ABORT(status, LALINSPIRALH_EORDERMISSING, LALINSPIRALH_MSGEORDERMISSING);
            break;
         case AmpCorPPN:
         case TaylorT1:
         case TaylorT2:
         case TaylorT3:
         case TaylorF1:
         case TaylorF2:
         case SpinTaylorT3:
         case SpinTaylor:
         case PhenSpinTaylorRD:
         case PhenSpinTaylorRDF:
/*
   The value vlsoT4 is too large and doesn't work with 2.5 PN
   Taylor approximant; so we use vlsoT2.
*/
            ak->vn = ak->vlso = vlso = ak->vlsoT2;
            f->dEnergy = dEt4;
            f->flux = Ft5;
            f->phasing2 = &LALInspiralPhasing2_5PN;
            f->timing2 = &LALInspiralTiming2_5PN;
            f->phasing3 = &LALInspiralPhasing3_5PN;
            f->frequency3 = &LALInspiralFrequency3_5PN;
            break;
         case PadeT1:
         case EOB:
         case EOBNR:
         case IMRPhenomA:
         case IMRPhenomB:
         case IMRPhenomFA:
         case IMRPhenomFB:
         case TaylorEt:
         case TaylorT4:
         case TaylorN:
            ak->vn = ak->vlso = vlso = ak->vlsoP4;
            f->dEnergy = dEp4;
            f->flux = Fp5;
            break;
         case PadeF1:
            ABORT(status, LALINSPIRALH_ECHOICE, LALINSPIRALH_MSGECHOICE);
            break;
         default:
            /* FIXME: TODO: DO SOMETHING HERE!!!! */
            break;
      }
      break;
      case LAL_PNORDER_THREE:
      switch (params->approximant)
      {
         case Eccentricity:
            ABORT(status, LALINSPIRALH_EORDERMISSING, LALINSPIRALH_MSGEORDERMISSING);
            break;
         case AmpCorPPN:
         case TaylorT1:
         case TaylorT2:
         case TaylorT3:
         case TaylorF1:
         case TaylorF2:
         case SpinTaylorT3:
         case SpinTaylor:
         case PhenSpinTaylorRD:
         case PhenSpinTaylorRDF:
/*
   vlsoT6 is as yet undetermined and vlsoT4 is too large in
   certain cases (TaylorT2 crashes for (1.4,10)); using vlsoT2;
*/
            ak->vn = ak->vlso = vlso = ak->vlsoT2;
            f->dEnergy = dEt6;
            f->flux = Ft6;
            f->phasing2 = &LALInspiralPhasing2_6PN;
            f->timing2 = &LALInspiralTiming2_6PN;
            f->phasing3 = &LALInspiralPhasing3_6PN;
            f->frequency3 = &LALInspiralFrequency3_6PN;
            break;
         case PadeT1:
         case EOB:
         case EOBNR:
         case IMRPhenomA:
         case IMRPhenomB:
         case IMRPhenomFA:
         case IMRPhenomFB:
         case TaylorEt:
         case TaylorT4:
         case TaylorN:
            ak->vn = ak->vlso = vlso = ak->vlsoP6;
            f->dEnergy = dEp6;
            f->flux = Fp6;
            break;
         case PadeF1:
            ABORT(status, LALINSPIRALH_ECHOICE, LALINSPIRALH_MSGECHOICE);
            break;
         default:
            /* FIXME: TODO: DO SOMETHING HERE!!!! */
            break;
      }
      break;
      case LAL_PNORDER_THREE_POINT_FIVE:
      switch (params->approximant)
      {
         case Eccentricity:
            ABORT(status, LALINSPIRALH_EORDERMISSING, LALINSPIRALH_MSGEORDERMISSING);
            break;
         case AmpCorPPN:
         case TaylorT1:
         case TaylorT2:
         case TaylorT3:
         case TaylorF1:
         case TaylorF2:
         case SpinTaylorT3:
         case SpinTaylor:
         case PhenSpinTaylorRD:
         case PhenSpinTaylorRDF:
            ak->vn = ak->vlso = vlso = ak->vlsoT2;
            f->dEnergy = dEt6;
            f->flux = Ft7;
            f->phasing2 = &LALInspiralPhasing2_7PN;
            f->timing2 = &LALInspiralTiming2_7PN;
            f->phasing3 = &LALInspiralPhasing3_7PN;
            f->frequency3 = &LALInspiralFrequency3_7PN;
            break;
         case PadeT1:
         case EOB:
         case EOBNR:
         case IMRPhenomA:
         case IMRPhenomB:
         case IMRPhenomFA:
         case IMRPhenomFB:
         case TaylorEt:
         case TaylorT4:
         case TaylorN:
            ak->vn = ak->vlso = vlso = ak->vlsoP6;
            f->dEnergy = dEp6;
            f->flux = Fp7;
            break;
         case PadeF1:
            ABORT(status, LALINSPIRALH_ECHOICE, LALINSPIRALH_MSGECHOICE);
            break;
         default:
            break;
      }
      break;
      case LAL_PNORDER_PSEUDO_FOUR:
      switch (params->approximant)
      {
         case Eccentricity:
            ABORT(status, LALINSPIRALH_EORDERMISSING, LALINSPIRALH_MSGEORDERMISSING);
            break;
         case EOB:
         case EOBNR:
         case IMRPhenomA:
         case IMRPhenomB:
         case IMRPhenomFA:
         case IMRPhenomFB:
            ak->vn = ak->vlso = vlso = ak->vlsoP6;
            f->dEnergy = dEp6;
            f->flux = Fp7;
            break;
         case AmpCorPPN:
         case TaylorT1:
         case TaylorT2:
         case TaylorT3:
         case TaylorF1:
         case TaylorF2:
         case SpinTaylorT3:
         case SpinTaylor:
         case PhenSpinTaylorRD:
<<<<<<< HEAD
         case PhenSpinTaylorRDF:
=======
>>>>>>> 5483a20d
         case PadeT1:
         case PadeF1:
         case TaylorEt:
         case TaylorT4:
         case TaylorN:
            ABORT(status, LALINSPIRALH_ECHOICE, LALINSPIRALH_MSGECHOICE);
            break;
         default:
            break;
      }
      default:
         break;
   }

   switch (params->approximant){
   case AmpCorPPN:
   case TaylorT1:
   case TaylorT2:
   case TaylorT3:
   case TaylorF1:
   case EOB:
   case EOBNR:
   case PadeT1:
   case PadeF1:
   case TaylorF2:
   case SpinTaylorT3:
   case SpinTaylor:
   case PhenSpinTaylorRD:
   case PhenSpinTaylorRDF:
   case TaylorEt:
   case TaylorT4:
   case TaylorN:
     ak->flso = pow(ak->vlso,3.)/(LAL_PI * ak->totalmass);

     if (ak->fn) {
       vn = pow(LAL_PI * ak->totalmass * ak->fn, oneby3);
       ak->vn = (vn < vlso) ? vn :  vlso;
     }

     in1.t=0.0;
     in1.v0=ak->v0;
     in1.t0=ak->t0;
     in1.vlso=ak->vlso;
     in1.totalmass = ak->totalmass;
     in1.dEnergy = f->dEnergy;
     in1.flux = f->flux;
     in1.coeffs = ak;

     in2 = (void *) &in1;

     LALInspiralTofV(status->statusPtr, &tofv, ak->vn, in2);
     CHECKSTATUSPTR(status);

     ak->tn = -tofv - ak->samplinginterval;
     params->fCutoff = ak->fn = pow(ak->vn, 3.)/(LAL_PI * ak->totalmass);
     /*
       for (v=0; v<ak->vn; v+=0.001)
       {
       FtN = Ft0(v,ak);
       printf("%e %e %e %e %e %e %e\n", v,
       Ft2(v,ak)/FtN, Ft3(v,ak)/FtN, Ft4(v,ak)/FtN, Ft5(v,ak)/FtN,
       Ft6(v,ak)/FtN, Ft7(v,ak)/FtN);
       }
       exit(0);
     */
     break;
 case BCV:
 case BCVSpin:
 case IMRPhenomA:
 case IMRPhenomB:
 case IMRPhenomFA:
 case IMRPhenomFB:
   ak->tn = 100.;
   break;
 case Eccentricity:
   /* The eccentric waveforms contain harmonic, so similarly to amplitude corrected waveforms
    * the duration are longer than non eccentric waveform and starts at 2fl/3*/
   ak->tn = 5.*ak->totalmass/256./ak->eta/pow(LAL_PI*ak->totalmass*params->fLower/3.*2.,8./3.);
   ak->flso = pow(ak->vlso,3.)/(LAL_PI * ak->totalmass);
   break;
 default:
   ABORT( status, LALINSPIRALH_ESWITCH, LALINSPIRALH_MSGESWITCH );
}

   DETATCHSTATUSPTR(status);
   RETURN (status);
}
<|MERGE_RESOLUTION|>--- conflicted
+++ resolved
@@ -844,10 +844,7 @@
          case SpinTaylorT3:
          case SpinTaylor:
          case PhenSpinTaylorRD:
-<<<<<<< HEAD
          case PhenSpinTaylorRDF:
-=======
->>>>>>> 5483a20d
          case PadeT1:
          case PadeF1:
          case TaylorEt:
