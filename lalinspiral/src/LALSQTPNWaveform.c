/**
 * @file LALSQTPNWaveform.c
 *		Contains the function definition to create GWforms.
 * @author László Veréb
 * @date 2011.07.11.
 */

#include <lal/LALSQTPNWaveform.h>
#include <lal/LALAdaptiveRungeKutta4.h>
#include <lal/LALSQTPNWaveformInterface.h>

NRCSID(LALSQTPNWAVEFORMC, "$Id LALSQTPN_Waveform.c$");

/**		The macro function calculates the scalar product of two vectors.
 * @param[in]  a1	: the left vector
 * @param[in]  a2	: the right vector
 * @return	the product
 */
#define SCALAR_PRODUCT3(a1, a2) \
	((a1)[0] * (a2)[0] + (a1)[1] * (a2)[1] + (a1)[2] * (a2)[2]);

/**		The macro function calculates the vector product of two vectors.
 * @param[in]  left		: the left vector
 * @param[in]  right	: the right vector
 * @param[out] product	: the vector product
 */
#define VECTOR_PRODUCT3(left, right, product)\
	(product)[0] = ((left)[1] * (right)[2] - (left)[2] * (right)[1]);\
	(product)[1] = ((left)[2] * (right)[0] - (left)[0] * (right)[2]);\
	(product)[2] = ((left)[0] * (right)[1] - (left)[1] * (right)[0]);

<<<<<<< HEAD
/**		The function fills the LALSQTPNCoefficients structure with the needed
 * coefficients for calculating the derived dynamic variables with the LALSQTPNDerivator() function.
 * @param[in,out]	params	: the LALSQTPN_Generator's parameters
 */
static void XLALFillCoefficients(LALSQTPNWaveformParams * const params) {
=======
int XLALSQTPNFillCoefficients(LALSQTPNWaveformParams * const params) {

>>>>>>> 60c3e8f9
	// variable declaration and initialization
	REAL8 thetahat = 1039.0 / 4620.0;
	REAL8 spin_MPow2[2];
<<<<<<< HEAD
	REAL8 m_m[2] = { params->mass[1] / params->mass[0], params->mass[0] / params->mass[1] };
=======
	REAL8 m_m[2] = { params->mass[1] / params->mass[0], params->mass[0]
		/ params->mass[1] };
>>>>>>> 60c3e8f9
	REAL8 piPow2 = SQT_SQR(LAL_PI);
	REAL8 etaPow2 = SQT_SQR(params->eta);
	REAL8 etaPow3 = etaPow2 * params->eta;
	UINT2 i;
	for (i = 0; i < 2; i++) {
<<<<<<< HEAD
		spin_MPow2[i] = params->chiAmp[i] * SQT_SQR(params->mass[i]) / SQT_SQR(params->totalMass);
=======
		spin_MPow2[i] = params->chiAmp[i] * SQT_SQR(params->mass[i])
			/SQT_SQR(params->totalMass);
>>>>>>> 60c3e8f9
	}

	// calculating the coefficients
	params->coeff.domegaGlobal = params->eta * 96. / 5.;
<<<<<<< HEAD
	for (i = LAL_PNORDER_NEWTONIAN; i <= (UINT2) params->order; i += 2) {
		params->coeff.meco[i] = -params->eta * (REAL8) (i + 2) / 6.0;
	}
	switch (params->order) {
	case LAL_PNORDER_THREE_POINT_FIVE:
		params->coeff.domega[LAL_PNORDER_THREE_POINT_FIVE] = (-4415.0 / 4032.0
			+ params->eta * 358675.0 / 6048.0 + etaPow2 * 91495.0 / 1512.0) * LAL_PI;
	case LAL_PNORDER_THREE:
		params->coeff.domega[LAL_PNORDER_THREE] = (16447322263.0 / 139708800.0
			- LAL_GAMMA * 1712.0 / 105.0 + piPow2 * 16.0 / 3.0)
			+ (-273811877.0 / 1088640.0 + piPow2 * 451.0 / 48.0 - thetahat * 88.0 / 3.0)
				* params->eta + etaPow2 * 541.0 / 896.0 - etaPow3 * 5605.0 / 2592.0;
		params->coeff.domegaLN = -856.0 / 105.0;
		params->coeff.meco[LAL_PNORDER_THREE] *= -675.0 / 64.0
			+ (209323.0 / 4032.0 - 205.0 * piPow2 / 96.0 + (110.0 / 9.0) * (1987.0 / 3080.0))
				* params->eta - 155.0 * etaPow2 / 96.0 - 35.0 * etaPow3 / 5184.0;
	case LAL_PNORDER_TWO_POINT_FIVE:
		params->coeff.domega[LAL_PNORDER_TWO_POINT_FIVE] = -LAL_PI
			* (4159.0 + 15876.0 * params->eta) / 672.0;
	case LAL_PNORDER_TWO:
		params->coeff.domega[LAL_PNORDER_TWO] = (34103.0 + 122949.0 * params->eta
			+ 59472.0 * etaPow2) / 18144.0;
		params->coeff.domegaSSselfConst = 0.0;
		if ((params->spinInteraction & LAL_SSInter) == LAL_SSInter) {
			params->coeff.dchihSS[0] = spin_MPow2[1] / 2.0;
			params->coeff.dchihSS[1] = spin_MPow2[0] / 2.0;
			params->coeff.domegaSS[0] = 721.0 * params->eta * params->chiAmp[0] * params->chiAmp[1]
				/ 48.0;
			params->coeff.domegaSS[1] = -247.0 * params->coeff.domegaSS[0] / 721.0;
			params->coeff.mecoSS = -spin_MPow2[0] * spin_MPow2[1];
		}
		if ((params->spinInteraction & LAL_SSselfInter) == LAL_SSselfInter) {
			for (i = 0; i < 2; i++) {
				params->coeff.domegaSSself[i] = -spin_MPow2[i] * params->chiAmp[i] / 96.0;
				params->coeff.domegaSSselfConst -= 7.0 * params->coeff.domegaSSself[i];
			}
		}
		if ((params->spinInteraction & LAL_QMInter) == LAL_QMInter) {
			for (i = 0; i < 2; i++) {
				params->coeff.domegaQM[i] = spin_MPow2[i] * params->chiAmp[i]
					* params->qmParameter[i] * 2.5;
				params->coeff.dchihQM[i] = -params->qmParameter[i] * params->eta * params->chiAmp[i]
					* 1.5;
			}
			params->coeff.mecoQM = params->eta / 5.0;
		}
		params->coeff.meco[LAL_PNORDER_TWO] *= (1.0 / 24.0)
			* (-81.0 + 57.0 * params->eta - etaPow2);
	case LAL_PNORDER_ONE_POINT_FIVE:
		params->coeff.domega[LAL_PNORDER_ONE_POINT_FIVE] = 4.0 * LAL_PI;
		if ((params->spinInteraction & LAL_SOInter) == LAL_SOInter) {
			for (i = 0; i < 2; i++) {
				params->coeff.domegaSO[i] = -spin_MPow2[i] * (113.0 + 75.0 * m_m[i]) / 12.0;
				params->coeff.mecoSO[i] = -spin_MPow2[i] * 5.0 * params->eta * (4.0 + 3.0 * m_m[i])
					/ 9.0;
				params->coeff.dchihSO[i] = (4.0 + 3.0 * m_m[i]) * params->eta / 2.0;
			}
		}
		if (params->spinInteraction != 0) {
			for (i = 0; i < 2; i++) {
				params->coeff.dLNh[i] = -spin_MPow2[i] / params->eta;
			}
		}
	case LAL_PNORDER_ONE:
		params->coeff.domega[LAL_PNORDER_ONE] = -(743.0 + 924.0 * params->eta) / 336.0;
		params->coeff.meco[LAL_PNORDER_ONE] *= -(9.0 + params->eta) / 12.0;
	case LAL_PNORDER_HALF:
		params->coeff.domega[LAL_PNORDER_HALF] = 0.0;
	case LAL_PNORDER_NEWTONIAN:
		params->coeff.domega[LAL_PNORDER_NEWTONIAN] = 1.0;
		break;
	default:
		break;
=======
	for (i = LAL_PNORDER_NEWTONIAN; i < LAL_PNORDER_PSEUDO_FOUR; i += 2) {
		params->coeff.meco[i] = -0.5 * params->eta 
			* (REAL8) (i + 2) / 3.;
	}
	switch (params->order) {
		case LAL_PNORDER_THREE_POINT_FIVE:
			params->coeff.domega[LAL_PNORDER_THREE_POINT_FIVE] 
				= (-4415./ 4032. + params->eta * 358675. 
				/ 6048. + etaPow2 * 91495. / 1512.) * LAL_PI;
		case LAL_PNORDER_THREE:
			params->coeff.domega[LAL_PNORDER_THREE]
				= (16447322263. / 139708800. - LAL_GAMMA 
				* 1712. / 105. + piPow2 * 16. / 3.) 
				+ (-273811877. / 1088640.+ piPow2 * 451. / 48. 
				- thetahat * 88. / 3.) * params->eta + etaPow2 
				* 541. / 896. - etaPow3 * 5605. / 2592.;
			params->coeff.domegaLN = -856. / 105.;
			params->coeff.meco[LAL_PNORDER_THREE] *= -675. / 64. 
				+ (209323. / 4032. - 205. * piPow2 / 96. 
				+ (110. / 9.) * (1987. / 3080.)) * params->eta 
				- 155. * etaPow2 / 96. - 35. * etaPow3 / 5184.;
		case LAL_PNORDER_TWO_POINT_FIVE:
			params->coeff.domega[LAL_PNORDER_TWO_POINT_FIVE] 
				= -(4159. + 15876. * params->eta) 
				* LAL_PI / 672.;
		case LAL_PNORDER_TWO:
			params->coeff.domega[LAL_PNORDER_TWO] = 34103. / 18144.
				+ params->eta * 13661. / 2016. 
				+ etaPow2 * 59. / 18.;
			params->coeff.domegaSSselfConst = 0.;
			params->coeff.domegaQMConst = 0.;
			if ((params->interaction & LAL_SIM_INSPIRAL_INTERACTION_SPIN_SPIN_2PN) == LAL_SIM_INSPIRAL_INTERACTION_SPIN_SPIN_2PN) {
				params->coeff.dchihSS[0] = spin_MPow2[1] / 2.;
				params->coeff.dchihSS[1] = spin_MPow2[0] / 2.;
				params->coeff.domegaSS[0] = 721. * params->eta
					* params->chiAmp[0] * params->chiAmp[1]
					/ 48.;
				params->coeff.domegaSS[1] = -247. 
					* params->coeff.domegaSS[0] / 721.;
				params->coeff.mecoSS = -spin_MPow2[0] 
					* spin_MPow2[1];
			}
			if ((params->interaction & LAL_SIM_INSPIRAL_INTERACTION_SPIN_SPIN_SELF_2PN) == LAL_SIM_INSPIRAL_INTERACTION_SPIN_SPIN_SELF_2PN) {
				for (i = 0; i < 2; i++) {
					params->coeff.domegaSSself[i] 
						= -spin_MPow2[i] 
						* params->chiAmp[i] / 96.;
					params->coeff.domegaSSselfConst -= 7. 
						* params->coeff.domegaSSself[i];
				}
			}
			if ((params->interaction & LAL_SIM_INSPIRAL_INTERACTION_QUAD_MONO_2PN) == LAL_SIM_INSPIRAL_INTERACTION_QUAD_MONO_2PN) {
				for (i = 0; i < 2; i++) {
					params->coeff.domegaQM[i] 
						= spin_MPow2[i] 
						* params->chiAmp[i] 
						* params->qmParameter[i] * 7.5;
					params->coeff.domegaQMConst 
						-= params->coeff.domegaQM[i] 
						/ 3.;
					params->coeff.dchihQM[i] 
						= -params->qmParameter[i] 
						* params->eta 
						* params->chiAmp[i] * 3. / 2.;
				}
				params->coeff.mecoQM = 2. * params->eta;
			}
			params->coeff.meco[LAL_PNORDER_TWO] *= (-81. + 57. 
				* params->eta - etaPow2) / 24.;
		case LAL_PNORDER_ONE_POINT_FIVE:
			params->coeff.domega[LAL_PNORDER_ONE_POINT_FIVE] 
				= 4. * LAL_PI;
			if (params->interaction != 0) {
				for (i = 0; i < 2; i++) {
					params->coeff.dchihSO[i] = (4. + 3. 
						* m_m[i]) * params->eta / 2.;
					params->coeff.dLNh[i] = -spin_MPow2[i] 
						/ params->eta;
					params->coeff.domegaSO[i] 
						= -spin_MPow2[i] * (113. + 75. 
						* m_m[i]) / 12.;
					params->coeff.mecoSO[i] 
						= -spin_MPow2[i] * 5. 
						* params->eta * (4. + 3. 
						* m_m[i]) / 9.;
				}
			}
		case LAL_PNORDER_ONE:
			params->coeff.domega[LAL_PNORDER_ONE]
				= -(743. + 924. * params->eta) / 336.;
			params->coeff.meco[LAL_PNORDER_ONE] *= -(9. 
				+ params->eta) / 12.;
		case LAL_PNORDER_HALF:
			params->coeff.domega[LAL_PNORDER_HALF] = 0.;
		case LAL_PNORDER_NEWTONIAN:
			params->coeff.domega[LAL_PNORDER_NEWTONIAN] = 1.;
			break;
		default:
			XLAL_ERROR(XLAL_EINVAL);
			break;
>>>>>>> 60c3e8f9
	}

	return XLAL_SUCCESS;
}

int LALSQTPNDerivator(REAL8 t, const REAL8 values[], REAL8 dvalues[], 
		void * param) {
	return LALSQTPNDerivator(t, values, dvalues, param);
}

<<<<<<< HEAD
/**		Calculates the coefficients for the waveform.
 * @param[in]  values : vector containing the evolving values
 * @param[in]  E2	  : contains the \f$\bold{E}_2=\bold{L}\times\bold{E}_1\f$ vector
 * @param[in]  order  : amplitude order
 * @param[out] cosine : coefficients for the cosine parts
 * @param[out] sine	  : coefficients for the sine parts
 */
static void XLALCalculateCoefficients(REAL8 values[], REAL8 E2[], UINT2 order, REAL8 cosine[][2],
	REAL8 sine[][2]) {
	cosine[LAL_PNORDER_NEWTONIAN][LALSQTPN_PLUS] = 0.5
		* (SQT_SQR(values[LALSQTPN_E1_1]) - SQT_SQR(values[LALSQTPN_E1_2]) - SQT_SQR(E2[0])
			+ SQT_SQR(E2[1]));
	cosine[LAL_PNORDER_NEWTONIAN][LALSQTPN_CROSS] = values[LALSQTPN_E1_1] * values[LALSQTPN_E1_2]
		- E2[0] * E2[1];
	sine[LAL_PNORDER_NEWTONIAN][LALSQTPN_PLUS] = values[LALSQTPN_E1_1] * E2[0]
		- values[LALSQTPN_E1_2] * E2[1];
	sine[LAL_PNORDER_NEWTONIAN][LALSQTPN_CROSS] = values[LALSQTPN_E1_2] * E2[0]
		+ values[LALSQTPN_E1_1] * E2[1];
	if ((order & LALSQTPN_0_5) == LALSQTPN_0_5) {
		REAL8 E1yE1x = 2 * (SQT_SQR(values[LALSQTPN_E1_2]) - SQT_SQR(values[LALSQTPN_E1_1]));
		cosine[LAL_PNORDER_HALF][LALSQTPN_PLUS] = 3 * sine[LAL_PNORDER_NEWTONIAN][LALSQTPN_PLUS]
			* values[LALSQTPN_E1_3]
			+ (E1yE1x - cosine[LAL_PNORDER_NEWTONIAN][LALSQTPN_PLUS]) * E2[2];
		cosine[LAL_PNORDER_HALF][LALSQTPN_CROSS] = 3 * sine[LAL_PNORDER_NEWTONIAN][LALSQTPN_CROSS]
			* values[LALSQTPN_E1_3]
			- (4 * (values[LALSQTPN_E1_1] * values[LALSQTPN_E1_2])
				+ cosine[LAL_PNORDER_NEWTONIAN][LALSQTPN_CROSS]) * values[LALSQTPN_E1_3];
		sine[LAL_PNORDER_HALF][LALSQTPN_PLUS] = 3 * sine[LAL_PNORDER_NEWTONIAN][LALSQTPN_PLUS]
			* E2[2]
			+ (E1yE1x + 5 * cosine[LAL_PNORDER_NEWTONIAN][LALSQTPN_PLUS]) * values[LALSQTPN_E1_3];
		sine[LAL_PNORDER_HALF][LALSQTPN_CROSS] = 3 * sine[LAL_PNORDER_NEWTONIAN][LALSQTPN_CROSS]
			* E2[2]
			- (4 * (values[LALSQTPN_E1_1] * values[LALSQTPN_E1_2])
				- 5 * cosine[LAL_PNORDER_NEWTONIAN][LALSQTPN_CROSS]) * values[LALSQTPN_E1_3];
	}
}

/**		Calculates the amplitude.
 * @param[in]  params : parameters of the waveform
 * @param[in]  values : vector containing the evolving values
 * @param[out] h	  : the two amplitudes
 */
static void XLALCalculateHPHC(LALSQTPNWaveformParams *params, REAL8 values[], REAL4 *h) {
	REAL8 sine[2][2];
	memset(sine, 0, 2 * 2 * sizeof(REAL8));
	REAL8 cosine[2][2];
	memset(cosine, 0, 2 * 2 * sizeof(REAL8));
	REAL8 E2[3];
	VECTOR_PRODUCT3(values + LALSQTPN_LNH_1, values + LALSQTPN_E1_1, E2);
	XLALCalculateCoefficients(values, E2, params->amplitudeContribution, cosine, sine);
	memset(h, 0, 2 * sizeof(REAL8));
	REAL8 sinPhi[4], cosPhi[4];
	UINT2 i;
	for (i = 1; i < 4; i++) {
		sinPhi[i] = sin((REAL8) i * values[LALSQTPN_PHASE]);
		cosPhi[i] = cos((REAL8) i * values[LALSQTPN_PHASE]);
=======
int XLALSQTPNDerivator(REAL8 t, const REAL8 values[], REAL8 dvalues[], 
		void * param) {

	// variable declaration and initialization
	LALSQTPNWaveformParams *params = param;
	UNUSED(t);
	const REAL8 *chi_p[2] = { values + LALSQTPN_CHIH1_1, 
			values + LALSQTPN_CHIH2_1 };
	UINT2 i, j, k; // indexes
	memset(dvalues, 0, LALSQTPN_NUM_OF_VAR * sizeof(REAL8));
	REAL8 omegaPowi_3[8];
	omegaPowi_3[0] = 1.;
	omegaPowi_3[1] = cbrt(values[LALSQTPN_OMEGA]);
	for (i = 2; i < 8; i++) {
		omegaPowi_3[i] = omegaPowi_3[i - 1] * omegaPowi_3[1];
>>>>>>> 60c3e8f9
	}
	REAL8 omegaPowi_3[4];
	omegaPowi_3[3] = values[LALSQTPN_OMEGA];
	omegaPowi_3[2] = cbrt(values[LALSQTPN_OMEGA]);
	omegaPowi_3[2] = SQT_SQR(omegaPowi_3[2]);
	if ((params->amplitudeContribution & LALSQTPN_0_0) == LALSQTPN_0_0) {
		for (i = LALSQTPN_PLUS; i <= LALSQTPN_CROSS; i++) {
			h[i] += omegaPowi_3[2] * 4.0
				* (sine[LAL_PNORDER_NEWTONIAN][i] * sinPhi[2]
					+ cosine[LAL_PNORDER_NEWTONIAN][i] * cosPhi[2]);
		}
	}
<<<<<<< HEAD
	for (i = 1; i < 4; i++) {
		sinPhi[i] = sin((REAL8) i * values[LALSQTPN_PHASE] - M_PI_2);
		cosPhi[i] = cos((REAL8) i * values[LALSQTPN_PHASE] - M_PI_2);
	}
	if ((params->amplitudeContribution & LALSQTPN_0_5) == LALSQTPN_0_5) {
		for (i = LALSQTPN_PLUS; i <= LALSQTPN_CROSS; i++) {
			REAL8 coefSine3Phi = -9.0
				* (sine[LAL_PNORDER_NEWTONIAN][i] * E2[2]
					- cosine[LAL_PNORDER_NEWTONIAN][i] * values[LALSQTPN_E1_3]);
			REAL8 coefCosine3Phi = -9.0
				* (cosine[LAL_PNORDER_NEWTONIAN][i] * E2[2]
					+ sine[LAL_PNORDER_NEWTONIAN][i] * values[LALSQTPN_E1_3]);
			h[i] -= omegaPowi_3[3] * params->deltam_M
				* (cosine[LAL_PNORDER_HALF][i] * cosPhi[1] - sine[LAL_PNORDER_HALF][i] * sinPhi[1]
					+ coefSine3Phi * sinPhi[3] + coefCosine3Phi * cosPhi[3]) / 2.0;
		}
	}
	REAL8 amp = -params->totalMass * params->eta * LAL_MRSUN_SI / params->distance;
	for (i = LALSQTPN_PLUS; i <= LALSQTPN_CROSS; i++) {
		h[i] *= amp;
	}
=======

	// calculating domega and MECO without the spin components
	for (i = LAL_PNORDER_NEWTONIAN; i <= params->order; i++) {
		dvalues[LALSQTPN_OMEGA] += params->coeff.domega[i] 
				* omegaPowi_3[i];
	}
	dvalues[LALSQTPN_MECO] += params->coeff.meco[0] / omegaPowi_3[1];
	for (i = LAL_PNORDER_NEWTONIAN + 2; i <= params->order; i += 2) {
		dvalues[LALSQTPN_MECO] += params->coeff.meco[i] 
				* omegaPowi_3[i - 1];
	}

	// calculating the other derivatives and the domega and MECO with spin
	// components
	switch (params->order) {
		case LAL_PNORDER_THREE_POINT_FIVE:
		case LAL_PNORDER_THREE:
			dvalues[LALSQTPN_OMEGA] += params->coeff.domegaLN
					* log(16. * omegaPowi_3[2])
					* omegaPowi_3[LAL_PNORDER_THREE];
		case LAL_PNORDER_TWO_POINT_FIVE:
		case LAL_PNORDER_TWO:
			if ((params->interaction & LAL_SIM_INSPIRAL_INTERACTION_SPIN_SPIN_2PN) 
					== LAL_SIM_INSPIRAL_INTERACTION_SPIN_SPIN_2PN) {
				// SS for domega
				SS_Omega = params->coeff.domegaSS[0] 
					* LNhchih[0] * LNhchih[1]
					+ params->coeff.domegaSS[1]*chih1chih2;
				// SS for MECO
				dvalues[LALSQTPN_MECO] += params->coeff.mecoSS 
					* (chih1chih2 - 3 * LNhchih[0] 
					* LNhchih[1]) * omegaPowi_3[3];
				// SS for dchih
				for (i = 0; i < 2; i++) {
					k = (i + 1) % 2; // the opposite index
					VECTOR_PRODUCT3(chi_p[k], chi_p[i], 
							chih1xchih2[i]);
					for (j = 0; j < 3; j++) {
						// the 3*index is used, 
						// to acces the first spin, if 
						// index=0, otherwise 
						// the second spin
						dvalues[LALSQTPN_CHIH1_1 + 3 * i + j] 
							+= params->coeff.dchihSS[i] 
							* (chih1xchih2[i][j] 
							- 3. * LNhchih[k] 
							* LNhxchih[i][j]) 
							* omegaPowi_3[6];
							//((1.-2.*(!i))chih1xchih2[i][j] - 3. * LNhchih[k] * LNhxchih[i][j]) * omegaPowi_3[6];
					}
				}
			}
			if ((params->interaction & LAL_SIM_INSPIRAL_INTERACTION_SPIN_SPIN_SELF_2PN) 
					== LAL_SIM_INSPIRAL_INTERACTION_SPIN_SPIN_SELF_2PN) {
				// SSself for domega
				SSself_Omega = params->coeff.domegaSSselfConst;
				for (i = 0; i < 2; i++) {
					SSself_Omega 
						+= params->coeff.domegaSSself[i]
						* SQT_SQR(LNhchih[i]);
				}
			}
			if ((params->interaction & LAL_SIM_INSPIRAL_INTERACTION_QUAD_MONO_2PN) 
					== LAL_SIM_INSPIRAL_INTERACTION_QUAD_MONO_2PN) {
				QM_Omega = params->coeff.domegaQMConst;
				for (i = 0; i < 2; i++) {
					QM_Omega += params->coeff.domegaQM[i] 
						* SQT_SQR(LNhchih[i]);
					// QM for dchih
					for (j = 0; j < 3; j++) {
						// the 3*index is used, 
						// to acces the first spin, if 
						// index=0, otherwise 
						// the second spin
						dvalues[LALSQTPN_CHIH1_1 + 3 * i + j] 
							+= params->coeff.dchihQM[i]
							* LNhchih[i] 
							* LNhxchih[i][j] 
							* omegaPowi_3[6];
					}
				}
				// QM for MECO
				dvalues[LALSQTPN_MECO] += params->coeff.mecoQM 
					* QM_Omega * omegaPowi_3[3];
			}
			dvalues[LALSQTPN_OMEGA] += (QM_Omega + SSself_Omega 
				+ SS_Omega) * omegaPowi_3[LAL_PNORDER_TWO];
		case LAL_PNORDER_ONE_POINT_FIVE:
			if (params->interaction != 0) {
				// SO for domega and MECO
				for (i = 0; i < 2; i++) {
					dvalues[LALSQTPN_OMEGA] 
						+= params->coeff.domegaSO[i] 
						* LNhchih[i] 
						* omegaPowi_3[LAL_PNORDER_ONE_POINT_FIVE];
					dvalues[LALSQTPN_MECO] 
						+= params->coeff.mecoSO[i] 
						* LNhchih[i] * omegaPowi_3[2];
				}
				// dLNh and SO for dchih
				for (i = 0; i < 3; i++) {
					dvalues[LALSQTPN_CHIH1_1 + i] 
						+= params->coeff.dchihSO[0]
						* LNhxchih[0][i] * omegaPowi_3[5];
					dvalues[LALSQTPN_CHIH2_1 + i] 
						+= params->coeff.dchihSO[1]
						* LNhxchih[1][i] * omegaPowi_3[5];
					dvalues[LALSQTPN_LNH_1 + i] 
						+= (params->coeff.dLNh[0] 
						* dvalues[LALSQTPN_CHIH1_1 + i] 
						+ params->coeff.dLNh[1] 
						* dvalues[LALSQTPN_CHIH2_1 + i])
						* omegaPowi_3[1];
				}
			}
		case LAL_PNORDER_ONE:
		case LAL_PNORDER_HALF:
		case LAL_PNORDER_NEWTONIAN:
			break;
		default:
			XLALPrintError("XLAL Error - %s: The PN order requested is not implemented for this approximant\n", __func__);
			return XLAL_FAILURE;
	}
	dvalues[LALSQTPN_OMEGA] *= params->coeff.domegaGlobal * omegaPowi_3[7]
			* omegaPowi_3[4];
	dvalues[LALSQTPN_PHASE] = values[LALSQTPN_OMEGA] 
			+ values[LALSQTPN_LNH_3] * (values[LALSQTPN_LNH_2]
			* dvalues[LALSQTPN_LNH_1] - values[LALSQTPN_LNH_1] 
			* dvalues[LALSQTPN_LNH_2])
			/ (SQT_SQR(values[LALSQTPN_LNH_1]) 
			+ SQT_SQR(values[LALSQTPN_LNH_2]));

	return GSL_SUCCESS;
>>>>>>> 60c3e8f9
}

// LAL wrapper to XLAL Generator function
void LALSQTPNGenerator(LALStatus *status, LALSQTPNWave *waveform, LALSQTPNWaveformParams *params) {
	XLALPrintDeprecationWarning("LALSQTPNGenerator", "XLALSQTPNGenerator");
	INITSTATUS(status, "LALSQTPNGenerator", LALSQTPNWAVEFORMC);
	ATTATCHSTATUSPTR(status);
<<<<<<< HEAD
	ASSERT(params, status, LALINSPIRALH_ENULL, LALINSPIRALH_MSGENULL);
	ASSERT(waveform, status, LALINSPIRALH_ENULL, LALINSPIRALH_MSGENULL);
=======

	if(XLALSQTPNGenerator(waveform, params))
		ABORTXLAL(status);

	DETATCHSTATUSPTR(status);
	RETURN(status);
}

int XLALSQTPNGenerator(LALSQTPNWave *waveform, LALSQTPNWaveformParams *params) {

	if( !params || !waveform )
		XLAL_ERROR(XLAL_EFAULT);

	// variable declaration and initialization
	UINT4 i = 0; // index
	REAL8 time = 0.;
	REAL8 LNhztol = 1.0e-8;
	REAL8 alpha, amp, temp1, temp2;
>>>>>>> 60c3e8f9
	const REAL8 geometrized_m_total = params->totalMass * LAL_MTSUN_SI;
	const REAL8 freq_Step = geometrized_m_total * LAL_PI;
	const REAL8 lengths = (5.0 / 256.0) * pow(LAL_PI, -8.0 / 3.0)
		* pow(params->chirpMass * LAL_MTSUN_SI * params->lowerFreq, -5.0 / 3.0) / params->lowerFreq;
	xlalErrno = 0;
<<<<<<< HEAD
	XLALFillCoefficients(params);
	if (xlalErrno) {
		ABORTXLAL(status);
	}
	REAL8 valuesInitial[LALSQTPN_NUM_OF_VAR], valuesHelp[LALSQTPN_NUM_OF_VAR];
	valuesInitial[LALSQTPN_PHASE] = params->phi;
	valuesInitial[LALSQTPN_OMEGA] = params->lowerFreq * freq_Step;
	valuesInitial[LALSQTPN_LNH_1] = sin(params->inclination); ///< \f$\hat{L_N}=\sin\iota\f$
	valuesInitial[LALSQTPN_LNH_2] = 0.0; ///< \f$\hat{L_N}=0\f$
	valuesInitial[LALSQTPN_LNH_3] = cos(params->inclination); ///< \f$\hat{L_N}=\cos\iota\f$
	UINT2 i, j;
	for (i = 0; i < 3; i++) {
		valuesInitial[LALSQTPN_CHIH1_1 + i] = params->chih[0][i];
		valuesInitial[LALSQTPN_CHIH2_1 + i] = params->chih[1][i];
	}
	valuesInitial[LALSQTPN_E1_1] = cos(params->inclination); ///< \f$\hat{L_N}=\sin\iota\f$
	valuesInitial[LALSQTPN_E1_2] = 0.0; ///< \f$\hat{L_N}=0\f$
	valuesInitial[LALSQTPN_E1_3] = -sin(params->inclination);
	ark4GSLIntegrator *integrator;
	xlalErrno = 0;
	integrator = XLALAdaptiveRungeKutta4Init(LALSQTPN_NUM_OF_VAR, LALSQTPNDerivator, XLALSQTPNTest,
		1.0e-6, 1.0e-6);
	if (!integrator) {
		if (XLALClearErrno() == XLAL_ENOMEM)
			ABORT(status, LALINSPIRALH_EMEM, LALINSPIRALH_MSGEMEM);
		else
			ABORTXLAL(status);
	}
	integrator->stopontestonly = 1;
	REAL8Array *values;
	UINT4 size = XLALAdaptiveRungeKutta4(integrator, (void *) params, valuesInitial, 0.0,
		lengths / geometrized_m_total, params->samplingTime / geometrized_m_total, &values);
	INT4 intreturn = integrator->returncode;
	XLALAdaptiveRungeKutta4Free(integrator);
	if (!size) {
		if (XLALClearErrno() == XLAL_ENOMEM) {
			ABORT(status, LALINSPIRALH_EMEM, LALINSPIRALH_MSGEMEM);
		} else {
			fprintf(stderr, "LALSQTPNWaveform: integration failed with errorcode %d.\n", intreturn);
			ABORTXLAL(status);
		}
	}
	if (intreturn && intreturn != LALSQTPN_ENERGY && intreturn != LALSQTPN_OMEGADOT) {
		fprintf(stderr, "LALSQTPNWaveform WARNING: integration terminated with code %d.\n",
			intreturn);
		fprintf(
			stderr,
			"                 Waveform parameters were m1 = %e, m2 = %e, chi1 = (%e,%e,%e), chi2 = (%e,%e,%e), inc = %e.",
			params->mass[0], params->mass[1], params->chi[0][0], params->chi[0][1],
			params->chi[0][2], params->chi[1][0], params->chi[1][1], params->chi[1][2],
			params->inclination);
	}
	if ((waveform->hp && size >= waveform->hp->length)
		|| (waveform->waveform->f && size >= waveform->waveform->f->data->length)) {
		if (waveform->hp) {
			fprintf(stderr, "LALSQTPNWaveform: no space to write in signalvec1: %d vs. %d\n", size,
				waveform->hp->length);
		} else if (waveform->waveform->f) {
			fprintf(stderr, "LALQSTPNWaveform: no space to write in ff: %d vs. %d\n", size,
				waveform->waveform->f->data->length);
		} else {
			fprintf(stderr, "LALSQTPNWaveform: no space to write anywhere!\n");
		}
		ABORT(status, LALINSPIRALH_ESIZE, LALINSPIRALH_MSGESIZE);
	} else {
		REAL4 h[2];
		if (waveform->waveform->h) {
			for (waveform->length = 0; waveform->length < size; waveform->length++) {
				for (j = 0; j < LALSQTPN_NUM_OF_VAR; j++) {
					valuesHelp[j] = values->data[(j + 1) * size + waveform->length];
				}
				XLALCalculateHPHC(params, valuesHelp,
					&(waveform->waveform->h->data->data[2 * waveform->length]));
				if (isnan(waveform->waveform->h->data->data[2*waveform->length])
					|| isnan(waveform->waveform->h->data->data[2*waveform->length+1])) {
					waveform->length--;
					waveform->waveform->h->data->length = waveform->length;
					break;
				}
			}
		}
		if (waveform->waveform->a) {
			for (waveform->length = 0; waveform->length < size; waveform->length++) {
				for (j = 0; j < LALSQTPN_NUM_OF_VAR; j++) {
					valuesHelp[j] = values->data[(j + 1) * size + waveform->length];
				}
				XLALCalculateHPHC(params, valuesHelp,
					&(waveform->waveform->a->data->data[2 * waveform->length]));
				waveform->waveform->a->data->data[2 * waveform->length] *= 2.0 * LAL_SQRT1_2;
				waveform->waveform->a->data->data[2 * waveform->length + 1] *= 2.0 * LAL_SQRT1_2;
				waveform->waveform->f->data->data[waveform->length] = valuesHelp[LALSQTPN_OMEGA]
					/ freq_Step;
				waveform->waveform->phi->data->data[waveform->length] = LAL_PI_4;
				waveform->waveform->shift->data->data[waveform->length] = 0.0;
				if (isnan(waveform->waveform->a->data->data[2*waveform->length])
					|| isnan(waveform->waveform->a->data->data[2*
						waveform->length+1])) {
					waveform->length--;
					waveform->waveform->h->data->length = waveform->length;
					break;
				}
			}
			waveform->length = size;
		}
		if (waveform->hp) {
			for (waveform->length = 0; waveform->length < size; waveform->length++) {
				for (j = 0; j < LALSQTPN_NUM_OF_VAR; j++) {
					valuesHelp[j] = values->data[(j + 1) * size + waveform->length];
				}
				XLALCalculateHPHC(params, valuesHelp, h);
				if (isnan(h[0]) || isnan(h[0])) {
					waveform->length--;
					waveform->waveform->h->data->length = waveform->length;
					break;
				}
				waveform->hp->data[waveform->length] = h[0];
				if (waveform->hc) {
					waveform->hc->data[waveform->length] = h[1];
				}
			}
		}
	}
	params->finalFreq = valuesHelp[LALSQTPN_OMEGA] / freq_Step;
	params->coalescenceTime = values->data[size - 1];

	if (values) {
		XLALDestroyREAL8Array(values);
	} //
	DETATCHSTATUSPTR(status);
	RETURN(status);
}

/**		Calculates the spin1-spin2 effect's contribution to the derivative values.
 * @param[in]  params  : the parameters of the waveform
 * @param[in]  values  : vector containing the evolving values
 * @param[out] dvalues : vector containing the derivatives of the evolving values
 */
static void XLALAddSSContributions(LALSQTPNWaveformParams *params, const REAL8 values[],
	REAL8 dvalues[]) {
	REAL8 chih1xchih2[2][3];
	const REAL8 *chi_p[2] = { values + LALSQTPN_CHIH1_1, values + LALSQTPN_CHIH2_1 };
	UINT2 i, j;
	for (i = 0; i < 2; i++) {
		UINT2 k = (i + 1) % 2;
		VECTOR_PRODUCT3(chi_p[k], chi_p[i], chih1xchih2[i]);
		for (j = 0; j < 3; j++) {
			dvalues[LALSQTPN_CHIH1_1 + 3 * i + j] += params->coeff.dchihSS[i]
				* (chih1xchih2[i][j]
					- 3.0 * params->coeff.variables.LNhchih[k]
						* params->coeff.variables.LNhxchih[i][j]) * SQT_SQR(values[LALSQTPN_OMEGA]);
		}
=======
	if( XLALSQTPNIntegratorInit(&integrator, LALSQTPN_NUM_OF_VAR, 
			params, XLALSQTPNDerivator) )
		XLAL_ERROR(XLAL_EFUNC);

	// initializing the dynamic variables
	values[LALSQTPN_PHASE] = params->phi;
	values[LALSQTPN_OMEGA] = params->lowerFreq * freq_Step;
	values[LALSQTPN_LNH_1] = sin(params->inclination); ///< \f$\hat{L_N}=\sin\iota\f$
	values[LALSQTPN_LNH_2] = 0.; ///< \f$\hat{L_N}=0\f$
	values[LALSQTPN_LNH_3] = cos(params->inclination); ///< \f$\hat{L_N}=\cos\iota\f$
	values[LALSQTPN_MECO] = 0.;
	for (i = 0; i < 3; i++) {
		values[LALSQTPN_CHIH1_1 + i] = params->chih[0][i];
		values[LALSQTPN_CHIH2_1 + i] = params->chih[1][i];
>>>>>>> 60c3e8f9
	}
	dvalues[LALSQTPN_OMEGA] += (params->coeff.domegaSS[0] * params->coeff.variables.LNhchih[0]
		* params->coeff.variables.LNhchih[1]
		+ params->coeff.domegaSS[1] * params->coeff.variables.chih1chih2)
		* params->coeff.variables.omegaPowi_3[4];
}

<<<<<<< HEAD
/**		Calculates the self-spin effect's contribution to the derivative values.
 * @param[in]  params  : parameters of the waveform
 * @param[out] dvalues : vector containing the derivatives of the evolving values.
 */
static void XLALAddSelfContributions(LALSQTPNWaveformParams *params, REAL8 dvalues[]) {
	REAL8 temp = params->coeff.domegaSSselfConst;
	UINT2 i;
	for (i = 0; i < 2; i++) {
		temp += params->coeff.domegaSSself[i] * SQT_SQR(params->coeff.variables.LNhchih[i]);
	}
	dvalues[LALSQTPN_OMEGA] += temp * params->coeff.variables.omegaPowi_3[4];
}

/**		Calculates the quadrupole-monopole effect's contribution to the derivative values.
 * @param[in]  params  : parameters of the waveform
 * @param[in]  values  : vector containing the evolving values
 * @param[out] dvalues : vector containing the derivatives of the evolving values.
 */
static void XLALAddQMContributions(LALSQTPNWaveformParams *params, const REAL8 values[],
	REAL8 dvalues[]) {
	REAL8 temp = 0.0;
	UINT2 i, j;
	for (i = 0; i < 2; i++) {
		temp += params->coeff.domegaQM[i]
			* (3.0 * SQT_SQR(params->coeff.variables.LNhchih[i]) - 1.0);
		for (j = 0; j < 3; j++) {
			dvalues[LALSQTPN_CHIH1_1 + 3 * i + j] += params->coeff.dchihQM[i]
				* params->coeff.variables.LNhchih[i]
				* params->coeff.variables.LNhxchih[i][j] * SQT_SQR(values[LALSQTPN_OMEGA]);
		}
	}
	dvalues[LALSQTPN_OMEGA] += temp * params->coeff.variables.omegaPowi_3[4];
}

/**		Calculates the spin-orbit effect's contribution to the derivative values.
 * @param[in]  params  : parameters of the waveform
 * @param[in]  values  : vector containing the evolving values
 * @param[out] dvalues : vector containing the derivatives of the evolving values
 */
static void XLALAddSOContributions(LALSQTPNWaveformParams *params, const REAL8 values[],
	REAL8 dvalues[]) {
	UINT2 i;
	for (i = 0; i < 2; i++) {
		dvalues[LALSQTPN_OMEGA] += params->coeff.domegaSO[i] * params->coeff.variables.LNhchih[i]
			* values[LALSQTPN_OMEGA];
	}
	for (i = 0; i < 3; i++) {
		dvalues[LALSQTPN_CHIH1_1 + i] += params->coeff.dchihSO[0]
			* params->coeff.variables.LNhxchih[0][i] * params->coeff.variables.omegaPowi_3[5];
		dvalues[LALSQTPN_CHIH2_1 + i] += params->coeff.dchihSO[1]
			* params->coeff.variables.LNhxchih[1][i] * params->coeff.variables.omegaPowi_3[5];
	}
}

int LALSQTPNDerivator(REAL8 t, const REAL8 values[], REAL8 dvalues[], void * param) {
	LALSQTPNWaveformParams *params = param;
	UNUSED(t);
	const REAL8 *chi_p[2] = { values + LALSQTPN_CHIH1_1, values + LALSQTPN_CHIH2_1 };
	REAL8 omegaLNhat[3], omegaE[3], omegaLNhatLNhat;
	UINT2 i;
	memset(dvalues, 0, LALSQTPN_NUM_OF_VAR * sizeof(REAL8));
	params->coeff.variables.omegaPowi_3[0] = 1.;
	params->coeff.variables.omegaPowi_3[1] = cbrt(values[LALSQTPN_OMEGA]);
	for (i = 2; i < 8; i++) {
		params->coeff.variables.omegaPowi_3[i] = params->coeff.variables.omegaPowi_3[i - 1]
			* params->coeff.variables.omegaPowi_3[1];
	}
	params->coeff.variables.chih1chih2 = SCALAR_PRODUCT3(chi_p[0], chi_p[1]);
	for (i = 0; i < 2; i++) {
		params->coeff.variables.LNhchih[i] = SCALAR_PRODUCT3(values + LALSQTPN_LNH_1, chi_p[i]);VECTOR_PRODUCT3(
			values + LALSQTPN_LNH_1, chi_p[i], params->coeff.variables.LNhxchih[i]);
	}
	for (i = LAL_PNORDER_NEWTONIAN; i <= params->order; i++) {
		dvalues[LALSQTPN_OMEGA] += params->coeff.domega[i] * params->coeff.variables.omegaPowi_3[i];
	}
	switch (params->order) {
	case LAL_PNORDER_THREE_POINT_FIVE:
	case LAL_PNORDER_THREE:
		dvalues[LALSQTPN_OMEGA] += params->coeff.domegaLN
			* log(16.0 * params->coeff.variables.omegaPowi_3[2])
			* params->coeff.variables.omegaPowi_3[LAL_PNORDER_THREE];
	case LAL_PNORDER_TWO_POINT_FIVE:
	case LAL_PNORDER_TWO:
		if ((params->spinInteraction & LAL_SSInter) == LAL_SSInter) {
			XLALAddSSContributions(params, values, dvalues);
		}
		if ((params->spinInteraction & LAL_SSselfInter) == LAL_SSselfInter) {
			XLALAddSelfContributions(params, dvalues);
		}
		if ((params->spinInteraction & LAL_QMInter) == LAL_QMInter) {
			XLALAddQMContributions(params, values, dvalues);
=======
	// filling the LALSQTPNCoefficients
	xlalErrno = 0;
	if( XLALSQTPNFillCoefficients(params) )
		XLAL_ERROR(XLAL_EFUNC);
	if( XLALSQTPNDerivator(time, values, dvalues, params) )
		XLAL_ERROR(XLAL_EFUNC);
	dvalues[LALSQTPN_MECO] = -1.; // to be able to start the loop
	i = 0;
	do {
		alpha = atan2(values[LALSQTPN_LNH_2], values[LALSQTPN_LNH_1]);
		amp = params->signalAmp * pow(values[LALSQTPN_OMEGA], 2. / 3.);

		// calculating the waveform components
		if (waveform->hp || waveform->hc || waveform->h) {
			temp1 = -0.5*amp*cos(2.*values[LALSQTPN_PHASE])
				* (values[LALSQTPN_LNH_3] 
				* values[LALSQTPN_LNH_3] + 1.);
			temp2 = amp * sin(2.*values[LALSQTPN_PHASE]) 
				* values[LALSQTPN_LNH_3];
			if (waveform->h) {
				waveform->hp->data[2*i] = temp1 * cos(2.*alpha)
					+ temp2 * sin(2.*alpha);
				waveform->hc->data[2*i+1] = temp1 
					* sin(2.*alpha) - temp2 * cos(2.*alpha);
			}
			if (waveform->hp) {
				waveform->hp->data[i] = temp1 * cos(2.*alpha) 
					+ temp2 * sin(2.*alpha);
			}
			if (waveform->hc) {
				waveform->hc->data[i] = temp1 * sin(2.*alpha) 
					- temp2 * cos(2.*alpha);
			}
		}
		if (waveform->waveform) {
			waveform->waveform->a->data->data[2*i] = -amp*0.5 
				* (1. + values[LALSQTPN_LNH_3] 
				* values[LALSQTPN_LNH_3]);
			waveform->waveform->a->data->data[2*i + 1] = -amp 
				* values[LALSQTPN_LNH_3];
			waveform->waveform->phi->data->data[i] = 2. 
				* (values[LALSQTPN_PHASE] - params->phi);
			waveform->waveform->shift->data->data[i] = 2. * alpha;
			waveform->waveform->f->data->data[i] 
				= values[LALSQTPN_OMEGA] / freq_Step;
>>>>>>> 60c3e8f9
		}
	case LAL_PNORDER_ONE_POINT_FIVE:
		if ((params->spinInteraction & LAL_SOInter) == LAL_SOInter) {
			XLALAddSOContributions(params, values, dvalues);
		}
		if (params->spinInteraction) {
			for (i = 0; i < 3; i++) {
				dvalues[LALSQTPN_LNH_1 + i] += (params->coeff.dLNh[0]
					* dvalues[LALSQTPN_CHIH1_1 + i]
					+ params->coeff.dLNh[1] * dvalues[LALSQTPN_CHIH2_1 + i])
					* params->coeff.variables.omegaPowi_3[1];
			}VECTOR_PRODUCT3(values+LALSQTPN_LNH_1, dvalues+LALSQTPN_LNH_1, omegaLNhat);
			omegaLNhatLNhat = SCALAR_PRODUCT3(omegaLNhat, values+LALSQTPN_LNH_1);
			for (i = 0; i < 3; i++) {
				omegaE[i] = omegaLNhat[i] - omegaLNhatLNhat * values[LALSQTPN_LNH_1];
			}VECTOR_PRODUCT3(omegaE, values+LALSQTPN_E1_1, dvalues+LALSQTPN_E1_1);
		}
	case LAL_PNORDER_ONE:
	case LAL_PNORDER_HALF:
	case LAL_PNORDER_NEWTONIAN:
	default:
		break;
	}
	dvalues[LALSQTPN_OMEGA] *= params->coeff.domegaGlobal * params->coeff.variables.omegaPowi_3[7]
		* params->coeff.variables.omegaPowi_3[4];
	dvalues[LALSQTPN_PHASE] = values[LALSQTPN_OMEGA];
	return GSL_SUCCESS;
}

<<<<<<< HEAD
/**
 * \f{center}
 *		\begin{gathered}
 *			\begin{split}
 *				MECO&=-0.5\eta\frac{2}{3}\OM{-1}+0.5\eta\frac{4}{3}\frac{9+\eta}{12}\OM{1}\\&\quad+
 *				SO_{MECO}\OM{2}+\Big(0.5\eta\frac{6}{3}\frac{81-57\eta+\eta^2}{24}\Big.\\&\quad+
 *				\Big.SS_{MECO}+QM_{MECO}\Big)\OM{3},
 *			\end{split}\\
 *			SO_{MECO}=\sum_{i}-\frac{5}{9}\eta\frac{\chi_im_i^2}{M^2}\left(4+3\frac{m_j}{m_i}\right)\SP{\hat{L}_N}{\hat{\chi}_i};\quad
 *			QM_{MECO}=2\eta QM_{\omega}\\
 *			SS_{MECO}=-\displaystyle\frac{\chi_1m_1^2}{M^2}\frac{\chi_2m_2^2}{M^2}\left[\SP{\hat{\chi}_1}{\hat{\chi}_2}-3\SP{\hat{L}_N}{\hat{\chi}_1}\SP{\hat{L}_N}{\hat{\chi}_2}\right]
 *		\end{gathered}
 * \f}
 * @param t
 * @param values
 * @param dvalues
 * @param param
 * @return
 */
int XLALSQTPNTest(REAL8 t, const REAL8 values[], REAL8 dvalues[], void *param) {
	UNUSED(t);
	LALSQTPNWaveformParams *params = param;
	const REAL8 geometrized_m_total = params->totalMass * LAL_MTSUN_SI;
	const REAL8 freq_Step = geometrized_m_total * LAL_PI;
	REAL8 meco = params->coeff.meco[0] / params->coeff.variables.omegaPowi_3[1];
	UINT2 i;
	for (i = LAL_PNORDER_NEWTONIAN + 2; i <= params->order; i += 2) {
		meco += params->coeff.meco[i] * params->coeff.variables.omegaPowi_3[i - 1];
	}
	switch (params->order) {
	case LAL_PNORDER_PSEUDO_FOUR:
	case LAL_PNORDER_THREE_POINT_FIVE:
	case LAL_PNORDER_THREE:
	case LAL_PNORDER_TWO_POINT_FIVE:
	case LAL_PNORDER_TWO:
		if ((params->spinInteraction & LAL_SSInter) == LAL_SSInter) {
			meco += params->coeff.mecoSS
				* (params->coeff.variables.chih1chih2
					- 3.0 * params->coeff.variables.LNhchih[0] * params->coeff.variables.LNhchih[1])
				* values[LALSQTPN_OMEGA];
		}
		if ((params->spinInteraction & LAL_QMInter) == LAL_QMInter) {
			REAL8 temp = 0.0;
			for (i = 0; i < 2; i++) {
				temp += params->coeff.domegaQM[i]
					* (3.0 * SQT_SQR(params->coeff.variables.LNhchih[i]) - 1.0);
			}
			meco += params->coeff.mecoQM * temp * values[LALSQTPN_OMEGA];
		}
	case LAL_PNORDER_ONE_POINT_FIVE:
		for (i = 0; i < 2; i++) {
			meco += params->coeff.mecoSO[i] * params->coeff.variables.LNhchih[i]
				* params->coeff.variables.omegaPowi_3[2];
		}
	case LAL_PNORDER_ONE:
	case LAL_PNORDER_HALF:
	case LAL_PNORDER_NEWTONIAN:
	default:
		break;
=======
		// evolving
		time = i++ * params->samplingTime;
		xlalErrno = 0;
		if(XLALSQTPNIntegratorFunc(values, &integrator, step)) {
			XLAL_ERROR(XLAL_EFUNC);
		}
		// if one of the variables is nan, the PN approximation broke down
		if (isnan(values[LALSQTPN_PHASE]) 
				|| isnan(values[LALSQTPN_OMEGA]) 
				|| isnan(values[LALSQTPN_LNH_1]) 
				|| isnan(values[LALSQTPN_LNH_2])
				|| isnan(values[LALSQTPN_LNH_3]) 
				|| isnan(values[LALSQTPN_CHIH1_1])
				|| isnan(values[LALSQTPN_CHIH1_2]) 
				|| isnan(values[LALSQTPN_CHIH1_3])
				|| isnan(values[LALSQTPN_CHIH2_1]) 
				|| isnan(values[LALSQTPN_CHIH2_2])
				|| isnan(values[LALSQTPN_CHIH2_3])) {
			break;
		}
		if( XLALSQTPNDerivator(time, values, dvalues, params) )
			XLAL_ERROR(XLAL_EFUNC);
		if ((waveform->waveform && 
				i == waveform->waveform->f->data->length) ||
				(waveform->hp && i == waveform->hp->length) ||
				(waveform->hc && i == waveform->hc->length)) {
			XLALSQTPNIntegratorFree(&integrator);
			XLAL_ERROR(XLAL_EBADLEN);
		}
	} while (dvalues[LALSQTPN_MECO] < 0. && dvalues[LALSQTPN_OMEGA] > 0.0 
			&& SQT_SQR(values[LALSQTPN_LNH_3]) < 1. - LNhztol 
			&& values[LALSQTPN_OMEGA] / freq_Step 
			< params->samplingFreq / 2.
			/* && values[LALSQTPN_OMEGA] / freq_Step 
			< params->finalFreq*/);
	if (waveform->hp || waveform->hc){
		params->finalFreq = values[LALSQTPN_OMEGA] 
			/ (LAL_PI * geometrized_m_total);
		params->coalescenceTime = time;
>>>>>>> 60c3e8f9
	}
	if (meco > 0.0) {
		return LALSQTPN_ENERGY;
	}
<<<<<<< HEAD
	if (dvalues[LALSQTPN_OMEGA] < 0.0) {
		return LALSQTPN_OMEGADOT;
	}
	if (values[LALSQTPN_OMEGA] / freq_Step > 0.5 * params->samplingFreq) {
		return LALSQTPN_NYQUIST;
	}
	if (isnan(values[LALSQTPN_OMEGA])) {
		return LALSQTPN_OMEGANAN;
	}
	for (i = 0; i < LALSQTPN_NUM_OF_VAR; i++) {
		if (isnan(values[i]) || isnan(dvalues[i])) {
			return LALSQTPN_NAN;
		}
	}
	return GSL_SUCCESS;
=======

	waveform->length = i;
	XLALSQTPNIntegratorFree(&integrator);

	return XLAL_SUCCESS;
>>>>>>> 60c3e8f9
}<|MERGE_RESOLUTION|>--- conflicted
+++ resolved
@@ -29,41 +29,25 @@
 	(product)[1] = ((left)[2] * (right)[0] - (left)[0] * (right)[2]);\
 	(product)[2] = ((left)[0] * (right)[1] - (left)[1] * (right)[0]);
 
-<<<<<<< HEAD
 /**		The function fills the LALSQTPNCoefficients structure with the needed
  * coefficients for calculating the derived dynamic variables with the LALSQTPNDerivator() function.
  * @param[in,out]	params	: the LALSQTPN_Generator's parameters
  */
 static void XLALFillCoefficients(LALSQTPNWaveformParams * const params) {
-=======
-int XLALSQTPNFillCoefficients(LALSQTPNWaveformParams * const params) {
-
->>>>>>> 60c3e8f9
 	// variable declaration and initialization
 	REAL8 thetahat = 1039.0 / 4620.0;
 	REAL8 spin_MPow2[2];
-<<<<<<< HEAD
 	REAL8 m_m[2] = { params->mass[1] / params->mass[0], params->mass[0] / params->mass[1] };
-=======
-	REAL8 m_m[2] = { params->mass[1] / params->mass[0], params->mass[0]
-		/ params->mass[1] };
->>>>>>> 60c3e8f9
 	REAL8 piPow2 = SQT_SQR(LAL_PI);
 	REAL8 etaPow2 = SQT_SQR(params->eta);
 	REAL8 etaPow3 = etaPow2 * params->eta;
 	UINT2 i;
 	for (i = 0; i < 2; i++) {
-<<<<<<< HEAD
 		spin_MPow2[i] = params->chiAmp[i] * SQT_SQR(params->mass[i]) / SQT_SQR(params->totalMass);
-=======
-		spin_MPow2[i] = params->chiAmp[i] * SQT_SQR(params->mass[i])
-			/SQT_SQR(params->totalMass);
->>>>>>> 60c3e8f9
 	}
 
 	// calculating the coefficients
 	params->coeff.domegaGlobal = params->eta * 96. / 5.;
-<<<<<<< HEAD
 	for (i = LAL_PNORDER_NEWTONIAN; i <= (UINT2) params->order; i += 2) {
 		params->coeff.meco[i] = -params->eta * (REAL8) (i + 2) / 6.0;
 	}
@@ -136,120 +120,11 @@
 		params->coeff.domega[LAL_PNORDER_NEWTONIAN] = 1.0;
 		break;
 	default:
+		XLAL_ERROR(XLAL_EINVAL);
 		break;
-=======
-	for (i = LAL_PNORDER_NEWTONIAN; i < LAL_PNORDER_PSEUDO_FOUR; i += 2) {
-		params->coeff.meco[i] = -0.5 * params->eta 
-			* (REAL8) (i + 2) / 3.;
-	}
-	switch (params->order) {
-		case LAL_PNORDER_THREE_POINT_FIVE:
-			params->coeff.domega[LAL_PNORDER_THREE_POINT_FIVE] 
-				= (-4415./ 4032. + params->eta * 358675. 
-				/ 6048. + etaPow2 * 91495. / 1512.) * LAL_PI;
-		case LAL_PNORDER_THREE:
-			params->coeff.domega[LAL_PNORDER_THREE]
-				= (16447322263. / 139708800. - LAL_GAMMA 
-				* 1712. / 105. + piPow2 * 16. / 3.) 
-				+ (-273811877. / 1088640.+ piPow2 * 451. / 48. 
-				- thetahat * 88. / 3.) * params->eta + etaPow2 
-				* 541. / 896. - etaPow3 * 5605. / 2592.;
-			params->coeff.domegaLN = -856. / 105.;
-			params->coeff.meco[LAL_PNORDER_THREE] *= -675. / 64. 
-				+ (209323. / 4032. - 205. * piPow2 / 96. 
-				+ (110. / 9.) * (1987. / 3080.)) * params->eta 
-				- 155. * etaPow2 / 96. - 35. * etaPow3 / 5184.;
-		case LAL_PNORDER_TWO_POINT_FIVE:
-			params->coeff.domega[LAL_PNORDER_TWO_POINT_FIVE] 
-				= -(4159. + 15876. * params->eta) 
-				* LAL_PI / 672.;
-		case LAL_PNORDER_TWO:
-			params->coeff.domega[LAL_PNORDER_TWO] = 34103. / 18144.
-				+ params->eta * 13661. / 2016. 
-				+ etaPow2 * 59. / 18.;
-			params->coeff.domegaSSselfConst = 0.;
-			params->coeff.domegaQMConst = 0.;
-			if ((params->interaction & LAL_SIM_INSPIRAL_INTERACTION_SPIN_SPIN_2PN) == LAL_SIM_INSPIRAL_INTERACTION_SPIN_SPIN_2PN) {
-				params->coeff.dchihSS[0] = spin_MPow2[1] / 2.;
-				params->coeff.dchihSS[1] = spin_MPow2[0] / 2.;
-				params->coeff.domegaSS[0] = 721. * params->eta
-					* params->chiAmp[0] * params->chiAmp[1]
-					/ 48.;
-				params->coeff.domegaSS[1] = -247. 
-					* params->coeff.domegaSS[0] / 721.;
-				params->coeff.mecoSS = -spin_MPow2[0] 
-					* spin_MPow2[1];
-			}
-			if ((params->interaction & LAL_SIM_INSPIRAL_INTERACTION_SPIN_SPIN_SELF_2PN) == LAL_SIM_INSPIRAL_INTERACTION_SPIN_SPIN_SELF_2PN) {
-				for (i = 0; i < 2; i++) {
-					params->coeff.domegaSSself[i] 
-						= -spin_MPow2[i] 
-						* params->chiAmp[i] / 96.;
-					params->coeff.domegaSSselfConst -= 7. 
-						* params->coeff.domegaSSself[i];
-				}
-			}
-			if ((params->interaction & LAL_SIM_INSPIRAL_INTERACTION_QUAD_MONO_2PN) == LAL_SIM_INSPIRAL_INTERACTION_QUAD_MONO_2PN) {
-				for (i = 0; i < 2; i++) {
-					params->coeff.domegaQM[i] 
-						= spin_MPow2[i] 
-						* params->chiAmp[i] 
-						* params->qmParameter[i] * 7.5;
-					params->coeff.domegaQMConst 
-						-= params->coeff.domegaQM[i] 
-						/ 3.;
-					params->coeff.dchihQM[i] 
-						= -params->qmParameter[i] 
-						* params->eta 
-						* params->chiAmp[i] * 3. / 2.;
-				}
-				params->coeff.mecoQM = 2. * params->eta;
-			}
-			params->coeff.meco[LAL_PNORDER_TWO] *= (-81. + 57. 
-				* params->eta - etaPow2) / 24.;
-		case LAL_PNORDER_ONE_POINT_FIVE:
-			params->coeff.domega[LAL_PNORDER_ONE_POINT_FIVE] 
-				= 4. * LAL_PI;
-			if (params->interaction != 0) {
-				for (i = 0; i < 2; i++) {
-					params->coeff.dchihSO[i] = (4. + 3. 
-						* m_m[i]) * params->eta / 2.;
-					params->coeff.dLNh[i] = -spin_MPow2[i] 
-						/ params->eta;
-					params->coeff.domegaSO[i] 
-						= -spin_MPow2[i] * (113. + 75. 
-						* m_m[i]) / 12.;
-					params->coeff.mecoSO[i] 
-						= -spin_MPow2[i] * 5. 
-						* params->eta * (4. + 3. 
-						* m_m[i]) / 9.;
-				}
-			}
-		case LAL_PNORDER_ONE:
-			params->coeff.domega[LAL_PNORDER_ONE]
-				= -(743. + 924. * params->eta) / 336.;
-			params->coeff.meco[LAL_PNORDER_ONE] *= -(9. 
-				+ params->eta) / 12.;
-		case LAL_PNORDER_HALF:
-			params->coeff.domega[LAL_PNORDER_HALF] = 0.;
-		case LAL_PNORDER_NEWTONIAN:
-			params->coeff.domega[LAL_PNORDER_NEWTONIAN] = 1.;
-			break;
-		default:
-			XLAL_ERROR(XLAL_EINVAL);
-			break;
->>>>>>> 60c3e8f9
-	}
-
-	return XLAL_SUCCESS;
-}
-
-int LALSQTPNDerivator(REAL8 t, const REAL8 values[], REAL8 dvalues[], 
-		void * param) {
-	return LALSQTPNDerivator(t, values, dvalues, param);
-}
-
-<<<<<<< HEAD
+	}
+}
+
 /**		Calculates the coefficients for the waveform.
  * @param[in]  values : vector containing the evolving values
  * @param[in]  E2	  : contains the \f$\bold{E}_2=\bold{L}\times\bold{E}_1\f$ vector
@@ -306,23 +181,6 @@
 	for (i = 1; i < 4; i++) {
 		sinPhi[i] = sin((REAL8) i * values[LALSQTPN_PHASE]);
 		cosPhi[i] = cos((REAL8) i * values[LALSQTPN_PHASE]);
-=======
-int XLALSQTPNDerivator(REAL8 t, const REAL8 values[], REAL8 dvalues[], 
-		void * param) {
-
-	// variable declaration and initialization
-	LALSQTPNWaveformParams *params = param;
-	UNUSED(t);
-	const REAL8 *chi_p[2] = { values + LALSQTPN_CHIH1_1, 
-			values + LALSQTPN_CHIH2_1 };
-	UINT2 i, j, k; // indexes
-	memset(dvalues, 0, LALSQTPN_NUM_OF_VAR * sizeof(REAL8));
-	REAL8 omegaPowi_3[8];
-	omegaPowi_3[0] = 1.;
-	omegaPowi_3[1] = cbrt(values[LALSQTPN_OMEGA]);
-	for (i = 2; i < 8; i++) {
-		omegaPowi_3[i] = omegaPowi_3[i - 1] * omegaPowi_3[1];
->>>>>>> 60c3e8f9
 	}
 	REAL8 omegaPowi_3[4];
 	omegaPowi_3[3] = values[LALSQTPN_OMEGA];
@@ -335,7 +193,6 @@
 					+ cosine[LAL_PNORDER_NEWTONIAN][i] * cosPhi[2]);
 		}
 	}
-<<<<<<< HEAD
 	for (i = 1; i < 4; i++) {
 		sinPhi[i] = sin((REAL8) i * values[LALSQTPN_PHASE] - M_PI_2);
 		cosPhi[i] = cos((REAL8) i * values[LALSQTPN_PHASE] - M_PI_2);
@@ -357,141 +214,6 @@
 	for (i = LALSQTPN_PLUS; i <= LALSQTPN_CROSS; i++) {
 		h[i] *= amp;
 	}
-=======
-
-	// calculating domega and MECO without the spin components
-	for (i = LAL_PNORDER_NEWTONIAN; i <= params->order; i++) {
-		dvalues[LALSQTPN_OMEGA] += params->coeff.domega[i] 
-				* omegaPowi_3[i];
-	}
-	dvalues[LALSQTPN_MECO] += params->coeff.meco[0] / omegaPowi_3[1];
-	for (i = LAL_PNORDER_NEWTONIAN + 2; i <= params->order; i += 2) {
-		dvalues[LALSQTPN_MECO] += params->coeff.meco[i] 
-				* omegaPowi_3[i - 1];
-	}
-
-	// calculating the other derivatives and the domega and MECO with spin
-	// components
-	switch (params->order) {
-		case LAL_PNORDER_THREE_POINT_FIVE:
-		case LAL_PNORDER_THREE:
-			dvalues[LALSQTPN_OMEGA] += params->coeff.domegaLN
-					* log(16. * omegaPowi_3[2])
-					* omegaPowi_3[LAL_PNORDER_THREE];
-		case LAL_PNORDER_TWO_POINT_FIVE:
-		case LAL_PNORDER_TWO:
-			if ((params->interaction & LAL_SIM_INSPIRAL_INTERACTION_SPIN_SPIN_2PN) 
-					== LAL_SIM_INSPIRAL_INTERACTION_SPIN_SPIN_2PN) {
-				// SS for domega
-				SS_Omega = params->coeff.domegaSS[0] 
-					* LNhchih[0] * LNhchih[1]
-					+ params->coeff.domegaSS[1]*chih1chih2;
-				// SS for MECO
-				dvalues[LALSQTPN_MECO] += params->coeff.mecoSS 
-					* (chih1chih2 - 3 * LNhchih[0] 
-					* LNhchih[1]) * omegaPowi_3[3];
-				// SS for dchih
-				for (i = 0; i < 2; i++) {
-					k = (i + 1) % 2; // the opposite index
-					VECTOR_PRODUCT3(chi_p[k], chi_p[i], 
-							chih1xchih2[i]);
-					for (j = 0; j < 3; j++) {
-						// the 3*index is used, 
-						// to acces the first spin, if 
-						// index=0, otherwise 
-						// the second spin
-						dvalues[LALSQTPN_CHIH1_1 + 3 * i + j] 
-							+= params->coeff.dchihSS[i] 
-							* (chih1xchih2[i][j] 
-							- 3. * LNhchih[k] 
-							* LNhxchih[i][j]) 
-							* omegaPowi_3[6];
-							//((1.-2.*(!i))chih1xchih2[i][j] - 3. * LNhchih[k] * LNhxchih[i][j]) * omegaPowi_3[6];
-					}
-				}
-			}
-			if ((params->interaction & LAL_SIM_INSPIRAL_INTERACTION_SPIN_SPIN_SELF_2PN) 
-					== LAL_SIM_INSPIRAL_INTERACTION_SPIN_SPIN_SELF_2PN) {
-				// SSself for domega
-				SSself_Omega = params->coeff.domegaSSselfConst;
-				for (i = 0; i < 2; i++) {
-					SSself_Omega 
-						+= params->coeff.domegaSSself[i]
-						* SQT_SQR(LNhchih[i]);
-				}
-			}
-			if ((params->interaction & LAL_SIM_INSPIRAL_INTERACTION_QUAD_MONO_2PN) 
-					== LAL_SIM_INSPIRAL_INTERACTION_QUAD_MONO_2PN) {
-				QM_Omega = params->coeff.domegaQMConst;
-				for (i = 0; i < 2; i++) {
-					QM_Omega += params->coeff.domegaQM[i] 
-						* SQT_SQR(LNhchih[i]);
-					// QM for dchih
-					for (j = 0; j < 3; j++) {
-						// the 3*index is used, 
-						// to acces the first spin, if 
-						// index=0, otherwise 
-						// the second spin
-						dvalues[LALSQTPN_CHIH1_1 + 3 * i + j] 
-							+= params->coeff.dchihQM[i]
-							* LNhchih[i] 
-							* LNhxchih[i][j] 
-							* omegaPowi_3[6];
-					}
-				}
-				// QM for MECO
-				dvalues[LALSQTPN_MECO] += params->coeff.mecoQM 
-					* QM_Omega * omegaPowi_3[3];
-			}
-			dvalues[LALSQTPN_OMEGA] += (QM_Omega + SSself_Omega 
-				+ SS_Omega) * omegaPowi_3[LAL_PNORDER_TWO];
-		case LAL_PNORDER_ONE_POINT_FIVE:
-			if (params->interaction != 0) {
-				// SO for domega and MECO
-				for (i = 0; i < 2; i++) {
-					dvalues[LALSQTPN_OMEGA] 
-						+= params->coeff.domegaSO[i] 
-						* LNhchih[i] 
-						* omegaPowi_3[LAL_PNORDER_ONE_POINT_FIVE];
-					dvalues[LALSQTPN_MECO] 
-						+= params->coeff.mecoSO[i] 
-						* LNhchih[i] * omegaPowi_3[2];
-				}
-				// dLNh and SO for dchih
-				for (i = 0; i < 3; i++) {
-					dvalues[LALSQTPN_CHIH1_1 + i] 
-						+= params->coeff.dchihSO[0]
-						* LNhxchih[0][i] * omegaPowi_3[5];
-					dvalues[LALSQTPN_CHIH2_1 + i] 
-						+= params->coeff.dchihSO[1]
-						* LNhxchih[1][i] * omegaPowi_3[5];
-					dvalues[LALSQTPN_LNH_1 + i] 
-						+= (params->coeff.dLNh[0] 
-						* dvalues[LALSQTPN_CHIH1_1 + i] 
-						+ params->coeff.dLNh[1] 
-						* dvalues[LALSQTPN_CHIH2_1 + i])
-						* omegaPowi_3[1];
-				}
-			}
-		case LAL_PNORDER_ONE:
-		case LAL_PNORDER_HALF:
-		case LAL_PNORDER_NEWTONIAN:
-			break;
-		default:
-			XLALPrintError("XLAL Error - %s: The PN order requested is not implemented for this approximant\n", __func__);
-			return XLAL_FAILURE;
-	}
-	dvalues[LALSQTPN_OMEGA] *= params->coeff.domegaGlobal * omegaPowi_3[7]
-			* omegaPowi_3[4];
-	dvalues[LALSQTPN_PHASE] = values[LALSQTPN_OMEGA] 
-			+ values[LALSQTPN_LNH_3] * (values[LALSQTPN_LNH_2]
-			* dvalues[LALSQTPN_LNH_1] - values[LALSQTPN_LNH_1] 
-			* dvalues[LALSQTPN_LNH_2])
-			/ (SQT_SQR(values[LALSQTPN_LNH_1]) 
-			+ SQT_SQR(values[LALSQTPN_LNH_2]));
-
-	return GSL_SUCCESS;
->>>>>>> 60c3e8f9
 }
 
 // LAL wrapper to XLAL Generator function
@@ -499,10 +221,6 @@
 	XLALPrintDeprecationWarning("LALSQTPNGenerator", "XLALSQTPNGenerator");
 	INITSTATUS(status, "LALSQTPNGenerator", LALSQTPNWAVEFORMC);
 	ATTATCHSTATUSPTR(status);
-<<<<<<< HEAD
-	ASSERT(params, status, LALINSPIRALH_ENULL, LALINSPIRALH_MSGENULL);
-	ASSERT(waveform, status, LALINSPIRALH_ENULL, LALINSPIRALH_MSGENULL);
-=======
 
 	if(XLALSQTPNGenerator(waveform, params))
 		ABORTXLAL(status);
@@ -512,22 +230,13 @@
 }
 
 int XLALSQTPNGenerator(LALSQTPNWave *waveform, LALSQTPNWaveformParams *params) {
-
 	if( !params || !waveform )
 		XLAL_ERROR(XLAL_EFAULT);
-
-	// variable declaration and initialization
-	UINT4 i = 0; // index
-	REAL8 time = 0.;
-	REAL8 LNhztol = 1.0e-8;
-	REAL8 alpha, amp, temp1, temp2;
->>>>>>> 60c3e8f9
 	const REAL8 geometrized_m_total = params->totalMass * LAL_MTSUN_SI;
 	const REAL8 freq_Step = geometrized_m_total * LAL_PI;
 	const REAL8 lengths = (5.0 / 256.0) * pow(LAL_PI, -8.0 / 3.0)
 		* pow(params->chirpMass * LAL_MTSUN_SI * params->lowerFreq, -5.0 / 3.0) / params->lowerFreq;
 	xlalErrno = 0;
-<<<<<<< HEAD
 	XLALFillCoefficients(params);
 	if (xlalErrno) {
 		ABORTXLAL(status);
@@ -679,22 +388,6 @@
 					- 3.0 * params->coeff.variables.LNhchih[k]
 						* params->coeff.variables.LNhxchih[i][j]) * SQT_SQR(values[LALSQTPN_OMEGA]);
 		}
-=======
-	if( XLALSQTPNIntegratorInit(&integrator, LALSQTPN_NUM_OF_VAR, 
-			params, XLALSQTPNDerivator) )
-		XLAL_ERROR(XLAL_EFUNC);
-
-	// initializing the dynamic variables
-	values[LALSQTPN_PHASE] = params->phi;
-	values[LALSQTPN_OMEGA] = params->lowerFreq * freq_Step;
-	values[LALSQTPN_LNH_1] = sin(params->inclination); ///< \f$\hat{L_N}=\sin\iota\f$
-	values[LALSQTPN_LNH_2] = 0.; ///< \f$\hat{L_N}=0\f$
-	values[LALSQTPN_LNH_3] = cos(params->inclination); ///< \f$\hat{L_N}=\cos\iota\f$
-	values[LALSQTPN_MECO] = 0.;
-	for (i = 0; i < 3; i++) {
-		values[LALSQTPN_CHIH1_1 + i] = params->chih[0][i];
-		values[LALSQTPN_CHIH2_1 + i] = params->chih[1][i];
->>>>>>> 60c3e8f9
 	}
 	dvalues[LALSQTPN_OMEGA] += (params->coeff.domegaSS[0] * params->coeff.variables.LNhchih[0]
 		* params->coeff.variables.LNhchih[1]
@@ -702,7 +395,6 @@
 		* params->coeff.variables.omegaPowi_3[4];
 }
 
-<<<<<<< HEAD
 /**		Calculates the self-spin effect's contribution to the derivative values.
  * @param[in]  params  : parameters of the waveform
  * @param[out] dvalues : vector containing the derivatives of the evolving values.
@@ -757,7 +449,12 @@
 	}
 }
 
-int LALSQTPNDerivator(REAL8 t, const REAL8 values[], REAL8 dvalues[], void * param) {
+int LALSQTPNDerivator(REAL8 t, const REAL8 values[], REAL8 dvalues[], 
+		void * param) {
+	return LALSQTPNDerivator(t, values, dvalues, param);
+}
+
+int XLALSQTPNDerivator(REAL8 t, const REAL8 values[], REAL8 dvalues[], void * param) {
 	LALSQTPNWaveformParams *params = param;
 	UNUSED(t);
 	const REAL8 *chi_p[2] = { values + LALSQTPN_CHIH1_1, values + LALSQTPN_CHIH2_1 };
@@ -794,53 +491,6 @@
 		}
 		if ((params->spinInteraction & LAL_QMInter) == LAL_QMInter) {
 			XLALAddQMContributions(params, values, dvalues);
-=======
-	// filling the LALSQTPNCoefficients
-	xlalErrno = 0;
-	if( XLALSQTPNFillCoefficients(params) )
-		XLAL_ERROR(XLAL_EFUNC);
-	if( XLALSQTPNDerivator(time, values, dvalues, params) )
-		XLAL_ERROR(XLAL_EFUNC);
-	dvalues[LALSQTPN_MECO] = -1.; // to be able to start the loop
-	i = 0;
-	do {
-		alpha = atan2(values[LALSQTPN_LNH_2], values[LALSQTPN_LNH_1]);
-		amp = params->signalAmp * pow(values[LALSQTPN_OMEGA], 2. / 3.);
-
-		// calculating the waveform components
-		if (waveform->hp || waveform->hc || waveform->h) {
-			temp1 = -0.5*amp*cos(2.*values[LALSQTPN_PHASE])
-				* (values[LALSQTPN_LNH_3] 
-				* values[LALSQTPN_LNH_3] + 1.);
-			temp2 = amp * sin(2.*values[LALSQTPN_PHASE]) 
-				* values[LALSQTPN_LNH_3];
-			if (waveform->h) {
-				waveform->hp->data[2*i] = temp1 * cos(2.*alpha)
-					+ temp2 * sin(2.*alpha);
-				waveform->hc->data[2*i+1] = temp1 
-					* sin(2.*alpha) - temp2 * cos(2.*alpha);
-			}
-			if (waveform->hp) {
-				waveform->hp->data[i] = temp1 * cos(2.*alpha) 
-					+ temp2 * sin(2.*alpha);
-			}
-			if (waveform->hc) {
-				waveform->hc->data[i] = temp1 * sin(2.*alpha) 
-					- temp2 * cos(2.*alpha);
-			}
-		}
-		if (waveform->waveform) {
-			waveform->waveform->a->data->data[2*i] = -amp*0.5 
-				* (1. + values[LALSQTPN_LNH_3] 
-				* values[LALSQTPN_LNH_3]);
-			waveform->waveform->a->data->data[2*i + 1] = -amp 
-				* values[LALSQTPN_LNH_3];
-			waveform->waveform->phi->data->data[i] = 2. 
-				* (values[LALSQTPN_PHASE] - params->phi);
-			waveform->waveform->shift->data->data[i] = 2. * alpha;
-			waveform->waveform->f->data->data[i] 
-				= values[LALSQTPN_OMEGA] / freq_Step;
->>>>>>> 60c3e8f9
 		}
 	case LAL_PNORDER_ONE_POINT_FIVE:
 		if ((params->spinInteraction & LAL_SOInter) == LAL_SOInter) {
@@ -861,8 +511,10 @@
 	case LAL_PNORDER_ONE:
 	case LAL_PNORDER_HALF:
 	case LAL_PNORDER_NEWTONIAN:
+		break;
 	default:
-		break;
+		XLALPrintError("XLAL Error - %s: The PN order requested is not implemented for this approximant\n", __func__);
+		return XLAL_FAILURE;
 	}
 	dvalues[LALSQTPN_OMEGA] *= params->coeff.domegaGlobal * params->coeff.variables.omegaPowi_3[7]
 		* params->coeff.variables.omegaPowi_3[4];
@@ -870,7 +522,6 @@
 	return GSL_SUCCESS;
 }
 
-<<<<<<< HEAD
 /**
  * \f{center}
  *		\begin{gathered}
@@ -930,52 +581,10 @@
 	case LAL_PNORDER_NEWTONIAN:
 	default:
 		break;
-=======
-		// evolving
-		time = i++ * params->samplingTime;
-		xlalErrno = 0;
-		if(XLALSQTPNIntegratorFunc(values, &integrator, step)) {
-			XLAL_ERROR(XLAL_EFUNC);
-		}
-		// if one of the variables is nan, the PN approximation broke down
-		if (isnan(values[LALSQTPN_PHASE]) 
-				|| isnan(values[LALSQTPN_OMEGA]) 
-				|| isnan(values[LALSQTPN_LNH_1]) 
-				|| isnan(values[LALSQTPN_LNH_2])
-				|| isnan(values[LALSQTPN_LNH_3]) 
-				|| isnan(values[LALSQTPN_CHIH1_1])
-				|| isnan(values[LALSQTPN_CHIH1_2]) 
-				|| isnan(values[LALSQTPN_CHIH1_3])
-				|| isnan(values[LALSQTPN_CHIH2_1]) 
-				|| isnan(values[LALSQTPN_CHIH2_2])
-				|| isnan(values[LALSQTPN_CHIH2_3])) {
-			break;
-		}
-		if( XLALSQTPNDerivator(time, values, dvalues, params) )
-			XLAL_ERROR(XLAL_EFUNC);
-		if ((waveform->waveform && 
-				i == waveform->waveform->f->data->length) ||
-				(waveform->hp && i == waveform->hp->length) ||
-				(waveform->hc && i == waveform->hc->length)) {
-			XLALSQTPNIntegratorFree(&integrator);
-			XLAL_ERROR(XLAL_EBADLEN);
-		}
-	} while (dvalues[LALSQTPN_MECO] < 0. && dvalues[LALSQTPN_OMEGA] > 0.0 
-			&& SQT_SQR(values[LALSQTPN_LNH_3]) < 1. - LNhztol 
-			&& values[LALSQTPN_OMEGA] / freq_Step 
-			< params->samplingFreq / 2.
-			/* && values[LALSQTPN_OMEGA] / freq_Step 
-			< params->finalFreq*/);
-	if (waveform->hp || waveform->hc){
-		params->finalFreq = values[LALSQTPN_OMEGA] 
-			/ (LAL_PI * geometrized_m_total);
-		params->coalescenceTime = time;
->>>>>>> 60c3e8f9
 	}
 	if (meco > 0.0) {
 		return LALSQTPN_ENERGY;
 	}
-<<<<<<< HEAD
 	if (dvalues[LALSQTPN_OMEGA] < 0.0) {
 		return LALSQTPN_OMEGADOT;
 	}
@@ -991,11 +600,4 @@
 		}
 	}
 	return GSL_SUCCESS;
-=======
-
-	waveform->length = i;
-	XLALSQTPNIntegratorFree(&integrator);
-
-	return XLAL_SUCCESS;
->>>>>>> 60c3e8f9
 }