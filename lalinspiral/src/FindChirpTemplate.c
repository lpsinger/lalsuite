--- conflicted
+++ resolved
@@ -146,11 +146,8 @@
     case PadeT1:
     case EOB:
     case EOBNR:
-<<<<<<< HEAD
     case PhenSpinTaylorRD:
-=======
     case IMRPhenomB:
->>>>>>> f23681c4
       /* time domain waveforms use xfac to store the time domain waveform */
       LALCreateVector( status->statusPtr, &(outputPtr->xfacVec),
           params->numPoints );
