/*
*  Copyright (C) 2011 Riccardo Sturani
*
*  This program is free software; you can redistribute it and/or modify
*  it under the terms of the GNU General Public License as published by
*  the Free Software Foundation; either version 2 of the License, or
*  (at your option) any later version.
*
*  This program is distributed in the hope that it will be useful,
*  but WITHOUT ANY WARRANTY; without even the implied warranty of
*  MERCHANTABILITY or FITNESS FOR A PARTICULAR PURPOSE.  See the
*  GNU General Public License for more details.
*
*  You should have received a copy of the GNU General Public License
*  along with with program; see the file COPYING. If not, write to the
*  Free Software Foundation, Inc., 59 Temple Place, Suite 330, Boston,
*  MA  02111-1307  USA
*/

/**
\file
\ingroup LALInspiral_h

 * \brief Module to generate generic spinning binaries waveforms complete with ring-down
 *
 * \heading{Prototypes}
 *
 * <tt>LALPSpinInspiralRD()</tt>
 * <dl>
 * <dt>status:</dt><dd> Input/Output
 * <dt>signalvec:</dt><dd> Output containing the inspiral waveform.</dd>
 * <dt>params:</dt><dd> Input containing binary chirp parameters.</dd>
 * </dl>
 *
 *
 * <tt>LALPSpinInspiralRDTemplates()</tt>
 * <dl>
 * <dt>status:</dt><dd>Input/Output
 * <dt>signalvec1:</dt><dd>Output containing the \f$+\f$ inspiral waveform.</dd>
 * <dt>signalvec2:</dt><dd>Output containing the \f$\times\f$ inspiral waveform.</dd>
 * <dt>params:</dt><dd>Input containing binary chirp parameters.</dd>
 * </dl>
 *
 *
 * <tt>LALPSpinInspiralRDInjection()</tt>
 * <dl>
 * <dt>status:</dt><dd> Input/Output
 * <dt>signalvec:</dt><dd>Output containing the inspiral waveform.</dd>
 * <dt>params:</dt><dd>Input containing binary chirp parameters.</dd>
 * </dl>
 *
 * <tt>LALPSpinInspiralRDFreqDom()</tt>
 * <dl>
 * <dt>status:</dt><dd> Input/Output
 * <dt>signalvec:</dt><dd>Output containing the inspiral waveform in frequency domain.</dd>
 * <dt>params:</dt><dd>Input containing binary chirp parameters.</dd>
 * </dl>
 *
 * \heading{Description}
 * This codes provide complete waveforms for generically spinning binary systems.
 * In order to construct the waveforms three phases are joined together:
 * an initial inspiral phase, a phenomenological phase encompassing the description
 * of the merger and the ring-down of the final black hole.
 * During the inspiral phase the system is evolved according to the standard
 * PN formulas, valid up to 3.5PN for the orbital motion,
 * to 3PN level for spin-orbital momentum and to 2PN for spin-spin contributions
 * to the orbital phase.
 * Then a phenomenological phase is added during which the frequency of the
 * waveform has a pole-like behaviour. The stitching is performed in order to
 * ensure continuity of the phase, the frequency and its first and second
 * derivatives. Finally a ring-down phase is attached.
 *
 * \heading{Algorithm}
 *
 * \heading{Uses}
 * \code
 * LALPSpinInspiralRDderivatives()
 * LALInspiralSetup()
 * LALInspiralChooseModel()
 * LALRungeKutta4()
 * OmMatch()
 * fracRD()
 * XLALPSpinInspiralRDSetParams()
 * XLALSpinInspiralTest()
 * XLALSpinInspiralDerivatives()
 * LALSpinInspiralDerivatives()
 * XLALSpinInspiralFillH2Modes()
 * XLALSpinInspiralFillH3Modes()
 * XLALSpinInspiralFillH4Modes()
 * \endcode
 *
 * \heading{Notes}
 *
*/

/** \defgroup psird Complete phenomenological spin-inspiral waveforms
 *
 * This code provides complete waveforms for generically spinning binary
 * systems.
 *
 */

#include <lal/LALPSpinInspiralRD.h>
#include <lal/LALAdaptiveRungeKutta4.h>

#include <lal/Units.h>
#include <lal/LALInspiral.h>
#include <lal/SeqFactories.h>
#include <lal/NRWaveInject.h>
#include <lal/RealFFT.h>

#define sqrtOnePointFive 1.22474
#define sqrtPoint15      0.387298
#define sqrtFiveOver2    1.1183
#define minIntLen        8

#define UNUSED(expr) do { (void)(expr); } while (0)

static REAL8 OmMatch(REAL8 LNhS1, REAL8 LNhS2, REAL8 S1S1, REAL8 S1S2, REAL8 S2S2) {

  const REAL8 omM       = 0.0555;
  const REAL8 omMsz12   =    9.97e-4;
  const REAL8 omMs1d2   =  -2.032e-3;
  const REAL8 omMssq    =   5.629e-3;
  const REAL8 omMsz1d2  =   8.646e-3;
  const REAL8 omMszsq   =  -5.909e-3;
  const REAL8 omM3s1d2  =   1.801e-3;
  const REAL8 omM3ssq   = -1.4059e-2;
  const REAL8 omM3sz1d2 =  1.5483e-2;
  const REAL8 omM3szsq  =   8.922e-3;

  return omM + /*6.05e-3 * sqrtOneMinus4Eta +*/
    omMsz12   * (LNhS1 + LNhS2) +
    omMs1d2   * (S1S2) +
    omMssq    * (S1S1 + S2S2) +
    omMsz1d2  * (LNhS1 * LNhS2) +
    omMszsq   * (LNhS1 * LNhS1 + LNhS2 * LNhS2) +
    omM3s1d2  * (LNhS1 + LNhS2) * (S1S2) +
    omM3ssq   * (LNhS1 + LNhS2) * (S1S1+S2S2) +
    omM3sz1d2 * (LNhS1 + LNhS2) * (LNhS1*LNhS2) +
    omM3szsq  * (LNhS1 + LNhS2) * (LNhS1*LNhS1+LNhS2*LNhS2);
}

static REAL8 fracRD(REAL8 LNhS1, REAL8 LNhS2, REAL8 S1S1, REAL8 S1S2, REAL8 S2S2) {

  const double frac0      = 0.840;
  const double fracsz12   = -2.145e-2;
  const double fracs1d2   = -4.421e-2;
  const double fracssq    = -2.643e-2;
  const double fracsz1d2  = -5.876e-2;
  const double fracszsq   = -2.215e-2;

  return frac0 +
    fracsz12   * (LNhS1 + LNhS2) +
    fracs1d2   * (S1S2) +
    fracssq    * (S1S1 + S2S2) +
    fracsz1d2  * (LNhS1 * LNhS2) +
    fracszsq   * (LNhS1 * LNhS1 + LNhS2 * LNhS2);
}

typedef struct LALPSpinInspiralRDstructparams {
  REAL8 dt;
  REAL8 eta;                  ///< symmetric mass ratio
  REAL8 dm;                   ///< \f$m_1-m_2\f$
  REAL8 m1m2;                 ///< \f$m_1/m_2\f$
  REAL8 m2m1;                 ///< \f$m_2/m_1\f$
  REAL8 m1m;
  REAL8 m2m;
  REAL8 m1msq;
  REAL8 m2msq;
  REAL8 m;
  REAL8 wdotorb[8];           ///< Coefficients of the analytic PN expansion of \f$\dot\omega_{orb}\f$
  REAL8 wdotorblog;           ///< Log coefficient of the PN expansion of of \f$\dot\omega_{orb}\f$
  REAL8 wdotspin15S1LNh;
  REAL8 wdotspin15S2LNh;
  REAL8 wdotspin20S1S2;
  REAL8 wdotspin20S1S1;       ///< Coeff. of the \f$s_1s_1\f$ cntrb. to \f$\dot\omega\f$
  REAL8 wdotspin20S1S2LNh;
  REAL8 wdotspin25S1LNh;
  REAL8 wdotspin25S2LNh;      ///< Coeff. of the \f$s_2\cdot \hat L_N\f$ cntrb. to \f$\dot\omega\f$
  REAL8 wdotspin30S1LNh;
  REAL8 wdotspin30S2LNh;
  REAL8 S1dot15;
  REAL8 S2dot15;
  REAL8 Sdot20;
  REAL8 Sdot20S;
  REAL8 S1dot25;
  REAL8 S2dot25;
  REAL8 LNhdot15;
  REAL8 epnorb[4];           ///< Coefficients of the PN expansion of the energy
  REAL8 epnspin15S1dotLNh;   ///< Coeff. of the \f$S_1\cdot L\f$ term in energy
  REAL8 epnspin15S2dotLNh;   ///< Coeff. of the \f$S_2\cdot L\f$ term in energy
  REAL8 epnspin20S1S2;       ///< Coeff. of the \f$S_1\cdot S_2\f$ term in energy
  REAL8 epnspin20S1S2dotLNh; ///< Coeff. of the \f$S_{1,2}\cdot L\f$ term in energy
  REAL8 epnspin20S1S1;       ///< Coeff. of the \f$S_1\cdot S_1\f$ term in energy
  REAL8 epnspin20S1S1dotLNh;
  REAL8 epnspin20S2S2;       ///< Coeff. of the \f$S_2\cdot S_2\f$ term in energy
  REAL8 epnspin20S2S2dotLNh;
  REAL8 epnspin25S1dotLNh;
  REAL8 epnspin25S2dotLNh;
  REAL8 OmCutoff;
  REAL8 lengths;
  REAL8 omOffset;
  UINT4 length;
  UINT4 inspiralOnly;
} LALPSpinInspiralRDparams;

typedef struct LALPSpinInspiralPhenParsStruct {
  REAL8 endtime;
  REAL8 Psi;
  REAL8 alpha;
  REAL8 ci;
  REAL8 omega;
  REAL8 domega;
  REAL8 ddomega;
  REAL8 diota;
  REAL8 ddiota;
  REAL8 dalpha;
  REAL8 ddalpha;
  REAL8 energy;
  REAL8 LNhS1;
  REAL8 LNhS2;
  REAL8 S1S1;
  REAL8 S1S2;
  REAL8 S2S2;
  INT4  countback;
  INT4  intreturn;
} LALPSpinInspiralPhenPars;

typedef struct LALSpinInspiralAngleStruct {
  REAL8 ci2;
  REAL8 si2;
  REAL8 ci;
  REAL8 si;
  REAL8 c2i;
  REAL8 s2i;
  REAL8 c2i2;
  REAL8 s2i2;
  REAL8 c3i2;
  REAL8 s3i2;
  REAL8 c4i2;
  REAL8 s4i2;
  REAL8 c5i2;
  REAL8 s5i2;
  REAL8 c6i2;
  REAL8 s6i2;
  REAL8 c8i2;
  REAL8 s8i2;
  REAL8 cdi;
  REAL8 sdi;
} LALSpinInspiralAngle;

static int XLALPSpinInspiralRDSetParams(LALPSpinInspiralRDparams *mparams,InspiralTemplate *params, InspiralInit *paramsInit) {

  mparams->inspiralOnly = params->inspiralOnly;
  mparams->dt           = 1./params->tSampling;
  mparams->OmCutoff     = params->fCutoff*params->totalMass * LAL_MTSUN_SI * (REAL8) LAL_PI;
  mparams->lengths      = (5.0 / 256.0) / LAL_PI * pow(LAL_PI * params->chirpMass * LAL_MTSUN_SI * params->fLower,-5.0 / 3.0) / params->fLower;
  mparams->omOffset     = 0.006;

  /* setup coefficients for PN equations */
  mparams->m     = params->totalMass;
  mparams->m2m1  = params->mass2 / params->mass1;
  mparams->m1m2  = params->mass1 / params->mass2;
  mparams->m1m   = params->mass1 / params->totalMass;
  mparams->m2m   = params->mass2 / params->totalMass;
  mparams->m1msq = mparams->m1m * mparams->m1m;
  mparams->m2msq = mparams->m2m * mparams->m2m;
  mparams->dm    = (params->mass1 - params->mass2) / params->totalMass;
  
  /* params->eta might have been set up before but just for safety, we
   * recompute it here below.*/
  params->eta = (params->mass1 * params->mass2) / (params->mass1 + params->mass2) / (params->mass1 + params->mass2);
  mparams->eta = params->eta;

  switch (params->order) {

    case LAL_PNORDER_THREE_POINT_FIVE:
      mparams->wdotorb[7] = paramsInit->ak.ST[8];

    case LAL_PNORDER_THREE:
      mparams->epnorb[3] = paramsInit->ak.ETa3;
      mparams->wdotorb[6] = paramsInit->ak.ST[6];
      mparams->wdotorblog = paramsInit->ak.ST[7];
      mparams->wdotspin30S1LNh = -LAL_PI/3. * ( 188. - 151./2./mparams->m1m);
      mparams->wdotspin30S2LNh = -LAL_PI/3. * ( 188. + 151./2./mparams->m2m);

    case LAL_PNORDER_TWO_POINT_FIVE:
      mparams->wdotorb[5] = paramsInit->ak.ST[5];
      mparams->epnspin25S1dotLNh = 8. - 31. / 9. * mparams->eta + (3. - 10. / 3. * mparams->eta) * mparams->m2m1;
      mparams->epnspin25S2dotLNh = 8. - 31. / 9. * mparams->eta + (3. - 10. / 3. * mparams->eta) * mparams->m1m2;
      mparams->wdotspin25S1LNh = -31319. / 1008. + 1159. / 24. * mparams->eta + (-809. / 84. + 281. / 8. * mparams->eta) * mparams->m2m1;
      mparams->wdotspin25S2LNh = -31319. / 1008. + 1159. / 24. * mparams->eta + (-809. / 84. + 281. / 8. * mparams->eta) * mparams->m1m2;
      mparams->S1dot25 = 0.5625 + 1.25 * mparams->eta - mparams->eta * mparams->eta / 24. + mparams->dm * (-0.5625 + 0.625 * mparams->eta);
      mparams->S2dot25 = 0.5625 + 1.25 * mparams->eta - mparams->eta * mparams->eta / 24. - mparams->dm * (-0.5625 + 0.625 * mparams->eta);

    case LAL_PNORDER_TWO:
      mparams->epnorb[2] = paramsInit->ak.ETa2;
      mparams->wdotorb[4] = paramsInit->ak.ST[4];
      mparams->wdotspin20S1S2 = -(1.0 / 48.0) / mparams->eta;
      mparams->wdotspin20S1S1 = 1. / 96.;
      mparams->Sdot20  = 0.5;
      mparams->Sdot20S = 0.5;
      mparams->epnspin20S1S2 = 1. / mparams->eta;
      mparams->epnspin20S1S2dotLNh = -3. / mparams->eta;
      mparams->epnspin20S1S1 = (1. + mparams->m2m1) * (1. + mparams->m2m1) / 2.;
      mparams->epnspin20S2S2 = (1. + mparams->m1m2) * (1. + mparams->m1m2) / 2.;
      mparams->epnspin20S1S1dotLNh = -3. * (1. + mparams->m2m1) * (1. + mparams->m2m1) / 2.;
      mparams->epnspin20S2S2dotLNh = -3. * (1. + mparams->m1m2) * (1. + mparams->m1m2) / 2.;

    case LAL_PNORDER_ONE_POINT_FIVE:
      mparams->wdotorb[3] = paramsInit->ak.ST[3];
      mparams->epnspin15S1dotLNh = 8. / 3. + 2. * mparams->m2m1;
      mparams->epnspin15S2dotLNh = 8. / 3. + 2. * mparams->m1m2;
      mparams->wdotspin15S1LNh = -(113.0 + 75.0 * mparams->m2m1) / 12.0;
      mparams->wdotspin15S2LNh = -(113.0 + 75.0 * mparams->m1m2) / 12.0;
      mparams->LNhdot15 = 0.5;
      mparams->S1dot15 = (4.0 + 3.0 * mparams->m2m1) / 2.0 * mparams->eta;
      mparams->S2dot15 = (4.0 + 3.0 * mparams->m1m2) / 2.0 * mparams->eta;

    case LAL_PNORDER_ONE:
      mparams->epnorb[1] = paramsInit->ak.ETa1;
      mparams->wdotorb[2] = paramsInit->ak.ST[2];

    case LAL_PNORDER_HALF:
      mparams->wdotorb[1] = paramsInit->ak.ST[1];

    case LAL_PNORDER_NEWTONIAN:
      mparams->epnorb[0] = paramsInit->ak.ETaN;
      mparams->wdotorb[0] = paramsInit->ak.ST[0];
      break;

    case LAL_PNORDER_PSEUDO_FOUR:
      XLALPrintError("*** LALPhenSpinInspiralRD ERROR: PhenSpin approximant not available at pseudo4PN order\n");
      break;

    case LAL_PNORDER_NUM_ORDER:
      XLALPrintError("*** LALPhenSpinInspiralRD ERROR: NUM_ORDER not a valid PN order\n");

    default:
      XLALPrintError("*** LALPhenSpinInspiralRD ERROR: Impossible to create waveform with %d order\n",params->order);
      break;
  }

  switch (params->interaction) {

    case LAL_SIM_INSPIRAL_INTERACTION_NONE:
      /*This kills all spin effects in the phase. Still there are spin effects
	in the waveform due to orbital plane precession*/
      mparams->epnspin15S1dotLNh = 0.;
      mparams->epnspin15S2dotLNh = 0.;
      mparams->wdotspin15S1LNh   = 0.;
      mparams->wdotspin15S2LNh   = 0.;
      mparams->S1dot15           = 0.;
      mparams->S2dot15           = 0.;

    case LAL_SIM_INSPIRAL_INTERACTION_SPIN_ORBIT_15PN:  
      /* This keeps only the leading spin-orbit interactions*/
      mparams->wdotspin20S1S2      = 0.;
      mparams->epnspin20S1S2       = 0.;
      mparams->epnspin20S1S2dotLNh = 0.;

    case LAL_SIM_INSPIRAL_INTERACTION_SPIN_SPIN_2PN:
      /* This keeps S1-S2 interactions but kill spin self-interactions*/
      mparams->wdotspin20S1S1 = 0.;
      mparams->epnspin20S1S1 = 0.;
      mparams->epnspin20S2S2 = 0.;
      mparams->Sdot20S = 0.;
      mparams->epnspin20S1S1 = 0.;
      mparams->epnspin20S2S2 = 0.;
      mparams->epnspin20S1S1dotLNh = 0.;
      mparams->epnspin20S2S2dotLNh = 0.;

    case LAL_SIM_INSPIRAL_INTERACTION_SPIN_SPIN_SELF_2PN: 
      /* This kills all spin interaction intervening at 2.5PN order or higher*/
      mparams->epnspin25S1dotLNh   = 0.;
      mparams->epnspin25S2dotLNh   = 0.;
      mparams->wdotspin25S1LNh     = 0.;
      mparams->wdotspin25S2LNh     = 0.;
      mparams->S1dot25             = 0.;
      mparams->S2dot25             = 0.;

    case LAL_SIM_INSPIRAL_INTERACTION_QUAD_MONO_2PN:

    case LAL_SIM_INSPIRAL_INTERACTION_SPIN_ORBIT_25PN:
      mparams->wdotspin30S1LNh     = 0.;
      mparams->wdotspin30S2LNh     = 0.;

    case LAL_SIM_INSPIRAL_INTERACTION_SPIN_ORBIT_3PN:

    case LAL_SIM_INSPIRAL_INTERACTION_ALL_SPIN:

    case LAL_SIM_INSPIRAL_INTERACTION_TIDAL_5PN:

    case LAL_SIM_INSPIRAL_INTERACTION_TIDAL_6PN:

    case LAL_SIM_INSPIRAL_INTERACTION_ALL: 

    default:
      break;
  }

  return XLAL_SUCCESS;
}

/*
 *
 * function to set derivatives: values and mparams input, dvalues output
 *
 */

static int XLALSpinInspiralTest(double t, const double values[], double dvalues[], void *mparams) {

<<<<<<< HEAD
  LALPSpinInspiralRDparams *params=(LALPSpinInspiralRDparams *) mparams;
=======
  LALPSpinInspiralRDparams *params = (LALPSpinInspiralRDparams *) mparams;
>>>>>>> e5c8c3cd
  REAL8 omega;
  REAL8 energy;
  REAL8 denergy;
  INT4 returnint;

  UNUSED(t);
  omega   = values[1];
  energy  = values[11];
  denergy = dvalues[11];

  REAL8 LNhS1=(values[2]*values[5]+values[3]*values[6]+values[4]*values[7])/params->m1msq;
  REAL8 LNhS2=(values[2]*values[8]+values[3]*values[9]+values[4]*values[10])/params->m2msq;
  REAL8 S1sq=(values[5]*values[5]+values[6]*values[6]+values[7]*values[7])/params->m1msq/params->m1msq;
  REAL8 S2sq=(values[8]*values[8]+values[9]*values[9]+values[10]*values[10])/params->m2msq/params->m2msq;
  REAL8 S1S2=(values[5]*values[8]+values[6]*values[9]+values[7]*values[10])/params->m1msq/params->m2msq;

  REAL8 omegaMatch=OmMatch(LNhS1,LNhS2,S1sq,S1S2,S2sq)+params->omOffset;

  if ( (energy > 0.0) || (( denergy > - 0.01*energy/params->dt*params->m*LAL_MTSUN_SI )&&(energy<0.) ) ) {
    /*energy increase*/
    /*XLALPrintWarning("** LALPSpinInspiralRD WARNING **: Energy increases dE %12.6e E %12.6e  m/M:(%12.4e, %12.4e)  om %12.6e vs. omM %12.6e\n",denergy, 0.01*energy, params->m1m, params->m2m, omega, omegaMatch);*/
    returnint= LALPSIRDPN_TEST_ENERGY;
  }
  else if (omega < 0.0) {
    XLALPrintWarning("** LALPSpinInspiralRD WARNING **: Omega has become -ve, this should lead to nan's \n");
    returnint= LALPSIRDPN_TEST_OMEGANONPOS;
  }
  else if (dvalues[1] < 0.0) {
    /* omegadot < 0 */
    returnint= LALPSIRDPN_TEST_OMEGADOT;
  }
  else if (isnan(omega)) {
    /* omega is nan */
    returnint= LALPSIRDPN_TEST_OMEGANAN;
  } 
  else if ((params->inspiralOnly==1)&&(omega>params->OmCutoff)) {
    returnint= LALPSIRDPN_TEST_OMEGACUT;
  }
  else if ((params->inspiralOnly!=1)&&(omega>omegaMatch)) {
    returnint= LALPSIRDPN_TEST_OMEGAMATCH;
  }
  else
    returnint= GSL_SUCCESS;

  return returnint;

}

/**
 * \ingroup psird
 * \brief Module to compute detivative of dynamical variables
 */

static int XLALSpinInspiralDerivatives(double t, const double values[], double dvalues[], void *mparams) {

    REAL8 omega;                // time-derivative of the orbital phase
    REAL8 LNhx, LNhy, LNhz;     // orbital angolar momentum unit vector
    REAL8 S1x, S1y, S1z;        // dimension-less spin variable S/M^2
    REAL8 S2x, S2y, S2z;
    REAL8 LNhS1, LNhS2;         // scalar products
    REAL8 domega;               // derivative of omega
    REAL8 dLNhx, dLNhy, dLNhz;  // derivatives of \f$\hat L_N\f$ components
    REAL8 dS1x, dS1y, dS1z;     // derivative of \f$S_i\f$
    REAL8 dS2x, dS2y, dS2z;
    REAL8 energy,energyold;

    /* auxiliary variables*/
    REAL8 S1S2, S1S1, S2S2;     // Scalar products
    REAL8 alphadotcosi;         // alpha is the right ascension of L, i(iota) the angle between L and J
    REAL8 v, v2, v3, v4, v5, v6, v7;
    REAL8 tmpx, tmpy, tmpz, cross1x, cross1y, cross1z, cross2x, cross2y, cross2z, LNhxy;

<<<<<<< HEAD
    LALPSpinInspiralRDparams *params=(LALPSpinInspiralRDparams *) mparams;
=======
    LALPSpinInspiralRDparams *params= (LALPSpinInspiralRDparams *) mparams;
>>>>>>> e5c8c3cd
    
    UNUSED(t);

    /* --- computation start here --- */
    omega = values[1];

    LNhx = values[2];
    LNhy = values[3];
    LNhz = values[4];

    S1x = values[5];
    S1y = values[6];
    S1z = values[7];

    S2x = values[8];
    S2y = values[9];
    S2z = values[10];

    energyold = values[11];

    v = cbrt(omega);
    v2 = v * v;
    v3 = omega;
    v4 = omega * v;
    v5 = omega * v2;
    v6 = omega * omega;
    v7 = v6 * v;

    // Omega derivative without spin effects up to 3.5 PN
    // this formula does not include the 1.5PN shift mentioned in arXiv:0810.5336, five lines below (3.11)
    domega = params->wdotorb[0]
            + v * (params->wdotorb[1]
                   + v * (params->wdotorb[2]
                          + v * (params->wdotorb[3]
                                 + v * (params->wdotorb[4]
                                        + v * (params->wdotorb[5]
                                               + v * (params->wdotorb[6] + params->wdotorblog * log(omega)
                                                      + v * params->wdotorb[7]))))));

    energy = (1. + v2 * (params->epnorb[1] +
                         v2 * (params->epnorb[2] +
                               v2 * params->epnorb[3])));

    // Adding spin effects
    // L dot S1,2
    LNhS1 = (LNhx * S1x + LNhy * S1y + LNhz * S1z);
    LNhS2 = (LNhx * S2x + LNhy * S2y + LNhz * S2z);

    // wdotspin15SiLNh = -1/12 (...)
    domega += v3 * (params->wdotspin15S1LNh * LNhS1 + params->wdotspin15S2LNh * LNhS2); // see e.g. Buonanno et al. gr-qc/0211087

    energy += v3 * (params->epnspin15S1dotLNh * LNhS1 + params->epnspin15S2dotLNh * LNhS2);  // see e.g. Blanchet et al. gr-qc/0605140

    // wdotspin20S1S1 = -1/48 eta
    S1S1 = (S1x * S1x + S1y * S1y + S1z * S1z);
    S2S2 = (S2x * S2x + S2y * S2y + S2z * S2z);
    S1S2 = (S1x * S2x + S1y * S2y + S1z * S2z);
    domega += params->wdotspin20S1S2 * v4 * (247.0 * S1S2 - 721.0 * LNhS1 * LNhS2);	// see e.g. Buonanno et al. arXiv:0810.5336
    domega += params->wdotspin20S1S1 * v4 * (719. * (LNhS1 * LNhS1 + LNhS2 * LNhS2) - 233. * (S1S1 + S2S2));   // see Racine et al. arXiv:0812.4413

    energy += v4 * (params->epnspin20S1S2 * S1S2 + params->epnspin20S1S2dotLNh * LNhS1 * LNhS2);    // see e.g. Buonanno et al. as above
    energy += v4 * (params->epnspin20S1S1 * S1S1 + params->epnspin20S2S2 * S2S2 + params->epnspin20S1S1dotLNh * LNhS1 * LNhS1 + params->epnspin20S2S2 * LNhS2 * LNhS2);	// see Racine et al. as above

    // wdotspin25SiLNh = see below
    domega += v5 * (params->wdotspin25S1LNh * LNhS1 + params->wdotspin25S2LNh * LNhS2);	//see (8.3) of Blanchet et al.
    energy += v5 * (params->epnspin25S1dotLNh * LNhS1 + params->epnspin25S2dotLNh * LNhS2);    //see (7.9) of Blanchet et al.

    domega += v6 * (params->wdotspin30S1LNh * LNhS1 + params->wdotspin30S2LNh * LNhS2); // see (6.5) of arXiv:1104.5659

    // Setting the right pre-factor
    domega *= 96. / 5. * params->eta * v5 * omega* omega;

    energy *= params->epnorb[0] * v2;

    /*Derivative of the angular momentum and spins */

    /* dS1, 1.5PN */
    /* S1dot15= (4+3m2/m1)/2 * eta */
    cross1x = (LNhy * S1z - LNhz * S1y);
    cross1y = (LNhz * S1x - LNhx * S1z);
    cross1z = (LNhx * S1y - LNhy * S1x);

    dS1x = params->S1dot15 * v5 * cross1x;
    dS1y = params->S1dot15 * v5 * cross1y;
    dS1z = params->S1dot15 * v5 * cross1z;

    /* dS1, 2PN */
    /* Sdot20= 0.5 */
    tmpx = S1z * S2y - S1y * S2z;
    tmpy = S1x * S2z - S1z * S2x;
    tmpz = S1y * S2x - S1x * S2y;

    // S1S2 contribution see. eq. 2.23 of arXiv:0812.4413
    dS1x += params->Sdot20 * v6 * (tmpx - 3. * LNhS2 * cross1x);
    dS1y += params->Sdot20 * v6 * (tmpy - 3. * LNhS2 * cross1y);
    dS1z += params->Sdot20 * v6 * (tmpz - 3. * LNhS2 * cross1z);
    // S1S1 contribution
    dS1x -= 3. * params->Sdot20S * v6 * LNhS1 * cross1x * (1. + params->m2m1) * params->m2m;
    dS1y -= 3. * params->Sdot20S * v6 * LNhS1 * cross1y * (1. + params->m2m1) * params->m2m;
    dS1z -= 3. * params->Sdot20S * v6 * LNhS1 * cross1z * (1. + params->m2m1) * params->m2m;

    // dS1, 2.5PN, eq. 7.8 of Blanchet et al. gr-qc/0605140
    // S1dot25= 9/8-eta/2.+eta+mparams->eta*29./24.+mparams->m1m2*(-9./8.+5./4.*mparams->eta)
    dS1x += params->S1dot25 * v7 * cross1x;
    dS1y += params->S1dot25 * v7 * cross1y;
    dS1z += params->S1dot25 * v7 * cross1z;

    /* dS2, 1.5PN */
    cross2x = (LNhy * S2z - LNhz * S2y);
    cross2y = (LNhz * S2x - LNhx * S2z);
    cross2z = (LNhx * S2y - LNhy * S2x);

    dS2x = params->S2dot15 * v5 * cross2x;
    dS2y = params->S2dot15 * v5 * cross2y;
    dS2z = params->S2dot15 * v5 * cross2z;

    /* dS2, 2PN */
    dS2x += params->Sdot20 * v6 * (-tmpx - 3.0 * LNhS1 * cross2x);
    dS2y += params->Sdot20 * v6 * (-tmpy - 3.0 * LNhS1 * cross2y);
    dS2z += params->Sdot20 * v6 * (-tmpz - 3.0 * LNhS1 * cross2z);
    // S2S2 contribution
    dS2x -= 3. * params->Sdot20S * v6 * LNhS2 * cross2x * (1. + params->m1m2) * params->m1m;
    dS2y -= 3. * params->Sdot20S * v6 * LNhS2 * cross2y * (1. + params->m1m2) * params->m1m;
    dS2z -= 3. * params->Sdot20S * v6 * LNhS2 * cross2z * (1. + params->m1m2) * params->m1m;

    // dS2, 2.5PN, eq. 7.8 of Blanchet et al. gr-qc/0605140
    dS2x += params->S2dot25 * v7 * cross2x;
    dS2y += params->S2dot25 * v7 * cross2y;
    dS2z += params->S2dot25 * v7 * cross2z;

    dLNhx = -(dS1x + dS2x) * v / params->eta;
    dLNhy = -(dS1y + dS2y) * v / params->eta;
    dLNhz = -(dS1z + dS2z) * v / params->eta;

    /* dphi */
    LNhxy = LNhx * LNhx + LNhy * LNhy;

    if (LNhxy > 0.0)
      alphadotcosi = LNhz * (LNhx * dLNhy - LNhy * dLNhx) / LNhxy;
    else
      {
	//XLALPrintWarning("*** LALPSpinInspiralRD WARNING ***: alphadot set to 0 by hand LNh:(%12.4e %12.4e %12.4e)\n",LNhx,LNhy,LNhz);
	alphadotcosi = 0.;
      }

    /* dvalues->data[0] is the phase derivative */
    /* omega is the derivative of the orbital phase omega \neq dvalues->data[0] */
    dvalues[0] = omega - alphadotcosi;
    dvalues[1] = domega;

    dvalues[2] = dLNhx;
    dvalues[3] = dLNhy;
    dvalues[4] = dLNhz;

    dvalues[5] = dS1x;
    dvalues[6] = dS1y;
    dvalues[7] = dS1z;

    dvalues[8] = dS2x;
    dvalues[9] = dS2y;
    dvalues[10] = dS2z;

    dvalues[11] = (energy-energyold)/params->dt*params->m*LAL_MTSUN_SI;

    return GSL_SUCCESS;

} /* end of XLALSpinInspiralDerivatives */


void LALSpinInspiralDerivatives(REAL8Vector * values, REAL8Vector * dvalues, void *mparams)
{
  XLALSpinInspiralDerivatives(0.,values->data,dvalues->data,mparams);
}				/* end of LALSpinInspiralDerivatives */

/**
 * \ingroup psird
 * \brief Main module to produce waveforms
 */

static int XLALPSpinInspiralRDEngine(
			REAL8Vector * signalvec1,
			REAL8Vector * signalvec2,
			REAL8Vector * hh,
			REAL8Vector * ff,
			REAL8Vector * phi,
			InspiralTemplate *params,
			InspiralInit     *paramsInit);


void LALPSpinInspiralRD(LALStatus * status, REAL4Vector * signalvec, InspiralTemplate * params)
{
  INITSTATUS(status);
  ATTATCHSTATUSPTR(status);

  if (XLALPSpinInspiralRD(signalvec, params))
    ABORTXLAL(status);

  DETATCHSTATUSPTR(status);
  RETURN(status);
}


int XLALPSpinInspiralRD(REAL4Vector * signalvec, InspiralTemplate * params)
{
  INT4 count=0;
  InspiralInit paramsInit;

  if(!signalvec) XLAL_ERROR(XLAL_EFAULT);
  if(!signalvec->data) XLAL_ERROR(XLAL_EFAULT);
  if(!params) XLAL_ERROR(XLAL_EFAULT);
  if(params->nStartPad<0) XLAL_ERROR(XLAL_EBADLEN);
  if(params->nEndPad<0) XLAL_ERROR(XLAL_EBADLEN);
  if(params->fLower <=0) XLAL_ERROR(XLAL_EFREQ);
  if(params->tSampling<=0) XLAL_ERROR(XLAL_ETIME);
  if(params->totalMass<=0) XLAL_ERROR(XLAL_EDOM);

  if (XLALInspiralSetup(&(paramsInit.ak), params))
    XLAL_ERROR(XLAL_EFUNC);
  if (XLALInspiralChooseModel(&(paramsInit.func),&(paramsInit.ak), params))
    XLAL_ERROR(XLAL_EFUNC);

  REAL8Vector *s=XLALCreateREAL8Vector(signalvec->length);
  memset(s->data, 0, s->length * sizeof(REAL8));

  /* Call the engine function */
  count = XLALPSpinInspiralRDEngine(s, NULL, NULL, NULL, NULL, params, &paramsInit);
  if (count == XLAL_FAILURE)
    XLAL_ERROR(XLAL_EFUNC);

  UINT4 i;
  for (i=0;i<s->length;i++) {
    signalvec->data[i]=(REAL4) s->data[i];
  }

  return XLAL_SUCCESS;
}

/**
 * \ingroup psird
 * \brief Module to produce waveform templates
 */

void LALPSpinInspiralRDTemplates(LALStatus * status,
         REAL4Vector * signalvec1,
         REAL4Vector * signalvec2,
         InspiralTemplate * params)
{
    INITSTATUS(status);
    ATTATCHSTATUSPTR(status);

    if (XLALPSpinInspiralRDTemplates(signalvec1, signalvec2, params))
      ABORTXLAL(status);

    DETATCHSTATUSPTR(status);
    RETURN(status);
}

int XLALPSpinInspiralRDTemplates(
         REAL4Vector * signalvec1,
         REAL4Vector * signalvec2,
         InspiralTemplate * params)
{
    INT4 count=0;
    InspiralInit paramsInit;

    if(!signalvec1) XLAL_ERROR(XLAL_EFAULT);
    if(!signalvec1->data) XLAL_ERROR(XLAL_EFAULT);
    if(!signalvec2) XLAL_ERROR(XLAL_EFAULT);
    if(!signalvec2->data) XLAL_ERROR(XLAL_EFAULT);
    if(!params) XLAL_ERROR(XLAL_EFAULT);
    if(params->nStartPad<0) XLAL_ERROR(XLAL_EBADLEN);
    if(params->nEndPad<0) XLAL_ERROR(XLAL_EBADLEN);
    if(params->fLower <=0) XLAL_ERROR(XLAL_EFREQ);
    if(params->tSampling<=0) XLAL_ERROR(XLAL_ETIME);
    if(params->totalMass<=0) XLAL_ERROR(XLAL_EDOM);

    if (XLALInspiralSetup(&(paramsInit.ak), params))
      XLAL_ERROR(XLAL_EFUNC);
    if (XLALInspiralChooseModel(&(paramsInit.func), &(paramsInit.ak), params))
      XLAL_ERROR(XLAL_EFUNC);

    REAL8Vector* s1=XLALCreateREAL8Vector(signalvec1->length);
    REAL8Vector* s2=XLALCreateREAL8Vector(signalvec2->length);

    memset(s1->data, 0, signalvec1->length * sizeof(REAL8));
    memset(s2->data, 0, signalvec2->length * sizeof(REAL8));

    /* Call the engine function*/
    count = XLALPSpinInspiralRDEngine(s1, s2, NULL, NULL, NULL, params, &paramsInit);
    if (count == XLAL_FAILURE)
      XLAL_ERROR(XLAL_EFUNC);

    UINT4 i;
    for (i=0;i<s1->length;i++) {
      signalvec1->data[i]=(REAL4) s1->data[i];
    }
    for (i=0;i<s2->length;i++) {
      signalvec2->data[i]=(REAL4) s2->data[i];
    }

    XLALDestroyREAL8Vector(s1);
    XLALDestroyREAL8Vector(s2);

    return XLAL_SUCCESS;
}

/**
 * \ingroup psird
 * \brief Module to produce injection waveforms
 */

void LALPSpinInspiralRDForInjection(LALStatus        * status,
            CoherentGW       * waveform,
            InspiralTemplate * params,
            PPNParamStruc    * ppnParams)
{
    INITSTATUS(status);
    ATTATCHSTATUSPTR(status);

    if (XLALPSpinInspiralRDForInjection(waveform, params, ppnParams))
      ABORTXLAL(status);

    DETATCHSTATUSPTR(status);
    RETURN(status);
}

int XLALPSpinInspiralRDForInjection(
            CoherentGW       * waveform,
            InspiralTemplate * params,
            PPNParamStruc    * ppnParams)
{
    REAL8Vector *h = NULL;	/* pointers to generated amplitude  data */
    REAL8Vector *f = NULL;	/* pointers to generated  frequency data */
    REAL8Vector *phi = NULL;	/* pointer to generated phase data */

    InspiralInit paramsInit;
    INT4 nbins,count;
    UINT4 i;

    /* Make sure parameter and waveform structures exist. */
    if(!params) XLAL_ERROR(XLAL_EFAULT);
    if(!waveform) XLAL_ERROR(XLAL_EFAULT);
    /* Make sure waveform fields don't exist. */
    if(waveform->a) XLAL_ERROR(XLAL_EFAULT);
    if(waveform->f) XLAL_ERROR(XLAL_EFAULT);
    if(waveform->phi) XLAL_ERROR(XLAL_EFAULT);
    if(waveform->h) XLAL_ERROR(XLAL_EFAULT);

    /* Compute some parameters */
    XLALInspiralInit(params, &paramsInit);
    if (paramsInit.nbins == 0) {
      return XLAL_SUCCESS;
    }

    nbins = paramsInit.nbins;

    /* Now we can allocate memory and vector for coherentGW structure */
    f = XLALCreateREAL8Vector(nbins);
    h = XLALCreateREAL8Vector(2 * nbins);
    phi = XLALCreateREAL8Vector(nbins);

    /* By default the waveform is empty */
    memset(f->data,   0,     nbins * sizeof(REAL8));
    memset(h->data,   0, 2 * nbins * sizeof(REAL8));
    memset(phi->data, 0,     nbins * sizeof(REAL8));

    /* Call the engine function */
    count = XLALPSpinInspiralRDEngine(NULL, NULL, h, f, phi, params, &paramsInit);
    if (count == XLAL_FAILURE)
      XLAL_ERROR(XLAL_EFUNC);

    /* Check an empty waveform hasn't been returned */
    for (i = 0; i < phi->length; i++) {
      if (phi->data[i] != 0.0)
	break;
      if (i == phi->length - 1) {
	XLALDestroyREAL8Vector(f);
	XLALDestroyREAL8Vector(h);
	XLALDestroyREAL8Vector(phi);
      }
    }

    /* Allocate the waveform structures. */
    if ((waveform->h = (REAL4TimeVectorSeries *)
         LALMalloc(sizeof(REAL4TimeVectorSeries))) == NULL) {
      XLAL_ERROR(XLAL_ENOMEM);
    }
    memset(waveform->h, 0, sizeof(REAL4TimeVectorSeries));

    if ((waveform->f = (REAL4TimeSeries *)
         LALMalloc(sizeof(REAL4TimeSeries))) == NULL) {
      LALFree(waveform->h);
      waveform->a = NULL;
      XLAL_ERROR(XLAL_ENOMEM);
    }
    memset(waveform->f, 0, sizeof(REAL4TimeSeries));

    if ((waveform->phi = (REAL8TimeSeries *)
         LALMalloc(sizeof(REAL8TimeSeries))) == NULL) {
      LALFree(waveform->h);
      waveform->h = NULL;
      LALFree(waveform->f);
      waveform->f = NULL;
      XLAL_ERROR(XLAL_ENOMEM);
    }
    memset(waveform->phi, 0, sizeof(REAL8TimeSeries));

    waveform->h->data = XLALCreateREAL4VectorSequence(count, 2);
    waveform->f->data = XLALCreateREAL4Vector(count);
    waveform->phi->data = XLALCreateREAL8Vector(count);

    for (i=0; i<(UINT4)count; i++) {
      waveform->f->data->data[i]     =(REAL4) f->data[i];
      waveform->h->data->data[2*i]   =(REAL4) h->data[2*i];
      waveform->h->data->data[2*i+1] =(REAL4) h->data[2*i+1];
      waveform->phi->data->data[i]   = phi->data[i];
    }

    waveform->h->deltaT = waveform->f->deltaT = waveform->phi->deltaT = 1. / params->tSampling;

    waveform->h->sampleUnits = lalStrainUnit;
    waveform->f->sampleUnits = lalHertzUnit;
    waveform->phi->sampleUnits = lalDimensionlessUnit;

    waveform->position = ppnParams->position;
    waveform->psi = ppnParams->psi;

    snprintf(waveform->h->name, LALNameLength,  "PSpinInspiralRD amplitudes");
    snprintf(waveform->f->name, LALNameLength,  "PSpinInspiralRD frequency");
    snprintf(waveform->phi->name, LALNameLength,"PSpinInspiralRD main phase");

    /* --- fill some output --- */
    ppnParams->tc = params->tC;
    ppnParams->length = count;
    ppnParams->dfdt = ((REAL4) (waveform->f->data->data[count - 1]- waveform->f->data->data[count - 2])) * ppnParams->deltaT;
    ppnParams->fStop = params->fFinal;
    ppnParams->termCode = GENERATEPPNINSPIRALH_EFSTOP;
    ppnParams->termDescription = GENERATEPPNINSPIRALH_MSGEFSTOP;

    ppnParams->fStart = ppnParams->fStartIn;

    /* --- free memory --- */

    XLALDestroyREAL8Vector(f);
    XLALDestroyREAL8Vector(h);
    XLALDestroyREAL8Vector(phi);

    return XLAL_SUCCESS;
} /* End LALPSpinInspiralRDForInjection */

void LALPSpinInspiralRDFreqDom(LALStatus * status,
			       REAL4Vector * signalvec,
			       InspiralTemplate * params)
{
    INITSTATUS(status);
    ATTATCHSTATUSPTR(status);

    if (XLALPSpinInspiralRDFreqDom(signalvec, params))
      ABORTXLAL(status);

    DETATCHSTATUSPTR(status);
    RETURN(status);
}

int XLALPSpinInspiralRDFreqDom(
			       REAL4Vector * signalvec,
			       InspiralTemplate * params)
{
    REAL8Vector *tsignalvec = NULL;
    REAL4Vector *fsignalvec = NULL;
    REAL4FFTPlan *forwPlan = NULL;

    InspiralInit paramsInit;

    INT4 count;
    UINT4 nbins,idx;
    UINT4 length = signalvec->length;

    if(!signalvec) XLAL_ERROR(XLAL_EFAULT);
    if(!signalvec->data) XLAL_ERROR(XLAL_EFAULT);
    if(!params) XLAL_ERROR(XLAL_EFAULT);
    if(params->nStartPad<0) XLAL_ERROR(XLAL_EBADLEN);
    if(params->nEndPad<0) XLAL_ERROR(XLAL_EBADLEN);
    if(params->fLower <=0) XLAL_ERROR(XLAL_EFREQ);
    if(params->tSampling<=0) XLAL_ERROR(XLAL_ETIME);
    if(params->totalMass<=0) XLAL_ERROR(XLAL_EDOM);

    XLALInspiralInit(params, &paramsInit);

    if (paramsInit.nbins == 0) {
      return XLAL_SUCCESS;
    }
    nbins = paramsInit.nbins;
    if (nbins < length) nbins = length;
    tsignalvec = XLALCreateREAL8Vector(nbins);
    fsignalvec = XLALCreateREAL4Vector(nbins);

    memset(signalvec->data, 0, length * sizeof(REAL4));
    memset(tsignalvec->data, 0, nbins * sizeof(REAL8));
    memset(fsignalvec->data, 0, nbins * sizeof(REAL4));

    /* Call the engine function */
    count = XLALPSpinInspiralRDEngine(tsignalvec, NULL, NULL, NULL, NULL, params, &paramsInit);
    if (count == XLAL_FAILURE)
      XLAL_ERROR(XLAL_EFUNC);

    REAL4Vector *tsigR4=XLALCreateREAL4Vector(nbins);
    for (idx=0;idx<nbins;idx++) tsigR4->data[idx]=(REAL4) tsignalvec->data[idx];
    XLALDestroyREAL8Vector(tsignalvec);
    XLALSimInspiralREAL4WaveTaper(tsigR4, 3);

    forwPlan = XLALCreateForwardREAL4FFTPlan(nbins, 0);
    if (forwPlan == NULL) {
      XLALDestroyREAL4Vector(fsignalvec);
      XLALDestroyREAL8Vector(tsignalvec);
      XLALDestroyREAL4Vector(tsigR4);
      XLALDestroyREAL4FFTPlan(forwPlan);
      XLAL_ERROR(XLAL_ENOMEM);
    }
    XLALREAL4VectorFFT(fsignalvec, tsigR4, forwPlan);
    XLALDestroyREAL4Vector(tsigR4);

    for (idx = 0; idx < nbins; idx++) fsignalvec->data[idx] /= params->tSampling;

    if (nbins > length) {
      /*do interpolation*/
      REAL8Vector *fsigRe  = XLALCreateREAL8Vector(nbins/2);
      REAL8Vector *fsigIm  = XLALCreateREAL8Vector(nbins/2);
      REAL8Vector *freq    = XLALCreateREAL8Vector(length/2);
      REAL8Vector *freqSup = XLALCreateREAL8Vector(nbins/2);

      REAL8 dF = 1./params->tSampling/((REAL8) length);
      REAL8 dFsup = 1./params->tSampling/((REAL8) nbins);

      for (idx=0; idx< length/2; idx++) freq->data[idx]=((REAL4) idx) *dF;

      for (idx = 0; idx < nbins/2; idx++) {
	fsigRe->data[idx]=(REAL8)fsignalvec->data[idx];
	fsigIm->data[idx]=(REAL8)fsignalvec->data[nbins-idx];
	freqSup->data[idx]=((REAL8) idx) *dFsup;
      }

      gsl_interp_accel* acc;
      gsl_spline* spline_real;
      gsl_spline* spline_imag;
      XLAL_CALLGSL( spline_imag  = (gsl_spline*) gsl_spline_alloc(gsl_interp_cspline, nbins/2));
      XLAL_CALLGSL( spline_real  = (gsl_spline*) gsl_spline_alloc(gsl_interp_cspline, nbins/2));
      XLAL_CALLGSL( acc          = (gsl_interp_accel*) gsl_interp_accel_alloc());
      XLAL_CALLGSL( gsl_spline_init(spline_real, freqSup->data, fsigRe->data, nbins/2));
      XLAL_CALLGSL( gsl_spline_init(spline_imag, freqSup->data, fsigIm->data, nbins/2));

      for (idx=0;idx<length/2;idx++){
        signalvec->data[idx]        = gsl_spline_eval ( spline_real , freq->data[idx] , acc);
        signalvec->data[length-idx] = gsl_spline_eval ( spline_imag , freq->data[idx] , acc);
      }
      signalvec->data[0] = 0.;
      signalvec->data[length / 2] = 0.;

      XLALDestroyREAL8Vector(fsigRe);
      XLALDestroyREAL8Vector(fsigIm);
      XLALDestroyREAL8Vector(freq);
      XLALDestroyREAL8Vector(freqSup);
      gsl_spline_free(spline_real);
      gsl_spline_free(spline_imag);
      gsl_interp_accel_free(acc);

    }
    else {
      for (idx=0; idx<length; idx++)
	signalvec->data[idx]=fsignalvec->data[idx];
    }

    XLALDestroyREAL4Vector(fsignalvec);
    XLALDestroyREAL4FFTPlan(forwPlan);

    return XLAL_SUCCESS;
}

/**
 * \ingroup psird
 * \brief Module actually computing PSIRD waveforms
 */

static int XLALSpinInspiralFillH2Modes(
				REAL8Vector* h2P2,
				REAL8Vector* h2M2,
				REAL8Vector* h2P1,
				REAL8Vector* h2M1,
				REAL8Vector* h20,
				UINT4 j,
				REAL4 amp,
				REAL4 v,
				REAL4 eta,
				REAL4 dm,
				REAL8 Psi,
				REAL8 alpha,
				LALSpinInspiralAngle *an
				){

  REAL8 amp20 = amp * sqrtOnePointFive;
  REAL8 v2    = v*v;
  REAL8 omega = v*v*v;
  const REAL8 omegaC = 0.05;
  const REAL8 Afac   = .5;
  REAL8 damp  = omega > omegaC ? 1. : exp(-Afac*(1.-omegaC/omega)*(1.-omegaC/omega));

  h2P2->data[2 * j] = amp * ( ( 1. - damp * v2 / 42. * (107. - 55. * eta) )*
                              ( cos(2. * (Psi + alpha)) * an->c4i2 + cos(2. * (Psi - alpha)) * an->s4i2) +
                               v * dm / 3. * an->si *
                              ( cos(Psi - 2. * alpha) * an->s2i2 + cos(Psi + 2. * alpha) * an->c2i2 ) );

  h2M2->data[2 * j] = amp * ( ( 1. - damp * v2 / 42. * (107. - 55. * eta) )*
				( cos(2. * (Psi + alpha)) * an->c4i2 + cos(2. * (Psi - alpha)) * an->s4i2) -
                               v * dm / 3. * an->si *
                              ( cos(Psi - 2. * alpha) * an->s2i2 + cos(Psi + 2. * alpha) * an->c2i2) );

  h2P2->data[2 * j + 1] = amp * ( (1. - damp * v2 / 42. * (107. - 55. * eta) )*
                                 ( -sin(2. * (Psi + alpha)) * an->c4i2 + sin(2. * (Psi - alpha)) * an->s4i2) +
                                 v * dm / 3. * an->si *
                                  ( sin(Psi - 2. * alpha) * an->s2i2 - sin(Psi + 2. * alpha) * an->c2i2) );

  h2M2->data[2 * j + 1] = amp * ( (1. - damp * v2 / 42. * (107. - 55. * eta) )*
                                  ( sin(2. * (Psi + alpha)) * an->c4i2 - sin(2. * (Psi - alpha)) * an->s4i2) +
                                   v * dm / 3. * an->si *
                                  ( sin(Psi - 2. * alpha) * an->s2i2 - sin(Psi + 2. * alpha) * an->c2i2) );

  if ((h2P1!=NULL)&&(h2M1!=NULL)) {

    h2P1->data[2 * j] = amp * (an->si * (1. - damp * v2 / 42. * (107. - 55. * eta) ) *
			     ( -cos(2. * Psi - alpha) * an->s2i2 + cos(2. * Psi + alpha) * an->c2i2) +
			     v * dm / 3. *
			     (-cos(Psi + alpha) * (an->ci + an->cdi)/2. -
			      cos(Psi - alpha) * an->s2i2 * (1. + 2. * an->ci) ) );

    h2M1->data[2 * j] = amp * (an->si * (1. - damp * v2 / 42. * (107. - 55. * eta)) *
                               ( cos(2. * Psi - alpha) * an->s2i2 - cos(2. * Psi + alpha) * an->c2i2) +
                                v * dm / 3. *
                               (-cos(Psi + alpha) * (an->ci + an->cdi)/2. -
                                cos(Psi - alpha) * an->s2i2 * (1. + 2. * an->ci) ) );

    h2P1->data[2 * j + 1] = amp * (an->si * (1. - damp * v2 / 42. * (107. - 55. * eta) ) *
                                  ( -sin(2. * Psi - alpha ) * an->s2i2 - sin(2. * Psi + alpha) * an->c2i2) +
                                   v * dm / 3. *
                                    (sin(Psi + alpha) * (an->ci + an->cdi)/2. -
				     sin(Psi - alpha) * an->s2i2 * (1. + 2. * an->ci) ) );

    h2M1->data[2 * j + 1] = amp * (an->si * (1. - damp * v2 / 42. * (107. - 55. * eta)) *
                                  ( -sin(2. * Psi - alpha) * an->s2i2 - sin(2. * Psi + alpha) * an->c2i2) -
                                   v * dm / 3. *
                                   (sin(Psi + alpha) * (an->ci + an->cdi) / 2. -
                                    sin(Psi - alpha) * an->s2i2 * (1. + 2. * an->ci) ) );

  }

  if (h20!=NULL) {
    h20->data[2 * j] = amp20 * ( an->s2i * (1.- damp * v2/42. * (107. - 55.*eta) ) * cos(2. * Psi) );

    h20->data[2 * j + 1] = amp20 * ( v * dm / 3. * an->sdi * sin(Psi) );
  }

  return 0;

}

static int XLALSpinInspiralFillH3Modes(
				REAL8Vector* h3P3,
				REAL8Vector* h3M3,
				REAL8Vector* h3P2,
				REAL8Vector* h3M2,
				REAL8Vector* h3P1,
				REAL8Vector* h3M1,
				REAL8Vector* h30,
				UINT4 j,
				REAL4 amp,
				REAL4 v,
				REAL4 eta,
				REAL4 dm,
				REAL8 Psi,
				REAL8 alpha,
				LALSpinInspiralAngle *an
				){

  REAL8 amp32 = amp * sqrtOnePointFive;
  REAL8 amp31 = amp * sqrtPoint15;
  REAL8 amp30 = amp / sqrtFiveOver2;
  REAL8 v2    = v*v;

  h3P3->data[2 * j] = amp * ( v * dm *
				(-9. * cos(3. * (Psi - alpha)) * an->s6i2 -
				cos(  Psi - 3. * alpha) * an->s4i2 * an->c2i2 +
				cos(  Psi + 3. * alpha) * an->s2i2 * an->c4i2 +
				9. * cos(3. * (Psi + alpha)) * an->c6i2) +
                              v2 * 4. * an->si * (1. - 3. * eta) *
                                (-cos(2. * Psi - 3. * alpha) * an->s4i2 +
                                 cos(2. * Psi + 3. * alpha) * an->c4i2 ) );

  h3M3->data[2 * j] = amp * (-v * dm *
                                (-9. * cos(3. * (Psi - alpha)) * an->s6i2 -
                                cos(  Psi - 3. * alpha) * an->s4i2 * an->c2i2 +
                                cos(  Psi + 3. * alpha) * an->s2i2 * an->c4i2 +
                                 9. * cos(3. * (Psi + alpha)) * an->c6i2) +
                                v2 * 4. * an->si * (1. - 3. * eta) * 
                                (-cos(2. * Psi - 3. * alpha) * an->s4i2 +
                                 cos(2. * Psi + 3. * alpha) * an->c4i2 ) );

  h3P3->data[2 * j + 1] = amp * ( v * dm *
                                 (-9. * sin(3. * (Psi - alpha)) * an->s6i2 -
                                  sin(  Psi - 3. * alpha) * an->s4i2 * an->c2i2 -
                                  sin(  Psi + 3. * alpha) * an->s2i2 * an->c4i2 -
                                   9. * sin(3. * (Psi + alpha)) * an->c6i2) +
                                    v2 * 4. * an->si * (1. - 3. * eta) * 
                                     (-sin(2. * Psi - 3. * alpha) * an->s4i2
                                      -sin(2. * Psi + 3. * alpha) * an->c4i2 ) );

  h3M3->data[2 * j + 1] = amp * ( v * dm *
				    (-9. * sin(3. * (Psi - alpha)) * an->s6i2 -
				     sin(  Psi - 3. * alpha) * an->s4i2 * an->c2i2 -
				     sin(  Psi + 3. * alpha) * an->s2i2 * an->c4i2 -
				     9. * sin(3. * (Psi + alpha)) * an->c6i2) -
				    v2 * 4. * an->si * (1. - 3. * eta) *
				    (   - sin(2. * Psi - 3. * alpha) * an->s4i2
					- sin(2. * Psi + 3. * alpha) * an->c4i2 ) );

  h3P2->data[2 * j] = amp32 * ( v * dm / 3. *
				( 27. * cos(3. * Psi - 2. * alpha) * an->si*an->s4i2 +
				  27. * cos(3. * Psi + 2. * alpha) * an->si*an->c4i2 +
				  cos( Psi + 2. * alpha) * an->c3i2 * (5.*an->si2-3.*an->si*an->ci2-3.*an->ci*an->si2) /2. +
				  cos( Psi - 2. * alpha) * an->s3i2 * (5.*an->ci2+3.*an->ci*an->ci2-3.*an->si*an->si2) /2.) +
				v2*(1./3.-eta) *
				( - 8.*an->c4i2*(3.*an->ci-2.)*cos(2.*(Psi+alpha)) +
				  8.*an->s4i2*(3.*an->ci+2.)*cos(2.*(Psi-alpha)) ) );

  h3M2->data[2 * j] = amp32 * ( v * dm / 3. *
				( 27. * cos(3. * Psi - 2. * alpha) * an->si*an->s4i2 +
				  27. * cos(3. * Psi + 2. * alpha) * an->si*an->c4i2 +
				  cos( Psi + 2. * alpha) * an->c3i2 * (5.*an->si2-3.*an->si*an->ci2-3.*an->ci*an->si2) /2. +
				  cos( Psi - 2. * alpha) * an->s3i2 * (5.*an->ci2+3.*an->ci*an->ci2-3.*an->si*an->si2) /2.) -
				v2*(1./3.-eta) *
				( 8.*an->c4i2*(3.*an->ci-2.)*cos(2.*(Psi+alpha)) -
				  8.*an->s4i2*(3.*an->ci+2.)*cos(2.*(Psi-alpha)) ) );

  h3P2->data[2 * j + 1 ] = amp32 * ( v * dm / 3. *
				     ( 27. * sin(3. * Psi - 2. * alpha) * an->si*an->s4i2 -
				       27. * cos(3. * Psi + 2. * alpha) * an->si*an->c4i2 -
				       sin( Psi + 2. * alpha) * an->c3i2 * (5.*an->si2-3.*an->si*an->ci2-3.*an->ci*an->si2) /2. +
				       sin( Psi - 2. * alpha) * an->s3i2 * (5.*an->ci2+3.*an->ci*an->ci2-3.*an->si*an->si2) /2.) +
				     v2*(1./3.-eta) *
				     ( 8.*an->c4i2*(3.*an->ci-2.)*sin(2.*(Psi+alpha)) +
				       8.*an->s4i2*(3.*an->ci+2.)*sin(2.*(Psi-alpha)) ) );

  h3M2->data[2 * j + 1 ] = amp32 * ( -v * dm / 3. *
				       ( 27. * sin(3. * Psi - 2. * alpha) * an->si*an->s4i2 -
					 27. * cos(3. * Psi + 2. * alpha) * an->si*an->c4i2 -
					 sin( Psi + 2. * alpha) * an->c3i2 * (5.*an->si2-3.*an->si*an->ci2-3.*an->ci*an->si2) /2.+
					 sin( Psi - 2. * alpha) * an->s3i2 * (5.*an->ci2+3.*an->ci*an->ci2-3.*an->si*an->si2) /2.)+
				       v2*(1./3.-eta) *
				       ( 8.*an->c4i2*(3.*an->ci-2.)*sin(2.*(Psi+alpha)) +
					 8.*an->s4i2*(3.*an->ci+2.)*sin(2.*(Psi-alpha)) ) );

  h3P1->data[2 * j] = amp31 * ( v * dm / 6. *
                                  ( -135. * cos(3.*Psi - alpha) * an->s2i*an->s2i2 +
                                    135. * cos(3.*Psi + alpha)  * an->s2i*an->c2i2 +
                                    cos(Psi+alpha) * an->c2i2*(15.*an->cdi-20.*an->ci+13.)/2.-
                                    cos(Psi-alpha) * an->s2i2*(15.*an->cdi+20.*an->ci+13.)/2. )
                                   -v2 * (1./3.-eta)*
                                   ( 20.*an->c3i2*cos(2.*Psi+alpha)*(3.*(an->si2*an->ci+an->ci2*an->si)-5.*an->si2) +
                                    20.*an->s3i2*cos(2.*Psi-alpha)*(3.*(an->ci2*an->ci-an->si2*an->si)+5.*an->ci2) ) );

  h3M1->data[2 * j] = amp31 * (-v * dm / 6. *
                                  ( -135. * cos(3.*Psi - alpha) * an->s2i*an->s2i2 +
                                    135. * cos(3.*Psi + alpha) * an->s2i*an->c2i2 +
                                    cos(Psi+alpha) * an->c2i2*(15.*an->cdi-20.*an->ci+13.)/2.-
                                    cos(Psi-alpha) * an->s2i2*(15.*an->cdi+20.*an->ci+13.)/2. )
                                   -v2 * (1./3.-eta)*
                                  ( 20.*an->c3i2*cos(2.*Psi+alpha)*(3.*(an->si2*an->ci+an->ci2*an->si)-5.*an->si2) +
                                    20.*an->s3i2*cos(2.*Psi-alpha)*(3.*(an->ci2*an->ci-an->si2*an->si)+5.*an->ci2) ) );

  h3P1->data[2 * j + 1] = amp31 * ( v * dm / 6. *
                                      ( -135. * sin(3.*Psi - alpha) * an->s2i*an->s2i2 -
                                        135.* sin(3.*Psi + alpha) * an->s2i*an->c2i2 -
                                        sin(Psi+alpha) * an->c2i2*(15.*an->cdi-20.*an->ci+13.)/2.-
                                        sin(Psi-alpha) * an->s2i2*(15.*an->cdi+20.*an->ci+13.)/2. )
                                        +v2 * (1./3.-eta)*
                                        ( 20.*an->c3i2*sin(2.*Psi+alpha)*(3.*(an->si2*an->ci+an->ci2*an->si)-5.*an->si2)
                                         -20.*an->s3i2*sin(2.*Psi-alpha)*(3.*(an->ci2*an->ci-an->si2*an->si)+5.*an->ci2) ) );

  h3M1->data[2 * j + 1] = amp31 * ( v * dm / 6. *
                                      ( -135. * sin(3.*Psi - alpha) *an->s2i*an->s2i2 -
                                         135. * sin(3.*Psi + alpha) *an->s2i*an->c2i2 -
                                         sin(Psi+alpha) * an->c2i2*(15.*an->cdi-20.*an->ci+13.)/2.-
                                         sin(Psi-alpha) * an->s2i2*(15.*an->cdi+20.*an->ci+13.)/2. )
                                       -v2 * (1./3.-eta)*
                                        ( 20.*an->c3i2*sin(2.*Psi+alpha)*(3.*(an->si2*an->ci+an->ci2*an->si)-5.*an->si2)
                                         -20.*an->s3i2*sin(2.*Psi-alpha)*(3.*(an->ci2*an->ci-an->si2*an->si)+5.*an->ci2) ) );

  h30->data[2 * j] = 0.;

  h30->data[2 * j + 1] =  amp30 * ( v * dm *
                                     ( cos(Psi) * an->si*(cos(2.*Psi)*(45.*an->s2i)-(25.*an->cdi-21.) ) )
                                     +v2 * (1.-3.*eta) *
                                     (80. * an->s2i*an->c2i*sin(2.*Psi) ) );

    return 0;

}

static int XLALSpinInspiralFillH4Modes(
				REAL8Vector* h4P4,
				REAL8Vector* h4M4,
				REAL8Vector* h4P3,
				REAL8Vector* h4M3,
				REAL8Vector* h4P2,
				REAL8Vector* h4M2,
				REAL8Vector* h4P1,
				REAL8Vector* h4M1,
				REAL8Vector* h40,
				INT4  j,
				REAL8 amp44,
				REAL8 v,
				REAL8 eta,
				REAL8 dm,
				REAL8 Psi,
				REAL8 alpha,
				LALSpinInspiralAngle *an
				){

  UNUSED(v);
  UNUSED(dm);

  REAL8 amp43 = - amp44 * sqrt(2.);
  REAL8 amp42 = amp44 * sqrt(7.)/2.;
  REAL8 amp41 = amp44 * sqrt(3.5)/4.;
  REAL8 amp40 = amp44 * sqrt(17.5)/16.;

  h4P4->data[2 * j] = amp44 * (1. - 3.*eta) *
    ( 4.* an->s8i2 * cos(4.*(Psi-alpha)) + cos(2.*Psi-4.*alpha) *an->s6i2*an->c2i2
     + an->s2i2*an->c6i2* cos(2.*Psi+4.*alpha) + 4.*an->c8i2* cos(4.*(Psi+alpha)) );

  h4M4->data[2 * j] = amp44 * (1. - 3.*eta) *
    ( 4.* an->s8i2 * cos(4.*(Psi-alpha)) + cos(2.*Psi-4.*alpha) *an->s6i2*an->c2i2
      + an->s2i2*an->c6i2* cos(2.*Psi+4.*alpha) + 4.*an->c8i2* cos(4.*(Psi+alpha)) );

  h4P4->data[2 * j + 1] = amp44 * (1. - 3.*eta) *
    ( 4.* an->s8i2 * sin(4.*(Psi-alpha)) + sin(2.*Psi-4.*alpha) *an->s6i2*an->c2i2
      - an->s2i2*an->c6i2* sin(2.*Psi+4.*alpha) - 4.*an->c8i2* sin(4.*(Psi+alpha)) );

  h4M4->data[2 * j + 1] = - amp44 * (1. - 3.*eta) *
    ( 4.* an->s8i2 * sin(4.*(Psi-alpha)) + sin(2*Psi-4.*alpha) *an->s6i2*an->c2i2
      - an->s2i2*an->c6i2* sin(2.*Psi+4.*alpha) - 4.*an->c8i2* sin(4.*(Psi+alpha)) );

  h4P3->data[2 * j] = amp43 * (1. - 3.*eta) * an->si *
    ( 4.*an->s6i2* cos(4.*Psi-3.*alpha) - 4.*an->c6i2* cos(4.*Psi+3.*alpha) -
      an->s4i2*(an->ci+0.5)/2. * cos(2.*Psi-3.*alpha) - an->c4i2*(an->ci-0.5) * cos(2.*Psi+3.*alpha) );

  h4M3->data[2 * j] = - amp43 * (1. - 3.*eta) * an->si *
    ( 4.*an->s6i2* cos(4.*Psi-3.*alpha) - 4.*an->c6i2* cos(4.*Psi+3.*alpha) -
      an->s4i2*(an->ci+0.5)/2. * cos(2.*Psi-3.*alpha) - an->c4i2*(an->ci-0.5) * cos(2.*Psi+3.*alpha) );

  h4P3->data[2 * j + 1] = amp43 * (1. - 3.*eta) * an->si *
    ( 4.*an->s6i2* sin(4.*Psi-3.*alpha) + 4.*an->c6i2* sin(4.*Psi+3.*alpha) -
      an->s4i2*(an->ci+0.5)/2. * sin(2.*Psi-3.*alpha) + an->c4i2*(an->ci-0.5) * sin(2.*Psi+3.*alpha) );

  h4M3->data[2 * j + 1] = amp43 * (1. - 3.*eta) * an->si *
    ( 4.*an->s6i2* sin(4.*Psi-3.*alpha) + 4.*an->c6i2* sin(4.*Psi+3.*alpha) -
      an->s4i2*(an->ci+0.5)/2. * sin(2.*Psi-3.*alpha) + an->c4i2*(an->ci-0.5) * sin(2.*Psi+3.*alpha) );

  h4P2->data[2 * j] = amp42 * (1. - 3.*eta) *
    ( 16.*an->s6i2*an->c2i2 * cos(4.*Psi-2.*alpha) + 16.*an->c6i2*an->s2i2 * cos(4.*Psi+2.*alpha)
      - an->c4i2 * cos(2.*(Psi+alpha))*(an->cdi-2.*an->ci+9./7.)/2. - an->s4i2 * cos(2.*(Psi-alpha))*(an->cdi+2.*an->ci+9./7.)/2. );

  h4M2->data[2 * j] = amp42 * (1. - 3.*eta) *
    ( 16.*an->s6i2*an->c2i2 * cos(4.*Psi-2.*alpha) + 16.*an->c6i2*an->s2i2 * cos(4.*Psi+2.*alpha)
      - an->c4i2 * cos(2.*(Psi+alpha))*(an->cdi-2.*an->ci+9./7.)/2. - an->s4i2 * cos(2.*(Psi-alpha))*(an->cdi+2.*an->ci+9./7.)/2. );

  h4P2->data[2 * j + 1] = amp42 * (1. - 3.*eta) *
    ( 16.*an->s6i2*an->c2i2 * sin(4.*Psi-2.*alpha) - 16.*an->c6i2*an->s2i2 * sin(4.*Psi+2.*alpha)
      + an->c4i2 * sin(2.*(Psi+alpha))*(an->cdi-2.*an->ci+9./7.)/2. - an->s4i2 * sin(2.*(Psi-alpha))*(an->cdi+2.*an->ci+9./7.)/2. );

  h4M2->data[2 * j + 1] = -amp42 * (1. - 3.*eta) *
    ( 16.*an->s6i2*an->c2i2 * sin(4.*Psi-2.*alpha) - 16.*an->c6i2*an->s2i2 * sin(4.*Psi+2.*alpha)
      + an->c4i2 * sin(2.*(Psi+alpha))*(an->cdi-2.*an->ci+9./7.)/2. - an->s4i2 * sin(2.*(Psi-alpha))*(an->cdi+2.*an->ci+9./7.)/2. );

  h4P1->data[2 * j] = amp41 * (1. - 3.*eta) *
    ( -64.*an->s5i2*an->c3i2 * cos(4.*Psi-alpha) +64.*an->s3i2*an->c5i2 * cos(4.*Psi+alpha) -
      an->s3i2*cos(2.*Psi-alpha)*((an->cdi*an->ci2-an->sdi*an->si2)+2.*(an->ci2*an->ci-an->si2*an->si)+19./7.*an->ci2) +
      an->c3i2*cos(2.*Psi+alpha)*((an->cdi*an->si2+an->sdi*an->ci2)-2.*(an->si*an->ci2+an->ci*an->si2)+19./7.*an->ci2) );

  h4M1->data[2 * j] = -amp41 * (1. - 3.*eta) *
    ( -64*an->s5i2*an->c3i2 * cos(4.*Psi-alpha) +64.*an->s3i2*an->c5i2 * cos(4.*Psi+alpha) -
      an->s3i2*cos(2.*Psi-alpha)*((an->cdi*an->ci2-an->sdi*an->si2)+2.*(an->ci2*an->ci-an->si2*an->si)+19./7.*an->ci2) +
      an->c3i2*cos(2.*Psi+alpha)*((an->cdi*an->si2+an->sdi*an->ci2)-2.*(an->si*an->ci2+an->ci*an->si2)+19./7.*an->ci2) );

  h4P1->data[2 * j + 1] = amp41 * (1. - 3.*eta) *
    ( -64.*an->s5i2*an->c3i2 * sin(4.*Psi-alpha) - 64.*an->s3i2*an->c5i2 * sin(4.*Psi+alpha) -
      an->s3i2*sin(2.*Psi-alpha)*((an->cdi*an->ci2-an->sdi*an->si2)+2.*(an->ci2*an->ci-an->si2*an->si)+19./7.*an->ci2) -
      an->c3i2*sin(2.*Psi+alpha)*((an->cdi*an->si2+an->sdi*an->ci2)-2.*(an->si*an->ci2+an->ci*an->si2)+19./7.*an->ci2) );

  h4M1->data[2 * j + 1] = amp41 * (1. - 3.*eta) *
    ( -64.*an->s5i2*an->c3i2 * sin(4.*Psi-alpha) - 64.*an->s3i2*an->c5i2 * sin(4.*Psi+alpha) -
      an->s3i2*sin(2.*Psi-alpha)*((an->cdi*an->ci2-an->sdi*an->si2)+2.*(an->ci2*an->ci-an->si2*an->si)+19./7.*an->ci2) -
      an->c3i2*sin(2.*Psi+alpha)*((an->cdi*an->si2+an->sdi*an->ci2)-2.*(an->si*an->ci2+an->ci*an->si2)+19./7.*an->ci2) );

  h40->data[2 * j] = amp40 * (1.-3.*eta) * an->s2i * (8.*an->s2i*cos(4.*Psi) +
                                                      cos(2.*Psi)*(an->cdi+5./7.) );
  h40->data[2 * j +1] = 0.;

  return 0;
}

static int XLALSpinInspiralEngine(
				UINT4 neqs, 
				const REAL8 yinit[],
				REAL8 amp22ini,
				LALPSpinInspiralRDparams *mparams,
				REAL8Vector* h2P2,
				REAL8Vector* h2M2,
				REAL8Vector* h2P1,
				REAL8Vector* h2M1,
				REAL8Vector* h20,
				REAL8Vector* h3P3,
				REAL8Vector* h3M3,
				REAL8Vector* h3P2,
				REAL8Vector* h3M2,
				REAL8Vector* h3P1,
				REAL8Vector* h3M1,
				REAL8Vector* h30,
				REAL8Vector* h4P4,
				REAL8Vector* h4M4,
				REAL8Vector* h4P3,
				REAL8Vector* h4M3,
				REAL8Vector* h4P2,
				REAL8Vector* h4M2,
				REAL8Vector* h4P1,
				REAL8Vector* h4M1,
				REAL8Vector* h40,
				REAL8Vector* freq,
				REAL8Vector* phase,
				LALPSpinInspiralPhenPars *phenPars 
				)
{
  INT4 intreturn;
  UINT4 count=0;
  UINT4 write=0;
  UINT4 modcount=0;
  UINT4 j;

  REAL8 dt,tm,timewrite;
  REAL8 Mass,dm;
  REAL8 v,v2;
  REAL8 Phi=0.;
  REAL8 omega;

  REAL8 LNhx,LNhy,LNhz;
  REAL8 S1x,S1y,S1z;
  REAL8 S2x,S2y,S2z;
  REAL8 LNhxy;
  REAL8 energy      = 0.;
  REAL8 energywrite = 0.;

  REAL8 LNhS1=0.;
  REAL8 LNhS2=0.;
  REAL8 S1S1=0.;
  REAL8 S1S2=0.;
  REAL8 S2S2=0.;
  REAL8 dLNhx,dLNhy,dLNhz;
  REAL8 LNhS1w = 0.;
  REAL8 LNhS2w = 0.;
  REAL8 S1S1w  = 0.;
  REAL8 S2S2w  = 0.;
  REAL8 S1S2w  = 0.;

  //REAL8 Phiold;
  REAL8 alpha,alphaold;

  REAL8 Phiwrite     = 0.;
  REAL8 alphawrite   = 0.;
  REAL8 omegawrite   = 0.;

  REAL8 amp22,amp33,amp44;
  REAL8 unitHz;
  LALSpinInspiralAngle trigAngle;
  UINT4 subsampling=1;

  UINT4 Npoints = 20;
  INT4 errcode;

  rk4In in4;      // used to setup the Runge-Kutta integration
  rk4GSLIntegrator *integrator;

  REAL8Vector dummy, values, dvalues, newvalues, yt, dym, dyt;
  // support variables

  dummy.length = neqs * 6;

  values.length = dvalues.length = newvalues.length = yt.length = dym.length = dyt.length = neqs;
  
  if (!(dummy.data = (REAL8 *) LALMalloc(sizeof(REAL8) * neqs * 6))) {
    XLAL_ERROR(XLAL_ENOMEM);
  }

  dt=mparams->dt;
  Mass=mparams->m * LAL_MTSUN_SI;
  dm=mparams->dm;
  unitHz= Mass * (REAL8) LAL_PI;

  values.data    = &dummy.data[0];
  dvalues.data   = &dummy.data[neqs];
  newvalues.data = &dummy.data[2 * neqs];
  yt.data        = &dummy.data[3 * neqs];
  dym.data       = &dummy.data[4 * neqs];
  dyt.data       = &dummy.data[5 * neqs];

  REAL8 S1x0=values.data[5];
  REAL8 S1y0=values.data[6];
  REAL8 S1z0=values.data[7];
  REAL8 S2x0=values.data[8];
  REAL8 S2y0=values.data[9];
  REAL8 S2z0=values.data[10];

  /* Variables initializations */
  for (j=0;j<neqs;j++) values.data[j]=yinit[j];

  omega  = values.data[1];
  //Phiold = Phi;
  Phi    = values.data[0];
  v      = cbrt(omega);
  v2     = v*v;
  alpha  = atan2(values.data[3],values.data[2]);
  trigAngle.ci = LNhz = values.data[4];

  LNhS1 = (values.data[2]*values.data[5]+values.data[3]*values.data[6]+values.data[4]*values.data[7])/mparams->m1msq;
  LNhS2 = (values.data[2]*values.data[8]+values.data[3]*values.data[9]+values.data[4]*values.data[10])/mparams->m2msq;
  S1S1  = (values.data[5]*values.data[5]+values.data[6]*values.data[6]+values.data[7]*values.data[7])/mparams->m1msq/mparams->m1msq;
  S2S2  = (values.data[8]*values.data[8]+values.data[9]*values.data[9]+values.data[10]*values.data[10])/mparams->m2msq/mparams->m2msq;
  S1S2= (values.data[5]*values.data[8]+values.data[6]*values.data[9]+values.data[7]*values.data[10])/mparams->m1msq/mparams->m2msq;;

  while ( (OmMatch(LNhS1,LNhS1,S1S1,S1S2,S2S2) * 16. / unitHz) > (REAL4) (subsampling) / dt ) {
    subsampling *= 2;
    dt /= (REAL8) (subsampling);
  }

  in4.function = LALSpinInspiralDerivatives;
  in4.y        = &values;
  in4.dydx     = &dvalues;
  in4.h        = dt / Mass;
  in4.n        = neqs;
  in4.yt       = &yt;
  in4.dym      = &dym;
  in4.dyt      = &dyt;

  /* Start of the calculation of the inspiral part via the fixed step integration method */

  /* Initialize GSL integrator */
  if (!(integrator = XLALRungeKutta4Init(neqs, &in4))) {
    XLALFree(dummy.data);
    INT4 errNum = XLALClearErrno();
    if (errNum == XLAL_ENOMEM)
      XLAL_ERROR(XLAL_ENOMEM);
    else
    XLAL_ERROR(XLAL_EDOM);
  }

  count = write= 0;
  tm = timewrite = 0.;

  LALSpinInspiralDerivatives(&values, &dvalues, (void *) &mparams);

  omega  = values.data[1];
  //Phiold = Phi;
  Phi    = values.data[0];
  v      = cbrt(omega);
  v2     = v*v;
  alpha  = atan2(values.data[3],values.data[2]);

  REAL8Vector *domega  = XLALCreateREAL8Vector(Npoints);
  REAL8Vector *diota   = XLALCreateREAL8Vector(Npoints);
  REAL8Vector *dalpha  = XLALCreateREAL8Vector(Npoints);
  REAL8Vector *ddomega = XLALCreateREAL8Vector(Npoints);
  REAL8Vector *ddiota  = XLALCreateREAL8Vector(Npoints);
  REAL8Vector *ddalpha = XLALCreateREAL8Vector(Npoints);

  do {

    if (count%subsampling==0) {

      modcount=0;

      if (write >= mparams->length) {
	XLALRungeKutta4Free(integrator);
	XLALFree(dummy.data);
	XLAL_ERROR(XLAL_EDOM);
      }

      amp22 = amp22ini * v2;
      amp33 = -amp22 / 4. * sqrt(5. / 42.);
      amp44 = amp22 * v2 * 2.*sqrt(5./7.)/9.;

      Phiwrite   = Phi;
      omegawrite = omega;
      alphawrite = alpha;
      energywrite  = energy;
      LNhS1w = LNhS1;
      LNhS2w = LNhS2;
      S1S1w  = S1S1;
      S1S2w  = S1S2;
      S2S2w  = S2S2;

      trigAngle.ci   = LNhz;
      trigAngle.cdi  = 2. * trigAngle.ci * trigAngle.ci - 1.;
      trigAngle.c2i  = trigAngle.ci * trigAngle.ci;
      trigAngle.s2i  = 1. - trigAngle.ci * trigAngle.ci;
      trigAngle.si   = sqrt(trigAngle.s2i);
      trigAngle.sdi  = 2. * trigAngle.ci * trigAngle.si;
      trigAngle.c2i2 = (1. + trigAngle.ci) / 2.;
      trigAngle.s2i2 = (1. - trigAngle.ci) / 2.;
      trigAngle.ci2  = sqrt(trigAngle.c2i2);
      trigAngle.si2  = sqrt(trigAngle.s2i2);
      trigAngle.c3i2 = trigAngle.c2i2 * trigAngle.ci2;
      trigAngle.s3i2 = trigAngle.s2i2 * trigAngle.si2;
      trigAngle.c4i2 = trigAngle.c2i2 * trigAngle.c2i2;
      trigAngle.s4i2 = trigAngle.s2i2 * trigAngle.s2i2;
      trigAngle.c5i2 = trigAngle.c4i2 * trigAngle.ci2;
      trigAngle.s5i2 = trigAngle.s4i2 * trigAngle.si2;
      trigAngle.c6i2 = trigAngle.c4i2 * trigAngle.c2i2;
      trigAngle.s6i2 = trigAngle.s4i2 * trigAngle.s2i2;
      trigAngle.c8i2 = trigAngle.c4i2 * trigAngle.c4i2;
      trigAngle.s8i2 = trigAngle.s4i2 * trigAngle.s4i2;

<<<<<<< HEAD
      if ((h2P1!=NULL)&&(h2M1!=NULL)&&(h20!=NULL))
	XLALSpinInspiralFillH2Modes(h2P2,h2M2,h2P1,h2M1,h20,write,amp22,v,mparams->eta,dm,Phiwrite,alphawrite,&trigAngle);
      else 
	XLALSpinInspiralFillH2Modes(h2P2,h2M2,NULL,NULL,NULL,write,amp22,v,mparams->eta,dm,Phiwrite,alphawrite,&trigAngle);

      if (h3P3!=NULL)
	XLALSpinInspiralFillH3Modes(h3P3,h3M3,h3P2,h3M2,h3P1,h3M1,h30,write,amp33,v,mparams->eta,dm,Phiwrite,alphawrite,&trigAngle);

      if (h4P4!=NULL)
	XLALSpinInspiralFillH4Modes(h4P4,h4M4,h4P3,h4M3,h4P2,h4M2,h4P1,h4M1,h40,write,amp44,v,mparams->eta,dm,Phiwrite,alphawrite,&trigAngle);
=======
      XLALSpinInspiralFillH2Modes(h2P2,h2M2,h2P1,h2M1,h20,write,amp22,v,mparams->eta,dm,Phiwrite,alphawrite,&trigAngle);

      XLALSpinInspiralFillH3Modes(h3P3,h3M3,h3P2,h3M2,h3P1,h3M1,h30,write,amp33,v,mparams->eta,dm,Phiwrite,alphawrite,&trigAngle);

      XLALSpinInspiralFillH4Modes(h4P4,h4M4,h4P3,h4M3,h4P2,h4M2,h4P1,h4M1,h40,write,amp44,v,mparams->eta,dm,Phiwrite,alphawrite,&trigAngle);
>>>>>>> e5c8c3cd

      freq->data[write]=omega;
      phase->data[write]=Phi;

      write++;

      timewrite+=mparams->dt;

    }

    in4.x = tm / mparams->m;

    if (XLALRungeKutta4(&newvalues, integrator,(void *) mparams) == XLAL_FAILURE)
      XLAL_ERROR(XLAL_EFUNC);
    /* updating values of dynamical variables */

    Phi = values.data[0] = newvalues.data[0];
    omega = values.data[1] = newvalues.data[1];

    LNhx = values.data[2] = newvalues.data[2];
    LNhy = values.data[3] = newvalues.data[3];
    LNhz = values.data[4] = newvalues.data[4];

    S1x = values.data[5] = newvalues.data[5];
    S1y = values.data[6] = newvalues.data[6];
    S1z = values.data[7] = newvalues.data[7];

    S2x = values.data[8] = newvalues.data[8];
    S2y = values.data[9] = newvalues.data[9];
    S2z = values.data[10] = newvalues.data[10];

    energy = values.data[11] = newvalues.data[11];

    alphaold = alpha;
    LNhxy = sqrt(LNhx * LNhx + LNhy * LNhy);
    if (LNhxy>0.)
      alpha = atan2(LNhy, LNhx);
    else
      alpha = alphaold;

    /*if (count>1) {
      if ((alpha*alphaold)<0.) {
	if (fabs(cos(2.*(Phi+alpha))-cos(2.*(Phiold+alphaold)))>0.2) {
	fprintf(stdout,"*** LALPSpinInspiralRD WARNING ***: Possible problem with coordinate singularity:\n Step %d  LNhy: %12.6e LNhx: %12.6e  Psi+alpha: %12.6e\n Step %d      Psiold+alphaold %12.6e\n",write,LNhy,LNhx,(Phi+alpha)/LAL_PI,write-1,(Phiold+alphaold)/LAL_PI);
	fprintf(stdout,"            m: (%12.6e,%12.6e)\n", mparams->m1m*mparams->m, mparams->m2m*mparams->m);
	fprintf(stdout,"            S1: (%9.6f,%9.6f,%9.6f)\n",yinit[5]/mparams->m1msq,yinit[6]/mparams->m1msq,yinit[7]/mparams->m1msq);
	fprintf(stdout,"            S2: (%9.6f,%9.6f,%9.6f)\n",yinit[8]/mparams->m2msq,yinit[9]/mparams->m2msq,yinit[10]/mparams->m2msq);
	}
      }
      }*/

    LNhS1 = (S1x * LNhx + S1y * LNhy + S1z * LNhz) / mparams->m1msq;
    LNhS2 = (S2x * LNhx + S2y * LNhy + S2z * LNhz) / mparams->m2msq;
    S1S1  = (S1x * S1x + S1y * S1y + S1z * S1z)/mparams->m1msq/mparams->m1msq;
    S2S2  = (S2x * S2x + S2y * S2y + S2z * S2z)/mparams->m2msq/mparams->m2msq;
    S1S2  = (S1x * S2x + S1y * S2y + S1z * S2z)/mparams->m1msq/mparams->m2msq;

    LALSpinInspiralDerivatives(&values, &dvalues, (void *) mparams);

    dLNhx = dvalues.data[2];
    dLNhy = dvalues.data[3];
    dLNhz = dvalues.data[4];
    if (LNhxy > 0.) {
      diota->data[Npoints-1]  = -dLNhz / LNhxy;
      dalpha->data[Npoints-1] = (LNhx * dLNhy - LNhy * dLNhx) / LNhxy;
    } else {
      diota->data[Npoints-1]  = 0.;
      dalpha->data[Npoints-1] = 0.;
    }

    v  = cbrt(omega);
    v2 = v*v;

    for (j=0;j<Npoints-1;j++) {
      domega->data[j] = domega->data[j+1];
      diota->data[j]  = diota->data[j+1];
      dalpha->data[j] = dalpha->data[j+1];
    }
    domega->data[Npoints-1] = dvalues.data[1];

    tm += dt;

    count++;
    modcount++;

    intreturn=XLALSpinInspiralTest(0.,values.data,dvalues.data,mparams);

  } while (intreturn==GSL_SUCCESS);

  XLALRungeKutta4Free(integrator);
  XLALFree(dummy.data);

  if (count<Npoints) {
    XLALPrintError("*** LALPSpinInspiralRD WARNING: inspiral integration vey short: %12.f sec\n",tm);
    XLAL_ERROR(XLAL_EFAILED);
  }

  errcode = XLALGenerateWaveDerivative(ddomega,domega,dt);
  errcode += XLALGenerateWaveDerivative(ddalpha,dalpha,dt);
  errcode += XLALGenerateWaveDerivative(ddiota,diota,dt);

  if (errcode != 0) {
    XLALPrintError("**** LALPSpinInspiralRD ERROR ****: error generating derivatives\n");
    XLALPrintError("                     m:           : %12.5f  %12.5f\n",mparams->m1m*mparams->m,mparams->m2m*mparams->m);
    XLALPrintError("              S1:                 : %12.5f  %12.5f  %12.5f\n",S1x0,S1y0,S1z0);
    XLALPrintError("              S2:                 : %12.5f  %12.5f  %12.5f\n",S2x0,S2y0,S2z0);
    XLAL_ERROR(XLAL_EFUNC);
  }

  phenPars->endtime   = timewrite-mparams->dt;
  phenPars->intreturn = intreturn;
  phenPars->Psi       = Phiwrite;
  phenPars->alpha     = alphawrite;
  phenPars->energy    = energywrite;
  phenPars->omega     = omegawrite;
  phenPars->domega    = domega->data[Npoints-1-modcount]/Mass;
  phenPars->ddomega   = ddomega->data[Npoints-1-modcount]/Mass;
  phenPars->diota     = diota->data[Npoints-1-modcount];
  phenPars->ddiota    = ddiota->data[Npoints-1-modcount];
  phenPars->dalpha    = dalpha->data[Npoints-1-modcount] ;
  phenPars->ddalpha   = ddalpha->data[Npoints-1-modcount];
  phenPars->ci        = trigAngle.ci;
  phenPars->countback = write-1;
  phenPars->LNhS1     = LNhS1w;
  phenPars->LNhS2     = LNhS2w;
  phenPars->S1S2      = S1S2w;
  phenPars->S1S1      = S1S1w;
  phenPars->S2S2      = S2S2w;

  XLALDestroyREAL8Vector(domega);
  XLALDestroyREAL8Vector(diota);
  XLALDestroyREAL8Vector(dalpha);
  XLALDestroyREAL8Vector(ddomega);
  XLALDestroyREAL8Vector(ddiota);
  XLALDestroyREAL8Vector(ddalpha);

  return XLAL_SUCCESS;
} /* End of XLALSpinInspiralEngine*/

static int XLALSpinInspiralAdaptiveEngine(
					const UINT4 neqs, 
					const REAL8 yinit[],  
					REAL8 amp22ini, 
					LALPSpinInspiralRDparams *mparams,
					REAL8Vector* h2P2,
					REAL8Vector* h2M2,
					REAL8Vector* h2P1,
					REAL8Vector* h2M1,
					REAL8Vector* h20,
					REAL8Vector* h3P3,
					REAL8Vector* h3M3,
					REAL8Vector* h3P2,
					REAL8Vector* h3M2,
					REAL8Vector* h3P1,
					REAL8Vector* h3M1,
					REAL8Vector* h30,
					REAL8Vector* h4P4,
					REAL8Vector* h4M4,
					REAL8Vector* h4P3,
					REAL8Vector* h4M3,
					REAL8Vector* h4P2,
					REAL8Vector* h4M2,
					REAL8Vector* h4P1,
					REAL8Vector* h4M1,
					REAL8Vector* h40,
					REAL8Vector* freq,
					REAL8Vector* phase,
					LALPSpinInspiralPhenPars *phenPars 
					  )
{

  UINT4 j;
  INT4 k;
  INT4 kend=0;
  INT4 jend=0;
  UINT4 intlen;
  UINT4 intreturn;

  LALSpinInspiralAngle trigAngle;

  REAL8Array *yout=NULL;
  ark4GSLIntegrator *integrator=NULL;

  REAL8 Psi;
  REAL8 alpha=0.;
  REAL8 alphaold;
  REAL8 v,v2;
  REAL8 dt;
  REAL8 Mass;
  REAL8 amp22;
  REAL8 amp33;
  REAL8 amp44;

  REAL8 LNhxy;
  REAL8 LNhS1;
  REAL8 LNhS2;
  REAL8 S1S1;
  REAL8 S1S2;
  REAL8 S2S2;
  REAL8 omegaMatch;
  REAL8 c1,c2;

  INT4 errcode;

<<<<<<< HEAD
  REAL8 *yin = (REAL8 *) LALMalloc(sizeof(REAL8) * neqs);
=======
  REAL8 *yin = XLALMalloc(sizeof(REAL8) * neqs);
  if (!yin) XLAL_ERROR(XLAL_ENOMEM);
>>>>>>> e5c8c3cd

  /* allocate the integrator */
  integrator = XLALAdaptiveRungeKutta4Init(neqs,XLALSpinInspiralDerivatives,XLALSpinInspiralTest,1.0e-6,1.0e-6);
  if (!integrator) {
    XLALPrintError("**** LALPSpinInspiralRD ERROR ****: Cannot allocate adaptive integrator.\n");
    if (XLALClearErrno() == XLAL_ENOMEM)
      XLAL_ERROR( XLAL_ENOMEM );
    else
      XLAL_ERROR( XLAL_EDOM );
  }

  /* stop the integration only when the test is true */
  integrator->stopontestonly = 1;

  /* run the integration; note: time is measured in units of total mass */

  Mass = mparams->m * LAL_MTSUN_SI;
  dt   = mparams->dt;

  for (j=0; j<neqs; j++) yin[j]=yinit[j];

  REAL8 S1x0=yinit[5];
  REAL8 S1y0=yinit[6];
  REAL8 S1z0=yinit[7];
  REAL8 S2x0=yinit[8];
  REAL8 S2y0=yinit[9];
  REAL8 S2z0=yinit[10];

  intlen = XLALAdaptiveRungeKutta4(integrator,(void *)mparams,yin,0.0,mparams->lengths/Mass,dt/Mass,&yout);

  intreturn = integrator->returncode;
  XLALAdaptiveRungeKutta4Free(integrator);

  /* End integration*/

  /* Start of the integration checks*/
  if (!intlen) {
    if (XLALClearErrno() == XLAL_ENOMEM) {
      XLAL_ERROR(  XLAL_ENOMEM);
    } else {
      XLALPrintError("**** LALPSpinInspiralRD ERROR ****: integration failed with errorcode %d, integration length %d\n",intreturn,intlen);
      XLAL_ERROR( XLAL_EFAILED);
    }
  }

  /* if we have enough space, compute the waveform components; otherwise abort */
  if ( intlen >= mparams->length ) {
    XLALPrintError("**** LALPSpinInspiralRD ERROR ****: no space to write in waveforms: %d vs. %d\n",intlen,mparams->length);
    XLAL_ERROR(XLAL_ESIZE);
  }

  if ( intlen < minIntLen ) {
    XLALPrintError("**** LALPSpinInspiralRD ERROR ****: incorrect integration with length %d\n",intlen);
    XLAL_ERROR(XLAL_ESIZE);
  }
  /* End of integration checks*/

  REAL8 *Phi    = &yout->data[1*intlen];
  REAL8 *omega  = &yout->data[2*intlen];
  REAL8 *LNhx   = &yout->data[3*intlen];
  REAL8 *LNhy   = &yout->data[4*intlen];
  REAL8 *LNhz   = &yout->data[5*intlen];
  REAL8 *S1x    = &yout->data[6*intlen];
  REAL8 *S1y    = &yout->data[7*intlen];
  REAL8 *S1z    = &yout->data[8*intlen];
  REAL8 *S2x    = &yout->data[9*intlen];
  REAL8 *S2y    = &yout->data[10*intlen];
  REAL8 *S2z    = &yout->data[11*intlen];
  REAL8 *energy = &yout->data[12*intlen];

  if (mparams->inspiralOnly!=1) {

    j=intlen;
    jend=0;

    INT4 Npoints=10;

    do {
      j--;
      LNhS1=(LNhx[j]*S1x[j]+LNhy[j]*S1y[j]+LNhz[j]*S1z[j])/mparams->m1msq;
      LNhS2=(LNhx[j]*S2x[j]+LNhy[j]*S2y[j]+LNhz[j]*S2z[j])/mparams->m2msq;
      S1S1=(S1x[j]*S1x[j]+S1y[j]*S1y[j]+S1z[j]*S1z[j])/mparams->m1msq/mparams->m1msq;
      S1S2=(S1x[j]*S2x[j]+S1y[j]*S2y[j]+S1z[j]*S2z[j])/mparams->m1msq/mparams->m2msq;
      S2S2=(S2x[j]*S2x[j]+S2y[j]*S2y[j]+S2z[j]*S2z[j])/mparams->m2msq/mparams->m2msq;
      omegaMatch=OmMatch(LNhS1,LNhS2,S1S1,S1S2,S2S2);
      if (omegaMatch>omega[j]) {
	if (omega[j-1]<omega[j]) jend=j;
	// The numerical integrator sometimes stops and stores twice the last
	// omega value, this 'if' instruction avoids keeping two identical 
	// values of omega at the end of the integration.
      }
    } while ((j>0)&&(jend==0));

    if (omegaMatch<omega[jend]) {
      XLALPrintError("*** LALPSpinInspiralRD ERROR ***: Impossible to attach phenom. part\n");
      XLAL_ERROR(XLAL_EFAILED);
    }

    kend=Npoints-1;
    if (omega[jend+1]>omega[jend]) {
      jend++;
      kend--;
    }
    //We keep until the point where omega > omegaMatch for better derivative
    // computation, but do the matching at the last point at which 
    // omega < omegaMatch

    if (Npoints > jend) Npoints = jend+1;

    REAL8Vector *omega_s   = XLALCreateREAL8Vector(Npoints);
    REAL8Vector *LNhx_s    = XLALCreateREAL8Vector(Npoints);
    REAL8Vector *LNhy_s    = XLALCreateREAL8Vector(Npoints);
    REAL8Vector *LNhz_s    = XLALCreateREAL8Vector(Npoints);
    REAL8Vector *alpha_s   = XLALCreateREAL8Vector(Npoints);

    REAL8Vector *domega    = XLALCreateREAL8Vector(Npoints);
    REAL8Vector *dLNhx     = XLALCreateREAL8Vector(Npoints);
    REAL8Vector *dLNhy     = XLALCreateREAL8Vector(Npoints);
    REAL8Vector *dLNhz     = XLALCreateREAL8Vector(Npoints);
    REAL8Vector *diota     = XLALCreateREAL8Vector(Npoints);
    REAL8Vector *dalpha    = XLALCreateREAL8Vector(Npoints);

    REAL8Vector *ddomega   = XLALCreateREAL8Vector(Npoints);
    REAL8Vector *ddiota    = XLALCreateREAL8Vector(Npoints);
    REAL8Vector *ddalpha   = XLALCreateREAL8Vector(Npoints);

    for (k=0;k<Npoints;k++) {
      j=k+jend-Npoints+1;
      omega_s->data[k]  = omega[j];
      LNhx_s->data[k]   = LNhx[j];
      LNhy_s->data[k]   = LNhy[j];
      LNhz_s->data[k]   = LNhz[j];
    }

    errcode  = XLALGenerateWaveDerivative(domega,omega_s,dt);
    errcode += XLALGenerateWaveDerivative(dLNhx,LNhx_s,dt);
    errcode += XLALGenerateWaveDerivative(dLNhy,LNhy_s,dt);
    errcode += XLALGenerateWaveDerivative(dLNhz,LNhz_s,dt);
    if (errcode != XLAL_SUCCESS) {
      XLALPrintError("**** LALPSpinInspiralRD ERROR ****: error generating first derivatives: #points %d\n",Npoints);      
      XLALPrintError("                     m:           : %12.5f  %12.5f\n",mparams->m1m*mparams->m,mparams->m2m*mparams->m);
      XLALPrintError("              S1:                 : %12.5f  %12.5f  %12.5f\n",S1x0,S1y0,S1z0);
      XLALPrintError("              S2:                 : %12.5f  %12.5f  %12.5f\n",S2x0,S2y0,S2z0);
      XLALPrintError("     omM %12.5f   om[%d] %12.5f\n",omegaMatch,jend,omega);
      XLAL_ERROR(XLAL_EFAILED);
    }

    for (k=0;k<Npoints;k++) {
      LNhxy = sqrt(LNhx_s->data[k] * LNhx_s->data[k] + LNhy_s->data[k] * LNhy_s->data[k]);
      if (LNhxy > 0.) {
	diota->data[k]  = -dLNhz->data[k] / LNhxy;
	dalpha->data[k] = (LNhx_s->data[k] * dLNhy->data[k] - LNhy_s->data[k] * dLNhx->data[k]) / LNhxy;
      } else {
	diota->data[k]  = 0.;
	dalpha->data[k] = 0.;
      }
    }

    errcode  = XLALGenerateWaveDerivative(ddiota,diota,dt);
    errcode += XLALGenerateWaveDerivative(ddalpha,dalpha,dt);
    errcode += XLALGenerateWaveDerivative(ddomega,domega,dt);
    if (errcode != XLAL_SUCCESS) {
      XLALPrintError("**** LALPSpinInspiralRD ERROR ****: error generating second derivatives\n");
      XLALPrintError("                     m:           : %12.5f  %12.5f\n",mparams->m1m*mparams->m,mparams->m2m*mparams->m);
      XLALPrintError("              S1:                 : %12.5f  %12.5f  %12.5f\n",S1x0,S1y0,S1z0);
      XLALPrintError("              S2:                 : %12.5f  %12.5f  %12.5f\n",S2x0,S2y0,S2z0);
      XLALPrintError("     omM %12.5f   om[%d] %12.5f\n",omegaMatch,jend,omega);
      XLAL_ERROR(XLAL_EFAILED);
    }

    if (ddomega->data[kend]<0.) {
      XLALPrintWarning("*** LALPSpinInspiralRD WARNING: the attach of the phenom. phase has been shifted back: m1 %12.6f  m2 %12.6f\n",mparams->m1m*mparams->m,mparams->m2m*mparams->m);
      XLALPrintWarning("  Integration returned %d\n   1025: Energy increases\n   1026: Omegadot -ve\n   1028: Omega NAN\n   1029: Omega > Omegamatch\n   1031: Omega -ve\n   1032: Omega > OmegaCut %12.6e\n",intreturn,mparams->OmCutoff); 
      while ((kend>0)&&(ddomega->data[kend]<0.)) {
	kend--;
	jend--;
      } 
    }

    phenPars->intreturn = intreturn;
    phenPars->energy    = energy[jend];
    phenPars->omega     = omega_s->data[kend];
    phenPars->domega    = domega->data[kend];
    phenPars->ddomega   = ddomega->data[kend];
    phenPars->diota     = diota->data[kend];
    phenPars->ddiota    = ddiota->data[kend];
    phenPars->dalpha    = dalpha->data[kend];
    phenPars->ddalpha   = ddalpha->data[kend];
    phenPars->countback = jend;
    phenPars->Psi       = Phi[jend];
    phenPars->endtime   = ((REAL8) jend)*dt;
    phenPars->ci        = LNhz[jend];
    phenPars->LNhS1     = LNhS1;
    phenPars->LNhS2     = LNhS2;
    phenPars->S1S2      = S1S2;
    phenPars->S1S1      = S1S1;
    phenPars->S2S2      = S2S2;

    XLALDestroyREAL8Vector(omega_s);
    XLALDestroyREAL8Vector(LNhx_s);
    XLALDestroyREAL8Vector(LNhy_s);
    XLALDestroyREAL8Vector(LNhz_s);
    XLALDestroyREAL8Vector(alpha_s);
    XLALDestroyREAL8Vector(dLNhx);
    XLALDestroyREAL8Vector(dLNhy);
    XLALDestroyREAL8Vector(dLNhz);
    XLALDestroyREAL8Vector(diota);
    XLALDestroyREAL8Vector(dalpha);
    XLALDestroyREAL8Vector(domega);
    XLALDestroyREAL8Vector(ddomega);
    XLALDestroyREAL8Vector(ddiota);
    XLALDestroyREAL8Vector(ddalpha);
  }
  else {
    jend=intlen-1;
    phenPars->intreturn = intreturn;
    phenPars->energy    = 0.;
    phenPars->omega     = 0.;
    phenPars->domega    = 0.;
    phenPars->ddomega   = 0.;
    phenPars->diota     = 0.;
    phenPars->ddiota    = 0.;
    phenPars->dalpha    = 0.;
    phenPars->ddalpha   = 0.;
    phenPars->countback = intlen-1;
    phenPars->Psi       = 0.;
    phenPars->endtime   = 0.;
    phenPars->ci        = 0.;
    phenPars->LNhS1     = 0.;
    phenPars->LNhS2     = 0.;
    phenPars->S1S2      = 0.;
    phenPars->S1S1      = 0.;
    phenPars->S2S2      = 0.;
  }

  /* Now fill the Hlm waveform structures*/

  //REAL8 alphaoold = 0.;
  alphaold=alpha;
  if ((LNhy[0]*LNhy[0]+LNhx[0]*LNhx[0])>0.) 
    alpha=atan2(LNhy[0],LNhx[0]);
  else {
    if ((S1x[0]*S1x[0]+S1y[0]*S1y[0]+S2x[0]*S2x[0]+S2y[0]*S2y[0])>0.) {
      c1=0.75+mparams->eta/2-0.75*mparams->dm;
      c2=0.75+mparams->eta/2+0.75*mparams->dm;
      alpha=atan2(-c1*S1x[0]-c2*S2x[0],c1*S1y[0]+c2*S2y[0]);
    }
    else
      alpha=0.;  
  }

  for (j=0;j<=(UINT4)jend;j++) {

    freq->data[j]=omega[j];
    v=cbrt(omega[j]);
    v2=v*v;

    // amp22= -2.0 * params->mu * LAL_MRSUN_SI/(params->distance) * sqrt( 16.*LAL_PI/5.)*v2;
    // amp20 = amp22*sqrt(3/2)
    // Y22 \pm Y2-2= sqrt(5/PI)    ((1+cos^2 t)/4, (cos t)/2)
    // Y21 \pm Y2-1= sqrt(5/PI)    ((sin t)/2, (sin 2t)/4)
    // Y20         = sqrt(15/2 PI) (sin^2 t)/4

    amp22 = amp22ini * v2;
    amp33 = -amp22 / 4. * sqrt(5./42.); 
    amp44 = amp22 * sqrt(5./7.) * 2./9.* v2;

    Psi = phase->data[j] = Phi[j];// - 2. * omega[j] * log(omega[j]);

    trigAngle.ci   = (LNhz[j]);
    trigAngle.cdi  = 2. * trigAngle.ci * trigAngle.ci - 1.;
    trigAngle.c2i  = trigAngle.ci * trigAngle.ci;
    trigAngle.s2i  = 1. - trigAngle.ci * trigAngle.ci;
    trigAngle.si   = sqrt(trigAngle.s2i);
    trigAngle.sdi  = 2. * trigAngle.ci * trigAngle.si;
    trigAngle.c2i2 = (1. + trigAngle.ci) / 2.;
    trigAngle.s2i2 = (1. - trigAngle.ci) / 2.;
    trigAngle.ci2  = sqrt(trigAngle.c2i2);
    trigAngle.si2  = sqrt(trigAngle.s2i2);
    trigAngle.c3i2 = trigAngle.c2i2 * trigAngle.ci2;
    trigAngle.s3i2 = trigAngle.s2i2 * trigAngle.si2;
    trigAngle.c4i2 = trigAngle.c2i2 * trigAngle.c2i2;
    trigAngle.s4i2 = trigAngle.s2i2 * trigAngle.s2i2;
    trigAngle.c5i2 = trigAngle.c4i2 * trigAngle.ci2;
    trigAngle.s5i2 = trigAngle.s4i2 * trigAngle.si2;
    trigAngle.c6i2 = trigAngle.c4i2 * trigAngle.c2i2;
    trigAngle.s6i2 = trigAngle.s4i2 * trigAngle.s2i2;
    trigAngle.c8i2 = trigAngle.c4i2 * trigAngle.c4i2;
    trigAngle.s8i2 = trigAngle.s4i2 * trigAngle.s4i2;

    //alphaoold = alphaold;
    alphaold  = alpha;
    if ((LNhy[j]*LNhy[j]+LNhx[j]*LNhx[j])>0.) {
      alpha = atan2(LNhy[j], LNhx[j]);
    }
    else alpha = alphaold;

<<<<<<< HEAD
    errcode  = XLALSpinInspiralFillH2Modes(h2P2,h2M2,h2P1,h2M1,h20,j,amp22,v,mparams.eta,mparams.dm,Psi,alpha,&trigAngle);
=======
    errcode  = XLALSpinInspiralFillH2Modes(h2P2,h2M2,h2P1,h2M1,h20,j,amp22,v,mparams->eta,mparams->dm,Psi,alpha,&trigAngle);
>>>>>>> e5c8c3cd

    /*if (j>2) {
      if ((alphaold*alphaoold)<0.) {
	if ( fabs(cos(2.*(Phi[j-1]+alphaold))-cos(2.*(Phi[j-2]+alphaoold)))>0.2) {
	fprintf(stdout,"*** LALPSpinInspiralRD WARNING ***: Possible problem with coordinate singularity:\n Step %d  LNhy: %12.6e LNhx: %12.6e  Psi+alpha: %12.6e alpha %12.6e\n Step %d  LNhy: %12.6e  LNhx: %12.6e  Psi+alpha: %12.6e  alpha %12.6e\n Step %d  LNhy: %12.6e  LNhx: %12.6e  Psi+alpha: %12.6e  alpha %12.6e\n",j,LNhy[j],LNhx[j],(Phi[j]+alpha)/LAL_PI,alpha/LAL_PI,j-1,LNhy[j-1],LNhx[j-1],(Phi[j-1]+alphaold)/LAL_PI,alphaold/LAL_PI,j-2,LNhy[j-2],LNhx[j-2],(Phi[j-2]+alphaoold)/LAL_PI,alphaoold/LAL_PI);
	fprintf(stdout,"            m: (%12.6e,%12.6e)\n", mparams->m1m*mparams->m, mparams->m2m*mparams->m);
	fprintf(stdout,"            S1: (%9.6f,%9.6f,%9.6f)\n",yinit[5]/mparams->m1msq,yinit[6]/mparams->m1msq,yinit[7]/mparams->m1msq);
	fprintf(stdout,"            S2: (%9.6f,%9.6f,%9.6f)\n",yinit[8]/mparams->m2msq,yinit[9]/mparams->m2msq,yinit[10]/mparams->m2msq);
	}
      }
      }*/

    errcode += XLALSpinInspiralFillH3Modes(h3P3,h3M3,h3P2,h3M2,h3P1,h3M1,h30,j,amp33,v,mparams->eta,mparams->dm,Psi,alpha,&trigAngle);

    errcode += XLALSpinInspiralFillH4Modes(h4P4,h4M4,h4P3,h4M3,h4P2,h4M2,h4P1,h4M1,h40,j,amp44,v,mparams->eta,mparams->dm,Psi,alpha,&trigAngle);

    if (errcode != XLAL_SUCCESS)
      XLAL_ERROR(XLAL_EFUNC);
  }

  phenPars->alpha=alpha;

<<<<<<< HEAD
  XLALFree(yin);
  XLALDestroyREAL8Array(yout);
=======
  if (yin)  XLALFree(yin);
  if (yout) XLALDestroyREAL8Array(yout);  
>>>>>>> e5c8c3cd

  return XLAL_SUCCESS;

} /* End of the inspiral part created via the adaptive integration method */


static int XLALPSpinInspiralRDEngine(
			REAL8Vector * signalvec1,
			REAL8Vector * signalvec2,
			REAL8Vector * hh,
			REAL8Vector * ff,
			REAL8Vector * phi,
			InspiralTemplate *params,
			InspiralInit     *paramsInit)
{

  /* declare code parameters and variables */
  const INT4 neqs = 11+1;      // number of dynamical variables plus the energy function
  UINT4 origcount,apcount;     // integration steps performed
  UINT4 count = 0;             // integration steps performed
  UINT4 length;                // signal vector length
  UINT4 i, j, k, l;            // counters

  REAL8 v = 0.;
  REAL8 v2 = 0.;
  REAL8 v2old;
  REAL8 mass;                  // Total mass in SI units
  REAL8 tim;                   // time (units of total mass)
  REAL8 unitHz;
  REAL8 initomega,initphi;
  REAL8 inc;
  REAL8 LNhmag,initJmag;
  REAL8 initS1[3],initS2[3],initLNh[3],initJ[3];
  REAL8 iS1[3],iS2[3];
  REAL8 phiJ,thetaJ;
  REAL8 ry[3][3],rz[3][3];
  REAL8 dt;

  INT4  intreturn;
  REAL8 yinit[neqs];
  
  REAL8Vector* h2P2;
  REAL8Vector* h2M2;
  REAL8Vector* h2P1;
  REAL8Vector* h2M1;
  REAL8Vector* h20;
  REAL8Vector* h3P3;
  REAL8Vector* h3M3;
  REAL8Vector* h3P2;
  REAL8Vector* h3M2;
  REAL8Vector* h3P1;
  REAL8Vector* h3M1;
  REAL8Vector* h30;
  REAL8Vector* h4P4;
  REAL8Vector* h4M4;
  REAL8Vector* h4P3;
  REAL8Vector* h4M3;
  REAL8Vector* h4P2;
  REAL8Vector* h4M2;
  REAL8Vector* h4P1;
  REAL8Vector* h4M1;
  REAL8Vector* h40;

  REAL8Vector* sigp;
  REAL8Vector* sigc;
  REAL8Vector* fap;
  REAL8Vector* hap;
  REAL8Vector* phap;

  LALPSpinInspiralRDparams mparams;
  LALPSpinInspiralPhenPars phenPars;
  LALSpinInspiralAngle trigAngle;

  REAL8 Psi=0.;
  REAL8 amp22ini,amp22,amp33,amp44;

  REAL8 alpha=0.;

  REAL8 t0,tAs;
  REAL8 om0,om1,om;
  REAL8 Psi0,alpha0;
  REAL8 dalpha0,dalpha1;
  //REAL8 omold,iota0,diota0,diota1;
  REAL8 LNhS1,LNhS2;
  REAL8 S1S1,S1S2,S2S2;

  COMPLEX8Vector *modefreqs;
  COMPLEX16 MultSphHarmP;       // Generic spin-weighted spherical harmonics
  COMPLEX16 MultSphHarmM;       // Generic spin-weighted spherical harmonics
  REAL8 x0, x1, x2, x3;

  /* The number of Ring Down modes is hard-coded here */
  const UINT4 nmodes=2;
  /* Nmodes should be restricted to either 1 or 2*/

  UINT4 errcode;

  REAL8 finalMass,finalSpin;
  REAL8 energy=0.;
  REAL8 omegaMatch;
  REAL8 frOmRD,omegaRD;


  if(!params)
    XLAL_ERROR(XLAL_EFAULT);

  if ((params->fCutoff<=0.)&&(params->inspiralOnly==1)) {
    XLALPrintError("*** LALPSIRD ERROR ***: fCutoff %12.6e, with inspiral flag on it is mandatory to specify a positive cutoff frequency\n",params->fCutoff);
    XLAL_ERROR(XLAL_EDOM);
  }

  mass = params->totalMass * LAL_MTSUN_SI;
  unitHz = params->totalMass * LAL_MTSUN_SI * (REAL8) LAL_PI;

  if ((signalvec2)||(hh))
    params->nStartPad = 0;    /* must be zero for templates and injection */
  /* -- length in seconds from Newtonian formula; */

  dt = 1. / params->tSampling;

  /* setup coefficients for PN equations */
  XLALPSpinInspiralRDSetParams(&mparams,params,paramsInit);

  /* Check that initial frequency is smaller than omegamatch ~ xxyy for m=100 Msun */
  initphi   = params->startPhase/2.;
  initomega = params->fLower*unitHz;

  /* Check that initial frequency is smaller than omegamatch ~ xxyy for m=100 Msun */

  LNhS1=params->spin1[2];
  LNhS2=params->spin2[2];
  S1S1=params->spin1[0]*params->spin1[0]+params->spin1[1]*params->spin1[1]+params->spin1[2]*params->spin1[2];
  S1S2=params->spin1[0]*params->spin2[0]+params->spin1[1]*params->spin2[1]+params->spin1[2]*params->spin2[2];
  S2S2=params->spin2[0]*params->spin2[0]+params->spin2[1]*params->spin2[1]+params->spin2[2]*params->spin2[2];

  omegaMatch = OmMatch(LNhS1,LNhS2,S1S1,S1S2,S2S2);

  if ( initomega > omegaMatch ) {
    /*if ((params->spin1[0]==params->spin1[1])&&(params->spin1[1]==params->spin2[0])&&(params->spin2[0]==params->spin2[1])&&(params->spin2[1]==0.)) {
      //Beware, this correspond to a shift of the initial phase!
      initomega = 0.95*omegaMatch;
      fprintf(stdout,"*** LALPSpinInspiralRD WARNING ***: Initial frequency reset from %12.6e to %12.6e Hz, m:(%12.4e,%12.4e)\n",params->fLower,initomega/unitHz,params->mass1,params->mass2);
      }*/
    /*else {*/
    XLALPrintError("**** LALPSpinInspiralRD ERROR ****: Initial frequency too high: %11.5e for omM ~ %11.5e and m:(%8.3f, %8.3f)\n",params->fLower,omegaMatch/unitHz,params->mass1,params->mass2);
    XLAL_ERROR(XLAL_EFAILED);
    /*}*/
  }

  /* Here we use the following convention:
     the coordinates of the spin vectors params->spin1,2 and the params->inclination 
     variable refers to different physical parameters according to the value of 
     params->axisChoice:

     * OrbitalL: params->inclination denotes the angle between the view direction
                 N and the initial L (initial L//z, N in the x-z plane) and the spin 
		 coordinates are given with respect to initial L.
     * TotalJ:   params->inclination denotes the angle between the view directoin 
                 and J (J is constant during the evolution, J//z, both N and initial 
		 L are in the x-z plane) and the spin coordinates are given wrt 
		 initial ** L **.

     * View:     params->inclination denotes the angle between the initial L and N 
                 (N//z, initial L in the x-z plane) and the spin coordinates 
		 are given with respect to N.

     In order to reproduce the results of the SpinTaylor code View must be chosen.
     The spin magnitude are normalized to the individual mass^2, i.e.
     they are dimension-less.
     The modulus of the initial angular momentum is fixed by m1,m2 and
     initial frequency.
     The polarization angle is not used here, it enters the pattern
     functions along with the angles marking the sky position of the
     source. */

  // Physical magnitude of the orbital angular momentum
  LNhmag = params->eta * params->totalMass * params->totalMass / cbrt(initomega);

  // Physical values of the spins
  for (i = 0; i < 3; i++) {
    initS1[i] = params->spin1[i] * params->mass1 * params->mass1;
    initS2[i] = params->spin2[i] * params->mass2 * params->mass2;
  }

  switch (params->axisChoice) {

  case OrbitalL:
    //printf("*** OrbitalL ***\n");
    initLNh[0] = 0.;
    initLNh[1] = 0.;
    initLNh[2] = 1.;
    inc = params->inclination;
    break;

  case TotalJ:
    //printf("*** TotalJ ***\n");
    for (j=0;j<3;j++) {
      iS1[j] = initS1[j];
      iS2[j] = initS2[j];
      initJ[j] = iS1[j] + iS2[j];
      initS1[j] = initS2[j]=0.;
      initLNh[j] = 0.;
    }
    initJ[2] += LNhmag;
    initJmag = sqrt(initJ[0] * initJ[0] + initJ[1] * initJ[1] + initJ[2] * initJ[2]);
    if (initJ[1])
      phiJ = atan2(initJ[1], initJ[0]);
    else
      phiJ = 0.;
    thetaJ = acos(initJ[2]/initJmag);
    rz[0][0] = -cos(phiJ);
    rz[0][1] = -sin(phiJ);
    rz[0][2] = 0.;
    rz[1][0] = sin(phiJ);
    rz[1][1] = -cos(phiJ);
    rz[1][2] = 0.;
    rz[2][0] = 0.;
    rz[2][1] = 0.;
    rz[2][2] = 1.;
    ry[0][0] = cos(thetaJ);
    ry[0][1] = 0;
    ry[0][2] = sin(thetaJ);
    ry[1][0] = 0.;
    ry[1][1] = 1.;
    ry[1][2] = 0.;
    ry[2][0] = -sin(thetaJ);
    ry[2][1] = 0.;
    ry[2][2] = cos(thetaJ);
    for (j = 0; j < 3; j++) {
      for (k = 0; k < 3; k++) {
	initLNh[j] += ry[j][k] * rz[k][2];
	for (l = 0; l < 3; l++) {
           initS1[j] += ry[j][k] * rz[k][l] * iS1[l];
           initS2[j] += ry[j][k] * rz[k][l] * iS2[l];
	}
      }
    }
    inc = params->inclination;
    break;

  case View:
  default:
    //printf("*** View ***\n");
    initLNh[0] = sin(params->inclination);
    initLNh[1] = 0.;
    initLNh[2] = cos(params->inclination);
    inc = 0.;
    break;
  }

  /*All the PN formulas used in the differential equation integration 
    assume that the spin variables are the physical ones divided by
    totalmasss^2, here we introduce the correct normalization, changing the
    input one, where spin components were normalized on individual mass. */
  for (j = 0; j < 3; j++) {
    initS1[j] /= params->totalMass * params->totalMass;
    initS2[j] /= params->totalMass * params->totalMass;
  }

  if (signalvec1) {
    length = signalvec1->length;
  } else {
    if (ff)
      length = ff->length;
    else
      length = 0;
  }
  mparams.length = length;

  /* Allocate memory for temporary arrays */

  h2P2 = XLALCreateREAL8Vector(length * 2);
  h2M2 = XLALCreateREAL8Vector(length * 2);
  h2P1 = XLALCreateREAL8Vector(length * 2);
  h2M1 = XLALCreateREAL8Vector(length * 2);
  h20  = XLALCreateREAL8Vector(length * 2);
  h3P3 = XLALCreateREAL8Vector(length * 2);
  h3M3 = XLALCreateREAL8Vector(length * 2);
  h3P2 = XLALCreateREAL8Vector(length * 2);
  h3M2 = XLALCreateREAL8Vector(length * 2);
  h3P1 = XLALCreateREAL8Vector(length * 2);
  h3M1 = XLALCreateREAL8Vector(length * 2);
  h30  = XLALCreateREAL8Vector(length * 2);
  h4P4 = XLALCreateREAL8Vector(length * 2);
  h4M4 = XLALCreateREAL8Vector(length * 2);
  h4P3 = XLALCreateREAL8Vector(length * 2);
  h4M3 = XLALCreateREAL8Vector(length * 2);
  h4P2 = XLALCreateREAL8Vector(length * 2);
  h4M2 = XLALCreateREAL8Vector(length * 2);
  h4P1 = XLALCreateREAL8Vector(length * 2);
  h4M1 = XLALCreateREAL8Vector(length * 2);
  h40  = XLALCreateREAL8Vector(length * 2);
  sigp = XLALCreateREAL8Vector(length);
  sigc = XLALCreateREAL8Vector(length);
  hap  = XLALCreateREAL8Vector(length * 2);
  fap  = XLALCreateREAL8Vector(length);
  phap = XLALCreateREAL8Vector(length);

  if (!h2P2 || !h2M2 || !h2P1 || !h2M1 || !h20 || !sigp || !sigc || !fap || !phap || !hap || !h3P3 || !h3M3 || !h3P2 || !h3M2 || !h3P1 || !h3M1 || !h30 || !h4P4 || !h4M4 || !h4P3 || !h4M3 || !h4P2 || !h4M2 || !h4P1 || !h4M1 || !h40 ) {
    if (h2P2)
      XLALDestroyREAL8Vector(h2P2);
    if (h2M2)
      XLALDestroyREAL8Vector(h2M2);
    if (h2P1)
      XLALDestroyREAL8Vector(h2P1);
    if (h2M2)
      XLALDestroyREAL8Vector(h2M1);
    if (h20)
      XLALDestroyREAL8Vector(h20);
    if (h3P3)
      XLALDestroyREAL8Vector(h3P3);
    if (h3M3)
      XLALDestroyREAL8Vector(h3M3);
    if (h3P2)
      XLALDestroyREAL8Vector(h3P2);
    if (h3M2)
      XLALDestroyREAL8Vector(h3M2);
    if (h3P1)
      XLALDestroyREAL8Vector(h3P1);
    if (h3M1)
      XLALDestroyREAL8Vector(h3M1);
    if (h30)
      XLALDestroyREAL8Vector(h30);
    if (h4P4)
      XLALDestroyREAL8Vector(h4P4);
    if (h4M4)
      XLALDestroyREAL8Vector(h4M4);
    if (h4P3)
      XLALDestroyREAL8Vector(h4P3);
    if (h4M3)
      XLALDestroyREAL8Vector(h4M3);
    if (h4P2)
      XLALDestroyREAL8Vector(h4P2);
    if (h4M2)
      XLALDestroyREAL8Vector(h4M2);
    if (h4P1)
      XLALDestroyREAL8Vector(h4P1);
    if (h4M1)
      XLALDestroyREAL8Vector(h4M1);
    if (h40)
      XLALDestroyREAL8Vector(h40);
    if (sigp)
      XLALDestroyREAL8Vector(sigp);
    if (sigc)
      XLALDestroyREAL8Vector(sigc);
    if (fap)
      XLALDestroyREAL8Vector(fap);
    if (hap)
      XLALDestroyREAL8Vector(hap);
    if (phap)
      XLALDestroyREAL8Vector(phap);
    XLAL_ERROR(XLAL_ENOMEM);
  }

  memset(h2P2->data, 0, h2P2->length * sizeof(REAL8));
  memset(h2M2->data, 0, h2M2->length * sizeof(REAL8));
  memset(h2P1->data, 0, h2P1->length * sizeof(REAL8));
  memset(h2M1->data, 0, h2P1->length * sizeof(REAL8));
  memset(h20->data,  0, h20->length  * sizeof(REAL8));
  memset(h3P3->data, 0, h3P3->length * sizeof(REAL8));
  memset(h3M3->data, 0, h3M3->length * sizeof(REAL8));
  memset(h3P2->data, 0, h3P2->length * sizeof(REAL8));
  memset(h3M2->data, 0, h3M2->length * sizeof(REAL8));
  memset(h3P1->data, 0, h3P1->length * sizeof(REAL8));
  memset(h3M1->data, 0, h3M1->length * sizeof(REAL8));
  memset(h30->data,  0, h30->length  * sizeof(REAL8));
  memset(h4P4->data, 0, h3P3->length * sizeof(REAL8));
  memset(h4M4->data, 0, h3M3->length * sizeof(REAL8));
  memset(h4P3->data, 0, h3P3->length * sizeof(REAL8));
  memset(h4M3->data, 0, h3M3->length * sizeof(REAL8));
  memset(h4P2->data, 0, h3P2->length * sizeof(REAL8));
  memset(h4M2->data, 0, h3M2->length * sizeof(REAL8));
  memset(h4P1->data, 0, h3P1->length * sizeof(REAL8));
  memset(h4M1->data, 0, h3M1->length * sizeof(REAL8));
  memset(h40->data,  0, h30->length  * sizeof(REAL8));
  memset(sigp->data, 0, sigp->length * sizeof(REAL8));
  memset(sigc->data, 0, sigc->length * sizeof(REAL8));
  memset(hap->data,  0, hap->length  * sizeof(REAL8));
  memset(fap->data,  0, fap->length  * sizeof(REAL8));
  memset(phap->data, 0, phap->length * sizeof(REAL8));

  /* Here there used to be a check that OmegaRD is smaller than Nyquist, it
     has been taken out */

  params->ampOrder = 1;
  if (params->distance > 0.)
    amp22ini = -2.0 * params->mu * LAL_MRSUN_SI / params->distance * sqrt(16. * LAL_PI / 5.);
  else
    amp22ini = 2. * sqrt(LAL_PI / 5.0) * params->signalAmplitude;

  /* initialize the coordinates */
  yinit[0] = initphi;     /* phi */
  yinit[1] = initomega;   /* omega (really pi M f) */
  yinit[2] = initLNh[0];   /* LNh(x,y,z) */
  yinit[3] = initLNh[1];
  yinit[4] = initLNh[2];

  yinit[5] = initS1[0];   /* Spin1(x,y,z) */
  yinit[6] = initS1[1];
  yinit[7] = initS1[2];

  yinit[8] = initS2[0];   /* Spin2(x,y,z) */
  yinit[9] = initS2[1];
  yinit[10]= initS2[2];

  yinit[11]= 0.;

  phenPars.intreturn = 0;
  phenPars.energy    = 0.;
  phenPars.omega     = 0.;
  phenPars.domega    = 0.;
  phenPars.ddomega   = 0.;
  phenPars.diota     = 0.;
  phenPars.ddiota    = 0.;
  phenPars.dalpha    = 0.;
  phenPars.ddalpha   = 0.;
  phenPars.countback = 0;
  phenPars.endtime   = 0.;
  phenPars.Psi       = 0.;
  phenPars.alpha     = 0.;
  phenPars.ci        = 0.;
  phenPars.LNhS1     = 0.;
  phenPars.LNhS2     = 0.;
  phenPars.S1S1      = 0.;
  phenPars.S1S2      = 0.;
  phenPars.S2S2      = 0.;

  if (params->fixedStep == 1) {
<<<<<<< HEAD
    if (signalvec2==NULL) {
      if (XLALSpinInspiralEngine(neqs,yinit,amp22ini,&mparams,h2P2,h2M2,h2P1,h2M1,h20,h3P3,h3M3,h3P2,h3M2,h3P1,h3M1,h30,h4P4,h4M4,h4P3,h4M3,h4P2,h4M2,h4P1,h4M1,h40,fap,phap,&phenPars) == XLAL_FAILURE)
	XLAL_ERROR(XLAL_EFUNC);
    }  else {
      if (XLALSpinInspiralEngine(neqs,yinit,amp22ini,&mparams,h2P2,h2M2,NULL,NULL,NULL,NULL,NULL,NULL,NULL,NULL,NULL,NULL,NULL,NULL,NULL,NULL,NULL,NULL,NULL,NULL,NULL,fap,phap,&phenPars) == XLAL_FAILURE)
      XLAL_ERROR(XLAL_EFUNC);
    }
    else {
      if (signalvec2==NULL) {
	if (XLALSpinInspiralAdaptiveEngine(neqs,yinit,amp22ini,&mparams,h2P2,h2M2,h2P1,h2M1,h20,h3P3,h3M3,h3P2,h3M2,h3P1,h3M1,h30,h4P4,h4M4,h4P3,h4M3,h4P2,h4M2,h4P1,h4M1,h40,fap,phap,&phenPars) == XLAL_FAILURE)
	  XLAL_ERROR(XLAL_EFUNC);
      }
      else {
	if (XLALSpinInspiralAdaptiveEngine(neqs,yinit,amp22ini,&mparams,h2P2,h2M2,NULL,NULL,NULL,NULL,NULL,NULL,NULL,NULL,NULL,NULL,NULL,NULL,NULL,NULL,NULL,NULL,NULL,NULL,NULL,fap,phap,&phenPars) == XLAL_FAILURE)
	  XLAL_ERROR(XLAL_EFUNC);
      }
=======
    if (XLALSpinInspiralEngine(neqs,yinit,amp22ini,&mparams,h2P2,h2M2,h2P1,h2M1,h20,h3P3,h3M3,h3P2,h3M2,h3P1,h3M1,h30,h4P4,h4M4,h4P3,h4M3,h4P2,h4M2,h4P1,h4M1,h40,fap,phap,&phenPars) == XLAL_FAILURE) {
      XLALDestroyREAL8Vector(h2P2);
      XLALDestroyREAL8Vector(h2M2);
      XLALDestroyREAL8Vector(h2P1);
      XLALDestroyREAL8Vector(h2M1);
      XLALDestroyREAL8Vector(h20);
      XLALDestroyREAL8Vector(h3P3);
      XLALDestroyREAL8Vector(h3M3);
      XLALDestroyREAL8Vector(h3P2);
      XLALDestroyREAL8Vector(h3M2);
      XLALDestroyREAL8Vector(h3P1);
      XLALDestroyREAL8Vector(h3M1);
      XLALDestroyREAL8Vector(h30);
      XLALDestroyREAL8Vector(h4P4);
      XLALDestroyREAL8Vector(h4M4);
      XLALDestroyREAL8Vector(h4P3);
      XLALDestroyREAL8Vector(h4M3);
      XLALDestroyREAL8Vector(h4P2);
      XLALDestroyREAL8Vector(h4M2);
      XLALDestroyREAL8Vector(h4P1);
      XLALDestroyREAL8Vector(h4M1);
      XLALDestroyREAL8Vector(h40);
      XLALDestroyREAL8Vector(sigp);
      XLALDestroyREAL8Vector(sigc);
      XLALDestroyREAL8Vector(fap);
      XLALDestroyREAL8Vector(hap);
      XLALDestroyREAL8Vector(phap);
      XLAL_ERROR(XLAL_EFUNC);
    }
  }  else {
    if (XLALSpinInspiralAdaptiveEngine(neqs,yinit,amp22ini,&mparams,h2P2,h2M2,h2P1,h2M1,h20,h3P3,h3M3,h3P2,h3M2,h3P1,h3M1,h30,h4P4,h4M4,h4P3,h4M3,h4P2,h4M2,h4P1,h4M1,h40,fap,phap,&phenPars) == XLAL_FAILURE) {
      XLALDestroyREAL8Vector(h2P2);
      XLALDestroyREAL8Vector(h2M2);
      XLALDestroyREAL8Vector(h2P1);
      XLALDestroyREAL8Vector(h2M1);
      XLALDestroyREAL8Vector(h20);
      XLALDestroyREAL8Vector(h3P3);
      XLALDestroyREAL8Vector(h3M3);
      XLALDestroyREAL8Vector(h3P2);
      XLALDestroyREAL8Vector(h3M2);
      XLALDestroyREAL8Vector(h3P1);
      XLALDestroyREAL8Vector(h3M1);
      XLALDestroyREAL8Vector(h30);
      XLALDestroyREAL8Vector(h4P4);
      XLALDestroyREAL8Vector(h4M4);
      XLALDestroyREAL8Vector(h4P3);
      XLALDestroyREAL8Vector(h4M3);
      XLALDestroyREAL8Vector(h4P2);
      XLALDestroyREAL8Vector(h4M2);
      XLALDestroyREAL8Vector(h4P1);
      XLALDestroyREAL8Vector(h4M1);
      XLALDestroyREAL8Vector(h40);
      XLALDestroyREAL8Vector(sigp);
      XLALDestroyREAL8Vector(sigc);
      XLALDestroyREAL8Vector(fap);
      XLALDestroyREAL8Vector(hap);
      XLALDestroyREAL8Vector(phap);
      XLAL_ERROR(XLAL_EFUNC);      
>>>>>>> e5c8c3cd
    }
  }
  intreturn=phenPars.intreturn;
  /* report on abnormal termination:
     Termination is fine if omegamatch is passed or if energy starts 
     increasing  */

  if ( (intreturn!=LALPSIRDPN_TEST_OMEGACUT) && (intreturn != LALPSIRDPN_TEST_OMEGAMATCH) && (intreturn != LALPSIRDPN_TEST_ENERGY) )
    {
      XLALPrintWarning("** LALPSpinInspiralRD WARNING **: integration terminated with code %d.\n",intreturn);
      XLALPrintWarning("  1025: Energy increases\n  1026: Omegadot -ve\n  1028: Omega NAN\n  1029: Omega > Omegamatch\n  1031: Omega -ve\n  1032: Omega > OmegaCut %12.6e\n",mparams.OmCutoff);
      XLALPrintWarning("  Waveform parameters were m1 = %14.6e, m2 = %14.6e, inc = %10.6f,\n", params->mass1, params->mass2, params->inclination);
      XLALPrintWarning("                           S1 = (%10.6f,%10.6f,%10.6f)\n", params->spin1[0], params->spin1[1], params->spin1[2]);
      XLALPrintWarning("                           S2 = (%10.6f,%10.6f,%10.6f)\n", params->spin2[0], params->spin2[1], params->spin2[2]);
    }

  count = phenPars.countback;
  params->tC = ((REAL8) count) * dt;

  if ((params->inspiralOnly != 1)&&(intreturn==LALPSIRDPN_TEST_OMEGAMATCH)) {

    tim = t0 = phenPars.endtime;
    tAs = t0 + 2. * phenPars.domega / phenPars.ddomega;
    om1 = phenPars.domega * tAs * (1. - t0 / tAs) * (1. - t0 / tAs);
    om0 = phenPars.omega - om1 / (1. - t0 / tAs);
    om  = phenPars.omega;

    //diota1 = phenPars.ddiota * tAs * (1. - t0 / tAs) * (1. - t0 / tAs);
    //diota0 = phenPars.diota - diota1 / (1. - t0 / tAs);

    dalpha1 = phenPars.ddalpha * tAs * (1. - t0 / tAs) * (1. - t0 / tAs);
    dalpha0 = phenPars.dalpha - dalpha1 / (1. - t0 / tAs);

    //printf("time %12.6e  count %d\n",tim,phenPars.countback);

    if ((tAs < t0) || (om1 < 0.)) {
      XLALPrintError("**** LALPSpinInspiralRD ERROR ****: Could not attach phen part for:\n");
      XLALPrintError(" tAs %12.6e  t0 %12.6e  om1 %12.6e\n",tAs,t0,om1);
      XLALPrintError("   m1 = %14.6e, m2 = %14.6e, inc = %10.6f,\n", params->mass1, params->mass2, params->inclination);
      XLALPrintError("   S1 = (%10.6f,%10.6f,%10.6f)\n", params->spin1[0], params->spin1[1], params->spin1[2]);
      XLALPrintError("   S2 = (%10.6f,%10.6f,%10.6f)\n", params->spin2[0], params->spin2[1], params->spin2[2]);
      XLALDestroyREAL8Vector(h2P2);
      XLALDestroyREAL8Vector(h2M2);
      XLALDestroyREAL8Vector(h2P1);
      XLALDestroyREAL8Vector(h2M1);
      XLALDestroyREAL8Vector(h20);
      XLALDestroyREAL8Vector(h3P3);
      XLALDestroyREAL8Vector(h3M3);
      XLALDestroyREAL8Vector(h3P2);
      XLALDestroyREAL8Vector(h3M2);
      XLALDestroyREAL8Vector(h3P1);
      XLALDestroyREAL8Vector(h3M1);
      XLALDestroyREAL8Vector(h30);
      XLALDestroyREAL8Vector(h4P4);
      XLALDestroyREAL8Vector(h4M4);
      XLALDestroyREAL8Vector(h4P3);
      XLALDestroyREAL8Vector(h4M3);
      XLALDestroyREAL8Vector(h4P2);
      XLALDestroyREAL8Vector(h4M2);
      XLALDestroyREAL8Vector(h4P1);
      XLALDestroyREAL8Vector(h4M1);
      XLALDestroyREAL8Vector(h40);
      XLALDestroyREAL8Vector(hap);
      XLALDestroyREAL8Vector(fap);
      XLALDestroyREAL8Vector(phap);
      XLALDestroyREAL8Vector(sigp);
      XLALDestroyREAL8Vector(sigc);
      XLAL_ERROR(XLAL_EFAILED);
    }
    else {
<<<<<<< HEAD
      trigAngle.ci = phenPars.ci;
=======
      trigAngle.ci   = phenPars.ci;
>>>>>>> e5c8c3cd
      trigAngle.cdi  = 2. * trigAngle.ci * trigAngle.ci - 1.;
      trigAngle.c2i  = trigAngle.ci * trigAngle.ci;
      trigAngle.s2i  = 1. - trigAngle.ci * trigAngle.ci;
      trigAngle.si   = sqrt(trigAngle.s2i);
      trigAngle.sdi  = 2. * trigAngle.ci * trigAngle.si;
      trigAngle.c2i2 = (1. + trigAngle.ci) / 2.;
      trigAngle.s2i2 = (1. - trigAngle.ci) / 2.;
      trigAngle.ci2  = sqrt(trigAngle.c2i2);
      trigAngle.si2  = sqrt(trigAngle.s2i2);
      trigAngle.c3i2 = trigAngle.c2i2 * trigAngle.ci2;
      trigAngle.s3i2 = trigAngle.s2i2 * trigAngle.si2;
      trigAngle.c4i2 = trigAngle.c2i2 * trigAngle.c2i2;
      trigAngle.s4i2 = trigAngle.s2i2 * trigAngle.s2i2;
      trigAngle.c5i2 = trigAngle.c4i2 * trigAngle.ci2;
      trigAngle.s5i2 = trigAngle.s4i2 * trigAngle.si2;
      trigAngle.c6i2 = trigAngle.c4i2 * trigAngle.c2i2;
      trigAngle.s6i2 = trigAngle.s4i2 * trigAngle.s2i2;
      trigAngle.c8i2 = trigAngle.c4i2 * trigAngle.c4i2;
      trigAngle.s8i2 = trigAngle.s4i2 * trigAngle.s4i2;

      Psi    = phenPars.Psi;// - 2. * om * log(om);
      Psi0   = Psi + tAs * (om1/mass -dalpha1*trigAngle.ci) * log(1. - t0 / tAs);
      alpha0 = phenPars.alpha + tAs * dalpha1 * log(1. - t0 / tAs);
      //iota0  = acos(phenPars.ci) + diota1 * tAs * log(1. - t0 / tAs);
      energy = phenPars.energy;

      /* Get QNM frequencies */
      errcode = XLALPSpinFinalMassSpin(&finalMass, &finalSpin, params, energy, initLNh);
      modefreqs=XLALCreateCOMPLEX8Vector(nmodes);
      errcode+=XLALPSpinGenerateQNMFreq(modefreqs, params, 2, 2, nmodes, finalMass, finalSpin);
      if (errcode != XLAL_SUCCESS) {
	XLALPrintError("**** LALPhenSpinInspiralRD ERROR ****: impossible to generate RingDown frequency\n");
	XLALPrintError( "   m  (%11.4e  %11.4e)  f0 %11.4e\n",params->mass1, params->mass2, params->fLower);
	XLALPrintError( "   S1 (%8.4f  %8.4f  %8.4f)\n", initS1[0],initS1[1], initS1[2]);
	XLALPrintError( "   S2 (%8.4f  %8.4f  %8.4f)\n", initS2[0],initS2[1], initS2[2]);
	XLALDestroyREAL8Vector(h2P2);
	XLALDestroyREAL8Vector(h2M2);
	XLALDestroyREAL8Vector(h2P1);
	XLALDestroyREAL8Vector(h2M1);
	XLALDestroyREAL8Vector(h20);
	XLALDestroyREAL8Vector(h3P3);
	XLALDestroyREAL8Vector(h3M3);
	XLALDestroyREAL8Vector(h3P2);
	XLALDestroyREAL8Vector(h3M2);
	XLALDestroyREAL8Vector(h3P1);
	XLALDestroyREAL8Vector(h3M1);
	XLALDestroyREAL8Vector(h30);
	XLALDestroyREAL8Vector(h4P4);
	XLALDestroyREAL8Vector(h4M4);
	XLALDestroyREAL8Vector(h4P3);
	XLALDestroyREAL8Vector(h4M3);
	XLALDestroyREAL8Vector(h4P2);
	XLALDestroyREAL8Vector(h4M2);
	XLALDestroyREAL8Vector(h4P1);
	XLALDestroyREAL8Vector(h4M1);
	XLALDestroyREAL8Vector(h40);
	XLALDestroyREAL8Vector(fap);
	XLALDestroyREAL8Vector(phap);
	XLALDestroyREAL8Vector(hap);
	XLALDestroyREAL8Vector(sigp);
	XLALDestroyREAL8Vector(sigc);
	XLALDestroyCOMPLEX8Vector(modefreqs);
	XLAL_ERROR(XLAL_EFAILED);
      }

      omegaRD = modefreqs->data[0].re * unitHz / LAL_PI / 2.;
      frOmRD = fracRD(phenPars.LNhS1,phenPars.LNhS2,phenPars.S1S1,phenPars.S1S2,phenPars.S2S2)*omegaRD;

      v     = cbrt(om);
      v2    = v*v;
      amp22 = amp22ini*v2;

      do {

	count++;
	if (count >= length) {
          XLALPrintError("**** LALPhenSpinInspiralRD ERROR ****: phen. part exceeds array length");
          XLALPrintError( "   m  (%11.4e  %11.4e)  f0 %11.4e\n",params->mass1, params->mass2, params->fLower);
          XLALPrintError( "   S1 (%8.4f  %8.4f  %8.4f)\n", initS1[0],initS1[1], initS1[2]);
          XLALPrintError( "   S2 (%8.4f  %8.4f  %8.4f)\n", initS2[0],initS2[1], initS2[2]);
          XLALDestroyREAL8Vector(h2P2);
          XLALDestroyREAL8Vector(h2M2);
          XLALDestroyREAL8Vector(h2P1);
          XLALDestroyREAL8Vector(h2M1);
          XLALDestroyREAL8Vector(h20);
          XLALDestroyREAL8Vector(h3P3);
          XLALDestroyREAL8Vector(h3M3);
          XLALDestroyREAL8Vector(h3P2);
          XLALDestroyREAL8Vector(h3M2);
          XLALDestroyREAL8Vector(h3P1);
          XLALDestroyREAL8Vector(h3M1);
          XLALDestroyREAL8Vector(h30);
          XLALDestroyREAL8Vector(h4P4);
          XLALDestroyREAL8Vector(h4M4);
          XLALDestroyREAL8Vector(h4P3);
          XLALDestroyREAL8Vector(h4M3);
          XLALDestroyREAL8Vector(h4P2);
          XLALDestroyREAL8Vector(h4M2);
          XLALDestroyREAL8Vector(h4P1);
          XLALDestroyREAL8Vector(h4M1);
          XLALDestroyREAL8Vector(h40);
          XLALDestroyREAL8Vector(hap);
          XLALDestroyREAL8Vector(fap);
          XLALDestroyREAL8Vector(phap);
          XLALDestroyREAL8Vector(sigp);
          XLALDestroyREAL8Vector(sigc);
          XLALDestroyCOMPLEX8Vector(modefreqs);
          XLAL_ERROR(XLAL_ENOMEM);
	}

	tim += dt;
	v2old = v2;
	//omold = om;
	om = om1 / (1. - tim / tAs) + om0;
	fap->data[count] = om;
	Psi  = Psi0 + (- tAs * (om1/mass-dalpha1*trigAngle.ci) * log(1. - tim / tAs) + (om0/mass-dalpha0*trigAngle.ci) * (tim - t0) );
	//trigAngle.ci = cos(diota0 * (tim - t0) - diota1 * tAs * log(1. - tim / tAs) + iota0);
	alpha = alpha0 + ( dalpha0 * (tim - t0) - dalpha1 * tAs * log(1. - tim / tAs) );

	v  = cbrt(om);
	v2 = v*v;
	amp22 *= v2 / v2old;

	amp33 = -amp22 / 4. * sqrt(5. / 42.);
	amp44 = amp22 * sqrt(5./7.) * 2./9.   * v2;

<<<<<<< HEAD
	if (signalvec1==NULL) {
	  errcode=XLALSpinInspiralFillH2Modes(h2P2,h2M2,h2P1,h2M1,h20,count,amp22,v,mparams.eta,mparams.dm,Psi,alpha,&trigAngle);

	  errcode += XLALSpinInspiralFillH3Modes(h3P3,h3M3,h3P2,h3M2,h3P1,h3M1,h30,count,amp33,v,mparams.eta,mparams.dm,Psi,alpha,&trigAngle);

	  errcode += XLALSpinInspiralFillH4Modes(h4P4,h4M4,h4P3,h4M3,h4P2,h4M2,h4P1,h4M1,h40,count,amp44,v,mparams.eta,mparams.dm,Psi,alpha,&trigAngle);
	}
	else 
	  errcode=XLALSpinInspiralFillH2Modes(h2P2,h2M2,NULL,NULL,NULL,count,amp22,v,mparams.eta,mparams.dm,Psi,alpha,&trigAngle);
=======
	errcode=XLALSpinInspiralFillH2Modes(h2P2,h2M2,h2P1,h2M1,h20,count,amp22,v,mparams.eta,mparams.dm,Psi,alpha,&trigAngle);

	errcode += XLALSpinInspiralFillH3Modes(h3P3,h3M3,h3P2,h3M2,h3P1,h3M1,h30,count,amp33,v,mparams.eta,mparams.dm,Psi,alpha,&trigAngle);

	errcode += XLALSpinInspiralFillH4Modes(h4P4,h4M4,h4P3,h4M3,h4P2,h4M2,h4P1,h4M1,h40,count,amp44,v,mparams.eta,mparams.dm,Psi,alpha,&trigAngle);
>>>>>>> e5c8c3cd

        if (errcode != XLAL_SUCCESS)
          XLAL_ERROR(XLAL_EFUNC);

	fap->data[count] = om;
	phap->data[count] = Psi;

      } while ( (om < frOmRD) && (tim < tAs) );

      XLALDestroyCOMPLEX8Vector(modefreqs);
      origcount=count;
      params->tC = ((REAL8) count) * dt;

      /*--------------------------------------------------------------
       * Attach the ringdown waveform to the end of inspiral
       -------------------------------------------------------------*/

      //printf("time %12.6e  count %d\n",tim,count);

      apcount  = origcount;
      errcode  = XLALPSpinInspiralAttachRingdownWave(h2P2, params, &apcount, nmodes, 2, 2, finalMass, finalSpin);
      for (i = 2 * apcount; i < 2 * length; i++) h2P2->data[i] = 0.;
      if (apcount > count) count = apcount;

      apcount  = origcount;
      errcode += XLALPSpinInspiralAttachRingdownWave(h2M2, params, &apcount, nmodes, 2, -2, finalMass, finalSpin);
      for (i = 2 * apcount; i < 2 * length; i++) h2M2->data[i] = 0.;
      if (apcount > count) count = apcount;

      if (signalvec2==NULL) {
	apcount  = origcount;
	errcode += XLALPSpinInspiralAttachRingdownWave(h2P1, params, &apcount, nmodes, 2, 1, finalMass, finalSpin);
	for (i = 2 * apcount; i < 2 * length; i++) h2P1->data[i] = 0.;
	if (apcount > count) count = apcount;
	
	apcount  = origcount;
	errcode += XLALPSpinInspiralAttachRingdownWave(h2M1, params, &apcount, nmodes, 2, -1, finalMass, finalSpin);
	for (i = 2 * apcount; i < 2 * length; i++) h2M1->data[i] = 0.;
	if (apcount > count) count = apcount;
	
	apcount  = origcount;
	errcode += XLALPSpinInspiralAttachRingdownWave(h20, params, &apcount, nmodes, 2, 0, finalMass, finalSpin);
	for (i = 2 * apcount; i < 2 * length; i++) h20->data[i] = 0.;
	if (apcount > count) count = apcount;
	
	apcount  = origcount;
	errcode += XLALPSpinInspiralAttachRingdownWave(h3P3, params, &apcount, nmodes, 3, 3, finalMass, finalSpin);
	for (i = 2 * apcount; i < 2 * length; i++) h3P3->data[i] = 0.;
	if (apcount > count) count = apcount;
	
	apcount  = origcount;
	errcode += XLALPSpinInspiralAttachRingdownWave(h3M3, params, &apcount, nmodes, 3, -3, finalMass, finalSpin);
	for (i = 2 * apcount; i < 2 * length; i++) h3M3->data[i] = 0.;
	if (apcount > count) count = apcount;

	apcount  = origcount;
	errcode += XLALPSpinInspiralAttachRingdownWave(h3P2, params, &apcount, nmodes, 3, 2, finalMass, finalSpin);
	for (i = 2 * apcount; i < 2 * length; i++) h3P2->data[i] = 0.;
	if (apcount > count) count = apcount;

	apcount  = origcount;
	errcode += XLALPSpinInspiralAttachRingdownWave(h3M2, params, &apcount, nmodes, 3, -2, finalMass, finalSpin);
	for (i = 2 * apcount; i < 2 * length; i++) h3P2->data[i] = 0.;
	if (apcount > count) count = apcount;

	apcount  = origcount;
	errcode += XLALPSpinInspiralAttachRingdownWave(h3P1, params, &apcount, nmodes, 3, 1, finalMass, finalSpin);
	for (i = 2 * apcount; i < 2 * length; i++) h3P1->data[i] = 0.;
	if (apcount > count) count = apcount;

	apcount  = origcount;
	errcode += XLALPSpinInspiralAttachRingdownWave(h3M1, params, &apcount, nmodes, 3, -1, finalMass, finalSpin);
	for (i = 2 * apcount; i < 2 * length; i++) h3M1->data[i] = 0.;
	if (apcount > count) count = apcount;

	apcount  = origcount;
	errcode += XLALPSpinInspiralAttachRingdownWave(h30, params, &apcount, nmodes, 3, 0, finalMass, finalSpin);
	for (i = 2 * apcount; i < 2 * length; i++) h30->data[i] = 0.;
	if (apcount > count) count = apcount;

	apcount  = origcount;
	errcode += XLALPSpinInspiralAttachRingdownWave(h4P4, params, &apcount, nmodes, 4, 4, finalMass, finalSpin);
	for (i = 2 * apcount; i < 2 * length; i++) h4P4->data[i] = 0.;
	if (apcount > count) count = apcount;

	apcount  = origcount;
	errcode += XLALPSpinInspiralAttachRingdownWave(h4M4, params, &apcount, nmodes, 4, -4, finalMass, finalSpin);
	for (i = 2 * apcount; i < 2 * length; i++) h4M4->data[i] = 0.;
	if (apcount > count) count = apcount;

	apcount  = origcount;
	errcode += XLALPSpinInspiralAttachRingdownWave(h4P3, params, &apcount, nmodes, 4, 3, finalMass, finalSpin);
	for (i = 2 * apcount; i < 2 * length; i++) h4P3->data[i] = 0.;
	if (apcount > count) count = apcount;

	apcount  = origcount;
	errcode += XLALPSpinInspiralAttachRingdownWave(h4M3, params, &apcount, nmodes, 4, -3, finalMass, finalSpin);
	for (i = 2 * apcount; i < 2 * length; i++) h4M3->data[i] = 0.;
	if (apcount > count) count = apcount;

	apcount  = origcount;
	errcode += XLALPSpinInspiralAttachRingdownWave(h4P2, params, &apcount, nmodes, 4, 2, finalMass, finalSpin);
	for (i = 2 * apcount; i < 2 * length; i++) h4P4->data[i] = 0.;
	if (apcount > count) count = apcount;

	apcount  = origcount;
	errcode += XLALPSpinInspiralAttachRingdownWave(h4M2, params, &apcount, nmodes, 4, -2, finalMass, finalSpin);
	for (i = 2 * apcount; i < 2 * length; i++) h4M4->data[i] = 0.;
	if (apcount > count) count = apcount;

	apcount  = origcount;
	errcode += XLALPSpinInspiralAttachRingdownWave(h4P1, params, &apcount, nmodes, 4, 1, finalMass, finalSpin);
	for (i = 2 * apcount; i < 2 * length; i++) h4P3->data[i] = 0.;
	if (apcount > count) count = apcount;

	apcount  = origcount;
	errcode += XLALPSpinInspiralAttachRingdownWave(h4M1, params, &apcount, nmodes, 4, -1, finalMass, finalSpin);
	for (i = 2 * apcount; i < 2 * length; i++) h4M3->data[i] = 0.;
	if (apcount > count) count = apcount;

	apcount  = origcount;
	errcode += XLALPSpinInspiralAttachRingdownWave(h40, params, &apcount, nmodes, 4, 0, finalMass, finalSpin);
	for (i = 2 * apcount; i < 2 * length; i++) h40->data[i] = 0.;
	if (apcount > count) count = apcount;
      }

      if (errcode != XLAL_SUCCESS) {
	XLALPrintError("**** LALPSpinInspiralRD ERROR ****: impossible to create RingDownWave\n");
	XLALDestroyREAL8Vector(h2P2);
	XLALDestroyREAL8Vector(h2M2);
	XLALDestroyREAL8Vector(h2P1);
	XLALDestroyREAL8Vector(h2M1);
	XLALDestroyREAL8Vector(h20);
	XLALDestroyREAL8Vector(h3P3);
	XLALDestroyREAL8Vector(h3M3);
	XLALDestroyREAL8Vector(h3P2);
	XLALDestroyREAL8Vector(h3M2);
	XLALDestroyREAL8Vector(h3P1);
	XLALDestroyREAL8Vector(h3M1);
	XLALDestroyREAL8Vector(h30);
	XLALDestroyREAL8Vector(h4P4);
	XLALDestroyREAL8Vector(h4M4);
	XLALDestroyREAL8Vector(h4P3);
	XLALDestroyREAL8Vector(h4M3);
	XLALDestroyREAL8Vector(h4P2);
	XLALDestroyREAL8Vector(h4M2);
	XLALDestroyREAL8Vector(h4P1);
	XLALDestroyREAL8Vector(h4M1);
	XLALDestroyREAL8Vector(h40);
	XLALDestroyREAL8Vector(hap);
	XLALDestroyREAL8Vector(fap);
	XLALDestroyREAL8Vector(phap);
	XLAL_ERROR(XLAL_EFAILED);
      }
    }

  } /*End of if not inspiralonly and test_omegamatch*/

  /*-------------------------------------------------------------------
   * Compute the spherical harmonics required for constructing (h+,hx).
   -------------------------------------------------------------------*/

  /* The angles theta for the spherical harmonics has been set according to 
     the input inclination parameter and the axisChoice */

  for (i = 0; i < length; i++) {
    fap->data[i] /= unitHz;
    sigp->data[i] = 0.;
    sigc->data[i] = 0.;
  }

  errcode  = XLALSphHarm(&MultSphHarmP, 2, 2, inc, 0.);
  errcode += XLALSphHarm(&MultSphHarmM, 2, -2, inc, 0.);
  if (errcode != XLAL_SUCCESS) {
    XLALDestroyREAL8Vector(h2P2);
    XLALDestroyREAL8Vector(h2M2);
    XLALDestroyREAL8Vector(h2P1);
    XLALDestroyREAL8Vector(h2M1);
    XLALDestroyREAL8Vector(h20);
    XLALDestroyREAL8Vector(h3P3);
    XLALDestroyREAL8Vector(h3M3);
    XLALDestroyREAL8Vector(h3P2);
    XLALDestroyREAL8Vector(h3M2);
    XLALDestroyREAL8Vector(h3P1);
    XLALDestroyREAL8Vector(h3M1);
    XLALDestroyREAL8Vector(h30);
    XLALDestroyREAL8Vector(h4P4);
    XLALDestroyREAL8Vector(h4M4);
    XLALDestroyREAL8Vector(h4P3);
    XLALDestroyREAL8Vector(h4M3);
    XLALDestroyREAL8Vector(h4P2);
    XLALDestroyREAL8Vector(h4M2);
    XLALDestroyREAL8Vector(h4P1);
    XLALDestroyREAL8Vector(h4M1);
    XLALDestroyREAL8Vector(h40);
    XLALDestroyREAL8Vector(hap);
    XLALDestroyREAL8Vector(fap);
    XLALDestroyREAL8Vector(phap);
    XLALPrintError("**** LALPSpinInspiralRD ERROR ****: impossible to create Y22 or Y2-2\n");
    XLAL_ERROR(XLAL_EFAILED);
  }
  for (i = 0; i < length; i++) {
    x0 = h2P2->data[2 * i];
    x1 = h2P2->data[2 * i + 1];
    x2 = h2M2->data[2 * i];
    x3 = h2M2->data[2 * i + 1];
    sigp->data[i] +=   x0 * MultSphHarmP.re - x1 * MultSphHarmP.im + x2 * MultSphHarmM.re - x3 * MultSphHarmM.im;
    sigc->data[i] += - x0 * MultSphHarmP.im - x1 * MultSphHarmP.re - x2 * MultSphHarmM.im - x3 * MultSphHarmM.re;
  }

  if (signalvec2==NULL) {
    errcode  = XLALSphHarm(&MultSphHarmP, 2, 1, inc, 0.);
    errcode += XLALSphHarm(&MultSphHarmM, 2, -1, inc, 0.);
    if (errcode != XLAL_SUCCESS){
      XLALDestroyREAL8Vector(h2P1);
      XLALDestroyREAL8Vector(h2M1);
      XLALPrintWarning("** LALPSpinInspiralRD WARNING **: impossible to create Y21\n");
    } else {
      for (i = 0; i < length; i++) {
	x0 = h2P1->data[2 * i];
	x1 = h2P1->data[2 * i + 1];
	x2 = h2M1->data[2 * i];
	x3 = h2M1->data[2 * i + 1];
	sigp->data[i] +=   x0 * MultSphHarmP.re - x1 * MultSphHarmP.im + x2 * MultSphHarmM.re - x3 * MultSphHarmM.im;
	sigc->data[i] += - x0 * MultSphHarmP.im - x1 * MultSphHarmP.re - x2 * MultSphHarmM.im - x3 * MultSphHarmM.re;
      }
    }

    errcode = XLALSphHarm(&MultSphHarmP, 2, 0, inc, 0.);
    if (errcode != XLAL_SUCCESS) {
      XLALDestroyREAL8Vector(h20);
      XLALPrintWarning("** LALPSpinInspiralRD WARNING **: impossible to create Y20\n");
    } else {
      for (i = 0; i < length; i++) {
	x0 = h20->data[2 * i];
	x1 = h20->data[2 * i + 1];
	sigp->data[i] += x1 * MultSphHarmP.re - x1 * MultSphHarmP.im;
	sigc->data[i] -= x1 * MultSphHarmP.im + x1 * MultSphHarmP.re;
      }
    }

    errcode  = XLALSphHarm(&MultSphHarmP, 3, 3, inc, 0.);
    errcode += XLALSphHarm(&MultSphHarmM, 3, -3, inc, 0.);
    
    if (errcode != XLAL_SUCCESS) {
      XLALDestroyREAL8Vector(h3P3);
      XLALDestroyREAL8Vector(h3M3);
      XLALPrintWarning("** LALPSpinInspiralRD WARNING **: impossible to create Y33,Y3-3\n");
    } else {
      for (i = 0; i < length; i++) {
	x0 = h3P3->data[2 * i];
	x1 = h3P3->data[2 * i + 1];
	x2 = h3M3->data[2 * i];
	x3 = h3M3->data[2 * i + 1];
	sigp->data[i] += x0 * MultSphHarmP.re - x1 * MultSphHarmP.im + x2 * MultSphHarmM.re - x3 * MultSphHarmM.im;
	sigc->data[i] -= x0 * MultSphHarmP.im + x1 * MultSphHarmP.re + x2 * MultSphHarmM.im + x3 * MultSphHarmM.re;
      }
    }

    errcode  = XLALSphHarm(&MultSphHarmP, 3, 2, inc, 0.);
    errcode += XLALSphHarm(&MultSphHarmM, 3, -2, inc, 0.);
    if (errcode != XLAL_SUCCESS) {
      XLALDestroyREAL8Vector(h3P2);
      XLALDestroyREAL8Vector(h3M2);
      XLALPrintWarning("** LALPSpinInspiralRD WARNING **: impossible to create Y32,Y3-2\n");
    } else {
      for (i = 0; i < length; i++) {
	x0 = h3P2->data[2 * i];
	x1 = h3P2->data[2 * i + 1];
	x2 = h3M2->data[2 * i];
	x3 = h3M2->data[2 * i + 1];
	sigp->data[i] += x0 * MultSphHarmP.re - x1 * MultSphHarmP.im + x2 * MultSphHarmM.re - x3 * MultSphHarmM.im;
	sigc->data[i] -= x0 * MultSphHarmP.im + x1 * MultSphHarmP.re + x2 * MultSphHarmM.im + x3 * MultSphHarmM.re;
      }
    }

    errcode  = XLALSphHarm(&MultSphHarmP, 3, 1, inc, 0.);
    errcode += XLALSphHarm(&MultSphHarmM, 3, -1, inc, 0.);
    if (errcode != XLAL_SUCCESS) {
      XLALDestroyREAL8Vector(h3P1);
      XLALDestroyREAL8Vector(h3M1);
      XLALPrintWarning("** LALPSpinInspiralRD WARNING **: impossible to create Y31,Y3-1\n");
    } else {
      for (i = 0; i < length; i++) {
	x0 = h3P1->data[2 * i];
	x1 = h3P1->data[2 * i + 1];
	x2 = h3M1->data[2 * i];
	x3 = h3M1->data[2 * i + 1];
	sigp->data[i] += x0 * MultSphHarmP.re - x1 * MultSphHarmP.im + x2 * MultSphHarmM.re - x3 * MultSphHarmM.im;
	sigc->data[i] -= x0 * MultSphHarmP.im + x1 * MultSphHarmP.re + x2 * MultSphHarmM.im + x3 * MultSphHarmM.re;
      }
  }

    errcode  = XLALSphHarm(&MultSphHarmP, 3, 0, inc, 0.);
    if (errcode != XLAL_SUCCESS) {
      XLALDestroyREAL8Vector(h30);
      XLALPrintWarning("** LALPSpinInspiralRD WARNING **: impossible to create Y30\n");
    } else {
      for (i = 0; i < length; i++) {
	x0 = h30->data[2 * i];
	x1 = h30->data[2 * i + 1];    
	sigp->data[i] += x0 * MultSphHarmP.re - x1 * MultSphHarmM.im;
	sigc->data[i] -= x0 * MultSphHarmP.im + x1 * MultSphHarmP.re;
      }
    }

    errcode  = XLALSphHarm(&MultSphHarmP, 4, 4, inc, 0.);
    errcode += XLALSphHarm(&MultSphHarmM, 4, -4, inc, 0.);
    if (errcode != XLAL_SUCCESS) {
      XLALDestroyREAL8Vector(h4P4);
      XLALDestroyREAL8Vector(h4M4);
      XLALPrintWarning("** LALPSpinInspiralRD WARNING **: impossible to create Y44,Y4-4\n");
    } else {
      for (i = 0; i < length; i++) {
	x0 = h4P4->data[2 * i];
	x1 = h4P4->data[2 * i + 1];
	x2 = h4P4->data[2 * i];
	x3 = h4M4->data[2 * i + 1];
	sigp->data[i] += x0 * MultSphHarmP.re - x1 * MultSphHarmP.im + x2 * MultSphHarmM.re - x3 * MultSphHarmM.im;
	sigc->data[i] -= x0 * MultSphHarmP.im + x1 * MultSphHarmP.re + x2 * MultSphHarmM.im + x3 * MultSphHarmM.re;
      }
    }

    errcode  = XLALSphHarm(&MultSphHarmP, 4, 3, inc, 0.);
    errcode += XLALSphHarm(&MultSphHarmM, 4, -3, inc, 0.);
    if (errcode != XLAL_SUCCESS) {
      XLALDestroyREAL8Vector(h4P3);
      XLALDestroyREAL8Vector(h4M3);
      XLALPrintWarning("** LALPSpinInspiralRD WARNING **: impossible to create Y43,Y4-3\n");
    } else {
      for (i = 0; i < length; i++) {
	x0 = h4P3->data[2 * i];
	x1 = h4P3->data[2 * i + 1];
	x2 = h4M3->data[2 * i];
	x3 = h4M3->data[2 * i + 1];
	sigp->data[i] += x0 * MultSphHarmP.re - x1 * MultSphHarmP.im + x2 * MultSphHarmM.re - x3 * MultSphHarmM.im;
	sigc->data[i] -= x0 * MultSphHarmP.im + x1 * MultSphHarmP.re + x2 * MultSphHarmM.im + x3 * MultSphHarmM.re;
      }
  }

    errcode  = XLALSphHarm(&MultSphHarmP, 4, 2, inc, 0.);
    errcode += XLALSphHarm(&MultSphHarmM, 4, -2, inc, 0.);
    if (errcode != XLAL_SUCCESS) {
      XLALDestroyREAL8Vector(h4P2);
      XLALDestroyREAL8Vector(h4M2);
      XLALPrintWarning("** LALPSpinInspiralRD WARNING **: impossible to create Y42,Y4-2\n");
    } else {
      for (i = 0; i < length; i++) {
	x0 = h4P2->data[2 * i];
	x1 = h4P2->data[2 * i + 1];
	x2 = h4M2->data[2 * i];
	x3 = h4M2->data[2 * i + 1];
	sigp->data[i] += x0 * MultSphHarmP.re - x1 * MultSphHarmP.im + x2 * MultSphHarmM.re - x3 * MultSphHarmM.im;
	sigc->data[i] -= x0 * MultSphHarmP.im + x1 * MultSphHarmP.re + x2 * MultSphHarmM.im + x3 * MultSphHarmM.re;
      }
    }

    errcode  = XLALSphHarm(&MultSphHarmP, 4, 1, inc, 0.);
    errcode += XLALSphHarm(&MultSphHarmM, 4, -1, inc, 0.);
    if (errcode != XLAL_SUCCESS) {
      XLALDestroyREAL8Vector(h4P1);
      XLALDestroyREAL8Vector(h4M1);
      XLALPrintWarning("** LALPSpinInspiralRD WARNING **: impossible to create Y41,Y4-1\n");
    } else {
      for (i = 0; i < length; i++) {
	x0 = h4P1->data[2 * i];
	x1 = h4P1->data[2 * i + 1];
	x2 = h4M1->data[2 * i];
	x3 = h4M1->data[2 * i + 1];
	sigp->data[i] += x0 * MultSphHarmP.re - x1 * MultSphHarmP.im + x2 * MultSphHarmM.re - x3 * MultSphHarmM.im;
	sigc->data[i] -= x0 * MultSphHarmP.im + x1 * MultSphHarmP.re + x2 * MultSphHarmM.im + x3 * MultSphHarmM.re;
      }
    }

    errcode  = XLALSphHarm(&MultSphHarmP, 4, 0, inc, 0.);
    if (errcode != XLAL_SUCCESS) {
      XLALDestroyREAL8Vector(h40);
      XLALPrintWarning("** LALPSpinInspiralRD WARNING **: impossible to create Y40\n");
    } else {
      for (i = 0; i < length; i++) {
	x0 = h40->data[2 * i];
	x1 = h40->data[2 * i + 1];
	sigp->data[i] += x0 * MultSphHarmP.re - x1 * MultSphHarmP.im;
	sigc->data[i] -= x0 * MultSphHarmP.im + x1 * MultSphHarmP.re;
      }
    }
  }

  params->fFinal = params->tSampling / 2.;

  /*------------------------------------------------------
   * If required by the user copy other data sets to the
   * relevant arrays
   ------------------------------------------------------*/

  if (hh) {
    for (i = 0; i < length; i++) {
      j = 2 * i;
      k = 2 * i + 1;
      hap->data[j] = sigp->data[i];
      hap->data[k] = sigc->data[i];
    }
  }

  if (signalvec1)
    memcpy(signalvec1->data, sigp->data, length * (sizeof(REAL8)));
  if (signalvec2)
    memcpy(signalvec2->data, sigc->data, length * (sizeof(REAL8)));
  if (hh)
    memcpy(hh->data,         hap->data, 2 * length * (sizeof(REAL8)));
  if (ff)
    memcpy(ff->data,         fap->data, length * (sizeof(REAL8)));
  if (phi)
    memcpy(phi->data,        phap->data, length * (sizeof(REAL8)));

  /* Clean up */
  XLALDestroyREAL8Vector(h2P2);
  XLALDestroyREAL8Vector(h2M2);
  XLALDestroyREAL8Vector(h2P1);
  XLALDestroyREAL8Vector(h2M1);
  XLALDestroyREAL8Vector(h20);
  XLALDestroyREAL8Vector(h3P3);
  XLALDestroyREAL8Vector(h3M3);
  XLALDestroyREAL8Vector(h3P2);
  XLALDestroyREAL8Vector(h3M2);
  XLALDestroyREAL8Vector(h3P1);
  XLALDestroyREAL8Vector(h3M1);
  XLALDestroyREAL8Vector(h30);
  XLALDestroyREAL8Vector(h4P4);
  XLALDestroyREAL8Vector(h4M4);
  XLALDestroyREAL8Vector(h4P3);
  XLALDestroyREAL8Vector(h4M3);
  XLALDestroyREAL8Vector(h4P2);
  XLALDestroyREAL8Vector(h4M2);
  XLALDestroyREAL8Vector(h4P1);
  XLALDestroyREAL8Vector(h4M1);
  XLALDestroyREAL8Vector(h40);
  XLALDestroyREAL8Vector(fap);
  XLALDestroyREAL8Vector(phap);
  XLALDestroyREAL8Vector(hap);
  XLALDestroyREAL8Vector(sigp);
  XLALDestroyREAL8Vector(sigc);

  return count;

  /*End */
}<|MERGE_RESOLUTION|>--- conflicted
+++ resolved
@@ -411,11 +411,7 @@
 
 static int XLALSpinInspiralTest(double t, const double values[], double dvalues[], void *mparams) {
 
-<<<<<<< HEAD
-  LALPSpinInspiralRDparams *params=(LALPSpinInspiralRDparams *) mparams;
-=======
   LALPSpinInspiralRDparams *params = (LALPSpinInspiralRDparams *) mparams;
->>>>>>> e5c8c3cd
   REAL8 omega;
   REAL8 energy;
   REAL8 denergy;
@@ -488,11 +484,7 @@
     REAL8 v, v2, v3, v4, v5, v6, v7;
     REAL8 tmpx, tmpy, tmpz, cross1x, cross1y, cross1z, cross2x, cross2y, cross2z, LNhxy;
 
-<<<<<<< HEAD
-    LALPSpinInspiralRDparams *params=(LALPSpinInspiralRDparams *) mparams;
-=======
     LALPSpinInspiralRDparams *params= (LALPSpinInspiralRDparams *) mparams;
->>>>>>> e5c8c3cd
     
     UNUSED(t);
 
@@ -1621,7 +1613,6 @@
       trigAngle.c8i2 = trigAngle.c4i2 * trigAngle.c4i2;
       trigAngle.s8i2 = trigAngle.s4i2 * trigAngle.s4i2;
 
-<<<<<<< HEAD
       if ((h2P1!=NULL)&&(h2M1!=NULL)&&(h20!=NULL))
 	XLALSpinInspiralFillH2Modes(h2P2,h2M2,h2P1,h2M1,h20,write,amp22,v,mparams->eta,dm,Phiwrite,alphawrite,&trigAngle);
       else 
@@ -1632,13 +1623,6 @@
 
       if (h4P4!=NULL)
 	XLALSpinInspiralFillH4Modes(h4P4,h4M4,h4P3,h4M3,h4P2,h4M2,h4P1,h4M1,h40,write,amp44,v,mparams->eta,dm,Phiwrite,alphawrite,&trigAngle);
-=======
-      XLALSpinInspiralFillH2Modes(h2P2,h2M2,h2P1,h2M1,h20,write,amp22,v,mparams->eta,dm,Phiwrite,alphawrite,&trigAngle);
-
-      XLALSpinInspiralFillH3Modes(h3P3,h3M3,h3P2,h3M2,h3P1,h3M1,h30,write,amp33,v,mparams->eta,dm,Phiwrite,alphawrite,&trigAngle);
-
-      XLALSpinInspiralFillH4Modes(h4P4,h4M4,h4P3,h4M3,h4P2,h4M2,h4P1,h4M1,h40,write,amp44,v,mparams->eta,dm,Phiwrite,alphawrite,&trigAngle);
->>>>>>> e5c8c3cd
 
       freq->data[write]=omega;
       phase->data[write]=Phi;
@@ -1843,12 +1827,8 @@
 
   INT4 errcode;
 
-<<<<<<< HEAD
-  REAL8 *yin = (REAL8 *) LALMalloc(sizeof(REAL8) * neqs);
-=======
   REAL8 *yin = XLALMalloc(sizeof(REAL8) * neqs);
   if (!yin) XLAL_ERROR(XLAL_ENOMEM);
->>>>>>> e5c8c3cd
 
   /* allocate the integrator */
   integrator = XLALAdaptiveRungeKutta4Init(neqs,XLALSpinInspiralDerivatives,XLALSpinInspiralTest,1.0e-6,1.0e-6);
@@ -2146,11 +2126,7 @@
     }
     else alpha = alphaold;
 
-<<<<<<< HEAD
-    errcode  = XLALSpinInspiralFillH2Modes(h2P2,h2M2,h2P1,h2M1,h20,j,amp22,v,mparams.eta,mparams.dm,Psi,alpha,&trigAngle);
-=======
     errcode  = XLALSpinInspiralFillH2Modes(h2P2,h2M2,h2P1,h2M1,h20,j,amp22,v,mparams->eta,mparams->dm,Psi,alpha,&trigAngle);
->>>>>>> e5c8c3cd
 
     /*if (j>2) {
       if ((alphaold*alphaoold)<0.) {
@@ -2173,13 +2149,8 @@
 
   phenPars->alpha=alpha;
 
-<<<<<<< HEAD
-  XLALFree(yin);
-  XLALDestroyREAL8Array(yout);
-=======
   if (yin)  XLALFree(yin);
   if (yout) XLALDestroyREAL8Array(yout);  
->>>>>>> e5c8c3cd
 
   return XLAL_SUCCESS;
 
@@ -2318,15 +2289,16 @@
   omegaMatch = OmMatch(LNhS1,LNhS2,S1S1,S1S2,S2S2);
 
   if ( initomega > omegaMatch ) {
-    /*if ((params->spin1[0]==params->spin1[1])&&(params->spin1[1]==params->spin2[0])&&(params->spin2[0]==params->spin2[1])&&(params->spin2[1]==0.)) {
+    if ((params->spin1[0]==params->spin1[1])&&(params->spin1[1]==params->spin2[0])&&(params->spin2[0]==params->spin2[1])&&(params->spin2[1]==0.)) {
       //Beware, this correspond to a shift of the initial phase!
       initomega = 0.95*omegaMatch;
-      fprintf(stdout,"*** LALPSpinInspiralRD WARNING ***: Initial frequency reset from %12.6e to %12.6e Hz, m:(%12.4e,%12.4e)\n",params->fLower,initomega/unitHz,params->mass1,params->mass2);
-      }*/
-    /*else {*/
-    XLALPrintError("**** LALPSpinInspiralRD ERROR ****: Initial frequency too high: %11.5e for omM ~ %11.5e and m:(%8.3f, %8.3f)\n",params->fLower,omegaMatch/unitHz,params->mass1,params->mass2);
+      //fprintf(stdout,"*** LALPSpinInspiralRD WARNING ***: Initial frequency reset from %12.6e to %12.6e Hz, m:(%12.4e,%12.4e)\n",params->fLower,initomega/unitHz,params->mass1,params->mass2);
+    }
+    else {
+    XLALPrintError("**** LALPSpinInspiralRD ERROR ****: the product of initial frequency times masses is too high: %11.5e for omM ~ %11.5e\n",params->fLower*mass*LAL_PI,omegamaMatch);
+    XLALPrintError("****                                please consider decreasing inital freq %8.3f or m:(%8.3f, %8.3f) Msun\n",params->fLower,params->mass1,params->mass2);
     XLAL_ERROR(XLAL_EFAILED);
-    /*}*/
+    }
   }
 
   /* Here we use the following convention:
@@ -2608,83 +2580,90 @@
   phenPars.S2S2      = 0.;
 
   if (params->fixedStep == 1) {
-<<<<<<< HEAD
     if (signalvec2==NULL) {
-      if (XLALSpinInspiralEngine(neqs,yinit,amp22ini,&mparams,h2P2,h2M2,h2P1,h2M1,h20,h3P3,h3M3,h3P2,h3M2,h3P1,h3M1,h30,h4P4,h4M4,h4P3,h4M3,h4P2,h4M2,h4P1,h4M1,h40,fap,phap,&phenPars) == XLAL_FAILURE)
+      if (XLALSpinInspiralEngine(neqs,yinit,amp22ini,&mparams,h2P2,h2M2,h2P1,h2M1,h20,h3P3,h3M3,h3P2,h3M2,h3P1,h3M1,h30,h4P4,h4M4,h4P3,h4M3,h4P2,h4M2,h4P1,h4M1,h40,fap,phap,&phenPars) == XLAL_FAILURE) {
+	XLALDestroyREAL8Vector(h2P2);
+	XLALDestroyREAL8Vector(h2M2);
+	XLALDestroyREAL8Vector(h2P1);
+	XLALDestroyREAL8Vector(h2M1);
+	XLALDestroyREAL8Vector(h20);
+	XLALDestroyREAL8Vector(h3P3);
+	XLALDestroyREAL8Vector(h3M3);
+	XLALDestroyREAL8Vector(h3P2);
+	XLALDestroyREAL8Vector(h3M2);
+	XLALDestroyREAL8Vector(h3P1);
+	XLALDestroyREAL8Vector(h3M1);
+	XLALDestroyREAL8Vector(h30);
+	XLALDestroyREAL8Vector(h4P4);
+	XLALDestroyREAL8Vector(h4M4);
+	XLALDestroyREAL8Vector(h4P3);
+	XLALDestroyREAL8Vector(h4M3);
+	XLALDestroyREAL8Vector(h4P2);
+	XLALDestroyREAL8Vector(h4M2);
+	XLALDestroyREAL8Vector(h4P1);
+	XLALDestroyREAL8Vector(h4M1);
+	XLALDestroyREAL8Vector(h40);
+	XLALDestroyREAL8Vector(sigp);
+	XLALDestroyREAL8Vector(sigc);
+	XLALDestroyREAL8Vector(fap);
+	XLALDestroyREAL8Vector(hap);
+	XLALDestroyREAL8Vector(phap);
 	XLAL_ERROR(XLAL_EFUNC);
+      }
     }  else {
-      if (XLALSpinInspiralEngine(neqs,yinit,amp22ini,&mparams,h2P2,h2M2,NULL,NULL,NULL,NULL,NULL,NULL,NULL,NULL,NULL,NULL,NULL,NULL,NULL,NULL,NULL,NULL,NULL,NULL,NULL,fap,phap,&phenPars) == XLAL_FAILURE)
-      XLAL_ERROR(XLAL_EFUNC);
+      if (XLALSpinInspiralEngine(neqs,yinit,amp22ini,&mparams,h2P2,h2M2,NULL,NULL,NULL,NULL,NULL,NULL,NULL,NULL,NULL,NULL,NULL,NULL,NULL,NULL,NULL,NULL,NULL,NULL,NULL,fap,phap,&phenPars) == XLAL_FAILURE) {
+	XLALDestroyREAL8Vector(sigp);
+	XLALDestroyREAL8Vector(sigc);
+	XLALDestroyREAL8Vector(fap);
+	XLALDestroyREAL8Vector(hap);
+	XLALDestroyREAL8Vector(phap);
+	XLALDestroyREAL8Vector(h2P2);
+	XLALDestroyREAL8Vector(h2M2);
+	XLAL_ERROR(XLAL_EFUNC);
+      }
+    }
+  }
+  else { /* Chiama adaptive */
+    if (signalvec2==NULL) {
+      if (XLALSpinInspiralAdaptiveEngine(neqs,yinit,amp22ini,&mparams,h2P2,h2M2,h2P1,h2M1,h20,h3P3,h3M3,h3P2,h3M2,h3P1,h3M1,h30,h4P4,h4M4,h4P3,h4M3,h4P2,h4M2,h4P1,h4M1,h40,fap,phap,&phenPars) == XLAL_FAILURE) {
+	XLALDestroyREAL8Vector(h2P2);
+	XLALDestroyREAL8Vector(h2M2);
+	XLALDestroyREAL8Vector(h2P1);
+	XLALDestroyREAL8Vector(h2M1);
+	XLALDestroyREAL8Vector(h20);
+	XLALDestroyREAL8Vector(h3P3);
+	XLALDestroyREAL8Vector(h3M3);
+	XLALDestroyREAL8Vector(h3P2);
+	XLALDestroyREAL8Vector(h3M2);
+	XLALDestroyREAL8Vector(h3P1);
+	XLALDestroyREAL8Vector(h3M1);
+	XLALDestroyREAL8Vector(h30);
+	XLALDestroyREAL8Vector(h4P4);
+	XLALDestroyREAL8Vector(h4M4);
+	XLALDestroyREAL8Vector(h4P3);
+	XLALDestroyREAL8Vector(h4M3);
+	XLALDestroyREAL8Vector(h4P2);
+	XLALDestroyREAL8Vector(h4M2);
+	XLALDestroyREAL8Vector(h4P1);
+	XLALDestroyREAL8Vector(h4M1);
+	XLALDestroyREAL8Vector(h40);
+	XLALDestroyREAL8Vector(sigp);
+	XLALDestroyREAL8Vector(sigc);
+	XLALDestroyREAL8Vector(fap);
+	XLALDestroyREAL8Vector(hap);
+	XLALDestroyREAL8Vector(phap);
+	XLAL_ERROR(XLAL_EFUNC);
+      }
     }
     else {
-      if (signalvec2==NULL) {
-	if (XLALSpinInspiralAdaptiveEngine(neqs,yinit,amp22ini,&mparams,h2P2,h2M2,h2P1,h2M1,h20,h3P3,h3M3,h3P2,h3M2,h3P1,h3M1,h30,h4P4,h4M4,h4P3,h4M3,h4P2,h4M2,h4P1,h4M1,h40,fap,phap,&phenPars) == XLAL_FAILURE)
-	  XLAL_ERROR(XLAL_EFUNC);
+      if (XLALSpinInspiralAdaptiveEngine(neqs,yinit,amp22ini,&mparams,h2P2,h2M2,NULL,NULL,NULL,NULL,NULL,NULL,NULL,NULL,NULL,NULL,NULL,NULL,NULL,NULL,NULL,NULL,NULL,NULL,NULL,fap,phap,&phenPars) == XLAL_FAILURE) {
+	XLALDestroyREAL8Vector(sigp);
+	XLALDestroyREAL8Vector(sigc);
+	XLALDestroyREAL8Vector(fap);
+	XLALDestroyREAL8Vector(hap);
+	XLALDestroyREAL8Vector(phap);
+	XLAL_ERROR(XLAL_EFUNC);
       }
-      else {
-	if (XLALSpinInspiralAdaptiveEngine(neqs,yinit,amp22ini,&mparams,h2P2,h2M2,NULL,NULL,NULL,NULL,NULL,NULL,NULL,NULL,NULL,NULL,NULL,NULL,NULL,NULL,NULL,NULL,NULL,NULL,NULL,fap,phap,&phenPars) == XLAL_FAILURE)
-	  XLAL_ERROR(XLAL_EFUNC);
-      }
-=======
-    if (XLALSpinInspiralEngine(neqs,yinit,amp22ini,&mparams,h2P2,h2M2,h2P1,h2M1,h20,h3P3,h3M3,h3P2,h3M2,h3P1,h3M1,h30,h4P4,h4M4,h4P3,h4M3,h4P2,h4M2,h4P1,h4M1,h40,fap,phap,&phenPars) == XLAL_FAILURE) {
-      XLALDestroyREAL8Vector(h2P2);
-      XLALDestroyREAL8Vector(h2M2);
-      XLALDestroyREAL8Vector(h2P1);
-      XLALDestroyREAL8Vector(h2M1);
-      XLALDestroyREAL8Vector(h20);
-      XLALDestroyREAL8Vector(h3P3);
-      XLALDestroyREAL8Vector(h3M3);
-      XLALDestroyREAL8Vector(h3P2);
-      XLALDestroyREAL8Vector(h3M2);
-      XLALDestroyREAL8Vector(h3P1);
-      XLALDestroyREAL8Vector(h3M1);
-      XLALDestroyREAL8Vector(h30);
-      XLALDestroyREAL8Vector(h4P4);
-      XLALDestroyREAL8Vector(h4M4);
-      XLALDestroyREAL8Vector(h4P3);
-      XLALDestroyREAL8Vector(h4M3);
-      XLALDestroyREAL8Vector(h4P2);
-      XLALDestroyREAL8Vector(h4M2);
-      XLALDestroyREAL8Vector(h4P1);
-      XLALDestroyREAL8Vector(h4M1);
-      XLALDestroyREAL8Vector(h40);
-      XLALDestroyREAL8Vector(sigp);
-      XLALDestroyREAL8Vector(sigc);
-      XLALDestroyREAL8Vector(fap);
-      XLALDestroyREAL8Vector(hap);
-      XLALDestroyREAL8Vector(phap);
-      XLAL_ERROR(XLAL_EFUNC);
-    }
-  }  else {
-    if (XLALSpinInspiralAdaptiveEngine(neqs,yinit,amp22ini,&mparams,h2P2,h2M2,h2P1,h2M1,h20,h3P3,h3M3,h3P2,h3M2,h3P1,h3M1,h30,h4P4,h4M4,h4P3,h4M3,h4P2,h4M2,h4P1,h4M1,h40,fap,phap,&phenPars) == XLAL_FAILURE) {
-      XLALDestroyREAL8Vector(h2P2);
-      XLALDestroyREAL8Vector(h2M2);
-      XLALDestroyREAL8Vector(h2P1);
-      XLALDestroyREAL8Vector(h2M1);
-      XLALDestroyREAL8Vector(h20);
-      XLALDestroyREAL8Vector(h3P3);
-      XLALDestroyREAL8Vector(h3M3);
-      XLALDestroyREAL8Vector(h3P2);
-      XLALDestroyREAL8Vector(h3M2);
-      XLALDestroyREAL8Vector(h3P1);
-      XLALDestroyREAL8Vector(h3M1);
-      XLALDestroyREAL8Vector(h30);
-      XLALDestroyREAL8Vector(h4P4);
-      XLALDestroyREAL8Vector(h4M4);
-      XLALDestroyREAL8Vector(h4P3);
-      XLALDestroyREAL8Vector(h4M3);
-      XLALDestroyREAL8Vector(h4P2);
-      XLALDestroyREAL8Vector(h4M2);
-      XLALDestroyREAL8Vector(h4P1);
-      XLALDestroyREAL8Vector(h4M1);
-      XLALDestroyREAL8Vector(h40);
-      XLALDestroyREAL8Vector(sigp);
-      XLALDestroyREAL8Vector(sigc);
-      XLALDestroyREAL8Vector(fap);
-      XLALDestroyREAL8Vector(hap);
-      XLALDestroyREAL8Vector(phap);
-      XLAL_ERROR(XLAL_EFUNC);      
->>>>>>> e5c8c3cd
     }
   }
   intreturn=phenPars.intreturn;
@@ -2755,11 +2734,7 @@
       XLAL_ERROR(XLAL_EFAILED);
     }
     else {
-<<<<<<< HEAD
-      trigAngle.ci = phenPars.ci;
-=======
       trigAngle.ci   = phenPars.ci;
->>>>>>> e5c8c3cd
       trigAngle.cdi  = 2. * trigAngle.ci * trigAngle.ci - 1.;
       trigAngle.c2i  = trigAngle.ci * trigAngle.ci;
       trigAngle.s2i  = 1. - trigAngle.ci * trigAngle.ci;
@@ -2886,8 +2861,7 @@
 	amp33 = -amp22 / 4. * sqrt(5. / 42.);
 	amp44 = amp22 * sqrt(5./7.) * 2./9.   * v2;
 
-<<<<<<< HEAD
-	if (signalvec1==NULL) {
+	if (signalvec2==NULL) {
 	  errcode=XLALSpinInspiralFillH2Modes(h2P2,h2M2,h2P1,h2M1,h20,count,amp22,v,mparams.eta,mparams.dm,Psi,alpha,&trigAngle);
 
 	  errcode += XLALSpinInspiralFillH3Modes(h3P3,h3M3,h3P2,h3M2,h3P1,h3M1,h30,count,amp33,v,mparams.eta,mparams.dm,Psi,alpha,&trigAngle);
@@ -2896,13 +2870,6 @@
 	}
 	else 
 	  errcode=XLALSpinInspiralFillH2Modes(h2P2,h2M2,NULL,NULL,NULL,count,amp22,v,mparams.eta,mparams.dm,Psi,alpha,&trigAngle);
-=======
-	errcode=XLALSpinInspiralFillH2Modes(h2P2,h2M2,h2P1,h2M1,h20,count,amp22,v,mparams.eta,mparams.dm,Psi,alpha,&trigAngle);
-
-	errcode += XLALSpinInspiralFillH3Modes(h3P3,h3M3,h3P2,h3M2,h3P1,h3M1,h30,count,amp33,v,mparams.eta,mparams.dm,Psi,alpha,&trigAngle);
-
-	errcode += XLALSpinInspiralFillH4Modes(h4P4,h4M4,h4P3,h4M3,h4P2,h4M2,h4P1,h4M1,h40,count,amp44,v,mparams.eta,mparams.dm,Psi,alpha,&trigAngle);
->>>>>>> e5c8c3cd
 
         if (errcode != XLAL_SUCCESS)
           XLAL_ERROR(XLAL_EFUNC);
@@ -3194,7 +3161,7 @@
 	sigp->data[i] += x0 * MultSphHarmP.re - x1 * MultSphHarmP.im + x2 * MultSphHarmM.re - x3 * MultSphHarmM.im;
 	sigc->data[i] -= x0 * MultSphHarmP.im + x1 * MultSphHarmP.re + x2 * MultSphHarmM.im + x3 * MultSphHarmM.re;
       }
-  }
+    }
 
     errcode  = XLALSphHarm(&MultSphHarmP, 3, 0, inc, 0.);
     if (errcode != XLAL_SUCCESS) {
