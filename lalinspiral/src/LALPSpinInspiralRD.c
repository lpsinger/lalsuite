--- conflicted
+++ resolved
@@ -1143,15 +1143,9 @@
 				     sin(  Psi - 3. * alpha) * an.s4i2 * an.c2i2 -
 				     sin(  Psi + 3. * alpha) * an.s2i2 * an.c4i2 -
 				     9. * sin(3. * (Psi + alpha)) * an.c6i2) -
-<<<<<<< HEAD
-				    v2 * 4. * an.si * (1. - 3. * eta) * 
-				    (   - sin(2. * Psi - 3. * alpha) * an.s5i2 * an.ci2
-					- sin(2. * Psi + 3. * alpha) * an.c5i2 * an.si2 ) );
-=======
 				    v2 * 4. * an.si * (1. - 3. * eta) *
 				    (   - sin(2. * Psi - 3. * alpha) * an.s4i2
 					- sin(2. * Psi + 3. * alpha) * an.c4i2 ) );
->>>>>>> a7319a54
 
   h3P2->data[2 * j] = amp32 * ( v * dm / 3. * 
 				( 27. * cos(3. * Psi - 2. * alpha) * an.si*an.s4i2 + 
@@ -2663,11 +2657,7 @@
 
 	//errcode += XLALSpinInspiralFillH3Modes(h3P3,h3M3,h3P2,h3M2,h3P1,h3M1,h30,count,amp33,v,mparams.eta,mparams.dm,Psi,alpha,trigAngle);
 
-<<<<<<< HEAD
 	//errcode += XLALSpinInspiralFillH4Modes(h4P4,h4M4,h3P3,h3M3,h3P2,h3M2,h3P1,h3M1,h30,count,amp44,v,mparams.eta,mparams.dm,Psi,alpha,trigAngle);
-=======
-	errcode += XLALSpinInspiralFillH4Modes(h4P4,h4M4,h4P3,h4M3,h4P2,h4M2,h4P1,h4M1,h40,count,amp44,v,mparams.eta,mparams.dm,Psi,alpha,trigAngle);
->>>>>>> a7319a54
 
 	fap->data[count] = om;
 	phap->data[count] = Psi;
