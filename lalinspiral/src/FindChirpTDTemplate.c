/*
*  Copyright (C) 2007 Stas Babak, Duncan Brown, Jolien Creighton, Craig Robinson
*
*  This program is free software; you can redistribute it and/or modify
*  it under the terms of the GNU General Public License as published by
*  the Free Software Foundation; either version 2 of the License, or
*  (at your option) any later version.
*
*  This program is distributed in the hope that it will be useful,
*  but WITHOUT ANY WARRANTY; without even the implied warranty of
*  MERCHANTABILITY or FITNESS FOR A PARTICULAR PURPOSE.  See the
*  GNU General Public License for more details.
*
*  You should have received a copy of the GNU General Public License
*  along with with program; see the file COPYING. If not, write to the
*  Free Software Foundation, Inc., 59 Temple Place, Suite 330, Boston,
*  MA  02111-1307  USA
*/

/*-----------------------------------------------------------------------
 *
 * File Name: FindChirpTDTemplate.c
 *
 * Author: Brown D. A., and Creighton, J. D. E.
 *
 */

/**
\author Brown, D. A., and Creighton, J. D. E.
\file
\ingroup FindChirpTD_h

\brief Provides functions to create time domain inspiral templates in a
form that can be used by the <tt>FindChirpFilter()</tt> function.

\heading{Prototypes}

The function <tt>LALFindChirpTDTemplate()</tt> creates a time domain template
template using the inspiral package.

\heading{Algorithm}

Blah.

\heading{Uses}
\code
LALCalloc()
LALFree()
LALCreateVector()
LALDestroyVector()
\endcode

\heading{Notes}

*/

#include <math.h>
#include <lal/LALStdlib.h>
#include <lal/AVFactories.h>
#include <lal/SeqFactories.h>
#include <lal/LALInspiral.h>
#include <lal/FindChirp.h>
#include <lal/FindChirpTD.h>


NRCSID (FINDCHIRPTDTEMPLATEC, "$Id$");


void
LALFindChirpTDTemplate (
    LALStatus                  *status,
    FindChirpTemplate          *fcTmplt,
    InspiralTemplate           *tmplt,
    FindChirpTmpltParams       *params
    )

{
  UINT4         j;
  UINT4         shift;
  UINT4         waveLength;
  UINT4         numPoints;
  REAL4        *xfac;
  REAL8         deltaF;
  REAL8         deltaT;
  REAL8         sampleRate;
  const REAL4   cannonDist = 1.0; /* Mpc */
  /*CHAR          infomsg[512];*/
  PPNParamStruc ppnParams;
  CoherentGW    waveform;

  REAL4Vector  *tmpxfac = NULL; /* Used for band-passing */


  INITSTATUS( status, "LALFindChirpTDTemplate", FINDCHIRPTDTEMPLATEC );
  ATTATCHSTATUSPTR( status );


  /*
   *
   * check that the arguments are reasonable
   *
   */


  /* check that the output structures exist */
  ASSERT( fcTmplt, status,
      FINDCHIRPTDH_ENULL, FINDCHIRPTDH_MSGENULL );
  ASSERT( fcTmplt->data, status,
      FINDCHIRPTDH_ENULL, FINDCHIRPTDH_MSGENULL );
  ASSERT( fcTmplt->data->data, status,
      FINDCHIRPTDH_ENULL, FINDCHIRPTDH_MSGENULL );

  /* check that the parameter structure exists */
  ASSERT( params, status,
      FINDCHIRPTDH_ENULL, FINDCHIRPTDH_MSGENULL );
  ASSERT( params->xfacVec, status,
      FINDCHIRPTDH_ENULL, FINDCHIRPTDH_MSGENULL );
  ASSERT( params->xfacVec->data, status,
      FINDCHIRPTDH_ENULL, FINDCHIRPTDH_MSGENULL );

  /* check we have an fft plan for the template */
  ASSERT( params->fwdPlan, status,
      FINDCHIRPTDH_ENULL, FINDCHIRPTDH_MSGENULL );

  /* check that the timestep is positive */
  ASSERT( params->deltaT > 0, status,
      FINDCHIRPTDH_EDELT, FINDCHIRPTDH_MSGEDELT );

  /* check that the input exists */
  ASSERT( tmplt, status, FINDCHIRPTDH_ENULL, FINDCHIRPTDH_MSGENULL );

  /* check that the parameter structure is set to a time domain approximant */
  switch ( params->approximant )
  {
    case TaylorT1:
    case TaylorT2:
    case TaylorT3:
    case TaylorT4:
    case GeneratePPN:
    case PadeT1:
    case EOB:
    case EOBNR:
<<<<<<< HEAD
    case PhenSpinTaylorRD:
=======
    case FindChirpPTF:
>>>>>>> bfb77a6c
    case EOBNRv2:
    case IMRPhenomB:
      break;

    default:
      ABORT( status, FINDCHIRPTDH_EMAPX, FINDCHIRPTDH_MSGEMAPX );
      break;
  }

  /* store deltaT and zero out the time domain waveform vector */
  deltaT = params->deltaT;
  sampleRate = 1.0 / deltaT;
  xfac = params->xfacVec->data;
  numPoints =  params->xfacVec->length;
  memset( xfac, 0, numPoints * sizeof(REAL4) );

  ASSERT( numPoints == (2 * (fcTmplt->data->length - 1)), status,
      FINDCHIRPTDH_EMISM, FINDCHIRPTDH_MSGEMISM );


  /* choose the time domain template */
  if ( params->approximant == GeneratePPN )
  {


    /*
     *
     * generate the waveform using LALGeneratePPNInspiral() from inject
     *
     */



    /* input parameters */
    memset( &ppnParams, 0, sizeof(PPNParamStruc) );
    ppnParams.deltaT = deltaT;
    ppnParams.mTot = tmplt->mass1 + tmplt->mass2;
    ppnParams.eta = tmplt->mass1 * tmplt->mass2 /
      ( ppnParams.mTot * ppnParams.mTot );
    ppnParams.d = 1.0;
    ppnParams.fStartIn = params->fLow;
    ppnParams.fStopIn = -1.0 /
      (6.0 * sqrt(6.0) * LAL_PI * ppnParams.mTot * LAL_MTSUN_SI);

    /* generate waveform amplitude and phase */
    memset( &waveform, 0, sizeof(CoherentGW) );
    LALGeneratePPNInspiral( status->statusPtr, &waveform, &ppnParams );
    CHECKSTATUSPTR( status );

    /* print termination information and check sampling */
    LALInfo( status, ppnParams.termDescription );
    if ( ppnParams.dfdt > 2.0 )
    {
      ABORT( status, FINDCHIRPTDH_ESMPL, FINDCHIRPTDH_MSGESMPL );
    }
    if ( waveform.a->data->length > numPoints )
    {
      ABORT( status, FINDCHIRPTDH_ELONG, FINDCHIRPTDH_MSGELONG );
    }

    /* compute h(t) */
    for ( j = 0; j < waveform.a->data->length; ++j )
    {
      xfac[j] =
        waveform.a->data->data[2*j] * cos( waveform.phi->data->data[j] );
    }

    /* free the memory allocated by LALGeneratePPNInspiral() */
    LALSDestroyVectorSequence( status->statusPtr, &(waveform.a->data) );
    CHECKSTATUSPTR( status );

    LALSDestroyVector( status->statusPtr, &(waveform.f->data) );
    CHECKSTATUSPTR( status );

    LALDDestroyVector( status->statusPtr, &(waveform.phi->data) );
    CHECKSTATUSPTR( status );

    LALFree( waveform.a );
    LALFree( waveform.f );
    LALFree( waveform.phi );

    /* waveform parameters needed for findchirp filter */
    tmplt->approximant = params->approximant;
    tmplt->tC = ppnParams.tc;
    tmplt->fFinal = ppnParams.fStop;

    fcTmplt->tmpltNorm = params->dynRange / ( cannonDist * 1.0e6 * LAL_PC_SI );
    fcTmplt->tmpltNorm *= fcTmplt->tmpltNorm;
  }
  else
  {


    /*
     *
     * generate the waveform by calling LALInspiralWave() from inspiral
     *
     */


    /* set up additional template parameters */
    deltaF = 1.0 / ((REAL8) numPoints * deltaT);
    tmplt->ieta            = 1;
    tmplt->approximant     = params->approximant;
    tmplt->order           = params->order;
    tmplt->massChoice      = m1Andm2;
    tmplt->tSampling       = sampleRate;
    tmplt->fLower          = params->fLow;
    tmplt->fCutoff         = sampleRate / 2.0 - deltaF;
    tmplt->signalAmplitude = 1.0;
    if (params->approximant == IMRPhenomB)
    {
      tmplt->spin1[2] = 2 * tmplt->chi/(1. + sqrt(1.-4.*tmplt->eta));
      tmplt->distance = 1.;
    }

    /* compute the tau parameters from the input template */
    LALInspiralParameterCalc( status->statusPtr, tmplt );
    CHECKSTATUSPTR( status );

    /* determine the length of the chirp in sample points */
    LALInspiralWaveLength( status->statusPtr, &waveLength, *tmplt );
    CHECKSTATUSPTR( status );

    if ( waveLength > numPoints )
    {
      ABORT( status, FINDCHIRPTDH_ELONG, FINDCHIRPTDH_MSGELONG );
    }

    /* generate the chirp in the time domain */
    LALInspiralWave( status->statusPtr, params->xfacVec, tmplt );
    CHECKSTATUSPTR( status );


    /* template dependent normalization */
    fcTmplt->tmpltNorm  = 2 * tmplt->mu;
    fcTmplt->tmpltNorm *= 2 * LAL_MRSUN_SI / ( cannonDist * 1.0e6 * LAL_PC_SI );
    fcTmplt->tmpltNorm *= params->dynRange;
    fcTmplt->tmpltNorm *= fcTmplt->tmpltNorm;
  }


  /* Taper the waveform if required */
  if ( params->taperTmplt != INSPIRAL_TAPER_NONE )
  {
    if ( XLALInspiralWaveTaper( params->xfacVec, params->taperTmplt )
           == XLAL_FAILURE )
    {
      ABORTXLAL( status );
    }
  }

  /* Find the end of the chirp */
  j = numPoints - 1;
  while ( xfac[j] == 0 )
  {
    /* search for the end of the chirp but don't fall off the array */
    if ( --j == 0 )
    {
      ABORT( status, FINDCHIRPTDH_EEMTY, FINDCHIRPTDH_MSGEEMTY );
    }
  }
  ++j;

  /* Band pass the template if required */
  if ( params->bandPassTmplt )
  {
    REAL4Vector bpVector; /*Used to save time */

    /* We want to shift the template to the middle of the vector so */
    /* that band-passing will work properly */
    shift = ( numPoints - j ) / 2;
    memmove( xfac + shift, xfac, j * sizeof( *xfac ) );
    memset( xfac, 0, shift * sizeof( *xfac ) );
    memset( xfac + ( numPoints + j ) / 2, 0,
         ( numPoints - ( numPoints + j ) / 2 ) * sizeof( *xfac ) );


    /* Select an appropriate part of the vector to band pass. */
    /* band passing the whole thing takes a lot of time */
    if ( j > 2 * sampleRate && 2 * j <= numPoints )
    {
      bpVector.length = 2 * j;
      bpVector.data   = params->xfacVec->data + numPoints / 2 - j;
    }
    else if ( j <= 2 * sampleRate && j + 2 * sampleRate <= numPoints )
    {
      bpVector.length = j + 2 * sampleRate;
      bpVector.data   = params->xfacVec->data
                   + ( numPoints - j ) / 2 - (INT4)sampleRate;
    }
    else
    {
      bpVector.length = params->xfacVec->length;
      bpVector.data   = params->xfacVec->data;
    }

    if ( XLALBandPassInspiralTemplate( &bpVector, 0.95 * tmplt->fLower,
                 1.02 * tmplt->fFinal, sampleRate ) == XLAL_FAILURE )
    {
      ABORTXLAL( status );
    }

    /* Now we need to do the shift to the end. */
    /* Use a temporary vector to avoid mishaps */
    if ( ( tmpxfac = XLALCreateREAL4Vector( numPoints ) ) == NULL )
    {
      ABORTXLAL( status );
    }

    if ( params->approximant == EOBNR 
         || params->approximant == EOBNRv2 || params->approximant == IMRPhenomB)
    {
      /* We need to do something slightly different for EOBNR */
      UINT4 endIndx = (UINT4) (tmplt->tC * sampleRate);

      memcpy( tmpxfac->data, xfac + ( numPoints - j ) / 2 + endIndx,
          ( numPoints - ( numPoints - j ) / 2 - endIndx ) * sizeof( *xfac ) );

      memcpy( tmpxfac->data + numPoints - ( numPoints - j ) / 2 - endIndx,
                  xfac, ( ( numPoints - j ) / 2 + endIndx ) * sizeof( *xfac ) );
    }
    else
    {
      memcpy( tmpxfac->data, xfac + ( numPoints + j ) / 2,
          ( numPoints - ( numPoints + j ) / 2 ) * sizeof( *xfac ) );

      memcpy( tmpxfac->data + numPoints - ( numPoints + j ) / 2,
                    xfac, ( numPoints + j ) / 2 * sizeof( *xfac ) );
    }

    memcpy( xfac, tmpxfac->data, numPoints * sizeof( *xfac ) );

    XLALDestroyREAL4Vector( tmpxfac );
    tmpxfac = NULL;
  }
  else if ( params->approximant == EOBNR 
            || params->approximant == EOBNRv2|| params->approximant == IMRPhenomB)
  {
    /* For EOBNR we shift so that tC is at the end of the vector */
    if ( ( tmpxfac = XLALCreateREAL4Vector( numPoints ) ) == NULL )
    {
      ABORTXLAL( status );
    }

    /* Set the coalescence index depending on tC */
    j = (UINT4) (tmplt->tC * sampleRate);
    memcpy( tmpxfac->data + numPoints - j, xfac, j * sizeof( *xfac ) );
    memcpy( tmpxfac->data, xfac + j, ( numPoints - j ) * sizeof( *xfac ) );
    memcpy( xfac, tmpxfac->data, numPoints * sizeof( *xfac ) );
    XLALDestroyREAL4Vector( tmpxfac );
    tmpxfac = NULL;
  }
  else
  {
    /* No need for so much shifting around if not band passing */
    /* shift chirp to end of vector so it is the correct place for the filter */
    memmove( xfac + numPoints - j, xfac, j * sizeof( *xfac ) );
    memset( xfac, 0, ( numPoints - j ) * sizeof( *xfac ) );
  }

  /*
   *
   * create the frequency domain findchirp template
   *
   */

  /* fft chirp */
  if ( XLALREAL4ForwardFFT( fcTmplt->data, params->xfacVec,
      params->fwdPlan ) == XLAL_FAILURE )
  {
    ABORTXLAL( status );
  }

  /* copy the template parameters to the findchirp template structure */
  memcpy( &(fcTmplt->tmplt), tmplt, sizeof(InspiralTemplate) );

  /* normal exit */
  DETATCHSTATUSPTR( status );
  RETURN( status );
}



void
LALFindChirpTDNormalize(
    LALStatus                  *status,
    FindChirpTemplate          *fcTmplt,
    FindChirpSegment           *fcSeg,
    FindChirpDataParams        *params
    )

{
  UINT4         k;
  REAL4        *tmpltPower;
  COMPLEX8     *wtilde;
  REAL4        *segNorm;
  REAL4         segNormSum;

  INITSTATUS( status, "LALFindChirpTDNormalize", FINDCHIRPTDTEMPLATEC );

  /* check the required input exists */
  ASSERT( fcTmplt, status,
      FINDCHIRPTDH_ENULL, FINDCHIRPTDH_MSGENULL );
  ASSERT( fcSeg, status,
      FINDCHIRPTDH_ENULL, FINDCHIRPTDH_MSGENULL );

  ASSERT( params, status,
      FINDCHIRPTDH_ENULL, FINDCHIRPTDH_MSGENULL );

  ASSERT( params->wtildeVec, status,
      FINDCHIRPTDH_ENULL, FINDCHIRPTDH_MSGENULL );
  ASSERT( params->wtildeVec->data, status,
      FINDCHIRPTDH_ENULL, FINDCHIRPTDH_MSGENULL );

  ASSERT( params->tmpltPowerVec, status,
      FINDCHIRPTDH_ENULL, FINDCHIRPTDH_MSGENULL );
  ASSERT( params->tmpltPowerVec->data, status,
      FINDCHIRPTDH_ENULL, FINDCHIRPTDH_MSGENULL );

  /* check that the parameter structure is set to a time domain approximant */
  switch ( params->approximant )
  {
    case TaylorT1:
    case TaylorT2:
    case TaylorT3:
    case TaylorT4:
    case GeneratePPN:
    case PadeT1:
    case EOB:
    case EOBNR:
<<<<<<< HEAD
    case PhenSpinTaylorRD:
=======
    case FindChirpPTF:
>>>>>>> bfb77a6c
    case EOBNRv2:
    case IMRPhenomB:
      break;
    default:
      ABORT( status, FINDCHIRPTDH_EMAPX, FINDCHIRPTDH_MSGEMAPX );
      break;
  }

  tmpltPower = params->tmpltPowerVec->data;
  wtilde     = params->wtildeVec->data;
  segNorm    = fcSeg->segNorm->data;

  memset( tmpltPower, 0, params->tmpltPowerVec->length * sizeof(REAL4) );
  memset( segNorm, 0, fcSeg->segNorm->length * sizeof(REAL4) );

  /* re-compute data normalization using template power */
  segNormSum = 0;
  for ( k = 1; k < fcTmplt->data->length; ++k )
  {
    REAL4 re = fcTmplt->data->data[k].re;
    REAL4 im = fcTmplt->data->data[k].im;
    REAL4 power = re * re + im * im;
    tmpltPower[k] = power * wtilde[k].re;
    segNormSum += tmpltPower[k];
    segNorm[k] = segNormSum;
  }

  /* normal exit */
  RETURN( status );
}<|MERGE_RESOLUTION|>--- conflicted
+++ resolved
@@ -140,11 +140,8 @@
     case PadeT1:
     case EOB:
     case EOBNR:
-<<<<<<< HEAD
     case PhenSpinTaylorRD:
-=======
     case FindChirpPTF:
->>>>>>> bfb77a6c
     case EOBNRv2:
     case IMRPhenomB:
       break;
@@ -476,11 +473,8 @@
     case PadeT1:
     case EOB:
     case EOBNR:
-<<<<<<< HEAD
     case PhenSpinTaylorRD:
-=======
     case FindChirpPTF:
->>>>>>> bfb77a6c
     case EOBNRv2:
     case IMRPhenomB:
       break;
