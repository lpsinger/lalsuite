/*
*  Copyright (C) 2007 Stas Babak, Duncan Brown, Jolien Creighton, Craig Robinson
*
*  This program is free software; you can redistribute it and/or modify
*  it under the terms of the GNU General Public License as published by
*  the Free Software Foundation; either version 2 of the License, or
*  (at your option) any later version.
*
*  This program is distributed in the hope that it will be useful,
*  but WITHOUT ANY WARRANTY; without even the implied warranty of
*  MERCHANTABILITY or FITNESS FOR A PARTICULAR PURPOSE.  See the
*  GNU General Public License for more details.
*
*  You should have received a copy of the GNU General Public License
*  along with with program; see the file COPYING. If not, write to the
*  Free Software Foundation, Inc., 59 Temple Place, Suite 330, Boston,
*  MA  02111-1307  USA
*/

/*-----------------------------------------------------------------------
 *
 * File Name: FindChirpTDTemplate.c
 *
 * Author: Brown D. A., and Creighton, J. D. E.
 *
 */

/**
\author Brown, D. A., and Creighton, J. D. E.
\file
\ingroup FindChirpTD_h

\brief Provides functions to create time domain inspiral templates in a
form that can be used by the <tt>FindChirpFilter()</tt> function.

\heading{Prototypes}

The function <tt>LALFindChirpTDTemplate()</tt> creates a time domain template
template using the inspiral package.

\heading{Algorithm}

Blah.

\heading{Uses}
\code
LALCalloc()
LALFree()
LALCreateVector()
LALDestroyVector()
\endcode

\heading{Notes}

*/

#include <math.h>
#include <lal/LALStdlib.h>
#include <lal/AVFactories.h>
#include <lal/SeqFactories.h>
#include <lal/LALInspiral.h>
#include <lal/FindChirp.h>
#include <lal/FindChirpTD.h>


NRCSID (FINDCHIRPTDTEMPLATEC, "$Id$");


void
LALFindChirpTDTemplate (
    LALStatus                  *status,
    FindChirpTemplate          *fcTmplt,
    InspiralTemplate           *tmplt,
    FindChirpTmpltParams       *params
    )

{
  UINT4         j;
  UINT4         shift;
  UINT4         waveLength;
  UINT4         numPoints;
  REAL4        *xfac;
  REAL8         deltaF;
  REAL8         deltaT;
  REAL8         sampleRate;
  const REAL4   cannonDist = 1.0; /* Mpc */
  /*CHAR          infomsg[512];*/
  PPNParamStruc ppnParams;
  CoherentGW    waveform;

  REAL4Vector  *tmpxfac = NULL; /* Used for band-passing */


  INITSTATUS( status, "LALFindChirpTDTemplate", FINDCHIRPTDTEMPLATEC );
  ATTATCHSTATUSPTR( status );


  /*
   *
   * check that the arguments are reasonable
   *
   */


  /* check that the output structures exist */
  ASSERT( fcTmplt, status,
      FINDCHIRPTDH_ENULL, FINDCHIRPTDH_MSGENULL );
  ASSERT( fcTmplt->data, status,
      FINDCHIRPTDH_ENULL, FINDCHIRPTDH_MSGENULL );
  ASSERT( fcTmplt->data->data, status,
      FINDCHIRPTDH_ENULL, FINDCHIRPTDH_MSGENULL );

  /* check that the parameter structure exists */
  ASSERT( params, status,
      FINDCHIRPTDH_ENULL, FINDCHIRPTDH_MSGENULL );
  ASSERT( params->xfacVec, status,
      FINDCHIRPTDH_ENULL, FINDCHIRPTDH_MSGENULL );
  ASSERT( params->xfacVec->data, status,
      FINDCHIRPTDH_ENULL, FINDCHIRPTDH_MSGENULL );

  /* check we have an fft plan for the template */
  ASSERT( params->fwdPlan, status,
      FINDCHIRPTDH_ENULL, FINDCHIRPTDH_MSGENULL );

  /* check that the timestep is positive */
  ASSERT( params->deltaT > 0, status,
      FINDCHIRPTDH_EDELT, FINDCHIRPTDH_MSGEDELT );

  /* check that the input exists */
  ASSERT( tmplt, status, FINDCHIRPTDH_ENULL, FINDCHIRPTDH_MSGENULL );

  /* check that the parameter structure is set to a time domain approximant */
  switch ( params->approximant )
  {
    case TaylorT1:
    case TaylorT2:
    case TaylorT3:
    case TaylorT4:
    case GeneratePPN:
    case PadeT1:
    case EOB:
    case EOBNR:
<<<<<<< HEAD
    case PhenSpinTaylorRD:
=======
    case EOBNRv2:
>>>>>>> b150f832
    case IMRPhenomB:
      break;

    default:
      ABORT( status, FINDCHIRPTDH_EMAPX, FINDCHIRPTDH_MSGEMAPX );
      break;
  }

  /* store deltaT and zero out the time domain waveform vector */
  deltaT = params->deltaT;
  sampleRate = 1.0 / deltaT;
  xfac = params->xfacVec->data;
  numPoints =  params->xfacVec->length;
  memset( xfac, 0, numPoints * sizeof(REAL4) );

  ASSERT( numPoints == (2 * (fcTmplt->data->length - 1)), status,
      FINDCHIRPTDH_EMISM, FINDCHIRPTDH_MSGEMISM );


  /* choose the time domain template */
  if ( params->approximant == GeneratePPN )
  {


    /*
     *
     * generate the waveform using LALGeneratePPNInspiral() from inject
     *
     */



    /* input parameters */
    memset( &ppnParams, 0, sizeof(PPNParamStruc) );
    ppnParams.deltaT = deltaT;
    ppnParams.mTot = tmplt->mass1 + tmplt->mass2;
    ppnParams.eta = tmplt->mass1 * tmplt->mass2 /
      ( ppnParams.mTot * ppnParams.mTot );
    ppnParams.d = 1.0;
    ppnParams.fStartIn = params->fLow;
    ppnParams.fStopIn = -1.0 /
      (6.0 * sqrt(6.0) * LAL_PI * ppnParams.mTot * LAL_MTSUN_SI);

    /* generate waveform amplitude and phase */
    memset( &waveform, 0, sizeof(CoherentGW) );
    LALGeneratePPNInspiral( status->statusPtr, &waveform, &ppnParams );
    CHECKSTATUSPTR( status );

    /* print termination information and check sampling */
    LALInfo( status, ppnParams.termDescription );
    if ( ppnParams.dfdt > 2.0 )
    {
      ABORT( status, FINDCHIRPTDH_ESMPL, FINDCHIRPTDH_MSGESMPL );
    }
    if ( waveform.a->data->length > numPoints )
    {
      ABORT( status, FINDCHIRPTDH_ELONG, FINDCHIRPTDH_MSGELONG );
    }

    /* compute h(t) */
    for ( j = 0; j < waveform.a->data->length; ++j )
    {
      xfac[j] =
        waveform.a->data->data[2*j] * cos( waveform.phi->data->data[j] );
    }

    /* free the memory allocated by LALGeneratePPNInspiral() */
    LALSDestroyVectorSequence( status->statusPtr, &(waveform.a->data) );
    CHECKSTATUSPTR( status );

    LALSDestroyVector( status->statusPtr, &(waveform.f->data) );
    CHECKSTATUSPTR( status );

    LALDDestroyVector( status->statusPtr, &(waveform.phi->data) );
    CHECKSTATUSPTR( status );

    LALFree( waveform.a );
    LALFree( waveform.f );
    LALFree( waveform.phi );

    /* waveform parameters needed for findchirp filter */
    tmplt->approximant = params->approximant;
    tmplt->tC = ppnParams.tc;
    tmplt->fFinal = ppnParams.fStop;

    fcTmplt->tmpltNorm = params->dynRange / ( cannonDist * 1.0e6 * LAL_PC_SI );
    fcTmplt->tmpltNorm *= fcTmplt->tmpltNorm;
  }
  else
  {


    /*
     *
     * generate the waveform by calling LALInspiralWave() from inspiral
     *
     */


    /* set up additional template parameters */
    deltaF = 1.0 / ((REAL8) numPoints * deltaT);
    tmplt->ieta            = 1;
    tmplt->approximant     = params->approximant;
    tmplt->order           = params->order;
    tmplt->massChoice      = m1Andm2;
    tmplt->tSampling       = sampleRate;
    tmplt->fLower          = params->fLow;
    tmplt->fCutoff         = sampleRate / 2.0 - deltaF;
    tmplt->signalAmplitude = 1.0;
    if (params->approximant == IMRPhenomB)
    {
      tmplt->spin1[2] = 2 * tmplt->chi/(1. + sqrt(1.-4.*tmplt->eta));
      tmplt->distance = 1.;
    }

    /* compute the tau parameters from the input template */
    LALInspiralParameterCalc( status->statusPtr, tmplt );
    CHECKSTATUSPTR( status );

    /* determine the length of the chirp in sample points */
    LALInspiralWaveLength( status->statusPtr, &waveLength, *tmplt );
    CHECKSTATUSPTR( status );

    if ( waveLength > numPoints )
    {
      ABORT( status, FINDCHIRPTDH_ELONG, FINDCHIRPTDH_MSGELONG );
    }

    /* generate the chirp in the time domain */
    LALInspiralWave( status->statusPtr, params->xfacVec, tmplt );
    CHECKSTATUSPTR( status );


    /* template dependent normalization */
    fcTmplt->tmpltNorm  = 2 * tmplt->mu;
    fcTmplt->tmpltNorm *= 2 * LAL_MRSUN_SI / ( cannonDist * 1.0e6 * LAL_PC_SI );
    fcTmplt->tmpltNorm *= params->dynRange;
    fcTmplt->tmpltNorm *= fcTmplt->tmpltNorm;
  }


  /* Taper the waveform if required */
  if ( params->taperTmplt != INSPIRAL_TAPER_NONE )
  {
    if ( XLALInspiralWaveTaper( params->xfacVec, params->taperTmplt )
           == XLAL_FAILURE )
    {
      ABORTXLAL( status );
    }
  }

  /* Find the end of the chirp */
  j = numPoints - 1;
  while ( xfac[j] == 0 )
  {
    /* search for the end of the chirp but don't fall off the array */
    if ( --j == 0 )
    {
      ABORT( status, FINDCHIRPTDH_EEMTY, FINDCHIRPTDH_MSGEEMTY );
    }
  }
  ++j;

  /* Band pass the template if required */
  if ( params->bandPassTmplt )
  {
    REAL4Vector bpVector; /*Used to save time */

    /* We want to shift the template to the middle of the vector so */
    /* that band-passing will work properly */
    shift = ( numPoints - j ) / 2;
    memmove( xfac + shift, xfac, j * sizeof( *xfac ) );
    memset( xfac, 0, shift * sizeof( *xfac ) );
    memset( xfac + ( numPoints + j ) / 2, 0,
         ( numPoints - ( numPoints + j ) / 2 ) * sizeof( *xfac ) );


    /* Select an appropriate part of the vector to band pass. */
    /* band passing the whole thing takes a lot of time */
    if ( j > 2 * sampleRate && 2 * j <= numPoints )
    {
      bpVector.length = 2 * j;
      bpVector.data   = params->xfacVec->data + numPoints / 2 - j;
    }
    else if ( j <= 2 * sampleRate && j + 2 * sampleRate <= numPoints )
    {
      bpVector.length = j + 2 * sampleRate;
      bpVector.data   = params->xfacVec->data
                   + ( numPoints - j ) / 2 - (INT4)sampleRate;
    }
    else
    {
      bpVector.length = params->xfacVec->length;
      bpVector.data   = params->xfacVec->data;
    }

    if ( XLALBandPassInspiralTemplate( &bpVector, 0.95 * tmplt->fLower,
                 1.02 * tmplt->fFinal, sampleRate ) == XLAL_FAILURE )
    {
      ABORTXLAL( status );
    }

    /* Now we need to do the shift to the end. */
    /* Use a temporary vector to avoid mishaps */
    if ( ( tmpxfac = XLALCreateREAL4Vector( numPoints ) ) == NULL )
    {
      ABORTXLAL( status );
    }

    if ( params->approximant == EOBNR 
         || params->approximant == EOBNRv2 || params->approximant == IMRPhenomB)
    {
      /* We need to do something slightly different for EOBNR */
      UINT4 endIndx = (UINT4) (tmplt->tC * sampleRate);

      memcpy( tmpxfac->data, xfac + ( numPoints - j ) / 2 + endIndx,
          ( numPoints - ( numPoints - j ) / 2 - endIndx ) * sizeof( *xfac ) );

      memcpy( tmpxfac->data + numPoints - ( numPoints - j ) / 2 - endIndx,
                  xfac, ( ( numPoints - j ) / 2 + endIndx ) * sizeof( *xfac ) );
    }
    else
    {
      memcpy( tmpxfac->data, xfac + ( numPoints + j ) / 2,
          ( numPoints - ( numPoints + j ) / 2 ) * sizeof( *xfac ) );

      memcpy( tmpxfac->data + numPoints - ( numPoints + j ) / 2,
                    xfac, ( numPoints + j ) / 2 * sizeof( *xfac ) );
    }

    memcpy( xfac, tmpxfac->data, numPoints * sizeof( *xfac ) );

    XLALDestroyREAL4Vector( tmpxfac );
    tmpxfac = NULL;
  }
  else if ( params->approximant == EOBNR 
            || params->approximant == EOBNRv2|| params->approximant == IMRPhenomB)
  {
    /* For EOBNR we shift so that tC is at the end of the vector */
    if ( ( tmpxfac = XLALCreateREAL4Vector( numPoints ) ) == NULL )
    {
      ABORTXLAL( status );
    }

    /* Set the coalescence index depending on tC */
    j = (UINT4) (tmplt->tC * sampleRate);
    memcpy( tmpxfac->data + numPoints - j, xfac, j * sizeof( *xfac ) );
    memcpy( tmpxfac->data, xfac + j, ( numPoints - j ) * sizeof( *xfac ) );
    memcpy( xfac, tmpxfac->data, numPoints * sizeof( *xfac ) );
    XLALDestroyREAL4Vector( tmpxfac );
    tmpxfac = NULL;
  }
  else
  {
    /* No need for so much shifting around if not band passing */
    /* shift chirp to end of vector so it is the correct place for the filter */
    memmove( xfac + numPoints - j, xfac, j * sizeof( *xfac ) );
    memset( xfac, 0, ( numPoints - j ) * sizeof( *xfac ) );
  }

  /*
   *
   * create the frequency domain findchirp template
   *
   */

  /* fft chirp */
  if ( XLALREAL4ForwardFFT( fcTmplt->data, params->xfacVec,
      params->fwdPlan ) == XLAL_FAILURE )
  {
    ABORTXLAL( status );
  }

  /* copy the template parameters to the findchirp template structure */
  memcpy( &(fcTmplt->tmplt), tmplt, sizeof(InspiralTemplate) );

  /* normal exit */
  DETATCHSTATUSPTR( status );
  RETURN( status );
}



void
LALFindChirpTDNormalize(
    LALStatus                  *status,
    FindChirpTemplate          *fcTmplt,
    FindChirpSegment           *fcSeg,
    FindChirpDataParams        *params
    )

{
  UINT4         k;
  REAL4        *tmpltPower;
  COMPLEX8     *wtilde;
  REAL4        *segNorm;
  REAL4         segNormSum;

  INITSTATUS( status, "LALFindChirpTDNormalize", FINDCHIRPTDTEMPLATEC );

  /* check the required input exists */
  ASSERT( fcTmplt, status,
      FINDCHIRPTDH_ENULL, FINDCHIRPTDH_MSGENULL );
  ASSERT( fcSeg, status,
      FINDCHIRPTDH_ENULL, FINDCHIRPTDH_MSGENULL );

  ASSERT( params, status,
      FINDCHIRPTDH_ENULL, FINDCHIRPTDH_MSGENULL );

  ASSERT( params->wtildeVec, status,
      FINDCHIRPTDH_ENULL, FINDCHIRPTDH_MSGENULL );
  ASSERT( params->wtildeVec->data, status,
      FINDCHIRPTDH_ENULL, FINDCHIRPTDH_MSGENULL );

  ASSERT( params->tmpltPowerVec, status,
      FINDCHIRPTDH_ENULL, FINDCHIRPTDH_MSGENULL );
  ASSERT( params->tmpltPowerVec->data, status,
      FINDCHIRPTDH_ENULL, FINDCHIRPTDH_MSGENULL );

  /* check that the parameter structure is set to a time domain approximant */
  switch ( params->approximant )
  {
    case TaylorT1:
    case TaylorT2:
    case TaylorT3:
    case TaylorT4:
    case GeneratePPN:
    case PadeT1:
    case EOB:
    case EOBNR:
<<<<<<< HEAD
    case PhenSpinTaylorRD:
=======
    case EOBNRv2:
>>>>>>> b150f832
    case IMRPhenomB:
      break;
    default:
      ABORT( status, FINDCHIRPTDH_EMAPX, FINDCHIRPTDH_MSGEMAPX );
      break;
  }

  tmpltPower = params->tmpltPowerVec->data;
  wtilde     = params->wtildeVec->data;
  segNorm    = fcSeg->segNorm->data;

  memset( tmpltPower, 0, params->tmpltPowerVec->length * sizeof(REAL4) );
  memset( segNorm, 0, fcSeg->segNorm->length * sizeof(REAL4) );

  /* re-compute data normalization using template power */
  segNormSum = 0;
  for ( k = 1; k < fcTmplt->data->length; ++k )
  {
    REAL4 re = fcTmplt->data->data[k].re;
    REAL4 im = fcTmplt->data->data[k].im;
    REAL4 power = re * re + im * im;
    tmpltPower[k] = power * wtilde[k].re;
    segNormSum += tmpltPower[k];
    segNorm[k] = segNormSum;
  }

  /* normal exit */
  RETURN( status );
}<|MERGE_RESOLUTION|>--- conflicted
+++ resolved
@@ -140,11 +140,8 @@
     case PadeT1:
     case EOB:
     case EOBNR:
-<<<<<<< HEAD
     case PhenSpinTaylorRD:
-=======
     case EOBNRv2:
->>>>>>> b150f832
     case IMRPhenomB:
       break;
 
@@ -475,11 +472,8 @@
     case PadeT1:
     case EOB:
     case EOBNR:
-<<<<<<< HEAD
     case PhenSpinTaylorRD:
-=======
     case EOBNRv2:
->>>>>>> b150f832
     case IMRPhenomB:
       break;
     default:
