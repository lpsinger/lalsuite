/*
*  Copyright (C) 2010 R. Sturani, adapted from LALInspiralRingdownWave.c
*
*  This program is free software; you can redistribute it and/or modify
*  it under the terms of the GNU General Public License as published by
*  the Free Software Foundation; either version 2 of the License, or
*  (at your option) any later version.
*
*  This program is distributed in the hope that it will be useful,
*  but WITHOUT ANY WARRANTY; without even the implied warranty of
*  MERCHANTABILITY or FITNESS FOR A PARTICULAR PURPOSE.  See the
*  GNU General Public License for more details.
*
*  You should have received a copy of the GNU General Public License
*  along with with program; see the file COPYING. If not, write to the
*  Free Software Foundation, Inc., 59 Temple Place, Suite 330, Boston,
*  MA  02111-1307  USA
*/


/**
\file

 *
 * \brief Module to compute the ring-down waveform as linear combination
 * of quasi-normal-modes decaying waveforms, which can be attached to
 * the phenomenological spin Taylor waveform.
 *
<<<<<<< HEAD
 * \input{XLALGenerateWaveDerivativeCP}
 * \idx{XLALGenerateWaveDerivative()}
 * \begin{itemize}
 * \item \texttt{dwave,} Output, time derivative of the input waveform
 * \item \texttt{wave,} Input, waveform to be differentiated in time
 * \item \texttt{params,} Input, the parameters of the input waveform.
 * \end{itemize}
=======
 * \heading{Prototypes}
 *
 * <tt>XLALXLALPSpinInspiralRingdownWave()</tt>
 * <ul>
 * <li> <tt>rdwave,</tt> Output, the ring-down waveform
 * </li><li> <tt>params,</tt> Input, the parameters where ring-down waveforms are computed
 * </li><li> <tt>inspwave,</tt> Input, the inspiral waveform with given multiple
 * </li><li> <tt>modefreqs,</tt> Input, the frequencies of the quasi-normal-modes
 * </li><li> <tt>nmodes,</tt> Input, the number of quasi-normal-modes to be combined.
 * </li></ul>
 *
 *
 * <tt>XLALPSpinGenerateWaveDerivative()</tt>
 * <ul>
 * <li> <tt>dwave,</tt> Output, time derivative of the input waveform
 * </li><li> <tt>wave,</tt> Input, waveform to be differentiated in time
 * </li><li> <tt>params,</tt> Input, the parameters of the input waveform.
 * </li></ul>
>>>>>>> cb32368c
 *
 *
 * <tt>XLALPSpinGenerateQNMFreq()</tt>
 * <ul>
 * <li> <tt>ptfwave,</tt> Output, the frequencies of the quasi-normal-modes
 * </li><li> <tt>params,</tt> Input, the parameters of the binary system
 * </li><li> <tt>l,</tt> Input, the l of the modes
 * </li><li> <tt>m,</tt> Input, the m of the modes
 * </li><li> <tt>nmodes,</tt> Input, the number of overtones considered.
 * </li></ul>
 *
 *
 * <tt>XLALPSpinFinalMassSpin()</tt>
 * <ul>
 * <li> <tt>finalMass,</tt> Output, the mass of the final Kerr black hole
 * </li><li> <tt>finalSpin,</tt>  Input, the spin of the final Kerr balck hole
 * </li><li> <tt>params,</tt> Input, the parameters of the binary system.
 * </li><li> <tt>energy,</tt> Input, the binding energy at the time final time.
 * </li></ul>

 * \heading{Description}
 * This module generate ring-down waveforms.
 *
 * \heading{Algorithm}
 *
 * \heading{Uses}
 * \code
 * LALMalloc
 * LALFree
 * \endcode
 *
 * \heading{Notes}
 *
*/

#include <stdlib.h>
#include <lal/LALStdlib.h>
#include <lal/AVFactories.h>
#include <lal/SeqFactories.h>
#include <lal/LALInspiralBank.h>
#include <lal/LALNoiseModels.h>
#include <lal/LALConstants.h>
#include <gsl/gsl_linalg.h>
#include <gsl/gsl_interp.h>
#include <gsl/gsl_spline.h>


INT4 XLALPSpinInspiralRingdownWave (
	REAL8Vector		*rdwave,
	InspiralTemplate	*params,
	REAL8Vector	        *matchinspwave,
	COMPLEX8Vector		*modefreqs,
	UINT4			nmodes
	)

{

  static const char *func = "XLALPSpinInspiralRingdownWave";

  /* XLAL error handling */
  INT4 errcode = XLAL_SUCCESS;

  /* Needed to check GSL return codes */
  INT4 gslStatus;

  UINT4 i, j;

  /* Sampling rate from input */
  REAL8 dt;
  gsl_matrix *coef;
  gsl_vector *hderivs;
  gsl_vector *x;
  gsl_permutation *p;
  REAL8Vector *modeamps;

  int s;
  REAL8 tj;

  dt = 1.0 / params -> tSampling;

  if ( modefreqs->length != nmodes )
    {
      XLAL_ERROR( func, XLAL_EBADLEN );
    }

  /* Solving the linear system for QNMs amplitude coefficients using gsl routine */
  /* Initialize matrices and supporting variables */
  XLAL_CALLGSL( coef = (gsl_matrix *) gsl_matrix_alloc(2 * nmodes, 2 * nmodes) );
  XLAL_CALLGSL( hderivs = (gsl_vector *) gsl_vector_alloc(2 * nmodes) );
  XLAL_CALLGSL( x = (gsl_vector *) gsl_vector_alloc(2 * nmodes) );
  XLAL_CALLGSL( p = (gsl_permutation *) gsl_permutation_alloc(2 * nmodes) );

  /* Check all matrices and variables were allocated */
  if ( !coef || !hderivs || !x || !p )
    {
      if (coef)    gsl_matrix_free(coef);
      if (hderivs) gsl_vector_free(hderivs);
      if (x)       gsl_vector_free(x);
      if (p)       gsl_permutation_free(p);
      XLAL_ERROR( func, XLAL_ENOMEM );
    }

  /* Define the linear system Ax=y */
  /* Matrix A (2*nmodes by 2*nmodes) has block symmetry. Define half of A here as "coef" */
  /* Define y here as "hderivs" */

  j=0;
  while (j<nmodes) {
    if (j==0) {
      for (i = 0; i < nmodes; i++) {
	gsl_matrix_set(coef, 2*j, i, 1.);
	gsl_matrix_set(coef, 2*j, i+nmodes, 0.);
	gsl_matrix_set(coef, 2*j+1, i, -modefreqs->data[i].im);
	gsl_matrix_set(coef, 2*j+1, i+nmodes, modefreqs->data[i].re);
      }
    }
    else {
      if (j==1) {
	for (i = 0; i < nmodes; i++) {
	  gsl_matrix_set(coef, 2*j, i, modefreqs->data[i].im*modefreqs->data[i].im-modefreqs->data[i].re*modefreqs->data[i].re);
	  gsl_matrix_set(coef, 2*j, i+nmodes, -2.*modefreqs->data[i].im*modefreqs->data[i].re);
	  gsl_matrix_set(coef, 2*j+1, i, -modefreqs->data[i].im*modefreqs->data[i].im*modefreqs->data[i].im+3.*modefreqs->data[i].im*modefreqs->data[i].re*modefreqs->data[i].re);
	  gsl_matrix_set(coef, 2*j+1, i+nmodes, -modefreqs->data[i].re*modefreqs->data[i].re*modefreqs->data[i].re+3*modefreqs->data[i].re*modefreqs->data[i].im*modefreqs->data[i].im);
	}
      }
      else {
	if (j==2) {
	  for (i = 0; i < nmodes; i++) {
	    gsl_matrix_set(coef, 2*j, i, pow(modefreqs->data[i].im,4.)+pow(modefreqs->data[i].re,4.)-6.*pow(modefreqs->data[i].re*modefreqs->data[i].im,2.));
	    gsl_matrix_set(coef, 2*j, i+nmodes, -4.*pow(modefreqs->data[i].im,3.)*modefreqs->data[i].re+4.*pow(modefreqs->data[i].re,3.)*modefreqs->data[i].im);
	    gsl_matrix_set(coef, 2*j+1, i, -pow(modefreqs->data[i].im,5.)+10.*pow(modefreqs->data[i].im,3.)*pow(modefreqs->data[i].re,2.)-5.*modefreqs->data[i].im*pow(modefreqs->data[i].re,4.));
	    gsl_matrix_set(coef, 2*j+1, i+nmodes, 5.*pow(modefreqs->data[i].im,4.)*modefreqs->data[i].re-10.*pow(modefreqs->data[i].im,2.)*pow(modefreqs->data[i].re,3.)+pow(modefreqs->data[i].re,5.));
	  }
	}
	else {
	  fprintf(stderr,"*** LALPSpinInspiralRingDown ERROR ***: nmode must be <=2, %d selected\n",nmodes);
	  gsl_matrix_free(coef);
	  gsl_vector_free(hderivs);
	  gsl_vector_free(x);
	  gsl_permutation_free(p);
	  XLAL_ERROR( func, XLAL_EDOM );
	}
      }
    }
    gsl_vector_set(hderivs, 2*j, matchinspwave->data[2*j]);
    gsl_vector_set(hderivs, 2*j+1, matchinspwave->data[2*j+1]);
    j++;
  }

  /* Call gsl LU decomposition to solve the linear system */
  XLAL_CALLGSL( gslStatus = gsl_linalg_LU_decomp(coef, p, &s) );
  if ( gslStatus == GSL_SUCCESS )
  {
    XLAL_CALLGSL( gslStatus = gsl_linalg_LU_solve(coef, p, hderivs, x) );
  }

  if ( gslStatus != GSL_SUCCESS )
  {
    gsl_matrix_free(coef);
    gsl_vector_free(hderivs);
    gsl_vector_free(x);
    gsl_permutation_free(p);
    XLAL_ERROR( func, XLAL_EFUNC );
  }

  /* Putting solution to an XLAL vector */
  modeamps = XLALCreateREAL8Vector(2*nmodes);

  if ( !modeamps )
  {
    gsl_matrix_free(coef);
    gsl_vector_free(hderivs);
    gsl_vector_free(x);
    gsl_permutation_free(p);
    XLAL_ERROR( func, XLAL_ENOMEM );
  }

  for (i = 0; i < 2*nmodes; ++i) {
    modeamps->data[i] = gsl_vector_get(x, i);
  }

  /* Free all gsl linear algebra objects */
  gsl_matrix_free(coef);
  gsl_vector_free(hderivs);
  gsl_vector_free(x);
  gsl_permutation_free(p);

  /* Build ring-down waveforms */
  UINT4 Nrdwave=rdwave->length;
  for (j = 0; j < Nrdwave; j++) {
    tj = j * dt;
    rdwave->data[j] = 0.;
    for (i = 0; i < nmodes; i++) {
      rdwave->data[j] += exp(- tj * modefreqs->data[i].im)
	* ( modeamps->data[i] * cos(tj * modefreqs->data[i].re)
	    +   modeamps->data[i + nmodes] * sin(tj * modefreqs->data[i].re) );
    }
  }

  XLALDestroyREAL8Vector(modeamps);
  return errcode;
} /*End of XLALPSpinInspiralRingdownWave */

<<<<<<< HEAD
/* <lalVerbatim file="XLALGenerateWaveDerivative">  */
INT4 XLALGenerateWaveDerivative (
	REAL8Vector		*dwave,
	REAL8Vector	        *wave,
	REAL8                    dt
    )
/* </lalVerbatim> */
=======

INT4 XLALPSpinGenerateWaveDerivative (
	REAL4Vector		*dwave,
	REAL4Vector	        *wave,
	InspiralTemplate	*params
	)

>>>>>>> cb32368c
{
  static const char *func = "XLALGenerateWaveDerivative";

  /* XLAL error handling */
  INT4 errcode = XLAL_SUCCESS;

  /* For checking GSL return codes */
  INT4 gslStatus;

  UINT4 j;
  double *x, *y;
  double dy;
  gsl_interp_accel *acc;
  gsl_spline *spline;

  if (wave->length!=dwave->length)
    XLAL_ERROR( func, XLAL_EFUNC );

  /* Getting interpolation and derivatives of the waveform using gsl spline routine */
  /* Initialize arrays and supporting variables for gsl */

  x = (double *) LALMalloc(wave->length * sizeof(double));
  y = (double *) LALMalloc(wave->length * sizeof(double));

  if ( !x || !y )
  {
    if ( x ) LALFree (x);
    if ( y ) LALFree (y);
    XLAL_ERROR( func, XLAL_ENOMEM );
  }

  for (j = 0; j < wave->length; ++j)
  {
	x[j] = j;
	y[j] = wave->data[j];
  }

  XLAL_CALLGSL( acc = (gsl_interp_accel*) gsl_interp_accel_alloc() );
  XLAL_CALLGSL( spline = (gsl_spline*) gsl_spline_alloc(gsl_interp_cspline, wave->length) );
  if ( !acc || !spline )
  {
    if ( acc )    gsl_interp_accel_free(acc);
    if ( spline ) gsl_spline_free(spline);
    LALFree( x );
    LALFree( y );
    XLAL_ERROR( func, XLAL_ENOMEM );
  }

  /* Gall gsl spline interpolation */
  XLAL_CALLGSL( gslStatus = gsl_spline_init(spline, x, y, wave->length) );
  if ( gslStatus != GSL_SUCCESS )
  {
    gsl_spline_free(spline);
    gsl_interp_accel_free(acc);
    LALFree( x );
    LALFree( y );
    XLAL_ERROR( func, XLAL_EFUNC );
  }

  /* Getting first and second order time derivatives from gsl interpolations */
  for (j = 0; j < wave->length; ++j)
  {
    XLAL_CALLGSL(gslStatus = gsl_spline_eval_deriv_e( spline, j, acc, &dy ) );
    if (gslStatus != GSL_SUCCESS )
    {
      gsl_spline_free(spline);
      gsl_interp_accel_free(acc);
      LALFree( x );
      LALFree( y );
      XLAL_ERROR( func, XLAL_EFUNC );
    }
    dwave->data[j]  = (REAL8)(dy / dt);

  }


  /* Free gsl variables */
  gsl_spline_free(spline);
  gsl_interp_accel_free(acc);
  LALFree(x);
  LALFree(y);

  return errcode;
}


INT4 XLALPSpinGenerateQNMFreq(
	COMPLEX8Vector		*modefreqs,
	InspiralTemplate	*params,
	UINT4			l,
	INT4			m,
	UINT4			nmodes,
	REAL8                   finalMass,
	REAL8                   finalSpin
	)


{

  static const char *func = "XLALPSpinGenerateQNMFreq";

  /* XLAL error handling */
  INT4 errcode = XLAL_SUCCESS;
  UINT4 i;
  REAL8 totalMass;
  /* Fitting coefficients for QNM frequencies from PRD73, 064030, gr-qc/0512160, tables VIII and IX */
  REAL4 BCW22re[3][3]  = { {1.5251, -1.1568,  0.1292}, {1.3673, -1.0260,  0.1628}, { 1.3223, -1.0257,  0.1860} };
  REAL4 BCW22im[3][3]  = { {0.7000,  1.4187, -0.4990}, {0.1000,  0.5436, -0.4731}, {-0.1000,  0.4206, -0.4256} };

  REAL4 BCW2m2re[3][3] = { {0.2938,  0.0782,  1.3546}, {0.2528,  0.0921,  1.3344}, { 0.1873,  0.1117,  1.3322} };
  REAL4 BCW2m2im[3][3] = { {1.6700,  0.4192,  1.4700}, {0.4550,  0.1729,  1.3617}, { 0.1850,  0.1266,  1.3661} };

  REAL4 BCW21re[3][3]  = { {0.60000, -0.2339, 0.4175}, {0.5800, -0.2416, 0.4708}, { 0.5660, -0.2740, 0.4960} };
  REAL4 BCW21im[3][3]  = { {-0.30000, 2.3561, -0.2277}, {-0.3300, 0.9501, -0.2072}, { -0.1000, 0.4173, -0.2774} };

  REAL4 BCW2m1re[3][3] = { {0.3441, 0.0293, 2.0010}, {0.3165, 0.0301, 2.3415}, {0.2696, 0.0315, 2.7755} };
  REAL4 BCW2m1im[3][3] = { {2.0000, 0.1078, 5.0069}, {0.6100, 0.0276, 13.1683}, {0.2900, 0.0276, 6.4715} };

  REAL4 BCW20re[3][3]  = { {0.4437, -0.0739,  0.3350}, {0.4185, -0.0768,  0.4355}, { 0.3734, -0.0794,  0.6306} };
  REAL4 BCW20im[3][3]  = { {4.0000,  -1.9550, 0.1420}, {1.2500,  -0.6359, 0.1614}, {0.5600,  -0.2589, -0.3034} };

  REAL4 BCW33re[3][3]  = { {1.8596, -1.3043, 0.1818}, {1.8566, -1.2818, 0.1934}, {1.8004, -1.2558, 0.2133} };
  REAL4 BCW33im[3][3]  = { {0.9000, 2.3430, -0.4810}, {0.2274, 0.8173, -0.4731}, {0.0400, 0.5445, -0.4539} };

  REAL4 BCW3m3re[3][3] = { {0.4673, 0.1296, 1.3255}, {0.4413, 0.1387, 1.3178}, {0.3933, 0.1555, 1.3037} };
  REAL4 BCW3m3im[3][3] = { {2.5500, 0.6576, 1.3378}, {0.7900, 0.2381, 1.3706}, {0.4070, 0.1637, 1.3819} };

  REAL4 BCW32re[3][3]  = { {1.1481, -0.5552, 0.3002}, {1.1226, -0.5471, 0.3264}, {1.0989, -0.5550, 0.3569} };
  REAL4 BCW32im[3][3]  = { {0.8313, 2.3773, -0.3655}, {0.2300, 0.8025, -0.3684}, {0.1000, 0.4804, -0.3784}};

  REAL4 BCW3m2re[3][3] = { {0.5158, 0.8195, 1.408}, {0.4413, 0.1378, 1.3178}, {0.4567, 0.09300, 1.4469} };
  REAL4 BCW3m2im[3][3] = { {2.9000, 0.3365, 2.3050}, {0.9000, 0.1295, 1.6142}, {0.4900, 0.0848, 1.9737} };

  REAL4 BCW31re[3][3]  = { {0.8345, -0.2405, 0.4095}, {0.8105, -0.2342, 0.4660}, {0.7684, -0.2252, 0.5805} };
  REAL4 BCW31im[3][3]  = { {23.8450, -20.724, 0.03837}, {8.8530, -7.8506, 0.03418}, {2.1800, -1.6273, 0.1163} };

  REAL4 BCW3m1re[3][3] = { {0.5751, 0.02508, 3.1360}, {0.5584, 0.02514, 3.4154}, {0.5271, 0.02561, 3.8011} };
  REAL4 BCW3m1im[3][3] = { {3.0464, 0.1162, -0.2812}, {1.2000, -0.1928, 0.1037}, {1.0000, -0.4424, 0.02467} };

  REAL4 BCW30re[3][3]  = { {0.6873, -0.09282, 0.3479}, {0.6687, -0.09155, 0.4021}, {0.6343, -0.08915, 0.5117} };
  REAL4 BCW30im[3][3]  = { {6.7841, -3.6112, 0.09480}, {2.0075, -0.9930, 0.1197}, {0.9000, -0.3409, 0.2679} };

  REAL4 BCW44re[3][3]  = { {2.3, -1.5056, 0.2244}, {2.3, -1.5173, 0.2271}, {2.3, -1.5397, 0.2321} };
  REAL4 BCW44im[3][3]  = { {1.1929, 3.1191, -0.4825}, {0.3, 1.1034, -0.4703}, {0.11, 0.6997, -0.4607} };

  REAL4 BCW4m4re[3][3]  = { {0.6256, 0.18, 1.3218}, {0.6061, 0.1869, 1.3168}, {0.5686, 0.2003, 1.3068} };
  REAL4 BCW4m4im[3][3]  = { {3.4, 0.8696, 1.4074}, {1.08, 0.3095, 1.3279}, {0.5980, 0.2015, 1.3765} };

  REAL4 BCW43re[3][3] = { {1.6869, -0.8862, 0.2822}, {1.6722, -0.8843, 0.2923}, {1.6526, -0.8888, 0.3081} };
  REAL4 BCW43im[3][3] = { {1.4812, 2.8096, -0.4271}, {0.4451, 0.9569, -0.425}, {0.22, 0.5904, -0.4236} };

  REAL4 BCW4m3re[3][3] = { {0.6728, 0.1338, 1.3413}, {0.6562, 0.1377, 1.3456}, {0.6244, 0.1454, 1.3513} };
  REAL4 BCW4m3im[3][3] = { {3.7, 0.5829, 1.6681}, {1.18, 0.2111, 1.4129}, {0.66, 0.1385, 1.3742} };

  REAL4 BCW42re[3][3]  = { {1.2702, -0.4685, 0.3835}, {1.2462, -0.4580, 0.4139}, {1.2025, -0.4401, 0.4769} };
  REAL4 BCW42im[3][3]  = { {-3.6, 7.7749, -0.1491}, {-1.5, 2.8601, -0.1392}, {-1.5, 2.2784, -0.1124}};

  REAL4 BCW4m2re[3][3] = { {0.7294, 0.07842, 1.5646}, {0.7154, 0.07979, 1.5852}, {0.6885, 0.08259, 1.6136} };
  REAL4 BCW4m2im[3][3] = { {4., 0.2777, 2.0647}, {1.32, 0.08694, 4.3255}, {0.75, 0.05803, 3.7971} };

  REAL4 BCW41re[3][3]  = { {1.0507, -0.2478, 0.4348}, {1.0337, -0.2439, 0.4695}, {1.0019, -0.2374, 0.5397} };
  REAL4 BCW41im[3][3]  = { {14., -9.8240, 0.09047}, {4.2, -2.8399, 0.1081}, {2.2, -1.4195, 0.1372} };

  REAL4 BCW4m1re[3][3] = { {0.7908, 0.02024, 5.4628}, {0.7785, 0.02005, 5.8547}, {0.7549, 0.01985, 6.5272} };
  REAL4 BCW4m1im[3][3] = { {4.6, -0.4038, 0.4629}, {1.6, -0.2323, 0.2306}, {1.6, -0.8136, 0.03163} };

  REAL4 BCW40re[3][3]  = { {0.9175, -0.1144, 0.3511}, {0.9028, -0.1127, 0.3843}, {0.8751, -0.1096, 0.4516} };
  REAL4 BCW40im[3][3]  = { {7.0, -2.7934, 0.1708}, {2.2, -0.8308, 0.2023}, {1.2, -0.4159, 0.2687} };


  /* Get a local copy of the intrinstic parameters */
  totalMass = params->totalMass;

  /* QNM frequencies from the fitting given in PRD73, 064030 */

  if ((l==2)&&(m==2)) {
    for (i = 0; i < nmodes; i++)
      {
	modefreqs->data[i].re = BCW22re[i][0] + BCW22re[i][1] * pow(1.- finalSpin, BCW22re[i][2]);
	modefreqs->data[i].im = modefreqs->data[i].re / 2.
	  / (BCW22im[i][0] + BCW22im[i][1] * pow(1.- finalSpin, BCW22im[i][2]));
	modefreqs->data[i].re *= 1./ finalMass / (totalMass * LAL_MTSUN_SI);
	modefreqs->data[i].im *= 1./ finalMass / (totalMass * LAL_MTSUN_SI);
      }
  }
  else {
    if ((l==2)&&(m==-2)) {
      for (i = 0; i < nmodes; i++)
	{
	  modefreqs->data[i].re = BCW2m2re[i][0] + BCW2m2re[i][1] * pow(1.- finalSpin, BCW2m2re[i][2]);
	  modefreqs->data[i].im = modefreqs->data[i].re / 2.
	    / (BCW2m2im[i][0] + BCW2m2im[i][1] * pow(1.- finalSpin, BCW2m2im[i][2]));
	  modefreqs->data[i].re *= 1./ finalMass / (totalMass * LAL_MTSUN_SI);
	  modefreqs->data[i].im *= 1./ finalMass / (totalMass * LAL_MTSUN_SI);
	}
    }
    else {
      if ((l==2)&&(m==0)) {
	for (i = 0; i < nmodes; i++)
	  {
	    modefreqs->data[i].re = BCW20re[i][0] + BCW20re[i][1] * pow(1.- finalSpin, BCW20re[i][2]);
	    modefreqs->data[i].im = modefreqs->data[i].re / 2.
	      / (BCW20im[i][0] + BCW20im[i][1] * pow(1.- finalSpin, BCW20im[i][2]));
	    modefreqs->data[i].re /= finalMass * totalMass * LAL_MTSUN_SI;
	    modefreqs->data[i].im /= finalMass * totalMass * LAL_MTSUN_SI;
	  }
      }
      else {
	if ((l==2)&&(m==1)) {
	  for (i = 0; i < nmodes; i++) {
	    modefreqs->data[i].re = BCW21re[i][0] + BCW21re[i][1] * pow(1.- finalSpin, BCW21re[i][2]);
	    modefreqs->data[i].im = modefreqs->data[i].re / 2.
	      / (BCW21im[i][0] + BCW21im[i][1] * pow(1.- finalSpin, BCW21im[i][2]));
	    modefreqs->data[i].re /= finalMass * totalMass * LAL_MTSUN_SI;
	    modefreqs->data[i].im /= finalMass * totalMass * LAL_MTSUN_SI;
	  }
	}
	else {
	  if ((l==2)&&(m==-1)) {
	    for (i = 0; i < nmodes; i++) {
	      modefreqs->data[i].re = BCW2m1re[i][0] + BCW2m1re[i][1] * pow(1.- finalSpin, BCW2m1re[i][2]);
	      modefreqs->data[i].im = modefreqs->data[i].re / 2.
		/ (BCW2m1im[i][0] + BCW2m1im[i][1] * pow(1.- finalSpin, BCW2m1im[i][2]));
	      modefreqs->data[i].re /= finalMass * totalMass * LAL_MTSUN_SI;
	      modefreqs->data[i].im /= finalMass * totalMass * LAL_MTSUN_SI;
	    }
	  }
	  else {
	    if ((l==3)&&(m==3)) {
	      for (i = 0; i < nmodes; i++) {
		modefreqs->data[i].re = BCW33re[i][0] + BCW33re[i][1] * pow(1.- finalSpin, BCW33re[i][2]);
		modefreqs->data[i].im = modefreqs->data[i].re / 2.
		  / (BCW33im[i][0] + BCW33im[i][1] * pow(1.- finalSpin, BCW33im[i][2]));
		modefreqs->data[i].re /= finalMass * totalMass * LAL_MTSUN_SI;
		modefreqs->data[i].im /= finalMass * totalMass * LAL_MTSUN_SI;
	      }
	    }
	    else {
	      if ((l==3)&&(m==-3)) {
		for (i = 0; i < nmodes; i++) {
		  modefreqs->data[i].re = BCW3m3re[i][0] + BCW3m3re[i][1] * pow(1.- finalSpin, BCW3m3re[i][2]);
		  modefreqs->data[i].im = modefreqs->data[i].re / 2.
		    / (BCW3m3im[i][0] + BCW3m3im[i][1] * pow(1.- finalSpin, BCW3m3im[i][2]));
		  modefreqs->data[i].re /= finalMass * totalMass * LAL_MTSUN_SI;
		  modefreqs->data[i].im /= finalMass * totalMass * LAL_MTSUN_SI;
		}
	      }
	      else {
		if ((l==3)&&(m==2)) {
		  for (i = 0; i < nmodes; i++) {
		    modefreqs->data[i].re = BCW32re[i][0] + BCW32re[i][1] * pow(1.- finalSpin, BCW32re[i][2]);
		    modefreqs->data[i].im = modefreqs->data[i].re / 2.
		      / (BCW32im[i][0] + BCW32im[i][1] * pow(1.- finalSpin, BCW32im[i][2]));
		    modefreqs->data[i].re /= finalMass * totalMass * LAL_MTSUN_SI;
		    modefreqs->data[i].im /= finalMass * totalMass * LAL_MTSUN_SI;
		  }
		}
		else {
		  if ((l==3)&&(m==-2)) {
		    for (i = 0; i < nmodes; i++) {
		      modefreqs->data[i].re = BCW3m2re[i][0] + BCW3m2re[i][1] * pow(1.- finalSpin, BCW3m2re[i][2]);
		      modefreqs->data[i].im = modefreqs->data[i].re / 2.
			/ (BCW3m2im[i][0] + BCW3m2im[i][1] * pow(1.- finalSpin, BCW3m2im[i][2]));
		      modefreqs->data[i].re /= finalMass * totalMass * LAL_MTSUN_SI;
		      modefreqs->data[i].im /= finalMass * totalMass * LAL_MTSUN_SI;
		    }
		  }
		  else {
		    if ((l==3)&&(m==1)) {
		      for (i = 0; i < nmodes; i++) {
			modefreqs->data[i].re = BCW31re[i][0] + BCW31re[i][1] * pow(1.- finalSpin, BCW31re[i][2]);
			modefreqs->data[i].im = modefreqs->data[i].re / 2.
			  / (BCW31im[i][0] + BCW31im[i][1] * pow(1.- finalSpin, BCW31im[i][2]));
			modefreqs->data[i].re /= finalMass * totalMass * LAL_MTSUN_SI;
			modefreqs->data[i].im /= finalMass * totalMass * LAL_MTSUN_SI;
		      }
		    }
		    else {
		      if ((l==3)&&(m==-1)) {
			for (i = 0; i < nmodes; i++) {
			  modefreqs->data[i].re = BCW3m1re[i][0] + BCW3m1re[i][1] * pow(1.- finalSpin, BCW3m1re[i][2]);
			  modefreqs->data[i].im = modefreqs->data[i].re / 2.
			    / (BCW3m1im[i][0] + BCW3m1im[i][1] * pow(1.- finalSpin, BCW3m1im[i][2]));
			  modefreqs->data[i].re /= finalMass * totalMass * LAL_MTSUN_SI;
			  modefreqs->data[i].im /= finalMass * totalMass * LAL_MTSUN_SI;
			}
		      }
		      else {
			if ((l==3)&&(m==0)) {
			  for (i = 0; i < nmodes; i++) {
			    modefreqs->data[i].re = BCW30re[i][0] + BCW30re[i][1] * pow(1.- finalSpin, BCW30re[i][2]);
			    modefreqs->data[i].im = modefreqs->data[i].re / 2.
			      / (BCW30im[i][0] + BCW30im[i][1] * pow(1.- finalSpin, BCW30im[i][2]));
			    modefreqs->data[i].re /= finalMass * totalMass * LAL_MTSUN_SI;
			    modefreqs->data[i].im /= finalMass * totalMass * LAL_MTSUN_SI;
			  }
			}
			else {
			  if ((l==4)&&(m==4)) {
			    for (i = 0; i < nmodes; i++) {
			      modefreqs->data[i].re = BCW44re[i][0] + BCW44re[i][1] * pow(1.- finalSpin, BCW44re[i][2]);
			      modefreqs->data[i].im = modefreqs->data[i].re / 2.
				/ (BCW44im[i][0] + BCW44im[i][1] * pow(1.- finalSpin, BCW44im[i][2]));
			      modefreqs->data[i].re /= finalMass * totalMass * LAL_MTSUN_SI;
			      modefreqs->data[i].im /= finalMass * totalMass * LAL_MTSUN_SI;
			    }
			  }
			  else {
			    if ((l==4)&&(m==-4)) {
			      for (i = 0; i < nmodes; i++) {
				modefreqs->data[i].re = BCW4m4re[i][0] + BCW4m4re[i][1] * pow(1.- finalSpin, BCW4m4re[i][2]);
				modefreqs->data[i].im = modefreqs->data[i].re / 2.
				  / (BCW4m4im[i][0] + BCW4m4im[i][1] * pow(1.- finalSpin, BCW4m4im[i][2]));
				modefreqs->data[i].re /= finalMass * totalMass * LAL_MTSUN_SI;
				modefreqs->data[i].im /= finalMass * totalMass * LAL_MTSUN_SI;
			      }
			    }
			    else {
			      if ((l==4)&&(m==3)) {
				for (i = 0; i < nmodes; i++) {
				  modefreqs->data[i].re = BCW43re[i][0] + BCW43re[i][1] * pow(1.- finalSpin, BCW43re[i][2]);
				  modefreqs->data[i].im = modefreqs->data[i].re / 2.
				    / (BCW43im[i][0] + BCW43im[i][1] * pow(1.- finalSpin, BCW43im[i][2]));
				  modefreqs->data[i].re /= finalMass * totalMass * LAL_MTSUN_SI;
				  modefreqs->data[i].im /= finalMass * totalMass * LAL_MTSUN_SI;
				}
			      }
			      else {
				if ((l==4)&&(m==-3)) {
				  for (i = 0; i < nmodes; i++) {
				    modefreqs->data[i].re = BCW4m3re[i][0] + BCW4m3re[i][1] * pow(1.- finalSpin, BCW4m3re[i][2]);
				    modefreqs->data[i].im = modefreqs->data[i].re / 2.
				      / (BCW4m3im[i][0] + BCW4m3im[i][1] * pow(1.- finalSpin, BCW4m3im[i][2]));
				    modefreqs->data[i].re /= finalMass * totalMass * LAL_MTSUN_SI;
				    modefreqs->data[i].im /= finalMass * totalMass * LAL_MTSUN_SI;
				  }
				}
				else {
				  if ((l==4)&&(m==2)) {
				    for (i = 0; i < nmodes; i++) {
				      modefreqs->data[i].re = BCW42re[i][0] + BCW42re[i][1] * pow(1.- finalSpin, BCW42re[i][2]);
				      modefreqs->data[i].im = modefreqs->data[i].re / 2.
					/ (BCW42im[i][0] + BCW42im[i][1] * pow(1.- finalSpin, BCW42im[i][2]));
				      modefreqs->data[i].re /= finalMass * totalMass * LAL_MTSUN_SI;
				      modefreqs->data[i].im /= finalMass * totalMass * LAL_MTSUN_SI;
				    }
				  }
				  else {
				    if ((l==4)&&(m==-2)) {
				      for (i = 0; i < nmodes; i++) {
					modefreqs->data[i].re = BCW4m2re[i][0] + BCW4m2re[i][1] * pow(1.- finalSpin, BCW4m2re[i][2]);
					modefreqs->data[i].im = modefreqs->data[i].re / 2.
					  / (BCW4m2im[i][0] + BCW4m2im[i][1] * pow(1.- finalSpin, BCW4m2im[i][2]));
					modefreqs->data[i].re /= finalMass * totalMass * LAL_MTSUN_SI;
					modefreqs->data[i].im /= finalMass * totalMass * LAL_MTSUN_SI;
				      }
				    }
				    else {
				      if ((l==4)&&(m==1)) {
					for (i = 0; i < nmodes; i++) {
					  modefreqs->data[i].re = BCW41re[i][0] + BCW41re[i][1] * pow(1.- finalSpin, BCW41re[i][2]);
					  modefreqs->data[i].im = modefreqs->data[i].re / 2.
					    / (BCW41im[i][0] + BCW41im[i][1] * pow(1.- finalSpin, BCW41im[i][2]));
					  modefreqs->data[i].re /= finalMass * totalMass * LAL_MTSUN_SI;
					  modefreqs->data[i].im /= finalMass * totalMass * LAL_MTSUN_SI;
					}
				      }
				      else {
					if ((l==4)&&(m==-1)) {
					  for (i = 0; i < nmodes; i++) {
					    modefreqs->data[i].re = BCW4m1re[i][0] + BCW4m1re[i][1] * pow(1.- finalSpin, BCW4m1re[i][2]);
					    modefreqs->data[i].im = modefreqs->data[i].re / 2.
					      / (BCW4m1im[i][0] + BCW4m1im[i][1] * pow(1.- finalSpin, BCW4m1im[i][2]));
					    modefreqs->data[i].re /= finalMass * totalMass * LAL_MTSUN_SI;
					    modefreqs->data[i].im /= finalMass * totalMass * LAL_MTSUN_SI;
					  }
					}
					else {
					  if ((l==4)&&(m==0)) {
					    for (i = 0; i < nmodes; i++) {
					      modefreqs->data[i].re = BCW40re[i][0] + BCW40re[i][1] * pow(1.- finalSpin, BCW40re[i][2]);
					      modefreqs->data[i].im = modefreqs->data[i].re / 2.
						/ (BCW40im[i][0] + BCW40im[i][1] * pow(1.- finalSpin, BCW40im[i][2]));
					      modefreqs->data[i].re /= finalMass * totalMass * LAL_MTSUN_SI;
					      modefreqs->data[i].im /= finalMass * totalMass * LAL_MTSUN_SI;
					    }
					  }
					  else {
					    fprintf(stderr,"*** LALPSpinInspiralRingdownWave ERROR: Ringdown modes for l=%d m=%d not availbale\n",l,m);
					    XLAL_ERROR( func , XLAL_EDOM );
					  }
					}
				      }
				    }
				  }
				}
			      }
			    }
			  }
			}
		      }
		    }
		  }
		}
	      }
	    }
	  }
	}
      }
    }
  }

  return errcode;
}


INT4 XLALPSpinFinalMassSpin(
	REAL8		 *finalMass,
	REAL8		 *finalSpin,
	InspiralTemplate *params,
	REAL8            energy,
	REAL8            *LNhvec
	)

{

  static const char *func = "XLALPSpinFinalMassSpin";

  /* XLAL error handling */
  INT4 errcode = XLAL_SUCCESS;
  REAL8 qq,ll,eta, eta2;

  /* See eq.(6) in arXiv:0904.2577 */
  REAL8 ma1,ma2,a12,a12l;
  REAL8 cosa1=0.;
  REAL8 cosa2=0.;
  REAL8 cosa12=0.;
  REAL8 unitHz;

  REAL8 t0=-2.9;
  REAL8 t3=2.6;
  REAL8 s4=-0.123;
  REAL8 s5=0.45;
  REAL8 t2=16.*(0.6865-t3/64.-sqrt(3.)/2.);

  /* get a local copy of the intrinstic parameters */
  qq=params->mass2/params->mass1;
  unitHz = params->totalMass * LAL_MTSUN_SI * (REAL8)LAL_PI;
  eta = params->eta;
  eta2 = eta * eta;
  /* done */
  ma1=sqrt( params->spin1[0]*params->spin1[0] + params->spin1[1]*params->spin1[1] + params->spin1[2]*params->spin1[2] );
  ma2=sqrt( params->spin2[0]*params->spin2[0] + params->spin2[1]*params->spin2[1] + params->spin2[2]*params->spin2[2] );

  if (ma1>0.) cosa1 = (params->spin1[0]*LNhvec[0]+params->spin1[1]*LNhvec[1]+params->spin1[2]*LNhvec[2])/ma1;
  else cosa1=0.;
  if (ma2>0.) cosa2 = (params->spin2[0]*LNhvec[0]+params->spin2[1]*LNhvec[1]+params->spin2[2]*LNhvec[2])/ma2;
  else cosa2=0.;
  if ((ma1>0.)&&(ma2>0.)) {
    cosa12  = (params->spin1[0]*params->spin2[0] + params->spin1[1]*params->spin2[1] + params->spin1[2]*params->spin2[2])/ma1/ma2;
  }
  else cosa12=0.;

  a12  = ma1*ma1 + ma2*ma2*qq*qq*qq*qq + 2.*ma1*ma2*qq*qq*cosa12 ;
  a12l = ma1*cosa1 + ma2*cosa2*qq*qq ;
  ll = 2.*sqrt(3.)+ t2*params->eta + t3*params->eta*params->eta + s4*a12/(1.+qq*qq)/(1.+qq*qq) + (s5*params->eta+t0+2.)/(1.+qq*qq)*a12l;

  /* Estimate final mass by adding the negative binding energy to the rest mass*/
  *finalMass = 1. + energy;
  if (*finalMass < 0.) {
    fprintf(stderr,"*** LALPSpinInspiralRingdownWave ERROR: Estimated final mass <0 : %12.6f\n ",*finalMass);
    fprintf(stderr,"***                                    Final mass set to initial mass\n");
    XLAL_ERROR( func, XLAL_ERANGE);
    *finalMass = 1.;
  }

  *finalSpin = sqrt( a12 + 2.*ll*qq*a12l + ll*ll*qq*qq)/(1.+qq)/(1.+qq);
  if ((*finalSpin > 1.)||(*finalSpin < 0.)) {
    if ((*finalSpin>=1.)&&(*finalSpin<1.01)) {
	fprintf(stderr,"*** LALPSpinInspiralRingdownWave WARNING: Estimated final Spin slightly >1 : %11.3e\n ",*finalSpin);
	fprintf(stderr,"      (m1=%8.3f  m2=%8.3f s1=(%8.3f,%8.3f,%8.3f) s2=(%8.3f,%8.3f,%8.3f) ) final spin set to one and code goes on\n",params->mass1,params->mass2,params->spin1[0],params->spin1[1],params->spin1[2],params->spin2[0],params->spin2[1],params->spin2[2]);
	*finalSpin = .99999;
      }
    else {
      fprintf(stderr,"*** LALPSpinInspiralRingdownWave ERROR: Estimated final Spin >1 : %11.3e\n ",*finalSpin);
     fprintf(stderr,"      (m1=%8.3f  m2=%8.3f s1=(%8.3f,%8.3f,%8.3f) s2=(%8.3f,%8.3f,%8.3f) ) final spin set to one and code goes on\n",params->mass1,params->mass2,params->spin1[0],params->spin1[1],params->spin1[2],params->spin2[0],params->spin2[1],params->spin2[2]);
     fprintf(stderr,"***                                    Final Spin set to 0 and code aborts\n");
      *finalSpin = 0.;
      XLAL_ERROR( func, XLAL_ERANGE);
    }
  }

  /*For reference these are the formula used in the EOBNR construction*/
  //*finalMass = 1. - 0.057191 * eta - 0.498 * eta2;
  //*finalSpin = 3.464102 * eta - 2.9 * eta2;

  return errcode;
}


INT4 XLALPSpinInspiralAttachRingdownWave (
      REAL8Vector 	*sigl,
      InspiralTemplate 	*params,
      UINT4             *attpos,
      UINT4              nmodes,
      UINT4              l,
      INT4               m,
      REAL8              finalMass,
      REAL8              finalSpin
    )
{

      static const char *func = "XLALPSpinInspiralAttachRingdownWave";

      COMPLEX8Vector *modefreqs;
      UINT4 Nrdwave, Npatch;
      UINT4 i=0;
      UINT4 j=0;
      UINT4 k=0;
      UINT4 atpos;
      INT4 errcode;

      REAL8Vector	*rdwave;
      REAL8Vector	*inspwave,*dinspwave;
      REAL8Vector	*matchinspwave;
      REAL8 dt;

      dt = 1./params->tSampling;
      atpos=(*attpos);

      /* Create memory for the QNM frequencies */
      modefreqs = XLALCreateCOMPLEX8Vector( nmodes );
      if ( !modefreqs )
      {
        XLAL_ERROR( func, XLAL_ENOMEM );
      }
      errcode = XLALPSpinGenerateQNMFreq( modefreqs, params, l, m, nmodes, finalMass, finalSpin);
      if ( errcode != XLAL_SUCCESS )
      {
        XLALDestroyCOMPLEX8Vector( modefreqs );
        XLAL_ERROR( func, XLAL_EFUNC );
      }

      /* Ringdown signal length: 10 times the decay time of the n=0 mode */
      Nrdwave = (INT4) (10. / modefreqs->data[0].im / dt);
      /* Patch length, centered around the matching point "attpos" */

      (*attpos)+=Nrdwave;
      Npatch = 6;

      /* Check the value of attpos, to prevent memory access problems later */
      if ( atpos < Npatch || atpos + Npatch >= sigl->length )
      {
        XLALPrintError( "Value of attpos inconsistent with given value of Npatch: atpos=%d  Npatch=%d, sign->length=%d, m1=%11.5f  m2=%11.5f  s1z=%8.3f  s2z=%8.3f  fL=%11.3e\n",atpos,Npatch,sigl->length,params->mass1,params->mass2,params->spin1[2],params->spin2[2],params->fLower);
        XLALDestroyCOMPLEX8Vector( modefreqs );
        XLAL_ERROR( func, XLAL_EFAILED );
      }

      /* Create memory for the ring-down and full waveforms, derivatives of inspirals 
	 and waveforms and its derivative values at the attach point */

      rdwave = XLALCreateREAL8Vector( Nrdwave );
      inspwave = XLALCreateREAL8Vector( Npatch );
      dinspwave = XLALCreateREAL8Vector( Npatch );
      matchinspwave = XLALCreateREAL8Vector( 2*nmodes );

      /* Check memory was allocated */
      if ( !rdwave || !inspwave || !dinspwave || !matchinspwave )
      {
        XLALDestroyCOMPLEX8Vector( modefreqs );
        if (rdwave)         XLALDestroyREAL8Vector( rdwave );
        if (inspwave)       XLALDestroyREAL8Vector( inspwave );
        if (dinspwave)      XLALDestroyREAL8Vector( dinspwave );
        if (matchinspwave) XLALDestroyREAL8Vector( matchinspwave );
        XLAL_ERROR( func, XLAL_ENOMEM );
      }

      /* Generate derivatives of the last part of inspiral waves */
      /* Take the last part of sigl1 */

      for (i=0; i<2; i++) {
	/* i=0(1) for real(imaginaary) part */
	for (j = 0; j < Npatch; j++) {
	  inspwave->data[j]    = sigl->data[2*(atpos - Npatch + j)+i];
	}

	for (k=0;k<2*nmodes;k++) {
	  matchinspwave->data[k] = inspwave->data[Npatch-1];
	  if ((k+1)<2*nmodes) {
	    errcode = XLALGenerateWaveDerivative( dinspwave, inspwave, dt);
	    if ( (errcode != XLAL_SUCCESS) ) {
	      XLALDestroyCOMPLEX8Vector( modefreqs );
	      XLALDestroyREAL8Vector( rdwave );
	      XLALDestroyREAL8Vector( inspwave );
	      XLALDestroyREAL8Vector( dinspwave );
	      XLALDestroyREAL8Vector( matchinspwave );
	      XLAL_ERROR( func, XLAL_EFUNC );
	    }
	    for (j=0; j<Npatch; j++) {
	      inspwave->data[j]=dinspwave->data[j];
	    }
	  }
	}

	errcode = XLALPSpinInspiralRingdownWave( rdwave, params, matchinspwave, modefreqs, nmodes );

	if ( errcode != XLAL_SUCCESS ) {
	  XLALDestroyCOMPLEX8Vector( modefreqs );
	  XLALDestroyREAL8Vector( rdwave );
	  XLALDestroyREAL8Vector( inspwave );
	  XLALDestroyREAL8Vector( dinspwave );
	  XLALDestroyREAL8Vector( matchinspwave );
	  XLAL_ERROR( func, XLAL_EFUNC );
	}
	/* Generate full waveforms, by stitching inspiral and ring-down waveforms */

	for (j = 0; j < Nrdwave; j++) {
	  sigl->data[2*j + 2*atpos - 2 + i] = rdwave->data[j];
	}

      }

      /* Free memory */
      XLALDestroyCOMPLEX8Vector( modefreqs );
      XLALDestroyREAL8Vector( rdwave );
      XLALDestroyREAL8Vector( inspwave );
      XLALDestroyREAL8Vector( dinspwave );
      XLALDestroyREAL8Vector( matchinspwave );

      return errcode;
}<|MERGE_RESOLUTION|>--- conflicted
+++ resolved
@@ -18,15 +18,29 @@
 */
 
 
-/**
-\file
-
- *
- * \brief Module to compute the ring-down waveform as linear combination
+/**** <lalVerbatim file="LALPSpinInspiralRingdownWaveCV">
+ * $Id$
+ **** </lalVerbatim> */
+
+/**** <lalLaTeX>
+ * \subsection{Module \texttt{LALPSpinInspiralRingdownWave.c}}
+ * 
+ * Module to compute the ring-down waveform as linear combination
  * of quasi-normal-modes decaying waveforms, which can be attached to
  * the phenomenological spin Taylor waveform.
+ * 
+ * \subsubsection*{Prototypes}
+ * \vspace{0.1in}
+ * \input{XLALXLALPSpinInspiralRingdownWaveCP}
+ * \idx{XLALXLALPSpinInspiralRingdownWave()}
+ * \begin{itemize}
+ * \item \texttt{rdwave,} Output, the ring-down waveform
+ * \item \texttt{params,} Input, the parameters where ring-down waveforms are computed
+ * \item \texttt{inspwave,} Input, the inspiral waveform with given multiple
+ * \item \texttt{modefreqs,} Input, the frequencies of the quasi-normal-modes
+ * \item \texttt{nmodes,} Input, the number of quasi-normal-modes to be combined.
+ * \end{itemize}
  *
-<<<<<<< HEAD
  * \input{XLALGenerateWaveDerivativeCP}
  * \idx{XLALGenerateWaveDerivative()}
  * \begin{itemize}
@@ -34,60 +48,42 @@
  * \item \texttt{wave,} Input, waveform to be differentiated in time
  * \item \texttt{params,} Input, the parameters of the input waveform.
  * \end{itemize}
-=======
- * \heading{Prototypes}
  *
- * <tt>XLALXLALPSpinInspiralRingdownWave()</tt>
- * <ul>
- * <li> <tt>rdwave,</tt> Output, the ring-down waveform
- * </li><li> <tt>params,</tt> Input, the parameters where ring-down waveforms are computed
- * </li><li> <tt>inspwave,</tt> Input, the inspiral waveform with given multiple
- * </li><li> <tt>modefreqs,</tt> Input, the frequencies of the quasi-normal-modes
- * </li><li> <tt>nmodes,</tt> Input, the number of quasi-normal-modes to be combined.
- * </li></ul>
+ * \input{XLALPSpinGenerateQNMFreqCP}
+ * \idx{XLALPSpinGenerateQNMFreq()}
+ * \begin{itemize}
+ * \item \texttt{ptfwave,} Output, the frequencies of the quasi-normal-modes
+ * \item \texttt{params,} Input, the parameters of the binary system
+ * \item \texttt{l,} Input, the l of the modes
+ * \item \texttt{m,} Input, the m of the modes
+ * \item \texttt{nmodes,} Input, the number of overtones considered.
+ * \end{itemize}
  *
- *
- * <tt>XLALPSpinGenerateWaveDerivative()</tt>
- * <ul>
- * <li> <tt>dwave,</tt> Output, time derivative of the input waveform
- * </li><li> <tt>wave,</tt> Input, waveform to be differentiated in time
- * </li><li> <tt>params,</tt> Input, the parameters of the input waveform.
- * </li></ul>
->>>>>>> cb32368c
- *
- *
- * <tt>XLALPSpinGenerateQNMFreq()</tt>
- * <ul>
- * <li> <tt>ptfwave,</tt> Output, the frequencies of the quasi-normal-modes
- * </li><li> <tt>params,</tt> Input, the parameters of the binary system
- * </li><li> <tt>l,</tt> Input, the l of the modes
- * </li><li> <tt>m,</tt> Input, the m of the modes
- * </li><li> <tt>nmodes,</tt> Input, the number of overtones considered.
- * </li></ul>
- *
- *
- * <tt>XLALPSpinFinalMassSpin()</tt>
- * <ul>
- * <li> <tt>finalMass,</tt> Output, the mass of the final Kerr black hole
- * </li><li> <tt>finalSpin,</tt>  Input, the spin of the final Kerr balck hole
- * </li><li> <tt>params,</tt> Input, the parameters of the binary system.
- * </li><li> <tt>energy,</tt> Input, the binding energy at the time final time.
- * </li></ul>
-
- * \heading{Description}
+ * \input{XLALPSpinFinalMassSpinCP}
+ * \idx{XLALPSpinFinalMassSpin()}
+ * \begin{itemize}
+ * \item \texttt{finalMass,} Output, the mass of the final Kerr black hole
+ * \item \texttt{finalSpin,}  Input, the spin of the final Kerr balck hole
+ * \item \texttt{params,} Input, the parameters of the binary system.
+ * \item \texttt{energy,} Input, the binding energy at the time final time.
+ * \end{itemize}
+
+ * \subsubsection*{Description}
  * This module generate ring-down waveforms.
  *
- * \heading{Algorithm}
+ * \subsubsection*{Algorithm}
  *
- * \heading{Uses}
- * \code
+ * \subsubsection*{Uses}
+ * \begin{verbatim}
  * LALMalloc
  * LALFree
- * \endcode
+ * \end{verbatim}
  *
- * \heading{Notes}
+ * \subsubsection*{Notes}
  *
-*/
+ * \vfill{\footnotesize\input{LALPSpinInspiralRingdownWaveCV}}
+ *
+ **** </lalLaTeX> */
 
 #include <stdlib.h>
 #include <lal/LALStdlib.h>
@@ -100,7 +96,7 @@
 #include <gsl/gsl_interp.h>
 #include <gsl/gsl_spline.h>
 
-
+/* <lalVerbatim file="XLALInspiralRingdownWaveCP">  */
 INT4 XLALPSpinInspiralRingdownWave (
 	REAL8Vector		*rdwave,
 	InspiralTemplate	*params,
@@ -108,7 +104,7 @@
 	COMPLEX8Vector		*modefreqs,
 	UINT4			nmodes
 	)
-
+/* </lalVerbatim> */
 {
 
   static const char *func = "XLALPSpinInspiralRingdownWave";
@@ -176,7 +172,7 @@
 	  gsl_matrix_set(coef, 2*j, i, modefreqs->data[i].im*modefreqs->data[i].im-modefreqs->data[i].re*modefreqs->data[i].re);
 	  gsl_matrix_set(coef, 2*j, i+nmodes, -2.*modefreqs->data[i].im*modefreqs->data[i].re);
 	  gsl_matrix_set(coef, 2*j+1, i, -modefreqs->data[i].im*modefreqs->data[i].im*modefreqs->data[i].im+3.*modefreqs->data[i].im*modefreqs->data[i].re*modefreqs->data[i].re);
-	  gsl_matrix_set(coef, 2*j+1, i+nmodes, -modefreqs->data[i].re*modefreqs->data[i].re*modefreqs->data[i].re+3*modefreqs->data[i].re*modefreqs->data[i].im*modefreqs->data[i].im);
+	  gsl_matrix_set(coef, 2*j+1, i+nmodes, -modefreqs->data[i].re*modefreqs->data[i].re*modefreqs->data[i].re+3.*modefreqs->data[i].re*modefreqs->data[i].im*modefreqs->data[i].im);
 	}
       }
       else {
@@ -231,7 +227,7 @@
     XLAL_ERROR( func, XLAL_ENOMEM );
   }
 
-  for (i = 0; i < 2*nmodes; ++i) {
+  for (i = 0; i < 2*nmodes; i++) {
     modeamps->data[i] = gsl_vector_get(x, i);
   }
 
@@ -257,7 +253,6 @@
   return errcode;
 } /*End of XLALPSpinInspiralRingdownWave */
 
-<<<<<<< HEAD
 /* <lalVerbatim file="XLALGenerateWaveDerivative">  */
 INT4 XLALGenerateWaveDerivative (
 	REAL8Vector		*dwave,
@@ -265,15 +260,6 @@
 	REAL8                    dt
     )
 /* </lalVerbatim> */
-=======
-
-INT4 XLALPSpinGenerateWaveDerivative (
-	REAL4Vector		*dwave,
-	REAL4Vector	        *wave,
-	InspiralTemplate	*params
-	)
-
->>>>>>> cb32368c
 {
   static const char *func = "XLALGenerateWaveDerivative";
 
@@ -359,7 +345,7 @@
   return errcode;
 }
 
-
+/* <lalVerbatim file="XLALPSpinGenerateQNMFreqCP">  */
 INT4 XLALPSpinGenerateQNMFreq(
 	COMPLEX8Vector		*modefreqs,
 	InspiralTemplate	*params,
@@ -370,7 +356,7 @@
 	REAL8                   finalSpin
 	)
 
-
+/* </lalVerbatim> */
 {
 
   static const char *func = "XLALPSpinGenerateQNMFreq";
@@ -689,7 +675,7 @@
   return errcode;
 }
 
-
+/* <lalVerbatim file="XLALPSpinFinalMassSpinCP">  */
 INT4 XLALPSpinFinalMassSpin(
 	REAL8		 *finalMass,
 	REAL8		 *finalSpin,
@@ -697,7 +683,7 @@
 	REAL8            energy,
 	REAL8            *LNhvec
 	)
-
+/* </lalVerbatim> */
 {
 
   static const char *func = "XLALPSpinFinalMassSpin";
@@ -759,7 +745,7 @@
       }
     else {
       fprintf(stderr,"*** LALPSpinInspiralRingdownWave ERROR: Estimated final Spin >1 : %11.3e\n ",*finalSpin);
-     fprintf(stderr,"      (m1=%8.3f  m2=%8.3f s1=(%8.3f,%8.3f,%8.3f) s2=(%8.3f,%8.3f,%8.3f) ) final spin set to one and code goes on\n",params->mass1,params->mass2,params->spin1[0],params->spin1[1],params->spin1[2],params->spin2[0],params->spin2[1],params->spin2[2]);
+     fprintf(stderr,"      (m1=%8.3f  m2=%8.3f s1=(%8.3f,%8.3f,%8.3f) s2=(%8.3f,%8.3f,%8.3f) ) final spin set to one and code goes on\n",params->mass1,params->mass2,params->spin1[0],params->spin1[1],params->spin1[2],params->spin2[0],params->spin2[1],params->spin2[2]); 
      fprintf(stderr,"***                                    Final Spin set to 0 and code aborts\n");
       *finalSpin = 0.;
       XLAL_ERROR( func, XLAL_ERANGE);
@@ -773,7 +759,7 @@
   return errcode;
 }
 
-
+/* <lalVerbatim file="XLALPSpinInspiralAttachRingdownWaveCP">  */
 INT4 XLALPSpinInspiralAttachRingdownWave (
       REAL8Vector 	*sigl,
       InspiralTemplate 	*params,
@@ -788,8 +774,12 @@
 
       static const char *func = "XLALPSpinInspiralAttachRingdownWave";
 
+      const UINT4 Npatch=40;
+      const UINT4 offsetAttch = 2;
+
       COMPLEX8Vector *modefreqs;
-      UINT4 Nrdwave, Npatch;
+      UINT4 Nrdwave;
+
       UINT4 i=0;
       UINT4 j=0;
       UINT4 k=0;
@@ -822,7 +812,6 @@
       /* Patch length, centered around the matching point "attpos" */
 
       (*attpos)+=Nrdwave;
-      Npatch = 6;
 
       /* Check the value of attpos, to prevent memory access problems later */
       if ( atpos < Npatch || atpos + Npatch >= sigl->length )
@@ -857,11 +846,11 @@
       for (i=0; i<2; i++) {
 	/* i=0(1) for real(imaginaary) part */
 	for (j = 0; j < Npatch; j++) {
-	  inspwave->data[j]    = sigl->data[2*(atpos - Npatch + j)+i];
+	  inspwave->data[j]    = sigl->data[2*(atpos - Npatch + j)+i];	
 	}
 
 	for (k=0;k<2*nmodes;k++) {
-	  matchinspwave->data[k] = inspwave->data[Npatch-1];
+	  matchinspwave->data[k] = inspwave->data[Npatch-1-offsetAttch];
 	  if ((k+1)<2*nmodes) {
 	    errcode = XLALGenerateWaveDerivative( dinspwave, inspwave, dt);
 	    if ( (errcode != XLAL_SUCCESS) ) {
@@ -891,7 +880,7 @@
 	/* Generate full waveforms, by stitching inspiral and ring-down waveforms */
 
 	for (j = 0; j < Nrdwave; j++) {
-	  sigl->data[2*j + 2*atpos - 2 + i] = rdwave->data[j];
+	  sigl->data[2*j + 2*(atpos - 1 - offsetAttch) + i ] = rdwave->data[j];
 	}
 
       }
