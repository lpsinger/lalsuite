--- conflicted
+++ resolved
@@ -308,13 +308,10 @@
     case PadeF1:
     case EOB:
     case EOBNR:
-<<<<<<< HEAD
     case PhenSpinTaylorRD:
-=======
     case EOBNRv2:
     case IMRPhenomA:
     case IMRPhenomB:
->>>>>>> d2285d16
     case TaylorEt:
     case TaylorN:
     case FindChirpPTF:
