--- conflicted
+++ resolved
@@ -78,43 +78,9 @@
   COMPLEX8             *inputData   = NULL;
   COMPLEX8             *tmpltSignal = NULL;
   COMPLEX8Vector        qVec;
-<<<<<<< HEAD
   /* FindChirpBankVetoData clusterInput; */
   
-  INITSTATUS( status, "LALFindChirpPTFFilter", FINDCHIRPPTFFILTERC );
-=======
-  FindChirpBankVetoData clusterInput;
-
-  /*
-   *
-   * point local pointers to input and output pointers
-   *
-   */
-
-  /* number of points in a segment */
-  numPoints   = params->PTFqVec->vectorLength;
-  N           = (REAL4) numPoints;
-  /* workspace vectors */
-  pft_snr         = params->PTFsnrVec->data;
-  qtilde      = params->qtildeVec->data;
-  PTFq        = params->PTFqVec->data;
-  qVec.length = numPoints;
-
-  /* template and data */
-  inputData   = input->segment->data->data->data;
-  PTFQtilde   = input->fcTmplt->PTFQtilde->data;
-  Binv        = input->fcTmplt->PTFBinverse->data;
-
-  /* number of points and frequency cutoffs */
-  deltaT      = (REAL4) params->deltaT;
-  deltaF      = 1.0 / ( deltaT * N );
-  fFinal      = (REAL4) input->fcTmplt->tmplt.fFinal;
-  f_min       = (REAL4) input->fcTmplt->tmplt.fLower;
-  kmax        = fFinal / deltaF < numPoints/2 ? fFinal / deltaF : numPoints/2;
-  kmin        = f_min / deltaF > 1.0 ? f_min/ deltaF : 1;
-
-  INITSTATUS(status);
->>>>>>> 02b327de
+  INITSTATUS( status );
   ATTATCHSTATUSPTR( status );
 
 
