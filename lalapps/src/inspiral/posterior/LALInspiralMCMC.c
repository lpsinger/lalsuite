/**
\author Sathyaprakash, B. S.
\file
\ingroup inspiral

\brief The file \c LALInspiralMCMC contains tools to perform a Monte Carlo Markov Chain parameter estimation computation on gravitational wave data.

\heading{Description}

This package contains routines needed for doing a MCMC calculation within the LAL framework. The only functions called from outside this package is to \c XLALMCMCMetro.

The function \c XLALMCMCMetro is the main function to call to start the actual Markov Chain given the parameters in the \c MCMCParameter structure as a set of starting value. This function performs a Metropolis Hasting sampling.

The function \c XLALMCMCSample samples the next element of the chain, i.e. draws a new proposal parameter set using \c XLALMCMCJump and apply the acceptance/rejectance rule.

The function \c XLALMCMCJump computes a proposal parameter set from the current parameter set, using the covariance matrix and a random draw from a multidimensional Student distribution:
The use of a Student distribution (with n=2) ensures that outliers are more weighted than in a Normal distribution.

The function \c XLALMCMCCheckAnnealing is used for annealing if the flag \c useAnnealing is set to 1. In this function, an 'annealing temparature' \c annealingTemp decreases from an initial temperature of \c annealingTempBegin to unity within \c annealingSteps stepsin an exponential way.

The function \c XLALMCMCCheckBurnin is experimental code to check if the burnin is reached, if \c flagBurnin is set to 1. The last \c burninStep values of the chain are fitted to a line every \c burninNumber steps in the chain, and if the ratio of slope to mean is below a value \c burninThreshold the burnin is reached.

The function \c XLALMCMCCheckUpdate is used to update the covariance matrix. The updating is done by using the actual parameters and a set of mean values (\c mean) and difference values (\c xdiff and \c ndiff ).

The function \c XLALMCMCCheckAcceptRatio is experimental code to check the current acceptance ratio. If this ratio is too small. If, after \c acceptRatioNorm steps the ratio of accepted (\c acceptRatioCounter) to rejected jumps is below \c acceptThreshold, then the annealing temperature is halfed, and the counters are zeroed.

The functions <tt>XLALMCMCAddParam, XLALMCMCGetParam, XLALMCMCGetParameter, XLALMCMCSetParameter, XLALMCMCCopyPara, XLALMCMCFreePara</tt> and \c XLALMXMXDestroyPara are functions to handle the \c MCMCParameter structure. They can be used to add new parameter to this structure (in the initializing step (\c XLALMCMCAddParam) and to set/get parameters. The function \c XLALMCMCCopyPara copies the parameter structure (actually only the current values. The pointer to the core-structure remains the same).

The functions \c XLALMultiStudentDeviates and \c XLALMultiNormalDeviates draw multivariate random values, either Student-distributed or Norla distributed, given a covariance matrix. A function \c XLALCheckPositiveDefinite can be used to check if the function is positive definite, which is required beforehand.


To set a different chain for the parameter estimation, just set another random seed.

\heading{Algorithm}

The algorithms used in these functions are explained in detail in [Ref Needed].

\heading{Uses}

This section briefly explains how to set-up the \c MCMCInput and the \c MCMCParameter structure for doing a MCMC sampling.

The first step is to initialize the \c MCMCInput structure with the output from data reading and conditioning, as well with user inputs to define settings for the MCMC. Also, the user is required to set the pointer to three functions which will initialize the parameter structure (\c funcInit), that calculates the logarithm of the likelihood for a given set of parameters (\c funcLikelihood) and that calculates the logarithm of the prior given a set of parameters (\c funcPrior). Below is an example:

\code
        LALMCMCInput inputMCMC;
        inputMCMC.fcFilterInput  = fcFilterInput;
        inputMCMC.fcFilterParams = fcFilterParams;
        inputMCMC.fcTmpltParams  = fcTmpltParams;
        inputMCMC.fcDataParams   = fcDataParams;
        inputMCMC.randParams     = randParams;
        inputMCMC.approximant    = approximant;
        inputMCMC.inspiralTable  = inputCurrent;

        inputMCMC.tmpltPtr =
          (InspiralTemplate*)LALCalloc(sizeof(InspiralTemplate),1);

        inputMCMC.counter=0;

        inputMCMC.useAnnealing = 0;
        inputMCMC.numberAnneal=iterAnneal;
        inputMCMC.annealingTempBegin=4.0;
        inputMCMC.annealingTemp=1.0;
        inputMCMC.annealingSteps=0;

        inputMCMC.useScaling = 1;
        inputMCMC.scalePeak=50.0;
        inputMCMC.scaleNormal=1.0;
        inputMCMC.scaleQ=0.84;
        inputMCMC.scalePA=1e-3;

        inputMCMC.flagAcceptRatio=1;
        inputMCMC.acceptRatioCounter=0;

        inputMCMC.useUpdate=1;
        inputMCMC.updateNumber=iterCovupdate;
        inputMCMC.updateOffset=100;
        inputMCMC.updateCounter=0;
        inputMCMC.mean=NULL;
        inputMCMC.xdiff=NULL;
        inputMCMC.ndiff=NULL;

        inputMCMC.flagBurnin = 1;
        inputMCMC.burninNumber = 100;
        inputMCMC.burninStep = 100;
        inputMCMC.burninTime = 0;

        inputMCMC.numberDraw=iterDraw;

        inputMCMC.verbose=1;

        inputMCMC.funcInit     = MCMCInit0;
        inputMCMC.funcTemplate = MCMCTemplate0;
        inputMCMC.funcPrior    = MCMCPrior0;

\endcode

The next step is to initialize a \c MCMCParameter structure as a NULL pointer and pass it along the
\c MCMCInput structure to \c XLALMCMCMetro. Thats it!

However, you need to point to a function that initializes the parameter structure. This \c funcInit
function populates the parameter structure with as many parameters as the user whishes, defining
inital and boundary values. An example of a init function is given here, which also can be found in
the code \ref LALInspiralMCMCUser.c.

*/

#include <math.h>
#include <lal/LALStdlib.h>
#include <lal/LALInspiral.h>
#include "LALInspiralMCMC.h"
#include <lal/Date.h>
#include <lal/Random.h>
#include <lal/AVFactories.h>
#include <lal/TimeDelay.h>
#include <lal/DetResponse.h>

#ifdef __GNUC__
#define UNUSED __attribute__ ((unused))
#else
#define UNUSED
#endif

NRCSID (LALINSPIRALMCMCC, "$Id: LALInspiralPhase.c,v 1.9 2003/04/14 00:27:22 sathya Exp $");

/* *****************************
printMatrix
  ***************************** */
void
printMatrix( gsl_matrix *covMat, int dim)
{
  /* print matrix content */
  int i, j;

  for (i = 0; i < dim; i++) {
    printf("MCMCINFO: ");
    for (j = 0; j < dim; j++) {
      printf("  %10e", gsl_matrix_get ( covMat, i,j));
    }
    printf("\n");
  }
}

/* *****************************
printState
  ***************************** */
void
printState( StateMCMC state )
{
  switch (state)
  {
  case unknownState:
    printf("unknown state");
    break;
  case doScaling:
    printf("scaling");
    break;
  case doAnnealing:
    printf("annealing");
    break;
  case doUpdating:
    printf("maxtrix updating");
    break;
  case doDrawing:
    printf("draw values");
    break;
  }
}



/* *****************************
XLALInspiralMCMCMetro
  ***************************** */

void
XLALMCMCMetro (
  LALMCMCParameter  **paraPtr,
  LALMCMCInput       *inputMCMC
) {

  static LALStatus status;

  LALMCMCParameter *parameter   = NULL;
  LALMCMCParam     *paraHead    = NULL;
  gsl_matrix       *startCovMat = NULL;
  gsl_matrix       *covMat      = NULL;
  REAL4Vector      *vector      = NULL;
  StateMCMC state;
  REAL4     logPrior, logLikelihood, currentLogPosterior;
  REAL8     range=0.0;
  int       foundBurnin, loopMCMC, move, dim, i,j;

  /* initialize the parameter structure */
  parameter = *paraPtr;
  inputMCMC->funcInit( parameter, inputMCMC->inspiralTable );

  dim            = parameter->dimension;
  inputMCMC->dim = dim;

  /* initialize the internal vectors */
  for (paraHead=parameter->param; paraHead;
       paraHead=paraHead->next)
  {
    paraHead->core->chain=NULL;
    LALSCreateVector( &status, &paraHead->core->chain, inputMCMC->numberDraw+1);
  }

  /* initialize vectors in the MCMC structure */
  LALSCreateVector( &status, &vector, dim);
  inputMCMC->mean = (REAL8*)LALCalloc( sizeof(REAL8), dim );
  inputMCMC->xdiff= (REAL8*)LALCalloc( sizeof(REAL8), dim );
  inputMCMC->ndiff= (REAL8*)LALCalloc( sizeof(REAL8), dim );

  /* prepare the gsl matrices */
  startCovMat = gsl_matrix_alloc( dim, dim);
  covMat      = gsl_matrix_alloc( dim, dim);

  /* set everything to zeros in the matrix */
  for (i=0;i<dim;i++)
    for (j=0;j<dim;j++)
      gsl_matrix_set( startCovMat, i, j, 0.0 );

  /* populate the startCovMat with initial values */
  printf("populating the covariance matrix:\n");
  for (paraHead=parameter->param,i=0; paraHead; paraHead=paraHead->next,i++)
  {
    range=paraHead->core->maxVal - paraHead->core->minVal;
    gsl_matrix_set( startCovMat, i, i, 0.001*range*range );
    printf("element %d: %f\n", i, 0.001*range*range);
  }
  gsl_matrix_memcpy( covMat, startCovMat );

  /* initialize the state */
  inputMCMC->counter=inputMCMC->counterState=inputMCMC->counterAccept=inputMCMC->counterAcceptDraw=0;
  inputMCMC->burninCounter=0;
  loopMCMC=1;
  if (inputMCMC->useScaling)
  {
    state = doScaling;
    inputMCMC->scaling = inputMCMC->scalePeak;
  }
  else if (inputMCMC->useAnnealing)
  {
    state = doAnnealing;
    inputMCMC->scaling = inputMCMC->scaleNormal;
  }
  else
  {
    state = unknownState; /* TODO: error*/
    printf("ERROR: unknown state\n");
    exit(1);
  }


  /* get the first values */
  inputMCMC->funcPrior( inputMCMC, parameter );
  logLikelihood = inputMCMC->funcLikelihood( inputMCMC, parameter);
  logPrior = parameter->logPrior;
  currentLogPosterior=logLikelihood+logPrior;

  do
  {
    /* increase the counters */
    inputMCMC->counter++;      /*k*/
    inputMCMC->counterState++; /*c*/

    /* print generel information */
    printf("####################################################\n");
    printf("\nMCMCSTATUS k: %d c: %d  state: ",
           inputMCMC->counter, inputMCMC->counterState);
    printState( state);
    printf("\n");


    /* do the sampling from the underlying distribution */
    move=XLALMCMCSample(inputMCMC, &parameter, &currentLogPosterior, covMat);

    /* count the accepted moves */
    if (move)
    {
      inputMCMC->counterAccept++;
    }


    /* ------------------------------
       checking the burnin
       ------------------------------ */
    if ( inputMCMC->flagBurnin  && state == doScaling)
    {

      /* store the actual parameters in the chain structure */
      for (paraHead=parameter->param; paraHead; paraHead=paraHead->next)
      {
        paraHead->core->chain->data[inputMCMC->burninCounter]= paraHead->value;
      }

      /* increase internal burnin counter */
      inputMCMC->burninCounter++;

      if ( inputMCMC->counterState>=inputMCMC->burninNumber &&
           inputMCMC->burninCounter>=inputMCMC->burninStep )
      {
        /* reset internal burnin counter */
        inputMCMC->burninCounter=0;

        /* check if burnin found */
        foundBurnin=XLALMCMCCheckBurnin( inputMCMC, parameter );

        if (foundBurnin || inputMCMC->counterState >= inputMCMC->burninMaxNumber )
        {
          if (inputMCMC->verbose)
            printf("MCMCINFO: Burnin period found at step %d."
                   "Moving to updating state.\n", inputMCMC->counter );

          /* reset the counter */
          inputMCMC->burninTime = inputMCMC->counter;

          /* adjust scaling factor and the cov-matrix*/
          inputMCMC->scaling = inputMCMC->scaleNormal;
          gsl_matrix_scale( covMat, 0.20);

          /* deactivate this algorithm and set the new state */
          inputMCMC->flagBurnin=0;
          state=doUpdating;
          inputMCMC->counterState=0;
        }

      }
    }

    /* print content of the covariance matrix to screen
       if verbose flag is set */
    if (inputMCMC->verbose)
    {
      printMatrix( covMat, dim );
    }

    /* ------------------------------
       updating the covariance matrix
       ------------------------------ */
    if ( state == doUpdating )
    {
      /* check if enough iterations used here */
      if ( inputMCMC->counterState < inputMCMC->updateNumber )
      {
        /* update the covariance matrix */
        XLALMCMCCheckUpdate( inputMCMC, parameter, covMat );
      }
      else
      {
        /* move to the next state */
        if (inputMCMC->verbose)
        {
          printf("MCMCINFO: Matrix updating complete at step %d. "
                 "Moving to drawing state. "                        \
                 "Content of the matrix: \n", inputMCMC->counter);
          printMatrix(covMat, dim);
        }

        /* set drawing state after matrix updating is finished */
        state = doDrawing;
        inputMCMC->counterState=0;
      }

    }

    /* ------------------------------
       drawing the values from the chain, and store them
       ------------------------------ */
    if ( state == doDrawing )
    {
      /* store the drawn values in the chain */
      for (paraHead=parameter->param; paraHead; paraHead=paraHead->next)
      {
        paraHead->core->chain->data[inputMCMC->counterState]= paraHead->value;
      }

      /* check if end of loop is reached, i.e. if enough values has been drawn */
      if ( inputMCMC->counterState == inputMCMC->numberDraw )
      {
        loopMCMC=0; /* ending condition for this loop */
      }
    }


    /*if (inputMCMC->counterState>1000) loopMCMC=0;*/

  } while( loopMCMC );


  LALFree(inputMCMC->mean);
  LALFree(inputMCMC->xdiff);
  LALFree(inputMCMC->ndiff);
  gsl_matrix_free(covMat);
  gsl_matrix_free( startCovMat);

  /* print some summary informations */
  if ( inputMCMC->verbose>0 )
  {
    printf("MCMCINFO: Total number of iterations: %d , steps accepted: %d  ( %.1f %% )\n",
           inputMCMC->counter, inputMCMC->counterAccept,
           100.0*(float)inputMCMC->counterAccept/(float)inputMCMC->counter );
    printf("MCMCINFO: Number of draws used: %d, steps accepted: %d ( %.1f %%)\n",
           inputMCMC->numberDraw, inputMCMC->counterAccept,
           100.0*(float)inputMCMC->counterAccept/(float)inputMCMC->numberDraw );
  }

  /* set the correct pointer */
  paraPtr= &parameter;
}

/* *****************************
  XLALMCMCCheckAnnealing
  ***************************** */

void
XLALMCMCCheckAnnealing(
  gsl_matrix *covMat,
  gsl_matrix *inputMat,
  LALMCMCInput *inputMCMC)
{

  int k, number;
  k=inputMCMC->counterState;
  number = inputMCMC->annealingSteps;

  /* adjust the 'temperature' of the MCMC every annealingSteps steps */
  if ( (k%number)==0 )
  {
    /* calculate the 'heat' */
    inputMCMC->annealingTemp = exp( log(inputMCMC->annealingTempBegin) * (number-k)/(number-1.0));

    /* copy and scale matrix */
    gsl_matrix_memcpy( covMat, inputMat );
    gsl_matrix_scale( covMat, inputMCMC->annealingTemp );

  }
}


/* *****************************
  XLALMCMCCheckBurnin
  ***************************** */

INT4
XLALMCMCCheckBurnin(
  LALMCMCInput *inputMCMC,
  LALMCMCParameter *parameter)
{

  LALMCMCParam *paraHead=NULL;

  UINT4 i,n;
  REAL4 x,y, sxy, sxx, sx, sy;
  REAL4 mean, slope;
  INT4 flag;


  flag=1;
  n=inputMCMC->burninStep;


  printf("\nXLALMCMCCheckBurnin: -------------------------------------------\n");
  /* get the data for each parameter and perform a linear regression */
  for (paraHead=parameter->param; paraHead; paraHead=paraHead->next)
  {

    sxy=0;
    sxx=0;
    sx=0;
    sy=0;

    for (i=0; i<n;i++) {
      x=(float)i;
      y=paraHead->core->chain->data[i];
      sxy+=x*y;
      sxx+=x*x;
      sx+=x;
      sy+=y;
    }

    /* calculate the slope and the mean */
    mean=sy/(float)n;
    slope=((float)n*sxy-sx*sy)/((float)n*sxx-sx*sx);

    /* is fluctuation is above a trheshold, set flag to zero: no burnin */
    if (slope/mean>inputMCMC->burninThreshold)
    {
      flag=flag*0;
    }

    printf("  parameter %10s: mean=%10e  slope=%10e \n", paraHead->core->name, mean, slope);

  }
  printf("-------------------------------------------\n\n");

  return flag;
}

/* *****************************
  XLALMCMCCheckUpdate
  ***************************** */

void
XLALMCMCCheckUpdate(
   LALMCMCInput *inputMCMC,
   LALMCMCParameter *parameter,
   gsl_matrix *covMat)
{

  LALMCMCParam* paraHead=NULL;
  REAL8* mean = NULL;
  REAL8* oldDiff= NULL;
  REAL8* newDiff = NULL;
  UINT4 i,j,c;
  REAL8 element, term1, term2, t;
  REAL8 minWrap, maxWrap, deltaWrap;

  /* set some frequent used parameters */
  mean=inputMCMC->mean;
  oldDiff=inputMCMC->xdiff;
  newDiff=inputMCMC->ndiff;

  /* increase internal counter */
  inputMCMC->updateCounter++;

  /* calculate oldDiff */
  for (paraHead=parameter->param,c=0; paraHead; paraHead=paraHead->next,c++)
  {

    if ( inputMCMC->updateCounter == 1)
    {
      mean[c] = paraHead->value;
      oldDiff[c]=0.0;
      newDiff[c]=0.0;
    }
    else
    {
      /* calculate oldDiff */
      oldDiff[c] = paraHead->value - mean[c];

      /* check wrapping on the oldDiff value*/
      minWrap=paraHead->core->minVal;
      maxWrap=paraHead->core->maxVal;
      deltaWrap=maxWrap-minWrap;
      if (paraHead->core->wrapping)
      {
        if (oldDiff[c] > maxWrap) oldDiff[c]-= deltaWrap;
        if (oldDiff[c] < minWrap) oldDiff[c]+= deltaWrap;
      }

      /* update mean */
      mean[c] += oldDiff[c]/(inputMCMC->updateCounter + inputMCMC->updateOffset);

      /* check wrapping on the mean value */
      if (paraHead->core->wrapping)
      {
        if (mean[c] > maxWrap) mean[c]-= deltaWrap;
        if (mean[c] < minWrap) mean[c]+= deltaWrap;
      }

      /* calculate newDiff (usage of NEW mean) */
      newDiff[c] = paraHead->value - mean[c];
      if (paraHead->core->wrapping)
      {
        if (newDiff[c] > maxWrap) newDiff[c]-= deltaWrap;
        if (newDiff[c] < minWrap) newDiff[c]+= deltaWrap;
      }
    }
  }

  /* update covariance: */
  t=(float)inputMCMC->updateCounter-1.0;
  for (i=0; i<inputMCMC->dim; i++)
    for (j=0; j<inputMCMC->dim; j++)
      if (t>1)
      {
        element=(t-1)*gsl_matrix_get( covMat, i, j);
        term1 = t*oldDiff[i]*oldDiff[j]/((t+1.0)*(t+1.0));
        term2 = newDiff[i]*newDiff[j];
        gsl_matrix_set( covMat, i,j, (element+term1+term2)/t );
      }

}


/* ******************************************
  XLALMCMCSample
  ******************************************* */

UINT4
XLALMCMCSample(
  LALMCMCInput *inputMCMC,
  LALMCMCParameter **paraPtr,
  REAL4  *oldLogPosterior,
  gsl_matrix *covMat
  )
{

  static LALStatus status;

  LALMCMCParameter *parameter=NULL; /* parameter value    */
  LALMCMCParameter *proposal=NULL;  /* proposal  value    */
  LALMCMCParameter *help=NULL;      /* help parameter set */
  LALMCMCParam* paraHead = NULL;

  REAL4 alpha, my_random, s;
  REAL4 logPrior, logLikelihood, logPosterior;
  UINT4 move, accept, c;
  INT4 UNUSED testPrior;

  /* set the parameter */
  parameter=*paraPtr;
  move=0;

  /* allocate spec for proposal set */
  proposal=(LALMCMCParameter*)LALMalloc( sizeof(LALMCMCParameter) );

  do {
    accept = 1;
    XLALMCMCCopyPara( &proposal, parameter);
    XLALMCMCJump( inputMCMC, proposal, covMat);

    for (paraHead = proposal->param,c=0; paraHead; paraHead=paraHead->next,c++ )
    {
      /* check if parameter lies in valid range */
      if (paraHead->value < paraHead->core->minVal ||
          paraHead->value > paraHead->core->maxVal)
      {
        accept=0;
        /*
        if ( inputMCMC->verbose )
          printf("MCMCSAMPLE Parameter %10s outside range. Value: %8.3f  Range: %8.3f - %8.3f \n",
                 paraHead->core->name, paraHead->value,
                 paraHead->core->minVal,  paraHead->core->maxVal );
        */
      }
    }
  } while ( !accept );

  /* calculate the log Prior */
  testPrior = inputMCMC->funcPrior( inputMCMC, proposal );
  logPrior = proposal->logPrior;

  /*-- determine likelihood if prior gives something reasonable:   --*/
  if ( logPrior>-HUGE_VAL )
  {

    /* calculate the new posterior value for the proposal parameter set */
    logLikelihood = inputMCMC->funcLikelihood( inputMCMC, proposal );
    logPosterior = logLikelihood + logPrior;

    /* calculate the alpha-value and draw a random number */
    s=inputMCMC->scaling;
    alpha=exp( s*(logPosterior - *oldLogPosterior) );
    LALUniformDeviate( &status, &my_random, inputMCMC->randParams );

    /* now check accept/reject criterion */
    if ( my_random<=alpha )
    {
      /* accept the proposal set */
      move = 1;

      /* just swap the two pointers */
      help=proposal;
      proposal=parameter;
      parameter=help;

      /* return the new log posterior value */
      *oldLogPosterior = logPosterior;
    }

    /* output */
    if ( inputMCMC->verbose )
    {
      if (move==1)
        printf("MCMCSAMPLE: ++JumpIsAccepted ");
      else
        printf("MCMCSAMPLE: --JumpNotAccepted ");
      printf("current logPost: %6.3f  proposal logPost: %6.3f alpha: %6.3f  "
             "u: %6.3f\n",
             *oldLogPosterior, logPosterior, alpha, my_random);
    }
  }

  /* test printout */
  if ( inputMCMC->verbose )
  {
    printf("MCMCPARAMETER: ");
    printf("| SNR: %f  ", *oldLogPosterior);
    for (paraHead=parameter->param; paraHead; paraHead=paraHead->next) {
      printf(" | %s: %9.5f", paraHead->core->name, paraHead->value);
    }
    fprintf(stdout, "\n");
  }


  /* recopy the correct parameter structure */
  *paraPtr=parameter;

  /* free proposal parameter set */
  XLALMCMCFreePara( proposal );

  return move;
}

void XLALMCMCGetCartesianPos(REAL8 vec[3],LALMCMCParameter *parameter)
{
REAL8 longitude = XLALMCMCGetParameter(parameter,"ra");
REAL8 latitude = XLALMCMCGetParameter(parameter,"dec");
/*REAL8 distance = XLALMCMCGetParameter(parameter,"distMpc");*/
vec[0]=cos(longitude)*cos(latitude);
vec[1]=sin(longitude)*cos(latitude);
vec[1]=sin(latitude);
return;
}

void CartesianToSkyPos(REAL8 pos[3],LALMCMCParameter *parameter)
{
REAL8 longi,lat,dist;
dist=sqrt(pos[0]*pos[0]+pos[1]*pos[1]+pos[2]*pos[2]);
/*XLALMCMCSetParameter(parameter,"distMpc",dist);*/
longi=atan2(pos[1]/dist,pos[0]/dist);
	if(longi<0.0) longi=LAL_TWOPI+longi;
lat=asin(pos[2]/dist);
XLALMCMCSetParameter(parameter,"dec",lat);
XLALMCMCSetParameter(parameter,"ra",longi);
return;
}

void crossProduct(REAL8 out[3],REAL8 x[3],REAL8 y[3])
{
out[0]=x[1]*y[2] - x[2]*y[1];
out[1]=y[0]*x[2] - x[0]*y[2];
out[2]=x[0]*y[1] - x[1]*y[0];
return;
}

void normalise(REAL8 vec[3]);
void normalise(REAL8 vec[3]){
REAL8 my_abs=0.0;
my_abs=sqrt(vec[0]*vec[0]+vec[1]*vec[1]+vec[2]*vec[2]);
vec[0]/=my_abs;
vec[1]/=my_abs;
vec[2]/=my_abs;
return;
}

INT4 XLALMCMCDifferentialEvolution(
	LALMCMCInput *inputMCMC,
	LALMCMCParameter *parameter)
{
	static LALStatus status;
	LALMCMCParameter **Live=inputMCMC->Live;
	int i=0, j=0, UNUSED dim=0, same=1;
	REAL4 randnum;
	int Nlive = (int)inputMCMC->Nlive;
	LALMCMCParam *paraHead=NULL;
	LALMCMCParam *paraA=NULL;
	LALMCMCParam *paraB=NULL;

	dim = parameter->dimension;
	if(inputMCMC->randParams==NULL) LALCreateRandomParams(&status,&(inputMCMC->randParams),0);
	/* Select two other samples A and B*/
	LALUniformDeviate(&status,&randnum,inputMCMC->randParams);
	i=(int)(Nlive*randnum);
	/* Draw two different samples from the basket. Will loop back here if the original sample is chosen*/
	drawtwo:
	do {LALUniformDeviate(&status,&randnum,inputMCMC->randParams); j=(int)(Nlive*randnum);} while(j==i);
	paraHead=parameter->param;
	paraA=Live[i]->param; paraB=Live[j]->param;
		/* Add the vector B-A */
	same=1;
	while(paraHead)
	{
		paraHead->value+=paraB->value;
		paraHead->value-=paraA->value;
		if(paraHead->value!=paraA->value && paraHead->value!=paraB->value && paraA->value!=paraB->value) same=0;
		paraB=paraB->next; paraA=paraA->next;
		paraHead=paraHead->next;
	}
	if(same==1) goto drawtwo;
	/* Bring the sample back into bounds */
	XLALMCMCCyclicReflectiveBound(parameter);
	return(0);
}

/*********************************************/
/* Jump between harmonics by altering mchirp */
/*********************************************/

INT4 XLALMCMCJumpHarmonic(
  LALMCMCInput *inputMCMC,
  LALMCMCParameter *parameter
     )
{
  REAL8 old,new;
  REAL4 randnum;
  UINT4 maxOrder;
  REAL8 mcFactor,mcnew;
  LALStatus status;
  memset(&status,0,sizeof(LALStatus));

  /* Check random params exist */
  if(inputMCMC->randParams==NULL) LALCreateRandomParams(&status,&(inputMCMC->randParams),0);

  /* Maximum harmonic multiple to include in jumps */
  maxOrder = inputMCMC->ampOrder+2;

  /* Select two harmonics */
  LALUniformDeviate(&status, &randnum, inputMCMC->randParams);
  old=ceil(randnum*(REAL4)maxOrder);
  do{
    LALUniformDeviate(&status, &randnum, inputMCMC->randParams);
    new=ceil(randnum*(REAL4)maxOrder);
  }while(new==old);

  /* Ratio of mchirp is determined by (old/new)^(5/8) */
  mcFactor = pow(old/new, 5./8.);
  if(XLALMCMCCheckParameter(parameter,"logmc"))
  {
    mcnew=mcFactor*exp(XLALMCMCGetParameter(parameter,"logmc"));
    XLALMCMCSetParameter(parameter,"logmc",log(mcnew));
  }
  else
  {
    mcnew=mcFactor*XLALMCMCGetParameter(parameter,"mchirp");
    XLALMCMCSetParameter(parameter,"mchirp",mcnew);
  }
  XLALMCMCCyclicReflectiveBound(parameter);
  return(0);
}

INT4 XLALMCMCReflectDetPlane(
	LALMCMCInput *inputMCMC,
	LALMCMCParameter *parameter
	)
{ /* Function to reflect a point on the sky about the plane of 3 detectors */
  /* Returns -1 if not possible */
static LALStatus status;
UINT4 i,j;
int DetCollision=0;
REAL4 randnum;
REAL8 longi,lat,newlong,newlat;
REAL8 dist;
REAL8 pos[3];
REAL8 normal[3];
REAL8 w1[3]; /* work vectors */
REAL8 w2[3];
INT4 IFO1,IFO2,IFO3;
REAL8 detvec[3];

if(inputMCMC->numberDataStreams<3) return(-1) ; /* not enough IFOs to construct a plane */
for(i=0;i<inputMCMC->numberDataStreams;i++)
	for(j=i;j<inputMCMC->numberDataStreams;j++)
		if((j!=i) && inputMCMC->detector[i]==inputMCMC->detector[j]) DetCollision+=1;

if(inputMCMC->numberDataStreams-DetCollision<3) return(-1); /* Not enough independent IFOs */

/* Select IFOs to use */
if(inputMCMC->randParams==NULL) LALCreateRandomParams(&status,&(inputMCMC->randParams),0);
LALUniformDeviate(&status,&randnum,inputMCMC->randParams);
IFO1 = (INT4)floor(inputMCMC->numberDataStreams*randnum);
LALUniformDeviate(&status,&randnum,inputMCMC->randParams);
IFO2 = (INT4)floor((inputMCMC->numberDataStreams-1)*randnum);
while(IFO1==IFO2 || inputMCMC->detector[IFO1]==inputMCMC->detector[IFO2]) IFO2=(IFO2+1) % inputMCMC->numberDataStreams;
LALUniformDeviate(&status,&randnum,inputMCMC->randParams);
IFO3 = (INT4)floor((inputMCMC->numberDataStreams-2)*randnum);
while(IFO3==IFO1
	|| IFO3==IFO2
	|| inputMCMC->detector[IFO3]==inputMCMC->detector[IFO1]
	|| inputMCMC->detector[IFO3]==inputMCMC->detector[IFO2])
	IFO3=(IFO3+1) % inputMCMC->numberDataStreams;
/*fprintf(stderr,"Using %s, %s and %s for plane\n",inputMCMC->ifoID[IFO1],inputMCMC->ifoID[IFO2],inputMCMC->ifoID[IFO3]);*/

longi = XLALMCMCGetParameter(parameter,"ra");
lat = XLALMCMCGetParameter(parameter,"dec");

double deltalong=0;

/* Convert to earth coordinates */
	SkyPosition geodetic,equatorial;
	equatorial.longitude=longi;
	equatorial.latitude=lat;
	equatorial.system=COORDINATESYSTEM_EQUATORIAL;
	geodetic.system=COORDINATESYSTEM_GEOGRAPHIC;
	LALEquatorialToGeographic(&status,&geodetic,&equatorial,&(inputMCMC->epoch));
	deltalong=geodetic.longitude-equatorial.longitude;

XLALMCMCSetParameter(parameter,"ra",deltalong+XLALMCMCGetParameter(parameter,"ra"));
XLALMCMCGetCartesianPos(pos,parameter); /* Get sky position in cartesian coords */


/* calculate the unit normal vector of the detector plane */
for(i=0;i<3;i++){ /* Two vectors in the plane */
	w1[i]=inputMCMC->detector[IFO2]->location[i] - inputMCMC->detector[IFO1]->location[i];
	w2[i]=inputMCMC->detector[IFO3]->location[i] - inputMCMC->detector[IFO1]->location[i];
	detvec[i]=inputMCMC->detector[IFO1]->location[i];
	}
crossProduct(normal,w1,w2);
normalise(normal);
normalise(detvec);

/* Calculate the distance between the point and the plane n.(point-IFO1) */
for(dist=0.0,i=0;i<3;i++) dist+=pow(normal[i]*(pos[i]-detvec[i]),2.0);
dist=sqrt(dist);
/* Reflect the point pos across the plane */
for(i=0;i<3;i++) pos[i]=pos[i]-2.0*dist*normal[i];


CartesianToSkyPos(pos,parameter);
XLALMCMCSetParameter(parameter,"ra",XLALMCMCGetParameter(parameter,"ra")-deltalong);

	/* Compute change in tgeocentre for this change in sky location */
	newlong=XLALMCMCGetParameter(parameter,"ra");
	newlat=XLALMCMCGetParameter(parameter,"dec");
	REAL8 dtold,dtnew,deltat;
	dtold = XLALTimeDelayFromEarthCenter(inputMCMC->detector[0]->location, longi, lat, &(inputMCMC->epoch)); /* Compute time delay */
	dtnew = XLALTimeDelayFromEarthCenter(inputMCMC->detector[0]->location, newlong, newlat, &(inputMCMC->epoch)); /* Compute time delay */
	deltat=dtold-dtnew; /* deltat is change in arrival time at geocentre */
	deltat+=XLALMCMCGetParameter(parameter,"time");
	XLALMCMCSetParameter(parameter,"time",deltat);

XLALMCMCCyclicReflectiveBound(parameter);

return(0);
}

void XLALMCMCRotateSky(
	LALMCMCInput *inputMCMC,
	LALMCMCParameter *parameter
	)
{ /* Function to rotate the current sample around the vector between two random detectors */
	static LALStatus status;
	INT4 IFO1,IFO2;
	REAL4 randnum;
	REAL8 vec[3];
	REAL8 cur[3];
	REAL8 longi,lat;
	REAL8 vec_abs=0.0,theta,c,s;
	INT4 i,j;

	if(inputMCMC->numberDataStreams<2) return;
	if(inputMCMC->numberDataStreams==2 && inputMCMC->detector[0]==inputMCMC->detector[1]) return;

	longi = XLALMCMCGetParameter(parameter,"ra");
	lat = XLALMCMCGetParameter(parameter,"dec");

	/* Convert the RA/dec to geodetic coordinates, as the detectors use these */
	SkyPosition geodetic,equatorial;
	equatorial.longitude=longi;
	equatorial.latitude=lat;
	equatorial.system=COORDINATESYSTEM_EQUATORIAL;
	geodetic.system=COORDINATESYSTEM_GEOGRAPHIC;
	LALEquatorialToGeographic(&status,&geodetic,&equatorial,&(inputMCMC->epoch));
	longi=geodetic.longitude;
	lat=geodetic.latitude;
	cur[0]=cos(lat)*cos(longi);
	cur[1]=cos(lat)*sin(longi);
	cur[2]=sin(lat);

	if(inputMCMC->randParams==NULL) LALCreateRandomParams(&status,&(inputMCMC->randParams),0);
	LALUniformDeviate(&status,&randnum,inputMCMC->randParams);
	IFO1 = (INT4)floor(inputMCMC->numberDataStreams*randnum);
	do{ /* Pick random interferometer other than the first one */
		LALUniformDeviate(&status,&randnum,inputMCMC->randParams);
		IFO2 = (INT4)floor(inputMCMC->numberDataStreams*randnum);
	}while(IFO2==IFO1 || inputMCMC->detector[IFO1]==inputMCMC->detector[IFO2]);

/*	fprintf(stderr,"Rotating around %s-%s vector\n",inputMCMC->ifoID[IFO1],inputMCMC->ifoID[IFO2]);*/
	/* Calc normalised direction vector */
	for(i=0;i<3;i++) vec[i]=inputMCMC->detector[IFO2]->location[i]-inputMCMC->detector[IFO1]->location[i];
	for(i=0;i<3;i++) vec_abs+=vec[i]*vec[i];
	vec_abs=sqrt(vec_abs);
	for(i=0;i<3;i++) vec[i]/=vec_abs;

	/* Chose random rotation angle */
	LALUniformDeviate(&status,&randnum,inputMCMC->randParams);
	theta=LAL_TWOPI*randnum;
	c=cos(-theta); s=sin(-theta);
	/* Set up rotation matrix */
	double R[3][3] = {{c+vec[0]*vec[0]*(1.0-c),
                     vec[0]*vec[1]*(1.0-c)-vec[2]*s,
                     vec[0]*vec[2]*(1.0-c)+vec[1]*s},
                    {vec[1]*vec[0]*(1.0-c)+vec[2]*s,
                     c+vec[1]*vec[1]*(1.0-c),
                     vec[1]*vec[2]*(1.0-c)-vec[0]*s},
                    {vec[2]*vec[0]*(1.0-c)-vec[1]*s,
                     vec[2]*vec[1]*(1.0-c)+vec[0]*s,
                     c+vec[2]*vec[2]*(1.0-c)}};
	REAL8 new[3]={0.0,0.0,0.0};
	for (i=0; i<3; ++i)
		for (j=0; j<3; ++j)
			new[i] += R[i][j]*cur[j];
	double newlong = atan2(new[1],new[0]);
	if(newlong<0.0) newlong=LAL_TWOPI+newlong;

	geodetic.longitude=newlong;
	geodetic.latitude=asin(new[2]);
	/* Convert back into equatorial (sky) coordinates */
	LALGeographicToEquatorial(&status,&equatorial,&geodetic,&(inputMCMC->epoch));
	newlong=equatorial.longitude;
	double newlat=equatorial.latitude;

	/* Compute change in tgeocentre for this change in sky location */
	REAL8 dtold,dtnew,deltat;
	dtold = XLALTimeDelayFromEarthCenter(inputMCMC->detector[0]->location, longi, lat, &(inputMCMC->epoch)); /* Compute time delay */
	dtnew = XLALTimeDelayFromEarthCenter(inputMCMC->detector[0]->location, newlong, newlat, &(inputMCMC->epoch)); /* Compute time delay */
	deltat=dtold-dtnew; /* deltat is change in arrival time at geocentre */
	deltat+=XLALMCMCGetParameter(parameter,"time");
	XLALMCMCSetParameter(parameter,"time",deltat);
	XLALMCMCSetParameter(parameter,"dec",newlat);
	XLALMCMCSetParameter(parameter,"ra",newlong);
	/*fprintf(stderr,"Skyrotate: new pos = %lf %lf %lf => %lf %lf\n",new[0],new[1],new[2],newlong,asin(new[2]));*/
	XLALMCMCCyclicReflectiveBound(parameter);

	return;
}

int XLALMCMC1PNMasseta(LALMCMCInput *inputMCMC, LALMCMCParameter *parameter)
{
	REAL8 eta1,eta2,mc1,mc2;
	REAL4 randnum;
	int logflag=0;
	static LALStatus status;
	eta1=XLALMCMCGetParameter(parameter,"eta");
	if(XLALMCMCCheckParameter(parameter,"logM")) {mc1=exp(XLALMCMCGetParameter(parameter,"logM")); logflag=1;}
	else mc1=XLALMCMCGetParameter(parameter,"mchirp");
	LALUniformDeviate(&status,&randnum,inputMCMC->randParams);
	eta2=0.25*(REAL8)randnum;
	mc2 = pow(eta2/eta1,3./5.)*mc1;
	XLALMCMCSetParameter(parameter,"eta",eta2);
	if(logflag) XLALMCMCSetParameter(parameter,"logM",log(mc2));
	else XLALMCMCSetParameter(parameter,"mchirp",mc2);

	return(0);
}

/* ******************************************
 XLALMCMCJumpSingle
********************************************/
void XLALMCMCJumpSingle(
  LALMCMCInput *inputMCMC,
  LALMCMCParameter *parameter,
  gsl_matrix       *covMat
)
{
 LALMCMCParam *paraHead=NULL;
 INT4 dim,i;
 REAL4 step;

 dim=parameter->dimension;
 step=XLALUniformDeviate(inputMCMC->randParams);
 /* Pick dimension to change */
 i=(UINT4)floor(step*(REAL4)dim);
 step=XLALNormalDeviate(inputMCMC->randParams);
 step*=sqrt(gsl_matrix_get(covMat,i,i));
 for(paraHead=parameter->param;i>0;paraHead=paraHead->next,i--);
 paraHead->value+=step;
}

/* ******************************************
  XLALMCMCJump
  ******************************************* */

void
XLALMCMCJump(
  LALMCMCInput     *inputMCMC,
  LALMCMCParameter *parameter,
  gsl_matrix       *covMat
  )
{
  static LALStatus status;

  LALMCMCParam *paraHead=NULL;
  REAL4Vector  *step=NULL;
  gsl_matrix *work=NULL;
  REAL8 aii, aij, ajj;
  INT4 i, j, dim;

  /* set some values */
  dim=parameter->dimension;

  /* draw the mutinormal deviates */
  LALSCreateVector( &status, &step, dim);

  /* copy matrix into workspace and scale it appriopriately */
  work =  gsl_matrix_alloc(dim,dim);

  gsl_matrix_memcpy( work, covMat );
  gsl_matrix_scale( work, inputMCMC->annealingTemp);

  /* check if the matrix if positive definite */
  while ( !XLALCheckPositiveDefinite( work, dim) ) {
    printf("WARNING: Matrix not positive definite!\n");
    /* downweight the off-axis elements */
    for (i=0; i<dim; ++i)
    {
      for (j=0; j<i; ++j)
      {
        aij=gsl_matrix_get( work, i, j);
        aii=gsl_matrix_get( work, i, i);
        ajj=gsl_matrix_get( work, j, j);

        if ( fabs(aij) > 0.95* sqrt( aii*ajj ) )
        {
          aij=aij/fabs(aij)*0.95*sqrt( aii*ajj );
        }
        gsl_matrix_set( work, i, j, aij);
        gsl_matrix_set( work, j, i, aij);
        printf(" %f", gsl_matrix_get( work, i, j));
      }
      printf("\n");
    }
    FILE *stackout=fopen("dump.txt","w");
    for (i=0;i< inputMCMC->Nlive;i++) {
        while (inputMCMC->Live[i]->param->next!=NULL) {
            fprintf(stackout,"%e \t",inputMCMC->Live[i]->param->value);
            inputMCMC->Live[i]->param=inputMCMC->Live[i]->param->next; 
        }
        fprintf(stackout,"\n"); 
    }
    fclose(stackout);

    exit(0);
  }

  /* draw multivariate student distribution with n=2 */
  XLALMultiStudentDeviates( step, work, dim, 2, inputMCMC->randParams);

  /* loop over all parameters */
  for (paraHead=parameter->param,i=0; paraHead; paraHead=paraHead->next,i++)
<<<<<<< HEAD
  { 
    /*if (inputMCMC->verbose)
      printf("MCMCJUMP: %10s: value: %8.3f  step: %8.3f newVal: %8.3f\n", 
             paraHead->core->name, paraHead->value, step->data[i] , paraHead->value + step->data[i]);
        */
=======
  {
  /*  if (inputMCMC->verbose)
      printf("MCMCJUMP: %10s: value: %8.3f  step: %8.3f newVal: %8.3f\n",
             paraHead->core->name, paraHead->value, step->data[i] , paraHead->value + step->data[i]);*/

>>>>>>> add3b459
	  if(paraHead->core->wrapping!=-1) paraHead->value += step->data[i];
	}

  XLALMCMCCyclicReflectiveBound(parameter);
  /* destroy the vectors */
  LALSDestroyVector(&status, &step);
  gsl_matrix_free(work);
}

void
XLALMCMCJumpIntrinsic(
  LALMCMCInput     *inputMCMC,
  LALMCMCParameter *parameter,
  gsl_matrix       *covMat
  )
{
  static LALStatus status;

  LALMCMCParam *paraHead=NULL;
  REAL4Vector  *step=NULL;
  gsl_matrix *work=NULL;
  REAL8 aii, aij, ajj;
  INT4 i, j, dim;

  /* set some values */
  dim=parameter->dimension;

  /* draw the mutinormal deviates */
  LALSCreateVector( &status, &step, dim);
  /* copy matrix into workspace and scale it appriopriately */
  work =  gsl_matrix_alloc(dim,dim);
  gsl_matrix_memcpy( work, covMat );
  gsl_matrix_scale( work, inputMCMC->annealingTemp);

  /* check if the matrix if positive definite */
  while ( !XLALCheckPositiveDefinite( work, dim) ) {
    printf("WARNING: Matrix not positive definite!\n");
    /* downweight the off-axis elements */
    for (i=0; i<dim; ++i)
    {
      for (j=0; j<dim; ++j)
      {
        aij=gsl_matrix_get( work, i, j);
        aii=gsl_matrix_get( work, i, i);
        ajj=gsl_matrix_get( work, j, j);

        if ( fabs(aij) > 0.95* sqrt( aii*ajj ) )
        {
          aij=aij/fabs(aij)*0.95*sqrt( aii*ajj );
        }
        gsl_matrix_set( work, i, j, aij);
        gsl_matrix_set( work, j, i, aij);
        printf(" %f", gsl_matrix_get( work, i, j));
      }
      printf("\n");
    }
    exit(0);
  }

  /* draw multivariate student distribution with n=2 */
  XLALMultiStudentDeviates( step, work, dim, 2, inputMCMC->randParams);

  /* loop over all parameters */
  for (paraHead=parameter->param,i=0; paraHead; paraHead=paraHead->next,i++)
  {
	if(!strcmp(paraHead->core->name,"ra") || !strcmp(paraHead->core->name,"dec")||!strcmp(paraHead->core->name,"time")||paraHead->core->wrapping==-1)
	{;}
  /*  if (inputMCMC->verbose)
      printf("MCMCJUMP: %10s: value: %8.3f  step: %8.3f newVal: %8.3f\n",
             paraHead->core->name, paraHead->value, step->data[i] , paraHead->value + step->data[i]);*/
    else paraHead->value += step->data[i];
	}

  XLALMCMCCyclicReflectiveBound(parameter);
  /* destroy the vectors */
  LALSDestroyVector(&status, &step);
  gsl_matrix_free(work);
}

void XLALMCMCCyclicReflectiveBound(LALMCMCParameter *parameter)
/* Map samples back into parameter space using the simple
cyclic or reflective boundaries - a sampler can use this
function to keep its proposals inside the parameter space */
{
	LALMCMCParam *paraHead=NULL;
	REAL8 delta;
	for (paraHead=parameter->param;paraHead;paraHead=paraHead->next)
	{
		if(paraHead->core->wrapping==1) /* For cyclic boundaries */
		{
			delta = paraHead->core->maxVal - paraHead->core->minVal;
			while ( paraHead->value > paraHead->core->maxVal)
				paraHead->value -= delta;
			while ( paraHead->value < paraHead->core->minVal)
			paraHead->value += delta;
		}
		else if(paraHead->core->wrapping==0) /* Use reflective boundaries */
		{
			if(paraHead->core->maxVal < paraHead->value) paraHead->value-=2.0*(paraHead->value - paraHead->core->maxVal);
			if(paraHead->core->minVal > paraHead->value) paraHead->value+=2.0*(paraHead->core->minVal - paraHead->value);
		}
	}
}

INT4 XLALMCMCCheckParameter(
			   LALMCMCParameter *parameter,
			   const char *name)
{
  /* Check for existance of name in parameter */
  LALMCMCParam *param=NULL;
  param=parameter->param;
  while(param) {if(!strcmp(param->core->name, name)) return 1; else param=param->next;}
  return 0;

}

INT4 XLALMCMCCheckWrapping(LALMCMCParameter *parameter,
						   const char *name)
{
	LALMCMCParam *param=NULL;
	param=XLALMCMCGetParam(parameter,name);
	return param->core->wrapping;
}

/* *****************************
XLALMCMCAddParam
  ***************************** */

void
XLALMCMCAddParam(
  LALMCMCParameter  *parameter,
  const char        *name,
  REAL8              value,
  REAL8              minValue,
  REAL8              maxValue,
  INT4               wrapping
  )
{

  LALMCMCParam* paraPointer;

  if ( !parameter )
  {
    fprintf( stderr, "ERROR in XLALMCMCAddParam: 'parameter' is a NULL pointer\n");
    exit(0);
  }

  if ( !parameter->param )
  {
    paraPointer = parameter->param = (LALMCMCParam*) LALMalloc( sizeof(LALMCMCParam) );
  }
  else
  {

    /* first search the end of the line */
    paraPointer=parameter->param;
    while ( paraPointer->next )
    {
      paraPointer=paraPointer->next;
    }

    paraPointer = paraPointer->next = (LALMCMCParam*) LALMalloc( sizeof(LALMCMCParam) );
  }

  /* set the next pointer to NULL always */
  paraPointer->next = NULL;

  /* allocate the sub structure (once!!) */
  paraPointer->core = (LALMCMCSubParam*) LALMalloc( sizeof(LALMCMCSubParam) );

  /* fill the sub-structure */
  memcpy( paraPointer->core->name, name, 30 );
  paraPointer->core->minVal = minValue;
  paraPointer->core->maxVal = maxValue;
  paraPointer->core->wrapping = wrapping;
  paraPointer->core->chain = NULL;
  paraPointer->value = value;

  /*printf("MCMCInit parameter %s with range %f - %f - %f\n", name, minValue, value, maxValue ); */

  /* increase dimension */
  parameter->dimension++;
}



/* *****************************
XLALMCMCGetParam
  ***************************** */

LALMCMCParam*
XLALMCMCGetParam(
  LALMCMCParameter* parameter,
  const char* name
  )
{

  LALMCMCParam* param=NULL;

  param=parameter->param;
  while (param)
  {
    /* check if the name is correct */
    if (!strcmp(param->core->name, name))
    {
      return param;
    }

    /* go to the next instance */
    param=param->next;
  }

  /* parameter not found .... */
  fprintf( stderr,
           "WARNING: parameter '%s' unknown!\n",name );

  return param;
}


/* *****************************
XLALMCMCGetParameter
  ***************************** */

REAL8
XLALMCMCGetParameter(
  LALMCMCParameter* parameter,
  const char* name
  )
{

  LALMCMCParam* param=NULL;

  param=XLALMCMCGetParam( parameter, name);

  if (param)
  {
    return param->value;
  }

  return 0.0;
}


/* *****************************
XLALMCMCSetParameter
  ***************************** */

void
XLALMCMCSetParameter(
  LALMCMCParameter* parameter,
  const char* name,
  REAL8 value
  )
{

  LALMCMCParam* param;
  param=XLALMCMCGetParam( parameter, name);

  if (param && param->core->wrapping!=-1)
  {
    param->value=value;
  }

}


/* *****************************
XLALMCMCCopyPara
  ***************************** */

void
XLALMCMCCopyPara(
  LALMCMCParameter **parameterOutPtr,
  LALMCMCParameter *parameterIn
  )
{

  /* deep copy of the param structure, parameterOut must be a already allocated pointer */
  LALMCMCParam *outPointer= NULL;
  LALMCMCParam *inPointer = NULL;
  LALMCMCParam *before    = NULL;

  LALMCMCParameter *parameterOut = NULL;

  parameterOut = *parameterOutPtr;

  /* check if pointer is allocated */
  if ( !parameterOut )
  {
    fprintf(stderr," ERROR in XLALMCMCCopyPara: 'parameter' not allocated");
    exit(0);
  }

  /* deep copy of the upper structure */
  /*memcpy( parameterOut, parameterIn, sizeof(LALMCMCParameter) );*/
  parameterOut->dimension     = parameterIn->dimension;
  parameterOut->logLikelihood = parameterIn->logLikelihood;
  parameterOut->logPrior      = parameterIn->logPrior;


  /* allocate the first of the param-pointers if needed */
  if(parameterOut->param==NULL) parameterOut->param = (LALMCMCParam*) LALMalloc( sizeof(LALMCMCParam) );

  outPointer = parameterOut->param;
  /*outPointer->next = NULL; */

  /* loop over all the param pointers in the in-(mother) structure */
  for ( inPointer=parameterIn->param; inPointer; inPointer = inPointer->next )
  {
    /* check if the next-pointer is already allocated (happens only the first time) */
    if ( !outPointer )
    {
      outPointer = (LALMCMCParam*) LALMalloc( sizeof(LALMCMCParam) );
      before->next = outPointer;
      outPointer->next = NULL;
    }

    /* copy the sub-param structure: just copy the pointer ... */
    outPointer->core = inPointer->core;

    /* ... and just the actual value corresponding to this parameter */
    outPointer->value = inPointer->value;

    before = outPointer;      /* remember the previous cell */
    outPointer = outPointer->next;
  }


}


/* *****************************
XLALMCMCFreePara
  ***************************** */

void
XLALMCMCFreePara(
  LALMCMCParameter *parameter
  )
{

  LALMCMCParam* param=NULL;
  LALMCMCParam* thisParam=NULL;


  param=parameter->param;
  while (param)
  {
    thisParam = param;
    param = param->next;
	LALFree( thisParam->core);
    LALFree( thisParam );
  }
  parameter->param = NULL;
  parameter->dimension=0;
}


/* *****************************
XLALMCMCDestroyPara
  ***************************** */

void
XLALMCMCDestroyPara(
  LALMCMCParameter **parameter
  )
{

  LALMCMCParameter* para;
  LALMCMCParam* param=NULL;
  LALMCMCParam* paramNext=NULL;

  para=*parameter;

  param=para->param;
  while (param)
  {
    paramNext=param->next;
    LALFree( param->core );
    LALFree( param );
    param=paramNext;

  }

  LALFree( para );
}


/* *****************************
XLALMultiStudentDeviates
  ***************************** */

void
XLALMultiStudentDeviates(
  REAL4Vector  *vector,
  gsl_matrix   *matrix,
  UINT4         dim,
  UINT4         n,
  RandomParams *randParam
  )
{
  static const char *func = "LALMultiStudentDeviates";

  static LALStatus status;

  REAL4Vector *dummy=NULL;
  REAL4 chi=0.0, factor;
  UINT4 i;

  /* check input arguments */
  if (!vector || !matrix || !randParam)
    XLAL_ERROR_VOID( func, XLAL_EFAULT );

  if (dim<1)
    XLAL_ERROR_VOID( func, XLAL_EINVAL );

  if (n<1)
    XLAL_ERROR_VOID( func, XLAL_EINVAL );


   /* first draw from MVN */
  XLALMultiNormalDeviates( vector, matrix, dim, randParam);


  /* then draw from chi-square with n degrees of freedom;
     this is the sum d_i*d_i with d_i drawn from a normal
     distribution. */
  LALSCreateVector( &status, &dummy, n);
  LALNormalDeviates( &status, dummy, randParam);

  /* calculate the chisquare distributed value */
  for (i=0; i<n; i++)
  {
    chi+=dummy->data[i]*dummy->data[i];
  }

  /* destroy the helping vector */
  LALSDestroyVector( &status, &dummy );

  /* now, finally, calculate the distribution value */
  factor=sqrt(n/chi);
  for (i=0; i<dim; i++)
  {
    vector->data[i]*=factor;
  }

}


/* Reference: http://www.mail-archive.com/help-gsl@gnu.org/msg00631.html*/

void
XLALMultiNormalDeviates(
  REAL4Vector *vector,
	gsl_matrix *matrix,
  UINT4 dim,
  RandomParams *randParam
  )
{
  static LALStatus status;

  UINT4 i=0;
  gsl_matrix *work=NULL;
  gsl_vector *result = NULL;

  static const char *func = "LALMultiNormalDeviates";

  /* check input arguments */
  if (!vector || !matrix || !randParam)
    XLAL_ERROR_VOID( func, XLAL_EFAULT );

  if (dim<1)
    XLAL_ERROR_VOID( func, XLAL_EINVAL );

  /* copy matrix into workspace */
  work =  gsl_matrix_alloc(dim,dim);
  gsl_matrix_memcpy( work, matrix );

  /* compute the cholesky decomposition */
  gsl_linalg_cholesky_decomp(work);

  /* retrieve the normal distributed random numbers (LAL procedure) */
  LALNormalDeviates( &status, vector, randParam);

  /* store this into a gsl vector */
  result = gsl_vector_alloc ( (int)dim );
  for (i = 0; i < dim; i++)
  {
    gsl_vector_set (result, i, vector->data[i]);
  }

  /* compute the matrix-vector multiplication */
  gsl_blas_dtrmv(CblasLower, CblasNoTrans, CblasNonUnit, work, result);

  /* recopy the results */
  for (i = 0; i < dim; i++)
  {
    vector->data[i]=gsl_vector_get (result, i);
  }

  /* free unused stuff */
  gsl_matrix_free(work);
  gsl_vector_free(result);

}



UINT4
XLALCheckPositiveDefinite(
  gsl_matrix       *matrix,
  UINT4            dim
  )
{
  gsl_matrix  *m     = NULL;
  gsl_vector  *eigen = NULL;
  gsl_eigen_symm_workspace *workspace = NULL;
  UINT4 i;

  /* copy input matrix */
  m =  gsl_matrix_alloc( dim,dim );
  gsl_matrix_memcpy( m, matrix);

  /* prepare variables */
  eigen = gsl_vector_alloc ( dim );
  workspace = gsl_eigen_symm_alloc ( dim );

  /* compute the eigen values */
  gsl_eigen_symm ( m,  eigen, workspace );

  /* test the result */
  for (i = 0; i < dim; i++)
    {
<<<<<<< HEAD
    /*printf("diag: %f | eigen[%d]= %f\n", gsl_matrix_get( matrix,i,i), i, eigen->data[i]);*/
    if (eigen->data[i]<=0) 
=======
      /* printf("diag: %f | eigen[%d]= %f\n", gsl_matrix_get( matrix,i,i), i, eigen->data[i]);*/
    if (eigen->data[i]<0)
>>>>>>> add3b459
    {
      printf("NEGATIVE EIGEN VALUE!!! PANIC\n");
      return 0;
    }
  }

  /* freeing unused stuff */
  gsl_eigen_symm_free( workspace);
  gsl_matrix_free(m);
  gsl_vector_free(eigen);

  return 1;
}

int PriorIsSane(LALMCMCParameter *parameter)
{
UINT4 i;
int inrange=1;
LALMCMCParam *p=parameter->param;
for(i=0;i<parameter->dimension;i++){
        if(p->core->maxVal < p->core->minVal)
        	return 0;
}
return 1;
}<|MERGE_RESOLUTION|>--- conflicted
+++ resolved
@@ -1130,20 +1130,12 @@
 
   /* loop over all parameters */
   for (paraHead=parameter->param,i=0; paraHead; paraHead=paraHead->next,i++)
-<<<<<<< HEAD
   { 
     /*if (inputMCMC->verbose)
       printf("MCMCJUMP: %10s: value: %8.3f  step: %8.3f newVal: %8.3f\n", 
              paraHead->core->name, paraHead->value, step->data[i] , paraHead->value + step->data[i]);
         */
-=======
-  {
-  /*  if (inputMCMC->verbose)
-      printf("MCMCJUMP: %10s: value: %8.3f  step: %8.3f newVal: %8.3f\n",
-             paraHead->core->name, paraHead->value, step->data[i] , paraHead->value + step->data[i]);*/
-
->>>>>>> add3b459
-	  if(paraHead->core->wrapping!=-1) paraHead->value += step->data[i];
+	 if(paraHead->core->wrapping!=-1) paraHead->value += step->data[i];
 	}
 
   XLALMCMCCyclicReflectiveBound(parameter);
@@ -1677,13 +1669,8 @@
   /* test the result */
   for (i = 0; i < dim; i++)
     {
-<<<<<<< HEAD
     /*printf("diag: %f | eigen[%d]= %f\n", gsl_matrix_get( matrix,i,i), i, eigen->data[i]);*/
     if (eigen->data[i]<=0) 
-=======
-      /* printf("diag: %f | eigen[%d]= %f\n", gsl_matrix_get( matrix,i,i), i, eigen->data[i]);*/
-    if (eigen->data[i]<0)
->>>>>>> add3b459
     {
       printf("NEGATIVE EIGEN VALUE!!! PANIC\n");
       return 0;
