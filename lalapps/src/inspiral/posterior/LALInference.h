--- conflicted
+++ resolved
@@ -45,9 +45,6 @@
 # include <lal/FindChirp.h>
 # include <lal/Window.h>
 
-<<<<<<< HEAD
-#include <lal/LALDetectors.h>
-=======
 #include <lal/SFTutils.h>
 #include <lal/SFTfileIO.h>
 #include <lal/LALDetectors.h>
@@ -56,7 +53,6 @@
 #include <lal/BinaryPulsarTiming.h>
 
 
->>>>>>> bd99d356
 #include <gsl/gsl_linalg.h>
 #include <gsl/gsl_errno.h>
 #include <gsl/gsl_math.h>
@@ -70,15 +66,6 @@
 #include <gsl/gsl_randist.h>
 #include <sys/time.h>
 
-<<<<<<< HEAD
-
-
-#define pi 3.141592653589793
-//TODO: use M_PI from math library?
-
-
-=======
->>>>>>> bd99d356
 //...other includes
 
 struct tagLALInferenceRunState;
@@ -86,28 +73,18 @@
 
 /*Data storage type definitions*/
 
-<<<<<<< HEAD
-typedef enum tagVariableType {
-  INT4_t, 
-  INT8_t, 
-=======
 typedef enum {
   INT4_t, 
   INT8_t,
   UINT4_t,
->>>>>>> bd99d356
   REAL4_t, 
   REAL8_t, 
   COMPLEX8_t, 
   COMPLEX16_t, 
-<<<<<<< HEAD
-  gslMatrix_t
-=======
   gslMatrix_t,
   REAL8Vector_t,
   UINT4Vector_t,
   string_t
->>>>>>> bd99d356
 } VariableType;
 
 typedef enum {
@@ -115,21 +92,6 @@
   frequencyDomain
 } LALDomain;
 
-<<<<<<< HEAD
-extern size_t typeSize[];
-
-//VariableItem should NEVER be accessed directly, only through special
-//access functions as defined below.
-//Implementation may change from linked list to hashtable for faster access
-typedef struct
-tagVariableItem
-{
-  char                    name[VARNAME_MAX];
-  void                    *value;
-  VariableType            type;
-  struct tagVariableItem  *next;
-} LALVariableItem;
-=======
 typedef enum {
 	PARAM_LINEAR,
 	PARAM_CIRCULAR,
@@ -148,31 +110,8 @@
 	INFERENCE_RING,
 	INFERENCE_SMOOTH
 }  LALInferenceApplyTaper;
->>>>>>> bd99d356
-
-typedef struct
-tagLALVariables
-{
-  LALVariableItem * head;
-  INT4 dimension;
-} LALVariables;
-
-void *getVariable(LALVariables * vars, const char * name);
-INT4 getVariableDimension(LALVariables *vars);
-VariableType getVariableType(LALVariables *vars, int index);
-char *getVariableName(LALVariables *vars, int index);
-void setVariable(LALVariables * vars, const char * name, void * value);
-void addVariable(LALVariables * vars, const char * name, void * value, 
-	VariableType type);
-void removeVariable(LALVariables *vars,const char *name);
-int  checkVariable(LALVariables *vars,const char *name);
-void destroyVariables(LALVariables *vars);
-void copyVariables(LALVariables *origin, LALVariables *target);
-void printVariables(LALVariables *var);
-int compareVariables(LALVariables *var1, LALVariables *var2);
-
-<<<<<<< HEAD
-=======
+
+
 extern size_t typeSize[];
 
 //VariableItem should NEVER be accessed directly, only through special
@@ -216,7 +155,6 @@
 int compareVariables(LALVariables *var1, LALVariables *var2);
 
 
->>>>>>> bd99d356
 //Wrapper for template computation 
 //(relies on LAL libraries for implementation) <- could be a #DEFINE ?
 //typedef void (LALTemplateFunction) (LALVariables *currentParams, struct tagLALIFOData *data); //Parameter Set is modelParams of LALIFOData
@@ -245,83 +183,6 @@
 
 //Compute next state along chain; replaces currentParams
 typedef void (LALEvolveOneStepFunction) (struct tagLALInferenceRunState *runState);
-<<<<<<< HEAD
-
-//Main driver function for a run; will distinguish MCMC from NestedSampling
-typedef void (LALAlgorithm) (struct tagLALInferenceRunState *runState);
-
-//Structure containing inference run state 
-typedef struct 
-tagLALInferenceRunState
-{
-  ProcessParamsTable        *commandLine;
-  LALAlgorithm              *algorithm;
-  LALEvolveOneStepFunction  *evolve;
-  LALPriorFunction          *prior;
-  LALLikelihoodFunction     *likelihood;
-  LALProposalFunction       *proposal;
-  LALTemplateFunction       *template;
-  struct tagLALIFOData      *data;
-  LALVariables              *currentParams, 
-                            *priorArgs, 
-                            *proposalArgs;
-  REAL8						currentLikelihood;
-  gsl_rng                   *GSLrandom;
-} LALInferenceRunState;
-
-
-LALInferenceRunState *initialize(ProcessParamsTable *commandLine);
-
-struct tagLALIFOData * readData (ProcessParamsTable * commandLine);
-
-void injectSignal(struct tagLALIFOData *IFOdata, ProcessParamsTable *commandLine);
-
-typedef struct
-tagLALIFOData
-{
-  REAL8TimeSeries           *timeData, 
-                            *timeModelhPlus, *timeModelhCross;
-  COMPLEX16FrequencySeries  *freqData, 
-                            *freqModelhPlus, *freqModelhCross;
-  LALVariables              *modelParams;
-  LALDomain                 modelDomain;
-  REAL8FrequencySeries      *oneSidedNoisePowerSpectrum;
-  REAL8Window               *window;
-  REAL8FFTPlan              *timeToFreqFFTPlan, *freqToTimeFFTPlan;
-  REAL8                     fLow, fHigh;	//integration limits;
-  LALDetector               *detector;
-  struct tagLALIFOData      *next;
-} LALIFOData;
-
-/* Returns the element of the process params table with "name" */
-ProcessParamsTable *getProcParamVal(ProcessParamsTable *procparams,const char *name);
-
-LALIFOData *ReadData(ProcessParamsTable *commandLine);
-
-void parseCharacterOptionString(char *input, char **strings[], int *n);
-
-ProcessParamsTable *parseCommandLine(int argc, char *argv[]);
-
-REAL8 UndecomposedFreqDomainLogLikelihood(LALVariables *currentParams, LALIFOData *data, 
-                              LALTemplateFunction *template);
-
-REAL8 FreqDomainLogLikelihood(LALVariables *currentParams, LALIFOData * data, 
-                              LALTemplateFunction *template);
-void ComputeFreqDomainResponse(LALVariables *currentParams, LALIFOData * dataPtr, 
-                              LALTemplateFunction *template, COMPLEX16Vector *freqWaveform);							  
-REAL8 ComputeFrequencyDomainOverlap(LALIFOData * data, 
-	COMPLEX16Vector * freqData1, COMPLEX16Vector * freqData2);
-void COMPLEX16VectorSubtract(COMPLEX16Vector * out, const COMPLEX16Vector * in1, const COMPLEX16Vector * in2);
-								  
-REAL8 FreqDomainNullLogLikelihood(LALIFOData * data);
-
-void dumptemplateFreqDomain(LALVariables *currentParams, LALIFOData * data, 
-                            LALTemplateFunction *template, char *filename);
-void dumptemplateTimeDomain(LALVariables *currentParams, LALIFOData * data, 
-                            LALTemplateFunction *template, char *filename);
-
-REAL8 NullLogLikelihood(LALIFOData *data);							  
-=======
 
 //Main driver function for a run; will distinguish MCMC from NestedSampling
 typedef void (LALAlgorithm) (struct tagLALInferenceRunState *runState);
@@ -433,16 +294,11 @@
                             LALTemplateFunction *template, const char *filename);
 void dumptemplateTimeDomain(LALVariables *currentParams, LALIFOData * data, 
                             LALTemplateFunction *template, const char *filename);
->>>>>>> bd99d356
 
 void executeFT(LALIFOData *IFOdata);
 void executeInvFT(LALIFOData *IFOdata);
 
-<<<<<<< HEAD
-void die(char *message);
-=======
 void die(const char *message);
->>>>>>> bd99d356
 void LALTemplateGeneratePPN(LALIFOData *IFOdata);
 void templateStatPhase(LALIFOData *IFOdata);
 void templateNullFreqdomain(LALIFOData *IFOdata);
@@ -453,14 +309,6 @@
 void templateDampedSinusoid(LALIFOData *IFOdata);
 void templateSinc(LALIFOData *IFOdata);
 void templateLALSTPN(LALIFOData *IFOdata);
-<<<<<<< HEAD
-
-
-void PTMCMCAlgorithm(struct tagLALInferenceRunState *runState);
-void PTMCMCOneStep(LALInferenceRunState *runState);
-REAL8 PTUniformLALPrior(LALInferenceRunState *runState, LALVariables *params);
-void PTMCMCLALProposal(LALInferenceRunState *runState, LALVariables *proposedParams);
-=======
 void templateASinOmegaT(LALIFOData *IFOdata);
 void templateLALGenerateInspiral(LALIFOData *IFOdata);
 
@@ -505,6 +353,5 @@
    the variable structure, using the given header array to name the
    columns.  Returns 0 on success. */
 int processParamLine(FILE *inp, char **headers, LALVariables *vars);
->>>>>>> bd99d356
 
 #endif
