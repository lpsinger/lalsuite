/*
 *  LALInferenceMCMC.c:  Bayesian Followup function testing site
 *
 *  Copyright (C) 2011 Ilya Mandel, Vivien Raymond, Christian Roever,
 *  Marc van der Sluys, John Veitch, Will M. Farr, and Ben Farr
 *
 *
 *  This program is free software; you can redistribute it and/or modify
 *  it under the terms of the GNU General Public License as published by
 *  the Free Software Foundation; either version 2 of the License, or
 *  (at your option) any later version.
 *
 *  This program is distributed in the hope that it will be useful,
 *  but WITHOUT ANY WARRANTY; without even the implied warranty of
 *  MERCHANTABILITY or FITNESS FOR A PARTICULAR PURPOSE.  See the
 *  GNU General Public License for more details.
 *
 *  You should have received a copy of the GNU General Public License
 *  along with with program; see the file COPYING. If not, write to the
 *  Free Software Foundation, Inc., 59 Temple Place, Suite 330, Boston,
 *  MA  02111-1307  USA
 */


#include <stdio.h>
#include <lal/Date.h>
#include <lal/GenerateInspiral.h>
#include <lal/LALInference.h>
#include <lal/FrequencySeries.h>
#include <lal/Units.h>
#include <lal/StringInput.h>
#include <lal/LIGOLwXMLInspiralRead.h>
#include <lal/TimeSeries.h>
#include "LALInferenceMCMCSampler.h"
#include <lal/LALInferencePrior.h>
#include <lal/LALInferenceTemplate.h>
#include <lal/LALInferenceProposal.h>
#include <lal/LALInferenceLikelihood.h>
#include <lal/LALInferenceReadData.h>
#include <lal/LALInferenceInit.h>
#include <lalapps.h>

#include <mpi.h>


int MPIrank, MPIsize;

static INT4 readSquareMatrix(gsl_matrix *m, UINT4 N, FILE *inp) {
  UINT4 i, j;
  
  for (i = 0; i < N; i++) {
    for (j = 0; j < N; j++) {
      REAL8 value;
      INT4 nread;
      
      nread = fscanf(inp, " %lg ", &value);
      
      if (nread != 1) {
	fprintf(stderr, "Cannot read from matrix file (in %s, line %d)\n",
		__FILE__, __LINE__);
	exit(1);
      }
      
      gsl_matrix_set(m, i, j, value);
    }
  }
  
  return 0;
}


LALInferenceRunState *initialize(ProcessParamsTable *commandLine);
void initializeMCMC(LALInferenceRunState *runState);
REAL8 **parseMCMCoutput(char ***params, UINT4 *nInPar, UINT4 *nInSamps, char *infilename, UINT4 burnin);


/* This contains code chopped from LALInferenceInitCBC that wasn't
 * related to the template intialisation but to the guts of the MCMC
 * algorithm */
void LALInferenceInitMCMCState(LALInferenceRunState *state);
void LALInferenceInitMCMCState(LALInferenceRunState *state)
{
  
  if(state==NULL)
  {
    return;
  }
  LALInferenceVariables *currentParams=state->currentParams;
  LALInferenceVariables *priorArgs=state->priorArgs;
  ProcessParamsTable *commandLine=state->commandLine;
  ProcessParamsTable *ppt=NULL;
  UINT4 i=0;
  
  /* Initialize variable that will store the name of the last proposal function used */
  const char *initPropName = "INITNAME";
  LALInferenceAddVariable(state->proposalArgs, LALInferenceCurrentProposalName, &initPropName, LALINFERENCE_string_t, LALINFERENCE_PARAM_LINEAR);

  /* If using a malmquist prior, force a strict prior window on distance for starting point, otherwise
   * the approximate prior draws are very unlikely to be within the malmquist prior */
  REAL8 dist_low, dist_high;
  REAL8 restricted_dist_low = 10.0;
  REAL8 restricted_dist_high = 100.0;
  INT4 changed_dist = 0;
  if (LALInferenceCheckVariable(state->priorArgs, "malmquist") && LALInferenceCheckVariableNonFixed(currentParams, "distance")) {
      changed_dist = 1;
      LALInferenceGetMinMaxPrior(state->priorArgs, "distance", &dist_low, &dist_high);
      LALInferenceRemoveMinMaxPrior(state->priorArgs, "distance");
      LALInferenceAddMinMaxPrior(state->priorArgs, "distance", &restricted_dist_low, &restricted_dist_high, LALINFERENCE_REAL8_t);
  }

  /* If the currentParams are not in the prior, overwrite and pick paramaters from the priors. OVERWRITE EVEN USER CHOICES.
   *     (necessary for complicated prior shapes where LALInferenceCyclicReflectiveBound() is not enough */
  LALInferenceVariables *temp=XLALCalloc(1,sizeof(LALInferenceVariables));
  while(state->prior(state, currentParams, state->model)<=-DBL_MAX){
    fprintf(stderr, "Warning initial parameter randlomy drawn from prior. (in %s, line %d)\n",__FILE__, __LINE__);
    LALInferenceDrawApproxPrior(state, currentParams, temp);
    LALInferenceCopyVariables(temp, currentParams);
  }
  LALInferenceClearVariables(temp);
  XLALFree(temp);

  /* Make sure that our initial value is within the
   *     prior-supported volume. */
  LALInferenceCyclicReflectiveBound(currentParams, priorArgs);
  
  /* Replace distance prior if changed for initial sample draw */
  if (changed_dist) {
      LALInferenceRemoveMinMaxPrior(state->priorArgs, "distance");
      LALInferenceAddMinMaxPrior(state->priorArgs, "distance", &dist_low, &dist_high, LALINFERENCE_REAL8_t);
  }

  /* Init covariance matrix, if specified.  The given file
   *     should contain the desired covariance matrix for the jump
   *     proposal, in row-major (i.e. C) order. */
  ppt=LALInferenceGetProcParamVal(commandLine, "--covarianceMatrix");
  if (ppt) {
    FILE *inp = fopen(ppt->value, "r");
    UINT4 N = LALInferenceGetVariableDimensionNonFixed(currentParams);
    gsl_matrix *covM = gsl_matrix_alloc(N,N);
    gsl_matrix *covCopy = gsl_matrix_alloc(N,N);
    REAL8Vector *sigmaVec = XLALCreateREAL8Vector(N);
    
    
    if (readSquareMatrix(covM, N, inp)) {
      fprintf(stderr, "Error reading covariance matrix (in %s, line %d)\n",
	      __FILE__, __LINE__);
      exit(1);
    }
    
    gsl_matrix_memcpy(covCopy, covM);
    
    for (i = 0; i < N; i++) {
      sigmaVec->data[i] = sqrt(gsl_matrix_get(covM, i, i)); /* Single-parameter sigma. */
    }
    
    /* Set up eigenvectors and eigenvalues. */
    gsl_matrix *eVectors = gsl_matrix_alloc(N,N);
    gsl_vector *eValues = gsl_vector_alloc(N);
    REAL8Vector *eigenValues = XLALCreateREAL8Vector(N);
    gsl_eigen_symmv_workspace *ws = gsl_eigen_symmv_alloc(N);
    int gsl_status;
    
    if ((gsl_status = gsl_eigen_symmv(covCopy, eValues, eVectors, ws)) != GSL_SUCCESS) {
      fprintf(stderr, "Error in gsl_eigen_symmv (in %s, line %d): %d: %s\n",
	      __FILE__, __LINE__, gsl_status, gsl_strerror(gsl_status));
      exit(1);
    }
    
    for (i = 0; i < N; i++) {
      eigenValues->data[i] = gsl_vector_get(eValues,i);
    }
    
    LALInferenceAddVariable(state->proposalArgs, "covarianceEigenvectors", &eVectors, LALINFERENCE_gslMatrix_t, LALINFERENCE_PARAM_FIXED);
    LALInferenceAddVariable(state->proposalArgs, "covarianceEigenvalues", &eigenValues, LALINFERENCE_REAL8Vector_t, LALINFERENCE_PARAM_FIXED);
    
    fprintf(stdout, "Jumping with correlated jumps in %d dimensions from file %s.\n",
	    N, ppt->value);
    
    fclose(inp);
    gsl_eigen_symmv_free(ws);
    gsl_matrix_free(covCopy);
    gsl_vector_free(eValues);
  }
  
  /* Differential Evolution? */
  ppt=LALInferenceGetProcParamVal(commandLine, "--noDifferentialEvolution");
  if (!ppt) {
    fprintf(stderr, "Using differential evolution.\nEvery Nskip parameters will be stored for use in the d.e. jump proposal.\n");
    
    state->differentialPoints = XLALCalloc(1, sizeof(LALInferenceVariables *));
    state->differentialPointsLength = 0;
    state->differentialPointsSize = 1;
  } else {
    fprintf(stderr, "Differential evolution disabled (--noDifferentialEvolution).\n");
    state->differentialPoints = NULL;
    state->differentialPointsLength = 0;
    state->differentialPointsSize = 0;
  }
  
  /* kD Tree NCell parameter. */
  ppt=LALInferenceGetProcParamVal(commandLine, "--kDNCell");
  if (ppt) {
    INT4 NCell = atoi(ppt->value);
    LALInferenceAddVariable(state->proposalArgs, "KDNCell", &NCell, LALINFERENCE_INT4_t, LALINFERENCE_PARAM_FIXED);
  }

  /* KD Tree propsal. */
  ppt=LALInferenceGetProcParamVal(commandLine, "--kDTree");
  if (!ppt) {
    ppt = LALInferenceGetProcParamVal(commandLine, "--kdtree");
  }
  if (ppt) {
    LALInferenceKDTree *tree;
    REAL8 *low, *high;
    currentParams = state->currentParams;
    LALInferenceVariables *template = XLALCalloc(1,sizeof(LALInferenceVariables));
    size_t ndim = LALInferenceGetVariableDimensionNonFixed(currentParams);
    LALInferenceVariableItem *currentItem;
    
    low = XLALMalloc(ndim*sizeof(REAL8));
    high = XLALMalloc(ndim*sizeof(REAL8));
    
    currentItem = currentParams->head;
    i = 0;
    while (currentItem != NULL) {
      if (currentItem->vary != LALINFERENCE_PARAM_FIXED) {
	LALInferenceGetMinMaxPrior(state->priorArgs, currentItem->name, &(low[i]), &(high[i]));
	i++;
      }
      currentItem = currentItem->next;
    }
    
    tree = LALInferenceKDEmpty(low, high, ndim);
    LALInferenceCopyVariables(currentParams, template);
    
    LALInferenceAddVariable(state->proposalArgs, "kDTree", &tree, LALINFERENCE_void_ptr_t, LALINFERENCE_PARAM_FIXED);
    LALInferenceAddVariable(state->proposalArgs, "kDTreeVariableTemplate", &template, LALINFERENCE_void_ptr_t, LALINFERENCE_PARAM_FIXED);
  }
  
  INT4 Neff = 0;
  ppt = LALInferenceGetProcParamVal(commandLine, "--Neff");
  if (ppt)
    Neff = atoi(ppt->value);
  LALInferenceAddVariable(state->algorithmParams, "Neff", &Neff, LALINFERENCE_UINT4_t, LALINFERENCE_PARAM_OUTPUT);
  
  return;
}



LALInferenceRunState *initialize(ProcessParamsTable *commandLine)
/* calls the "ReadData()" function to gather data & PSD from files, */
/* and initializes other variables accordingly.                     */
{
  LALInferenceRunState *irs=NULL;
  LALInferenceIFOData *ifoPtr;
  UINT4 nifo = 0;
  unsigned int n_basis, n_samples, time_steps;
  n_basis = 965;//TODO: have it read from file or from command line.
  
  ProcessParamsTable *ppt=NULL;
  FILE *tempfp;
  if(LALInferenceGetProcParamVal(commandLine,"--roqtime_steps")){
    ppt=LALInferenceGetProcParamVal(commandLine,"--roqtime_steps");
    tempfp = fopen (ppt->value,"r");
    fscanf (tempfp, "%u", &time_steps);
    fscanf (tempfp, "%u", &n_basis);
    fscanf (tempfp, "%u", &n_samples);
  }  

  MPI_Comm_rank(MPI_COMM_WORLD, &MPIrank);

  irs = XLALCalloc(1, sizeof(LALInferenceRunState));
  /* read data from files: */
  fprintf(stdout, " ==== LALInferenceReadData(): started. ====\n");
  irs->commandLine=commandLine;
  LALInferenceCheckOptionsConsistency(commandLine);
  irs->data = LALInferenceReadData(commandLine);
  /* (this will already initialise each LALInferenceIFOData's following elements:  */
  /*     fLow, fHigh, detector, timeToFreqFFTPlan, freqToTimeFFTPlan,     */
  /*     window, oneSidedNoisePowerSpectrum, timeDate, freqData         ) */
  fprintf(stdout, " ==== LALInferenceReadData(): finished. ====\n");

  if (irs->data != NULL) {
    fprintf(stdout, " ==== initialize(): successfully read data. ====\n");

    fprintf(stdout, " ==== LALInferenceInjectInspiralSignal(): started. ====\n");
    LALInferenceInjectInspiralSignal(irs->data,commandLine);
    fprintf(stdout, " ==== LALInferenceInjectInspiralSignal(): finished. ====\n");

    ifoPtr = irs->data;
    while (ifoPtr) {
        nifo++;
        ifoPtr = ifoPtr->next;
    }

    irs->currentIFOLikelihoods = XLALMalloc(nifo * sizeof(REAL8));
    irs->currentIFOSNRs = XLALMalloc(nifo * sizeof(REAL8));

    irs->currentLikelihood=LALInferenceNullLogLikelihood(irs->data);
    printf("Injection Null Log Likelihood: %g\n", irs->currentLikelihood);
  }
  else{
    fprintf(stdout, " initialize(): no data read.\n");
    irs = NULL;
  }

  if(LALInferenceGetProcParamVal(commandLine,"--propVerbose"))
    irs->proposalStats=XLALCalloc(1,sizeof(LALInferenceVariables));

  return(irs);
}

/********** Initialise MCMC structures *********/

/************************************************/
void initializeMCMC(LALInferenceRunState *runState)
{
  char help[]="\
               ---------------------------------------------------------------------------------------------------\n\
               --- General Algorithm Parameters ------------------------------------------------------------------\n\
               ---------------------------------------------------------------------------------------------------\n\
               (--Niter N)                      Number of iterations (2*10^7).\n\
               (--Neff N)                       Number of effective samples. (ends if chain surpasses Niter)\n\
               (--Nskip N)                      Number of iterations between disk save (100).\n\
               (--trigSNR SNR)                  Network SNR from trigger, used to calculate tempMax (injection SNR).\n\
               (--randomseed seed)              Random seed of sampling distribution (random).\n\
               (--adaptTau)                     Adaptation decay power, results in adapt length of 10^tau (5).\n\
               (--noAdapt)                      Do not adapt run.\n\
               \n\
               ---------------------------------------------------------------------------------------------------\n\
               --- Likelihood Functions --------------------------------------------------------------------------\n\
               ---------------------------------------------------------------------------------------------------\n\
               (--zeroLogLike)                  Use flat, null likelihood.\n\
               (--studentTLikelihood)           Use the Student-T Likelihood that marginalizes over noise.\n\
               (--correlatedGaussianLikelihood) Use analytic, correlated Gaussian for Likelihood.\n\
               (--bimodalGaussianLikelihood)    Use analytic, bimodal correlated Gaussian for Likelihood.\n\
               (--rosenbrockLikelihood)         Use analytic, Rosenbrock banana for Likelihood.\n\
               (--analyticnullprior)            Use analytic null prior.\n\
               (--nullprior)                    Use null prior in the sampled parameters.\n\
               (--noiseonly)                    Use signal-free log likelihood (noise model only).\n\
               \n\
               ---------------------------------------------------------------------------------------------------\n\
               --- Noise Model -----------------------------------------------------------------------------------\n\
               ---------------------------------------------------------------------------------------------------\n\
               (--psdFit)                       Run with PSD fitting\n\
               (--psdNblock)                    Number of noise parameters per IFO channel (8)\n\
               (--psdFlatPrior)                 Use flat prior on psd parameters (Gaussian)\n\
               (--removeLines)                  Do include persistent PSD lines in fourier-domain integration\n\
               (--KSlines)                      Run with the KS test line removal\n\
               (--KSlinesWidth)                 Width of the lines removed by the KS test (deltaF)\n\
               (--chisquaredlines)              Run with the Chi squared test line removal\n\
               (--chisquaredlinesWidth)         Width of the lines removed by the Chi squared test (deltaF)\n\
               (--powerlawlines)                Run with the power law line removal\n\
               (--powerlawlinesWidth)           Width of the lines removed by the power law test (deltaF)\n\
               (--xcorrbands)                   Run PSD fitting with correlated frequency bands\n\
               \n\
               ---------------------------------------------------------------------------------------------------\n\
               --- Proposals  ------------------------------------------------------------------------------------\n\
               ---------------------------------------------------------------------------------------------------\n\
               (--rapidSkyLoc)                  Use rapid sky localization jump proposals.\n\
               (--kDTree)                       Use a kDTree proposal.\n\
               (--kDNCell N)                    Number of points per kD cell in proposal.\n\
               (--covarianceMatrix file)        Find the Cholesky decomposition of the covariance matrix for jumps in file.\n\
               (--noProposalSkyRing)              Disable the proposal that rotates sky position\n\
                                                  around vector connecting any two IFOs in network.\n\
               (--noProposalCorrPsiPhi)           Disable the proponal that jumps along psi-phi \n\
                                                  correlation\n\
               (--noDifferentialEvolution)      Disable the differential-evolution proposal\n\
               (--differential-buffer-limit)    Limit the number of stored differential-evolution points\n\
               \n\
               ---------------------------------------------------------------------------------------------------\n\
               --- Parallel Tempering Algorithm Parameters -------------------------------------------------------\n\
               ---------------------------------------------------------------------------------------------------\n\
               (--inverseLadder)                Space temperature uniform in 1/T, rather than geometric.\n\
               (--tempLadderBottomUp)           Construct the a geometric temperature ladder with tempDelta=1+sqrt(2/nPar).\n\
               (--tempSkip N)                   Number of iterations between temperature swap proposals (100).\n\
               (--tempKill N)                   Iteration number to stop temperature swapping (Niter).\n\
               (--tempMin T)                    Lowest temperature for parallel tempering (1.0).\n\
               (--tempMax T)                    Highest temperature for parallel tempering (50.0).\n\
               (--anneal)                       Anneal hot temperature linearly to T=1.0.\n\
               (--annealStart N)                Iteration number to start annealing (5*10^5).\n\
               (--annealLength N)               Number of iterations to anneal all chains to T=1.0 (1*10^5).\n\
               \n\
               ---------------------------------------------------------------------------------------------------\n\
               --- Output ----------------------------------------------------------------------------------------\n\
               ---------------------------------------------------------------------------------------------------\n\
               (--data-dump)                    Output waveforms to file.\n\
               (--adaptVerbose)                 Output parameter jump sizes and acceptance rate stats to file.\n\
               (--tempVerbose)                  Output temperature swapping stats to file.\n\
               (--propVerbose)                  Output proposal stats to file.\n\
               (--propTrack)                    Output useful info for track proposal behavior.\n\
               (--outfile file)                 Write output files <file>.<chain_number> (PTMCMC.output.<random_seed>.<chain_number>).\n";

  /* Print command line arguments if runState was not allocated */
  if(runState==NULL)
    {
      fprintf(stdout,"%s",help);
      return;
    }

  INT4 verbose=0,tmpi=0;
  unsigned int randomseed=0;
  REAL8 trigSNR = 0.0;
  REAL8 tempMin = 1.0;
  REAL8 tempMax = 50.0;
  ProcessParamsTable *commandLine=runState->commandLine;
  ProcessParamsTable *ppt=NULL;
  FILE *devrandom;
  struct timeval tv;

  /* Print command line arguments if help requested */
  if(LALInferenceGetProcParamVal(runState->commandLine,"--help"))
    {
      fprintf(stdout,"%s",help);
      runState->algorithm=&PTMCMCAlgorithm;
      return;
    }

  /* Initialise parameters structure */
  runState->algorithmParams=XLALCalloc(1,sizeof(LALInferenceVariables));
  runState->priorArgs=XLALCalloc(1,sizeof(LALInferenceVariables));
  runState->proposalArgs=XLALCalloc(1,sizeof(LALInferenceVariables));

  /* Set up the appropriate functions for the MCMC algorithm */
  runState->algorithm=&PTMCMCAlgorithm;
  runState->evolve=PTMCMCOneStep;

  ppt=LALInferenceGetProcParamVal(commandLine,"--rapidSkyLoc");
  if(ppt)
    runState->proposal=&LALInferenceRapidSkyLocProposal;
  else
    runState->proposal=&LALInferenceDefaultProposal;
    //runState->proposal=&LALInferencetempProposal;

 /* runState->template=&LALInferenceTemplateLAL;
  if(LALInferenceGetProcParamVal(commandLine,"--LALSimulation")){
    runState->template=&LALInferenceTemplateXLALSimInspiralChooseWaveform;
    fprintf(stdout,"Template function called is \"LALInferenceTemplateXLALSimInspiralChooseWaveform\"\n");
  }else{
    ppt=LALInferenceGetProcParamVal(commandLine,"--approximant");
    if(ppt){
      if(strstr(ppt->value,"TaylorF2") || strstr(ppt->value,"TaylorF2RedSpin")) {
        runState->template=&LALInferenceTemplateLAL;
        fprintf(stdout,"Template function called is \"LALInferenceTemplateLAL\"\n");
      }else if(strstr(ppt->value,"35phase_25amp")) {
        runState->template=&LALInferenceTemplate3525TD;
        fprintf(stdout,"Template function called is \"LALInferenceTemplate3525TD\"\n");
      }else{
        runState->template=&LALInferenceTemplateLALGenerateInspiral;
        fprintf(stdout,"Template function called is \"LALInferenceTemplateLALGenerateInspiral\"\n");
      }
    }
  }*/

//  if (LALInferenceGetProcParamVal(commandLine,"--tdlike")) {
//    fprintf(stderr, "Computing likelihood in the time domain.\n");
//    runState->likelihood=&LALInferenceTimeDomainLogLikelihood;
//  } else

  UINT4 malmquist = 0;
  if(LALInferenceGetProcParamVal(commandLine,"--skyLocPrior")){
    runState->prior=&LALInferenceInspiralSkyLocPrior;
  } else if (LALInferenceGetProcParamVal(commandLine, "--correlatedGaussianLikelihood") || 
             LALInferenceGetProcParamVal(commandLine, "--bimodalGaussianLikelihood") ||
             LALInferenceGetProcParamVal(commandLine, "--rosenbrockLikelihood") ||
             LALInferenceGetProcParamVal(commandLine, "--analyticnullprior")) {
    runState->prior=&LALInferenceAnalyticNullPrior;
  } else if (LALInferenceGetProcParamVal(commandLine, "--nullprior")) {
    runState->prior=&LALInferenceNullPrior;
  } else if (LALInferenceGetProcParamVal(commandLine, "--malmquistprior")) {
    printf("Using malmquist prior.\n");
    malmquist = 1;
    LALInferenceAddVariable(runState->priorArgs, "malmquist", &malmquist, LALINFERENCE_UINT4_t, LALINFERENCE_PARAM_FIXED);
    runState->prior=&LALInferenceInspiralPrior;
<<<<<<< HEAD
  } else {
    runState->prior=&LALInferenceInspiralPrior;
=======
  }  else {
     /* By default, use LALInferenceInspiralPrior */
     runState->prior=&LALInferenceInspiralPrior;
>>>>>>> d0f104a4
  }
  //runState->prior=PTUniformGaussianPrior;

  if (malmquist) {
      REAL8 malmquist_loudest = 0.0;
      REAL8 malmquist_second_loudest = 5.0;
      REAL8 malmquist_network = 0.0;

      ppt=LALInferenceGetProcParamVal(commandLine,"--malmquist-loudest-snr");
      if(ppt)
          malmquist_loudest = atof(ppt->value);

      ppt=LALInferenceGetProcParamVal(commandLine,"--malmquist-second-loudest-snr");
      if(ppt)
          malmquist_second_loudest = atof(ppt->value);

      ppt=LALInferenceGetProcParamVal(commandLine,"--malmquist-network-snr");
      if(ppt)
          malmquist_network = atof(ppt->value);

      LALInferenceAddVariable(runState->priorArgs, "malmquist_loudest_snr", &malmquist_loudest, LALINFERENCE_REAL8_t, LALINFERENCE_PARAM_FIXED);
      LALInferenceAddVariable(runState->priorArgs, "malmquist_second_loudest_snr", &malmquist_second_loudest, LALINFERENCE_REAL8_t, LALINFERENCE_PARAM_FIXED);
      LALInferenceAddVariable(runState->priorArgs, "malmquist_network_snr", &malmquist_network, LALINFERENCE_REAL8_t, LALINFERENCE_PARAM_FIXED);
  }

  ppt=LALInferenceGetProcParamVal(commandLine,"--verbose");
  if(ppt) {
    verbose=1;
    LALInferenceAddVariable(runState->algorithmParams,"verbose", &verbose , LALINFERENCE_UINT4_t,
                            LALINFERENCE_PARAM_FIXED);
  }

  printf("set iteration number.\n");
  /* Number of live points */
  ppt=LALInferenceGetProcParamVal(commandLine,"--Niter");
  if(ppt)
    tmpi=atoi(ppt->value);
  else {
    tmpi=20000000;
  }
  LALInferenceAddVariable(runState->algorithmParams,"Niter",&tmpi, LALINFERENCE_UINT4_t,LALINFERENCE_PARAM_FIXED);

  printf("set iteration number between disk save.\n");
  /* Number of live points */
  ppt=LALInferenceGetProcParamVal(commandLine,"--Nskip");
  if(ppt)
    tmpi=atoi(ppt->value);
  else {
    tmpi=100;
  }
  LALInferenceAddVariable(runState->algorithmParams,"Nskip",&tmpi, LALINFERENCE_UINT4_t,LALINFERENCE_PARAM_FIXED);

 printf("set trigger SNR.\n");
  /* Network SNR of trigger */
  ppt=LALInferenceGetProcParamVal(commandLine,"--trigSNR");
  if(ppt){
    trigSNR=strtod(ppt->value,(char **)NULL);
  }
  LALInferenceAddVariable(runState->algorithmParams,"trigSNR",&trigSNR,LALINFERENCE_REAL8_t,LALINFERENCE_PARAM_FIXED);

  printf("set lowest temperature.\n");
  /* Minimum temperature of the temperature ladder */
  ppt=LALInferenceGetProcParamVal(commandLine,"--tempMin");
  if(ppt){
    tempMin=strtod(ppt->value,(char **)NULL);
  }
  LALInferenceAddVariable(runState->algorithmParams,"tempMin",&tempMin, LALINFERENCE_REAL8_t,LALINFERENCE_PARAM_FIXED);

 printf("set highest temperature.\n");
  /* Maximum temperature of the temperature ladder */
  ppt=LALInferenceGetProcParamVal(commandLine,"--tempMax");
  if(ppt){
    tempMax=strtod(ppt->value,(char **)NULL);
  }
  LALInferenceAddVariable(runState->algorithmParams,"tempMax",&tempMax, LALINFERENCE_REAL8_t,LALINFERENCE_PARAM_FIXED);

  printf("set random seed.\n");
  /* set up GSL random number generator: */
  gsl_rng_env_setup();
  runState->GSLrandom = gsl_rng_alloc(gsl_rng_mt19937);
  /* (try to) get random seed from command line: */
  ppt = LALInferenceGetProcParamVal(commandLine, "--randomseed");
  if (ppt != NULL)
    randomseed = atoi(ppt->value);
  else { /* otherwise generate "random" random seed: */
    if ((devrandom = fopen("/dev/urandom","r")) == NULL) {
      if (MPIrank == 0) {
        gettimeofday(&tv, 0);
        randomseed = tv.tv_sec + tv.tv_usec;
      }
      MPI_Bcast(&randomseed, 1, MPI_UNSIGNED_LONG, 0, MPI_COMM_WORLD);
    }
    else {
      if (MPIrank == 0) {
        fread(&randomseed, sizeof(randomseed), 1, devrandom);
        fclose(devrandom);
      }
      MPI_Bcast(&randomseed, 1, MPI_UNSIGNED_LONG, 0, MPI_COMM_WORLD);
    }
  }
  MPI_Barrier(MPI_COMM_WORLD);
  fprintf(stdout, " initialize(): random seed: %u\n", randomseed);
  LALInferenceAddVariable(runState->algorithmParams,"random_seed",&randomseed, LALINFERENCE_UINT4_t,LALINFERENCE_PARAM_FIXED);
  gsl_rng_set(runState->GSLrandom, randomseed);


  /* Now make sure that everyone is running with un-correlated
     jumps!  We re-seed rank i process with the ith output of
     the RNG stream from the rank 0 process. Otherwise the
     random stream is the same across all processes. */
  INT4 i;
  for (i = 0; i < MPIrank; i++) {
    randomseed = gsl_rng_get(runState->GSLrandom);
  }
  gsl_rng_set(runState->GSLrandom, randomseed);

  /* Differential Evolution? */
  ppt=LALInferenceGetProcParamVal(commandLine, "--noDifferentialEvolution");
  if (!ppt) {
    fprintf(stderr, "Using differential evolution.\nEvery Nskip parameters will be stored for use in the d.e. jump proposal.\n");
    
    runState->differentialPoints = XLALCalloc(1, sizeof(LALInferenceVariables *));
    runState->differentialPointsLength = 0;
    runState->differentialPointsSize = 1;
    runState->differentialPointsSkip = 1;
  } else {
    fprintf(stderr, "Differential evolution disabled (--noDifferentialEvolution).\n");
    runState->differentialPoints = NULL;
    runState->differentialPointsLength = 0;
    runState->differentialPointsSize = 0;
    runState->differentialPointsSkip = 0;
  }
  
  INT4 Neff = 0;
  ppt = LALInferenceGetProcParamVal(commandLine, "--Neff");
  if (ppt)
    Neff = atoi(ppt->value);
  LALInferenceAddVariable(runState->algorithmParams, "Neff", &Neff, LALINFERENCE_UINT4_t, LALINFERENCE_PARAM_OUTPUT);
  
  return;

}

REAL8 **parseMCMCoutput(char ***params, UINT4 *nInPar, UINT4 *nInSamps, char *infileName, UINT4 burnin) {
    char str[999];
    char header[999];
    char *word;
    UINT4 nread;
    UINT4 i=0, j=0, nCols=0, nPar=0, par=0, col=0;
    UINT4 cycle=0;
    REAL8 val=0;

    const char *non_params[] = {"cycle","logpost","logprior","logl","loglH1","loglL1","loglV1","",NULL};

    FILE *infile = fopen(infileName,"r");

    fgets(str, 999, infile);
    strcpy(header, str);
    word = strtok(header, " \t");
    // Find column headers
    while (strcmp(word,"cycle") && str != NULL) {
        fgets(str, 999, infile);
        strcpy(header, str);
        word = strtok(header, " \t");
    }

    if (str == NULL) {
        fprintf(stderr, "Couldn't find column headers in file %s\n",infileName);
        exit(1);
    }

    // Read in column names and check if they are parameters
    strcpy(header, str);
    word = strtok(header, " \t");
    while (word != NULL) {
        nCols++;
        word = strtok(NULL, " \t");
    }
    // FIXME Remove a false column due to trailing whitespace
    nCols--;

    UINT4 is_param[nCols];

    strcpy(header, str);
    word = strtok(header, " \t");
    for (i=0; i<nCols; i++) {
        j=0;
        is_param[i] = 1;
        nPar++;
        while (non_params[j] != NULL) {
            if (!strcmp(non_params[j],word)) {
                is_param[i] = 0;
                nPar--;
                break;
            }
            j++;
        }
        word = strtok(NULL, " \t");
    }

    char** in_params = XLALMalloc((nPar)*sizeof(char *));

    word = strtok(str, " \t");
    // Already assumed cycle is the first column, so skip it
    par=0;
    for (i=1; i<nCols; i++) {
        char *param_name = strtok(NULL, " \t");
        if (is_param[i]) {
            in_params[par] = param_name;
            par++;
        }
    }

    printf("Reading the following params from %s:\n", infileName);
    for (par=0; par<nPar; par++)
        printf("\t%s\n",in_params[par]);

    // Move past burnin
    INT4 ch;
    if (burnin > 0) {
        while (cycle <= burnin) {
            fscanf(infile, "%i", &cycle);
            for (j=1;j<nCols;j++)
                fscanf(infile, "%lg", &val);
        }

        // Make sure at end of line
        ch = getc(infile);
        while (ch != '\n') ch = getc(infile);
    }

    // Determine number of samples after burnin
    unsigned long startPostBurnin = ftell(infile);
    UINT4 nSamples=0;

    while ( (ch = getc(infile)) != EOF) {
        if (ch=='\n')
            ++nSamples;
    }
    fseek(infile,startPostBurnin,SEEK_SET);
    printf("%i samples read from %s.\n", nSamples, infileName);

    // Read in samples
    REAL8 **sampleArray;
    sampleArray = (REAL8**) XLALMalloc(nSamples * sizeof(REAL8*));
    
    for (i = 0; i < nSamples; i++) {
        sampleArray[i] = XLALMalloc(nPar * sizeof(REAL8));

        nread = fscanf(infile, "%i", &cycle);
        if (nread != 1) {
            fprintf(stderr, "Cannot read sample from file (in %s, line %d)\n",
            __FILE__, __LINE__);
            exit(1);
        }

        par=0;
        for (col = 1; col < nCols; col++) {
            nread = fscanf(infile, "%lg", &val);
            if (nread != 1) {
                fprintf(stderr, "Cannot read sample from file (in %s, line %d)\n",
                __FILE__, __LINE__);
                exit(1);
            }

            if (is_param[col]) {
                sampleArray[i][par] = val;
                par++;
            }
        }
    }

    *params = in_params;
    *nInPar = nPar;
    *nInSamps = nSamples;
    return sampleArray;
}


int main(int argc, char *argv[]){
  MPI_Init(&argc, &argv);
  MPI_Comm_rank(MPI_COMM_WORLD, &MPIrank);
  MPI_Comm_size(MPI_COMM_WORLD, &MPIsize);

  if (MPIrank == 0) fprintf(stdout," ========== LALInference_MCMC ==========\n");

  LALInferenceRunState *runState;
  ProcessParamsTable *procParams=NULL;
  ProcessParamsTable *ppt=NULL;
  char *infileName;
  infileName = (char*)XLALCalloc(99,sizeof(char*));
  char str [999];
  FILE * infile;
  int n;
  char * pch;
  int fileargc = 1;
  char *fileargv[99];
  char buffer [99];

  /* Read command line and parse */
  procParams=LALInferenceParseCommandLine(argc,argv);

  ppt=LALInferenceGetProcParamVal(procParams,"--continue-run");
  if (ppt) {
    infileName = ppt->value;
    infile = fopen(infileName,"r");
    if (infile==NULL) {fprintf(stderr,"Cannot read %s/n",infileName); exit (1);}
    n=sprintf(buffer,"lalinference_mcmcmpi_from_file_%s",infileName);
    fileargv[0] = (char*)XLALCalloc((n+1),sizeof(char*));
    fileargv[0] = buffer;
    fgets(str, 999, infile);
    fgets(str, 999, infile);
    fclose(infile);
    pch = strtok (str," ");
    while (pch != NULL)
      {
        if(strcmp(pch,"Command")!=0 && strcmp(pch,"line:")!=0)
          {
            n = strlen(pch);
            fileargv[fileargc] = (char*)XLALCalloc((n+1),sizeof(char*));
            fileargv[fileargc] = pch;
            fileargc++;
            if(fileargc>=99) {fprintf(stderr,"Too many arguments in file %s\n",infileName); exit (1);}
          }
        pch = strtok (NULL, " ");

      }
    fileargv[fileargc-1][strlen(fileargv[fileargc-1])-1]='\0'; //in order to get rid of the '\n' than fgets returns when reading the command line.

    procParams=LALInferenceParseCommandLine(fileargc,fileargv);
  }


  /* initialise runstate based on command line */
  /* This includes reading in the data */
  /* And performing any injections specified */
  /* And allocating memory */
  runState = initialize(procParams);

  /* Set up structures for MCMC */
  initializeMCMC(runState);
  if (runState)
    LALInferenceAddVariable(runState->algorithmParams,"MPIrank", &MPIrank, LALINFERENCE_UINT4_t,
                          LALINFERENCE_PARAM_FIXED);

  /* Set up model struct and set currentVariables to match the initialized model params */
  runState->model = LALInferenceInitCBCModel(runState);
  runState->currentParams = XLALMalloc(sizeof(LALInferenceVariables));
  memset(runState->currentParams, 0, sizeof(LALInferenceVariables));
  LALInferenceCopyVariables(runState->model->params, runState->currentParams);

  /* Setup ROQ */
  fprintf(stdout, " ==== LALInferenceSetupROQ(): started. ====\n");
  LALInferenceSetupROQ(runState->data, runState->model, procParams);
  fprintf(stdout, " ==== LALInferenceSetupROQ(): finished. ====\n");

  /* Set template function in runState, since it's sometime used */
  runState->templt = runState->model->templt;

  /* Choose the likelihood */
  LALInferenceInitLikelihood(runState);
 
  /* Call the extra code that was removed from previous function */
  LALInferenceInitMCMCState(runState);
 
  if(runState==NULL) {
    fprintf(stderr, "runState not allocated (%s, line %d).\n",
            __FILE__, __LINE__);
    exit(1);
  }
  printf(" ==== This is thread %d of %d ====\n", MPIrank, MPIsize);
  MPI_Barrier(MPI_COMM_WORLD);
  /* Call MCMC algorithm */
  runState->algorithm(runState);

  if (MPIrank == 0) printf(" ========== main(): finished. ==========\n");
  MPI_Finalize();
  return 0;
}<|MERGE_RESOLUTION|>--- conflicted
+++ resolved
@@ -473,14 +473,9 @@
     malmquist = 1;
     LALInferenceAddVariable(runState->priorArgs, "malmquist", &malmquist, LALINFERENCE_UINT4_t, LALINFERENCE_PARAM_FIXED);
     runState->prior=&LALInferenceInspiralPrior;
-<<<<<<< HEAD
-  } else {
-    runState->prior=&LALInferenceInspiralPrior;
-=======
   }  else {
      /* By default, use LALInferenceInspiralPrior */
      runState->prior=&LALInferenceInspiralPrior;
->>>>>>> d0f104a4
   }
   //runState->prior=PTUniformGaussianPrior;
 
