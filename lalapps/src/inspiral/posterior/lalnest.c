/* Nested Sampler Using LAL bayesian framework
 (C) John Veitch 2009

 */

#include <stdlib.h>
#include <getopt.h>
#include <sys/stat.h>

#include <lal/LALStdlib.h>
#include <lal/LALStdio.h>
#include <lal/FrameCache.h>
#include <lal/FrameStream.h>
#include <lal/Units.h>
#include "LALInspiralMCMC.h"
#include "LALInspiralMCMCUser.h"
#include <lal/LIGOLwXMLInspiralRead.h>
#include <lal/Random.h>
#include <lal/TimeFreqFFT.h>
#include <lal/LALDetectors.h>
#include <lal/GeneratePPNInspiral.h>
#include <lal/SimulateCoherentGW.h>
#include <lal/LALStatusMacros.h>
#include <lal/LALNoiseModels.h>
#include <lal/Date.h>
#include <lal/LALInspiral.h>
#include <lal/GenerateInspiral.h>
#include <lal/FrequencySeries.h>
#include <lal/ResampleTimeSeries.h>
#include <lal/TimeSeries.h>
#include <lal/VectorOps.h>
#include <LALAppsVCSInfo.h>
#include <lalapps.h>

#include "nest_calc.h"

RCSID(LALAPPS_VCS_IDENT_ID);

#define MAXSTR 128
#define TIMESLIDE 10 /* Length of time to slide data to lose coherency */
#define DEBUG 0
#define USAGE "lalapps_inspnest ARGUMENTS [OPTIONS]\n \
Necessary ARGUMENTS:\n \
-o outfile\t:\tOutput samples to outfile\n \
--length duration\t:\tUse duration seconds of data to compute PSD\n \
--Nsegs INT\t:\tNumber of data segments for PSd estimation\n \
-I IFO\t:\tSpecify interferometer, one of H1, H1, L1, V1, or G1\n \
-C STRING\t:\tSpecify reading data from frame channel STRING\n \
-i cachefile\t:\tRead data from LIGO cache file cachefile.\n \
\tif cachefile is LALLIGO, LAL2kLIGO, LALGEO, LALVirgo, LALAdLIGO or LALEGO\n \
\tfake noise will be generated using the approprate noise curve.\n \
\tUse more [... -i FC -I IFO -C Channel] for as many data sources as desired\n \
\n\n\tYou must specify one of the following trigger types\n \
[--XMLfile PATH\t:\tRead SnglInspiralTable from PATH]\n \
[--inj PATH\t:\tRead SimInspiralTable from PATH and perform injection (Use [-F] to fake injection)]\n \
[--end_time GPSTIME\t:\tSpecify end time prior centred at GPSTIME]\n \
 \n\n \
Optional OPTIONS:\n \
[--Nlive INT (1000)\t:\tNumber of live points in nested sampler]\n \
[--Nmcmc INT (100)\t:\tNumber of MCMC points in chain for each sample]\n \
[--Nruns INT (1)\t:\tRun INT parallel samplings of the shrinking distribution\n \
[--seed INT\t:\tSpecify nested sampling random seed, default will use date]\n \
[--dataseed INT\t:\t Seed for faking data]\n \
[-v, --verbose\t:\tProduce statistics while running]\n \
[--GPSstart datastart\t:\tStart PSD estimation from time datastart, will guess if not specified]\n \
[--srate rate (4096)\t:\tDownsample data to rate Hz]\n \
[--pad padding (1s)\t:\tPadding for PSD Tukey window\n \
[--event INT (0)\t:\tUse event INT from Sim or Sngl InspiralTable]\n \
[--Mmin FLOAT, --Mmax FLOAT\t:\tSpecify min and max prior chirp masses\n \
[--Dmin FLOAT (1), --Dmax FLOAT (100)\t:\tSpecify min and max prior distances in Mpc\n \
[--approximant STRING (TaylorF2)\t:\tUse a different approximant where STRING is (TaylorF2|TaylorT2|TaylorT3|TaylorT4|AmpCorPPN|IMRPhenomFA|IMRPhenomFB|IMRPhenomFB_NS|IMRPhenomFB_Chi|EOBNR|SpinTaylor)]\n \
[--amporder INT\t:\tAmplitude order to use, requires --approximant AmpCorPPN]\n \
[--phaseorder INT\t:\tPhase PN order to use, multiply by two, i.e. 3.5PN=7. (Default 4 = 2.0PN)]\
[--timeslide\t:\tTimeslide data]\n[--studentt\t:\tuse student-t likelihood function]\n \
[--ra FLOAT --dec FLOAT\t:\tSpecify fixed RA and dec to use (DEGREES)]\n \
[--grb\t:\tuse GRB prior ]\n[--skyloc\t:\tuse trigger masses]\n[--decohere offset\t:\tOffset injection in each IFO]\n \
[--deta FLOAT\t:\twidth of eta window]\n \
[--dt FLOAT (0.01)\t:\ttime window (0.01s)]\n \
[--injSNR FLOAT\t:\tScale injection to have network SNR of FLOAT]\n \
[--SNRfac FLOAT\t:\tScale injection SNR by a factor FLOAT]\n \
[--enable-calamp\t:\tEnable amplitude calibration error simulation.\n \
[--calamp-fac\t:\tAmplitude calibration error pre-factors. Used if --enable-calamp is passed. One for each IFO is required and will be applied to the IFOs in the order in which the IFOs were added by -I etc.\n \
[--enable-calfreq\t:\tEnable frequency dependent calibration error simulations. Both phase and Amplitude can be affected.]\n \ 
[--injONLY\t:\tOnly writes the SNR of the injected waveform and exit. It does not perform any calculations.]\n \
[--version\t:\tPrint version information and exit]\n \
[--help\t:\tPrint this message]\n"

#ifdef __GNUC__
#define UNUSED __attribute__ ((unused))
#else
#define UNUSED
#endif

extern CHAR outfile[FILENAME_MAX];
extern double etawindow;
extern double timewindow;
CHAR **CacheFileNames = NULL;
CHAR **ChannelNames = NULL;
CHAR **IFOnames = NULL;
CHAR UserChannel[512];
CHAR **UserChannelNames = NULL;
double *CalAmpFacs = NULL;
int nChannel=0;
UINT4 nIFO=0;
int fakeinj =0;
REAL8 duration=0;
LIGOTimeGPS datastart;
INT4 SampleRate=0;
REAL8 minFreq=48.0;
REAL4 padding=1.0;
INT4 nSegs=0;
INT4 Nruns=1;
INT4 dataseed=0;
REAL4 fLow=50.0; /* Low-frequency cutoff */
UINT4 Nlive=1000;
CHAR *inputXMLFile;
CHAR *injXMLFile=NULL;
CHAR approx[20]="TaylorF2";
UINT4 event=0;
REAL8 manual_end_time=0;
REAL8 manual_mass_low=2.0;
REAL8 manual_mass_high=35.0;
REAL8 manual_RA=-4200.0;
REAL8 manual_dec=-4200.0;
REAL8 manual_dist_max=100.0;
REAL8 manual_dist_min=1.0;
int Nmcmc = 100;
double injSNR=-1.0;
extern INT4 seed;
int NINJA=0;
int verbose=0;
int timeslides=0;
int studentt=0;
int estimatenoise=1;
int SkyPatch=0;
int FakeFlag=0;
int GRBflag=0;
int SkyLocFlag=0;
REAL8 SNRfac=1.0;
int HighMassFlag=0;
int decohereflag=0;
REAL8 offset=0.0;
extern const LALUnit strainPerCount;
INT4 ampOrder=0;
<<<<<<< HEAD
int enable_calamp=0;
unsigned int nCalAmpFacs=0;
int enable_calfreq=0;
int injONLY=0;

// types for the selection of the calibration functions //
typedef REAL8 (AmplitudeCalib)(REAL8 f);
typedef REAL8 (PhaseCalib)(REAL8 f);
// pointers to the calibration functions //
AmplitudeCalib *R_A;
PhaseCalib *R_PH; 

REAL8 Amp_H1(REAL8 f);
REAL8 Amp_L1(REAL8 f);
REAL8 Amp_V1(REAL8 f);
REAL8 Ph_H1(REAL8 f);
REAL8 Ph_L1(REAL8 f);
REAL8 Ph_V1(REAL8 f);
=======
INT4 phaseOrder=4;
>>>>>>> a2a2560e

REAL8TimeSeries *readTseries(CHAR *cachefile, CHAR *channel, LIGOTimeGPS start, REAL8 length);

void NestInitManual(LALMCMCParameter *parameter, void *iT);
void NestInitManualIMRB(LALMCMCParameter *parameter, void *iT);
void NestInitManualIMRBChi(LALMCMCParameter *parameter, void *iT);
void NestInitNINJAManual(LALMCMCParameter *parameter, void *iT);
void NestInitSkyPatch(LALMCMCParameter *parameter, void *iT);
void NestInitGRB(LALMCMCParameter *parameter, void *iT);
void NestInitSkyLoc(LALMCMCParameter *parameter, void *iT);
void NestInitInj(LALMCMCParameter *parameter, void *iT);
void initialise(int argc, char *argv[]);
void CalibPolar(COMPLEX16FrequencySeries *injF, COMPLEX16FrequencySeries *calibInjF, CHAR *IFOname);

void CalibPolar(COMPLEX16FrequencySeries *injF, COMPLEX16FrequencySeries *calibInjF, CHAR *IFOname){
		REAL8 amplitude=0.0;
        REAL8 phase=0.0;	
        REAL8 deltaf=0.0;
        UINT4 j;
        deltaf=injF->deltaF;  
		int IFO;
		if(!strcmp(IFOname,"H1")){IFO =1;}
		if(!strcmp(IFOname,"L1")){IFO =2;}
		if(!strcmp(IFOname,"V1")){IFO =3;}
		switch(IFO) {	
			case 1:
				R_A=&Amp_H1;
				R_PH=&Ph_H1;
				break;
			case 2: 
				R_A=&Amp_L1;
				R_PH=&Ph_L1;
				break;			
			case 3: 
				R_A=&Amp_V1;
				R_PH=&Ph_V1;
				break;
			default:
				fprintf(stderr,"Unknown interferometer %s. Valid codes: H1 L1 V1\n",IFOname); exit(-1);
		}
		for(j=0;j<injF->data->length;j++){
            	amplitude=R_A(j*deltaf)*sqrt(pow(injF->data->data[j].re,2.0)+pow(injF->data->data[j].im,2.0));
               	phase=R_PH(j*deltaf)*j*deltaf+atan2(injF->data->data[j].im,injF->data->data[j].re); 
		calibInjF->data->data[j].re=amplitude*cos(phase);
               	calibInjF->data->data[j].im=amplitude*sin(phase);
       		}
       	}

REAL8TimeSeries *readTseries(CHAR *cachefile, CHAR *channel, LIGOTimeGPS start, REAL8 length)
{
	LALStatus status;
	FrCache *cache = NULL;
	FrStream *stream = NULL;
	REAL8TimeSeries *out = NULL;

	cache  = XLALFrImportCache( cachefile );
	if(cache==NULL) {fprintf(stderr,"ERROR: Unable to import cache file %s\n",cachefile); exit(-1);}
	stream = XLALFrCacheOpen( cache );
	if(stream==NULL) {fprintf(stderr,"ERROR: Unable to open stream from frame cache file\n"); exit(-1);}
	out = XLALFrInputREAL8TimeSeries( stream, channel, &start, length , 0 );
	if(out==NULL) fprintf(stderr,"ERROR: unable to read channel %s from %s at time %i\nCheck the specified data duration is not too long\n",channel,cachefile,start.gpsSeconds);
	LALDestroyFrCache(&status,&cache);
	LALFrClose(&status,&stream);
	return out;
}
// Until we have something for V1, we use L1 quantities. 
REAL8 Amp_H1(REAL8 f){ 
		double output = 1.0;
		
		if(f>60.0 && f<=100.0)
			output = 0.000144921*f+0.953962*pow(f,-1/3)+2.19779*pow(f,-1.0);
			
		if(f>100.0 && f<=150.0)
			output = -1.65116e-05*f+0.991484*pow(f,-1/3)+0.07191*pow(f,-1.0);
			
		if(f>150.0 && f<=318.0)
			output = 1.42451e-05*f+0.98561*pow(f,-1/3)+0.271245*pow(f,-1.0);
		
		if(f>318.0 && f<=500.0)
			output = 3.04006e-05*f+0.977116*pow(f,-2/3)+1.35158*pow(f,-1.0);

		return output;
}
REAL8 Amp_L1(REAL8 f){ 
		double output = 1.0;
		
		if(f>60.0 && f<=155.0)
			output = -1.70801+0.158928*f-0.00368464*pow(f,2)+4.32603e-05*pow(f,3)-2.65581e-07*pow(f,4)+7.33889e-10*pow(f,5)-1.35718e-13*pow(f,6)-2.309e-15*pow(f,7);
			
		if(f>155.0 && f<=500.0)
			output = 0.784048+0.00493473*f-4.17759e-05*pow(f,2)+1.87192e-07*pow(f,3)-4.90832e-10*pow(f,4)+7.52937e-13*pow(f,5)-6.2269e-16*pow(f,6)+2.12688e-19*pow(f,7);

		return output;
}
REAL8 Amp_V1(REAL8 f){ 
		double output = 1.0;
		
		if(f>60.0 && f<=155.0)
			output = -1.70801+0.158928*f-0.00368464*pow(f,2)+4.32603e-05*pow(f,3)-2.65581e-07*pow(f,4)+7.33889e-10*pow(f,5)-1.35718e-13*pow(f,6)-2.309e-15*pow(f,7);
			
		if(f>155.0 && f<=500.0)
			output = 0.784048+0.00493473*f-4.17759e-05*pow(f,2)+1.87192e-07*pow(f,3)-4.90832e-10*pow(f,4)+7.52937e-13*pow(f,5)-6.2269e-16*pow(f,6)+2.12688e-19*pow(f,7);

		return output;
}
REAL8 Ph_H1(REAL8 f){
		double output = 0.0;
		
		if(f>60.0 && f<=80.0)
			output = 114.005-6.23854*f+0.127996*pow(f,2)-0.00116878*pow(f,3)+4.00732e-06*pow(f,4);
		if(f>80.0 && f<=500.0)
			output = -0.0701154 +0.0170887*log(0.914066*f)+-15.5936*pow(f,-1);

		return output;
}  
REAL8 Ph_L1(REAL8 f){
		double output = 0.0;
		
		if(f>60.0 && f<=110.0)
			output = -69.493+4.77314*f-0.123966*pow(f,2)+0.0015403*pow(f,3)-9.24682e-06*pow(f,4)+2.16121e-08*pow(f,5);
			
		if(f>110.0 && f<=500.0)
			output = 0.315112+0.012216*f-0.00022649*pow(f,2)+9.75241e-07*pow(f,3)-1.72514e-09*pow(f,4)+1.11536e-12*pow(f,5);

		return output;
}
REAL8 Ph_V1(REAL8 f){
		double output = 0.0;
		
		if(f>60.0 && f<=110.0)
			output = -69.493+4.77314*f-0.123966*pow(f,2)+0.0015403*pow(f,3)-9.24682e-06*pow(f,4)+2.16121e-08*pow(f,5);
			
		if(f>110.0 && f<=500.0)
			output = 0.315112+0.012216*f-0.00022649*pow(f,2)+9.75241e-07*pow(f,3)-1.72514e-09*pow(f,4)+1.11536e-12*pow(f,5);

		return output;
}

void initialise(int argc, char *argv[]){
	int i;
	int nCache=0; /* records the number of caches */
	int nifo=0;
	double GPS;
	/*	sprintf(outfile,"default.dat"); */
	/* Sets up global variables from the command line */
	static struct option long_options[]=
	{	{"cache",required_argument,0,'i'},
		{"seed",required_argument,0,'z'},
		{"dataseed",required_argument,0,'D'},
		{"GPSstart",required_argument,0,'G'},
		{"length",required_argument,0,'T'},
		{"srate",required_argument,0,'R'},
		{"pad",required_argument,0,'P'},
		{"Nsegs",required_argument,0,'S'},
		{"IFO",required_argument,0,'I'},
		{"Nlive",required_argument,0,'N'},
		{"XMLfile",required_argument,0,'X'},
		{"Nmcmc",required_argument,0,'M'},
		{"Nruns",required_argument,0,'r'},
		{"grb",no_argument,0,'b'},
		{"out",required_argument,0,'o'},
		{"inj",required_argument,0,'j'},
		{"fake",no_argument,0,'F'},
		{"injSNR",required_argument,0,'p'},
		{"deta",required_argument,0,'e'},
		{"dt",required_argument,0,'t'},
		{"event",required_argument,0,'E'},
		{"NINJA",no_argument,0,'n'},
		{"end_time",required_argument,0,'Z'},
		{"Mmin",required_argument,0,'m'},
		{"Mmax",required_argument,0,'g'},
		{"verbose",no_argument,0,'v'},
		{"approximant",required_argument,0,'A'},
		{"timeslide",no_argument,0,'L'},
		{"studentt",no_argument,0,'l'},
		{"ra",required_argument,0,'O'},
		{"dec",required_argument,0,'a'},
		{"SNRfac",required_argument,0,14},
		{"skyloc",no_argument,0,13},
		{"channel",required_argument,0,'C'},
		{"highmass",no_argument,0,15},
		{"decohere",required_argument,0,16},
		{"amporder",required_argument,0,17},
		{"phaseorder",required_argument,0,20},
		{"Dmin",required_argument,0,18},
		{"Dmax",required_argument,0,19},
		{"version",no_argument,0,'V'},
		{"help",no_argument,0,'h'},
       		{"enable-calamp",no_argument,0,265},
       		{"calamp-fac",required_argument,0,266},
		{"enable-calfreq",no_argument,0,300},
                {"injONLY",no_argument,0,301},
		{0,0,0,0}};

	if(argc<=1) {fprintf(stderr,USAGE); exit(-1);}
	while((i=getopt_long(argc,argv,"hi:D:G:T:R:g:m:z:P:C:S:I:N:t:X:O:a:M:o:j:e:Z:A:E:nlFVvb",long_options,&i))!=-1){ switch(i) {
		case 'h':
			fprintf(stdout,USAGE);
			exit(0);
			break;
		case 'V':
			fprintf(stdout,"LIGO/LSC Bayesian parameter estimation and evidence calculation code\nfor CBC signals, using nested sampling algorithm.\nJohn Veitch <john.veitch@ligo.org>\n");
			XLALOutputVersionString(stderr,0);
			exit(0);
			break;
		case 18:
			manual_dist_min=atof(optarg);
			break;
		case 19:
			manual_dist_max=atof(optarg);
			break;
		case 17:
			ampOrder=atoi(optarg);
			if(ampOrder>5) {fprintf(stderr,"ERROR: The maximum amplitude order is 5, please set --ampOrder 5 or less\n"); exit(1);}
			break;
		case 14:
			SNRfac=atof(optarg);
			break;
		case 16:
			decohereflag=1;
			offset=atof(optarg);
			break;
		case 15:
			HighMassFlag=1;
			break;
		case 20:
			phaseOrder=atoi(optarg);
			break;
		case 'i': /* This type of arragement builds a list of file names for later use */
			if(nCache==0) CacheFileNames=malloc(sizeof(char *));
			else		CacheFileNames=realloc(CacheFileNames,(nCache+1)*sizeof(char *));
			CacheFileNames[nCache]=malloc(strlen(optarg)+1);
			strcpy(CacheFileNames[nCache++],optarg);
			break;
		case 'C':
			if(nChannel==0) UserChannelNames=malloc(sizeof(char *));
			else UserChannelNames=realloc(UserChannelNames,(nChannel+1)*sizeof(char *));
			UserChannelNames[nChannel]=malloc(strlen(optarg)+1);
			strcpy(UserChannelNames[nChannel++],optarg);
			break;
		case 13: SkyLocFlag=1; break;
		case 'D':
			dataseed=atoi(optarg);
			break;
		case 'O':
			manual_RA=atof(optarg)*LAL_PI/180.0;
			SkyPatch=1;
			break;
		case 'b':
			GRBflag=1;
			break;
		case 'a':
			manual_dec=atof(optarg)*LAL_PI/180.0;
			SkyPatch=1;
			break;
		case 'A':
			strncpy(approx,optarg,20);
			break;
		case 'l':
			studentt=1;
			break;
		case 'v':
			verbose=1;
			break;
		case 'm':
			manual_mass_low=atof(optarg);
			printf("setting m_low=%e\n",manual_mass_low);
			break;
		case 'g':
			manual_mass_high=atof(optarg);
			printf("setting m_high=%e\n",manual_mass_high);
			break;
		case 't':
			timewindow=atof(optarg);
			break;
		case 'z':
			seed=atoi(optarg);
			break;
		case 'E':
			event=atoi(optarg);
			break;
		case 'p':
			injSNR=atof(optarg);
			break;
		case 'Z':
			manual_end_time=atof(optarg);
			break;
		case 'e':
			etawindow=atof(optarg);
			break;
		case 'r':
			Nruns=atoi(optarg);
			break;
		case 'F':
			fakeinj=1;
			break;
		case 'S':
			nSegs=atoi(optarg);
			break;
		case 'M':
			Nmcmc = atof(optarg);
			break;
		case 'j':
			injXMLFile=(CHAR *)malloc(strlen(optarg)+1);
			strcpy(injXMLFile,optarg);
			break;
		case 'X':
			inputXMLFile=(CHAR *)malloc(strlen(optarg)+1);
			strcpy(inputXMLFile,optarg);
			break;
		case 'N':
			Nlive=atoi(optarg);
			break;
		case 'I':
			if(nifo==0) {IFOnames=malloc(sizeof(char **)); ChannelNames=malloc(sizeof(char **));}
			else	{IFOnames=realloc(IFOnames,(nifo+1)*sizeof(CHAR **)); ChannelNames=realloc(ChannelNames,(nChannel+1)*sizeof(char **));}
			IFOnames[nifo]=malloc(strlen(optarg)+1);
            printf("strlen(optarg)=%zu, optarg=%s\n",strlen(optarg),optarg);
			ChannelNames[nifo]=malloc(MAXSTR+1);
			/*strcpy(IFOnames[nifo],optarg);*/
            sprintf(IFOnames[nifo],"%s",optarg);
            nifo=nifo+1;
			break;
		case 'o':
			strcpy(outfile,optarg);
			break;
		case 'G':
			GPS=atof(optarg);
			XLALGPSSetREAL8(&datastart,GPS);
			break;
		case 'T':
			duration=atof(optarg);
			break;
		case 'R':
			SampleRate=atoi(optarg);
			break;
		case 'P':
			padding=atof(optarg);
			break;
		case 'n':
			NINJA=1;
			fLow=30.0;
			break;
		case 'L':
			timeslides=1;
			break;
        case 265:
			enable_calamp=1;
			break;
        case 266: 
			if(nCalAmpFacs==0) CalAmpFacs=malloc(sizeof(double));
			else CalAmpFacs=realloc(CalAmpFacs,(nCalAmpFacs+1)*sizeof(double));
			CalAmpFacs[nCalAmpFacs]=atof(optarg);
            		nCalAmpFacs++;
                        break;
        case 300:   
                        enable_calfreq=1;
			break;
        case 301:
                        injONLY=1;
                        break;
	default:
			fprintf(stdout,USAGE); exit(0);
			break;
	}
	}

	if(inputXMLFile==NULL && injXMLFile==NULL && manual_end_time==0){fprintf(stderr,"Error, you must specify --inj or --XMLfile for trigger list\nOr --end_time, --dt, --Mmin and --Mmax for manual search"); exit(-1);}
	/* Check that the channel/cache combo adds up */
	if(nifo!=nCache || nCache==0) {fprintf(stderr,"Error: You must have equal numbers of IFOs and frame caches, and they must be paired in the correct order!\n");
	exit(-1); }
	if(nChannel>0 && nChannel!=nCache) {fprintf(stderr,"Error: You must specify a channel for each cache file\n"); exit(-1);}
	nIFO=nifo;
	/*	for(i=0;i<nIFO;i++) fprintf(stdout,"%s\t|%s\t| %s\n",IFOnames[i],CacheFileNames[i],ChannelNames[i]); */
	if(Nmcmc==0){fprintf(stderr,"Error: --Nmcmc not specified or zero, use >0\n"); exit(-1);}
	if(SampleRate==0){fprintf(stderr,"Error: --srate not specified. Using 4096 Hz which may NOT be what you want!\n"); SampleRate=4096;}
	if(nSegs==0){fprintf(stderr,"Error: --Nsegs must be greater than 0\n"); exit(-1);}
	if(Nlive<=1){fprintf(stderr,"Error: Nlive must be >1"); exit(-1);}
	if(studentt) estimatenoise=0;
    if(enable_calamp && nIFO!=nCalAmpFacs){fprintf(stderr,"Error: You must specify an amplitude calibration factor for each IFO (even if it is just 1.0)\n");exit(-1);}
	if(enable_calamp && enable_calfreq){fprintf(stderr,"Error: You cannot specify a constant amplitude calibration factor and a frequency dependent one at the same time. Exiting\n");exit(-1);}
	return;
}

/* =========================== MAIN ==================================== */

int main( int argc, char *argv[])
{
	struct stat st;
	static LALStatus status;
	LALMCMCParameter **Live = NULL; /* Structure which holds the parameters */
	LALMCMCInput	inputMCMC;
	REAL8TimeSeries *RawData;
	UINT4			seglen=0;
	SnglInspiralTable *inputCurrent = NULL;
	SimInspiralTable *injTable = NULL;
	INT4 numTmplts = 0;
	UINT4 i,j;
	REAL8FFTPlan *fwdplan = NULL;
	REAL8FFTPlan *revplan = NULL;
	REAL8Window  *windowplan = NULL;
	INT4 stride=0;
	REAL8 strideDur=0.0;
	REAL8 evidence=0;
	INT4 UNUSED segnum=0;
	RandomParams *randparam=NULL;
	RandomParams *datarandparam=NULL;
	REAL4 TSoffset;
	LIGOTimeGPS realstart,segmentStart;
	REAL8 networkSNR=0.0;

	seed=0;
	etawindow=1.0;
	timewindow=0.05;
	initialise(argc,argv); /* Get the arguments and act on them */
	if(inputXMLFile!=NULL){
		/* read in the input file */
		numTmplts = LALSnglInspiralTableFromLIGOLw( &inputCurrent, inputXMLFile, 0, -1);
		if ( numTmplts < 0 )
		{
			fprintf( stderr, "Error: unable to read trigger %i from %s\n", event,inputXMLFile );
			exit( 1 );
		}
		i=0;
		while(i<event) {i++; inputCurrent = inputCurrent->next;}
	}
	REAL8 segDur = duration/(REAL8)nSegs;

	/* Number of sample in a segment */
	seglen=(UINT4)(segDur*SampleRate);
	/*	seglen=(INT4)pow(2.0,ceil(log2((REAL8)seglen)));*/  /* Make it a power of two for the FFT */
	segDur = seglen/SampleRate;
	nSegs =(INT4)floor(duration/segDur);

	fprintf(stderr,"Choosing %i segments length %i, (%f s)\n",nSegs,seglen,segDur);

	stride = seglen; /* Overlap the padding */
	strideDur = stride / SampleRate;


	if(segDur<=2.0*padding){fprintf(stderr,"ERROR: Seg length %lf s too small for padding %lf s\n",segDur,padding);exit(-1);}
	if(segDur-2.0*padding<6.0){fprintf(stderr,"WARNING: using <6s segments (excl. padding) unadvisable, your current unpadded seglen is %lf s\n",segDur-2.0*padding);}

	int check=0;
	fwdplan = XLALCreateForwardREAL8FFTPlan( seglen, 0 );
	revplan = XLALCreateReverseREAL8FFTPlan( seglen, 0 );
	memset(&inputMCMC,0,sizeof(inputMCMC)); /* CLEAR THE INPUT STRUCTURE! */

	inputMCMC.deltaT=(REAL8 )(1.0/SampleRate);
	inputMCMC.verbose=verbose;
	char strainname[20]="LSC-STRAIN";
	if(NINJA) sprintf(strainname,"STRAIN"); /* Different strain channel name for NINJA */

	/* Make a copy of the detectors list */
	LALDetector *localCachedDetectors=calloc(LAL_NUM_DETECTORS,sizeof(LALDetector));
	for(i=0;i<LAL_NUM_DETECTORS;i++) memcpy(&(localCachedDetectors[i]),&lalCachedDetectors[i],sizeof(LALDetector));

	/* Set up Detector structures */
	for(i=0;i<nIFO;i++){
		if(!strcmp(IFOnames[i],"H1")) {
			inputMCMC.detector[i]=&localCachedDetectors[LALDetectorIndexLHODIFF];
			if(nChannel>0) sprintf(ChannelNames[i],"%s",UserChannelNames[i]);
			else sprintf((ChannelNames[i]),"H1:%s",strainname);
			continue;}
		if(!strcmp(IFOnames[i],"H2")) {
			inputMCMC.detector[i]=&localCachedDetectors[LALDetectorIndexLHODIFF];
			if (nChannel>0) sprintf(ChannelNames[i],"%s",UserChannelNames[i]);
			else sprintf((ChannelNames[i]),"H2:%s",strainname);
			continue;}
		if(!strcmp(IFOnames[i],"LLO")||!strcmp(IFOnames[i],"L1")) {
			inputMCMC.detector[i]=&localCachedDetectors[LALDetectorIndexLLODIFF];
			if (nChannel>0) sprintf(ChannelNames[i],"%s",UserChannelNames[i]);
			else sprintf((ChannelNames[i]),"L1:%s",strainname);
			continue;}
		if(!strcmp(IFOnames[i],"V1")||!strcmp(IFOnames[i],"VIRGO")) {
			inputMCMC.detector[i]=&localCachedDetectors[LALDetectorIndexVIRGODIFF];
			if(!NINJA) sprintf((ChannelNames[i]),"V1:h_16384Hz");
			else sprintf((ChannelNames[i]),"V1:STRAIN");
			if (nChannel>0) sprintf(ChannelNames[i],"%s",UserChannelNames[i]);
			continue;}
		if(!strcmp(IFOnames[i],"GEO")||!strcmp(IFOnames[i],"G1")) {
			inputMCMC.detector[i]=&localCachedDetectors[LALDetectorIndexGEO600DIFF];
			if (nChannel>0) sprintf(ChannelNames[i],"%s",UserChannelNames[i]);
			else sprintf((ChannelNames[i]),"G1:DER_DATA_H");
			continue;}
		/*		if(!strcmp(IFOnames[i],"TAMA")||!strcmp(IFOnames[i],"T1")) {inputMCMC.detector[i]=&lalCachedDetectors[LALDetectorIndexTAMA300DIFF]; continue;}*/
		fprintf(stderr,"Unknown interferometer %s. Valid codes: H1 H2 L1 V1 GEO\n",IFOnames[i]); exit(-1);
	}

	inputMCMC.fLow = fLow;

	/* Prepare for injections */
	UINT4 Ninj=0;
	PPNParamStruc InjParams;
	LIGOTimeGPS injstart;
	memset(&injstart,0,sizeof(LIGOTimeGPS));
	memset(&InjParams,0,sizeof(PPNParamStruc));
	if(NULL!=injXMLFile) {Ninj=SimInspiralTableFromLIGOLw(&injTable,injXMLFile,0,0);
		if(Ninj<event) {fprintf(stderr,"Error reading event %i from %s\n",event,injXMLFile); exit(-1);}
		i=0;
		while(i<event) {i++; injTable = injTable->next;} /* Select event */
		if(injTable->f_lower>0.0) inputMCMC.fLow = injTable->f_lower;
		else {injTable->f_lower = inputMCMC.fLow;
		fprintf(stderr,"Warning, injection does not specify f_lower, using default %lf\n",inputMCMC.fLow);}
//		InjParams.deltaT=1.0/SampleRate;
//		InjParams.fStartIn=(REAL4)inputMCMC.fLow;
//		memset(&InjectGW,0,sizeof(CoherentGW));
		fprintf(stderr,"Injected event %i:\tMass1: %lf\tMass2: %lf\n\tDistance: %lf Mpc\teta: %lf\n",event,injTable->mass1,injTable->mass2,injTable->distance,injTable->eta);
		/*		memcpy(&(InjParams.epoch),&(injTable->geocent_end_time),sizeof(LIGOTimeGPS)); */
//		Approximant injapprox;
//		fprintf(stderr,"INJ: end time = %lf\n",injTable->geocent_end_time.gpsSeconds + injTable->geocent_end_time.gpsNanoSeconds*1.e-9);
//		LALGetApproximantFromString(&status,injTable->waveform,&injapprox);
//		if(injapprox!=GeneratePPN) {fprintf(stderr,"WARNING!!!!! Not using GeneratePPN approximant may result in offset of the end time!\n");}
//		LALGenerateInspiral(&status,&InjectGW,injTable,&InjParams);
//		if(status.statusCode!=0) {fprintf(stderr,"Error generating injection!!!\n"); REPORTSTATUS(&status); }
		/****************************************************************************************************/
		/********** THIS IS ONLY NECESSARY WHILE THE LALGenerateInspiral and LALInspiralParameterCalc *******/
		/********** GIVE DIFFERENT CHIRP TIMES !                                                      *******/

//		insptemplate.totalMass=InjParams.mTot;
//		insptemplate.eta = InjParams.eta;
//		insptemplate.approximant = TaylorF2;
//		insptemplate.order = LAL_PNORDER_TWO;
//		insptemplate.fLower = inputMCMC.fLow;
//		insptemplate.massChoice = totalMassAndEta;
//		LALInspiralParameterCalc(&status,&insptemplate);
		/*InjParams.tc = insptemplate.tC;*/
//		fprintf(stderr,"GenerateInspiral chirp time=%lf, ParameterCalc chirp time = %lf\n",InjParams.tc,insptemplate.tC);
		/*****************************************************************************************************/

//		injstart = injTable->geocent_end_time;
//		XLALGPSAdd(&injstart, -InjParams.tc); /* makes injstart the time at fLow */
		/*		fprintf(stderr,"start time = %lf\n",injstart.gpsSeconds + injstart.gpsNanoSeconds*1.e-9); */
//		fprintf(stderr,"INJ: Injected wave chirp time: %lf s\n",InjParams.tc);
//		if(InjectGW.h) memcpy(&(InjectGW.h->epoch),&injstart,sizeof(LIGOTimeGPS));
//		if(InjectGW.a) memcpy(&(InjectGW.a->epoch),&injstart,sizeof(LIGOTimeGPS));
//		if(InjectGW.f) memcpy(&(InjectGW.f->epoch),&injstart,sizeof(LIGOTimeGPS));
//		if(InjectGW.phi) memcpy(&(InjectGW.phi->epoch),&injstart,sizeof(LIGOTimeGPS));
//		if(InjectGW.shift) memcpy(&(InjectGW.shift->epoch),&injstart,sizeof(LIGOTimeGPS));
	}

	/* Get the end time of the trigger or injection */
	int ETgpsSeconds,ETgpsNanoseconds;
	if(NULL!=injXMLFile) {
		ETgpsSeconds=injTable->geocent_end_time.gpsSeconds;
		ETgpsNanoseconds=injTable->geocent_end_time.gpsNanoSeconds;}
	else if(NULL!=inputXMLFile) {
		ETgpsSeconds = inputCurrent->end_time.gpsSeconds;
		ETgpsNanoseconds=inputCurrent->end_time.gpsNanoSeconds;}
	else {
		ETgpsNanoseconds = (INT4)1.e9*fmod(manual_end_time,1.0);
		ETgpsSeconds = (INT4) floor(manual_end_time);
	}

	/* If the trigger is not in the data read in, adjust the time of the data to centre the trigger in it */
	if(ETgpsSeconds-duration>datastart.gpsSeconds){
		fprintf(stderr,"ERROR: Trigger lies outside specified block\nAdjusting GPSstart to %i for trigger %i\n",ETgpsSeconds-(INT4)duration/2,event);
		datastart.gpsSeconds=ETgpsSeconds-(INT4)duration/2;
		datastart.gpsNanoSeconds=0;
	}

	if(ETgpsSeconds>datastart.gpsSeconds+duration) {fprintf(stderr,"Error, trigger lies outwith data range %i - %i\n",datastart.gpsSeconds,datastart.gpsSeconds+(INT4)duration); exit(-1);}

	datarandparam=XLALCreateRandomParams(dataseed);

    unsigned int injTries=0; 

    SimInspiralTable this_injection;
    memcpy(&this_injection,injTable,sizeof(SimInspiralTable));
    this_injection.next=NULL;

	/* Read in the data for each IFO */
    double prevDist=0.;
    do{
        networkSNR=0.;
        for(i=0,j=0;i<nIFO;i++){
            INT4 TrigSegStart,TrigSample;
            inputMCMC.ifoID[i] = IFOnames[i];
            inputMCMC.deltaF = (REAL8)SampleRate/seglen;
    
            TrigSample=(INT4)(SampleRate*(ETgpsSeconds - datastart.gpsSeconds));
            TrigSample+=(INT4)(1e-9*SampleRate*ETgpsNanoseconds - 1e-9*SampleRate*datastart.gpsNanoSeconds);
            /*TrigSegStart=TrigSample+SampleRate*(0.5*(segDur-InjParams.tc)) - seglen; */ /* Centre the injection */
            TrigSegStart=TrigSample+ (SampleRate) - seglen; /* Put trigger 1 s before end of segment */
            if(InjParams.tc>segDur) fprintf(stderr,"Warning! Your template is longer than the data segment\n");
    
            segmentStart = datastart;
            XLALGPSAdd(&segmentStart, (REAL8)TrigSegStart/(REAL8)SampleRate);
            memcpy(&(inputMCMC.epoch),&segmentStart,sizeof(LIGOTimeGPS));
            /* Check for synthetic data */
            if(!(strcmp(CacheFileNames[i],"LALLIGO") && strcmp(CacheFileNames[i],"LALVirgo") && strcmp(CacheFileNames[i],"LALGEO") && strcmp(CacheFileNames[i],"LALEGO") && strcmp(CacheFileNames[i],"LALAdLIGO")))
            {
                typedef void (NoiseFunc)(LALStatus *status,REAL8 *psd,REAL8 f);
                NoiseFunc *PSD=NULL;
                FakeFlag=1;
                REAL8 scalefactor=1;
                /* Selection of the noise curve */
                if(!strcmp(CacheFileNames[i],"LALLIGO")) {PSD = &LALLIGOIPsd; scalefactor=9E-46;}
                if(!strcmp(CacheFileNames[i],"LALVirgo")) {PSD = &LALVIRGOPsd; scalefactor=1.0;}
                if(!strcmp(CacheFileNames[i],"LALGEO")) {PSD = &LALGEOPsd; scalefactor=1E-46;}
                if(!strcmp(CacheFileNames[i],"LALEGO")) {PSD = &LALEGOPsd; scalefactor=1.0;}
                if(!strcmp(CacheFileNames[i],"LALAdLIGO")) {PSD = &LALAdvLIGOPsd; scalefactor = 1E-49;}
                if(!strcmp(CacheFileNames[i],"LAL2kLIGO")) {PSD = &LALAdvLIGOPsd; scalefactor = 36E-46;}
                if(PSD==NULL) {fprintf(stderr,"Error: unknown simulated PSD: %s\n",CacheFileNames[i]); exit(-1);}
                inputMCMC.invspec[i]=(REAL8FrequencySeries *)XLALCreateREAL8FrequencySeries("inverse spectrum",&datastart,0.0,(REAL8)(SampleRate)/seglen,&lalDimensionlessUnit,seglen/2 +1);
                for(j=0;j<inputMCMC.invspec[i]->data->length;j++){ PSD(&status,&(inputMCMC.invspec[i]->data->data[j]),j*inputMCMC.deltaF);}
                inputMCMC.stilde[i] = (COMPLEX16FrequencySeries *)XLALCreateCOMPLEX16FrequencySeries("stilde",&datastart,0.0,inputMCMC.deltaF,&lalDimensionlessUnit,seglen/2 +1);
                memcpy(&(inputMCMC.stilde[i]->epoch),&segmentStart,sizeof(LIGOTimeGPS));
                /*			inputMCMC.stilde[i]->epoch = datastart;
                 XLALGPSAdd(&(inputMCMC.stilde[i]->epoch), (REAL8)TrigSegStart/(REAL8)SampleRate);*/
                /* Create the fake data */
                for(j=0;j<inputMCMC.invspec[i]->data->length;j++){
                    inputMCMC.invspec[i]->data->data[j]=1.0/(scalefactor*inputMCMC.invspec[i]->data->data[j]);
                    inputMCMC.stilde[i]->data->data[j].re=XLALNormalDeviate(datarandparam)/(2.0*sqrt(inputMCMC.invspec[i]->data->data[j]*inputMCMC.deltaF));
                    inputMCMC.stilde[i]->data->data[j].im=XLALNormalDeviate(datarandparam)/(2.0*sqrt(inputMCMC.invspec[i]->data->data[j]*inputMCMC.deltaF));
                }
            }
            else FakeFlag=0;
    
            if(timeslides&&!FakeFlag){ /* Set up time slides by randomly offsetting the data */
                LALCreateRandomParams(&status,&randparam,seed);
                memcpy(&realstart,&datastart,sizeof(LIGOTimeGPS));
                LALUniformDeviate(&status,&TSoffset,randparam);
                TSoffset=(TSoffset-0.5)*TIMESLIDE;
                datastart = realstart;
                XLALGPSAdd(&datastart, TSoffset);
                fprintf(stderr,"Slid %s by %f s\n",IFOnames[i],TSoffset);
                XLALDestroyRandomParams(randparam);
            }
            /* set up a Tukey Window with tails of 1s at each end */
            if (inputMCMC.window==NULL) inputMCMC.window = windowplan = XLALCreateTukeyREAL8Window( seglen,(REAL8)2.0*padding*SampleRate/(REAL8)seglen);
            /* Read the data from disk into a vector (RawData) */
            if(!FakeFlag){
                RawData = readTseries(CacheFileNames[i],ChannelNames[i],datastart,duration); /* This reads the raw data from the cache */
                if(RawData==NULL){fprintf(stderr,"Error opening %s in %s\n",ChannelNames[i],CacheFileNames[i]); exit(-1);}
                if(timeslides){
                    memcpy(&(RawData->epoch),&realstart,sizeof(LIGOTimeGPS));
                    memcpy(&datastart,&realstart,sizeof(LIGOTimeGPS));
                }
                /* Resample the time series */
                if(SampleRate) check=XLALResampleREAL8TimeSeries(RawData,1.0/SampleRate);
                if(check) {fprintf(stderr,"check=%d, failed to resample from %lf Hz to %d Hz\n",check,1.0/RawData->deltaT,SampleRate); exit(-1);}
                /* Need to resize the raw data to be an integer multiple of the seglen */
                fprintf(stderr,"Shrinking... (lost %d samples from end)\n",RawData->data->length-(seglen*nSegs));
                RawData=(REAL8TimeSeries *)XLALShrinkREAL8TimeSeries(RawData,(size_t) 0, (size_t) seglen*nSegs);
                /* Estimate the noise PSD */
                if(estimatenoise){ /* Spectrum not used with student-t likelihood */
                    /* Set up inverse spectrum structure */
                    inputMCMC.invspec[i] = (REAL8FrequencySeries *)XLALCreateREAL8FrequencySeries("inverse spectrum",&RawData->epoch,0.0,(REAL8)(SampleRate)/seglen,&lalDimensionlessUnit,seglen/2 +1);
    
                    /* Compute power spectrum */
                    if(DEBUG) fprintf(stderr,"Computing power spectrum, seglen %i\n",seglen);
                    check=XLALREAL8AverageSpectrumMedian( inputMCMC.invspec[i] ,RawData,(UINT4)seglen,(UINT4)stride,windowplan,fwdplan);
                    check|=XLALREAL8SpectrumInvertTruncate( inputMCMC.invspec[i], inputMCMC.fLow, seglen, (seglen-stride)/4, fwdplan, revplan );
    
                    if(check) {fprintf(stderr,"Cannot create spectrum, check=%x\n",check); exit(-1);}
                    /* POWER SPECTRUM SHOULD HAVE UNITS OF TIME! */
                }
    
                if(DEBUG) fprintf(stderr,"populating inputMCMC\n");
    
                segnum=(ETgpsSeconds - RawData->epoch.gpsSeconds)/strideDur;
    
                if(InjParams.tc>segDur-padding) fprintf(stderr,"Warning, flat-top is shorter than injected waveform!\n");
                /* Store the appropriate data in the input structure */
    
                if(DEBUG) fprintf(stderr,"Trigger lies at sample %d, creating segment around it\n",TrigSample);
                /* Chop out the data segment and store it in the input structure */
                inputMCMC.segment[i]=(REAL8TimeSeries *)XLALCutREAL8TimeSeries(RawData,TrigSegStart,seglen);
    
                memcpy(&(inputMCMC.invspec[i]->epoch),&(inputMCMC.segment[i]->epoch),sizeof(LIGOTimeGPS));
    
                if(DEBUG) fprintf(stderr,"Data segment %d in %s from %f to %f, including padding\n",i,IFOnames[i],((float)TrigSegStart)/((float)SampleRate),((float)(TrigSegStart+seglen))/((float)SampleRate) );
    
                inputMCMC.stilde[i] = (COMPLEX16FrequencySeries *)XLALCreateCOMPLEX16FrequencySeries("stilde",&(inputMCMC.segment[i]->epoch),0.0,inputMCMC.deltaF,&lalDimensionlessUnit,seglen/2 +1);
    
                XLALDestroyREAL8TimeSeries(RawData);
    
                /* Window and FFT the data */
                XLALDDVectorMultiply(inputMCMC.segment[i]->data,inputMCMC.segment[i]->data,windowplan->data);
                check=XLALREAL8TimeFreqFFT(inputMCMC.stilde[i],inputMCMC.segment[i],fwdplan); /* XLALREAL8TimeFreqFFT multiplies by deltaT */
                for(j=0;j<inputMCMC.stilde[i]->data->length;j++) {
                    inputMCMC.stilde[i]->data->data[j].re/=sqrt(windowplan->sumofsquares / windowplan->data->length);
                    inputMCMC.stilde[i]->data->data[j].im/=sqrt(windowplan->sumofsquares / windowplan->data->length);
                }
            } /* End if(!FakeFlag) */
    
            
            /* Perform injection in time domain */
            if(NULL!=injXMLFile && fakeinj==0) {
                DetectorResponse det;
                REAL8 SNR=0.0;
                LIGOTimeGPS realSegStart;
                memset(&det,0,sizeof(DetectorResponse));
                det.site=inputMCMC.detector[i];
                /* Inject incoherently */
                if(decohereflag){
                    memcpy(&realSegStart,&segmentStart,sizeof(realSegStart));
                    XLALGPSAdd(&segmentStart,((REAL8) i+1)*offset);
                    fprintf(stdout,"Offset injection by %lf s\n",((REAL8) i+1)*offset);
                }
                /* Create a buffer long enough to hold the signal */
                UINT4 bufferlength = (UINT4)(100.0/inputMCMC.deltaT);
                if(bufferlength<seglen) bufferlength=seglen;
                LIGOTimeGPS bufferstart;
                memcpy(&bufferstart,&segmentStart,sizeof(LIGOTimeGPS));
                XLALGPSAdd(&bufferstart,((REAL8)seglen*inputMCMC.deltaT));
                XLALGPSAdd(&bufferstart,-((REAL8)bufferlength*inputMCMC.deltaT));
    
                REAL4TimeSeries *injWave=(REAL4TimeSeries *)XLALCreateREAL4TimeSeries(IFOnames[i],&(bufferstart),0.0,inputMCMC.deltaT,&lalADCCountUnit,(size_t)bufferlength);
    
                for (j=0;j<injWave->data->length;j++) injWave->data->data[j]=0.0;
                //LALSimulateCoherentGW(&status,injWave,&InjectGW,&det);
                COMPLEX8FrequencySeries *resp = XLALCreateCOMPLEX8FrequencySeries("response",&bufferstart,0.0,inputMCMC.deltaF,(const LALUnit *)&strainPerCount,seglen);
                for(j=0;j<resp->data->length;j++) {resp->data->data[j].re=(REAL4)1.0; resp->data->data[j].im=0.0;}
                
                LALFindChirpInjectSignals(&status,injWave,&this_injection,resp);
                XLALDestroyCOMPLEX8FrequencySeries(resp);
                printf("Finished InjectSignals\n");
                fprintf(stderr,"Cutting injection buffer from %d to %d\n",bufferlength,seglen);
    
                        TrigSegStart=(INT4)((segmentStart.gpsSeconds-injWave->epoch.gpsSeconds)*SampleRate);
                TrigSegStart+=(INT4)((segmentStart.gpsNanoSeconds - injWave->epoch.gpsNanoSeconds)*1e-9*SampleRate);
    
                injWave=(REAL4TimeSeries *)XLALCutREAL4TimeSeries(injWave,TrigSegStart,seglen);
                fprintf(stderr,"Cut buffer start time=%lf, segment start time=%lf\n",injWave->epoch.gpsSeconds+1e-9*injWave->epoch.gpsNanoSeconds,inputMCMC.stilde[i]->epoch.gpsSeconds + 1.0e-9*inputMCMC.stilde[i]->epoch.gpsNanoSeconds);
                REPORTSTATUS(&status);
                if(decohereflag) {
                    memcpy(&segmentStart,&realSegStart,sizeof(realSegStart));
                    memcpy(&(injWave->epoch),&realSegStart,sizeof(realSegStart));
                }
                REAL8TimeSeries *inj8Wave=(REAL8TimeSeries *)XLALCreateREAL8TimeSeries("injection",&segmentStart,0.0,inputMCMC.deltaT,&lalDimensionlessUnit,(size_t)seglen);
                for (j=0;j<injWave->data->length;j++) inj8Wave->data->data[j]=(REAL8)injWave->data->data[j]; /* Move into a REAL8 vector */
                /* Compute the frequency domain wave for SNR calculation */
                RealFFTPlan *inj_plan = XLALCreateForwardREAL4FFTPlan( seglen, 0 );
                COMPLEX16FrequencySeries *injF = (COMPLEX16FrequencySeries *)XLALCreateCOMPLEX16FrequencySeries("injFD",&(segmentStart),0.0,inputMCMC.deltaF,&lalDimensionlessUnit,seglen/2 +1);
                /* Window the data */
                REAL4 WinNorm = sqrt(windowplan->sumofsquares/windowplan->data->length);
                for(j=0;j<inj8Wave->data->length;j++) inj8Wave->data->data[j]*=SNRfac*windowplan->data->data[j]/WinNorm;
                XLALREAL8TimeFreqFFT(injF,inj8Wave,fwdplan); /* This calls XLALREAL8TimeFreqFFT which normalises by deltaT */
    
                REPORTSTATUS(&status);
                if(estimatenoise){
                    for(j=(UINT4) (inputMCMC.fLow/inputMCMC.invspec[i]->deltaF),SNR=0.0;j<seglen/2;j++){
                        SNR+=((REAL8)injF->data->data[j].re)*((REAL8)injF->data->data[j].re)*inputMCMC.invspec[i]->data->data[j];
                        SNR+=((REAL8)injF->data->data[j].im)*((REAL8)injF->data->data[j].im)*inputMCMC.invspec[i]->data->data[j];}
                    SNR*=4.0*inputMCMC.invspec[i]->deltaF; /* Get units correct - factor of 4 for 1-sided */
                }
                LALDestroyREAL4FFTPlan(&status,&inj_plan);
    
                networkSNR+=SNR;
                SNR=sqrt(SNR);
    
                if(enable_calamp){
                    for(j=0;j<injF->data->length;j++) {
                        injF->data->data[j].re*=(REAL8)CalAmpFacs[i];
                        injF->data->data[j].im*=(REAL8)CalAmpFacs[i];
                    }
                }
                
                if(enable_calfreq){
                    COMPLEX16FrequencySeries *CalibInj=(COMPLEX16FrequencySeries *)XLALCreateCOMPLEX16FrequencySeries("CalibInjFD", &segmentStart,0.0,inputMCMC.deltaF,&lalDimensionlessUnit,seglen/2 +1); 
                    CalibPolar(injF,CalibInj,IFOnames[i]);
                    for(j=0;j<injF->data->length;j++){
                            injF->data->data[j].re = CalibInj->data->data[j].re;
                            injF->data->data[j].im = CalibInj->data->data[j].im;
			}
                    XLALDestroyCOMPLEX16FrequencySeries(CalibInj);
                }
                

                /* Actually inject the waveform */
                if(!FakeFlag) for(j=0;j<inj8Wave->data->length;j++) inputMCMC.segment[i]->data->data[j]+=(REAL8)inj8Wave->data->data[j];
                for(j=0;j<injF->data->length;j++) {
                    inputMCMC.stilde[i]->data->data[j].re+=(REAL8)injF->data->data[j].re;
                    inputMCMC.stilde[i]->data->data[j].im+=(REAL8)injF->data->data[j].im;
                }
    
                #if DEBUG
                    FILE *waveout;
                    char wavename[100];
                    sprintf(wavename,"wave_%s.dat",IFOnames[i]);
                    waveout=fopen(wavename,"w");
                    for(j=0;j<injF->data->length;j++) fprintf(waveout,"%10.10lf %10.10e %10.10e\n",j*inputMCMC.deltaF,injF->data->data[j].re,injF->data->data[j].im);
                    fclose(waveout);
                #endif

                XLALDestroyCOMPLEX16FrequencySeries(injF);
    
                XLALDestroyREAL4TimeSeries(injWave);
                XLALDestroyREAL8TimeSeries(inj8Wave);
    
                if(status.statusCode==0) {fprintf(stderr,"Injected signal into %s. SNR=%lf\n",IFOnames[i],SNR);}
                else {fprintf(stderr,"injection failed!!!\n"); REPORTSTATUS(&status); exit(-1);}

                FILE *snrout;
				REAL8 injTime = injTable->geocent_end_time.gpsSeconds + 1.0E-9 * injTable->geocent_end_time.gpsNanoSeconds;
				char snr_wavename[100];
				
				if(stat("./SNR",&st) == 0){
					fprintf(stderr,"SNR directory is present\n");
					fprintf(stderr,"Writing...\n");	
					sprintf(snr_wavename,"./SNR/snr_%s_%10.1lf.dat",IFOnames[i],injTime );
					snrout=fopen(snr_wavename,"w");
					fprintf(snrout,"%10.1lf %5.2lf ",injTime,SNR);
					fclose(snrout);
				}
				else {
					fprintf(stderr,"SNR directory is NOT present\n");
					fprintf(stderr,"Exiting\n");
					exit(-1);
				}
                    
            }   
            
        } /* End loop over IFOs */
        
        //
        if (injONLY) {
        fprintf(stderr,"Injection performed correctly. SNRs wrote. Exiting\n");
        exit(1);   
        }
        
        //If no injSNR spec. fix SNR to accept injection.
        if(injSNR<0.) {
            injSNR=sqrt(networkSNR);
        }
        //Else scale distance 
        else {
            double dist;
            if (injSNR < networkSNR ) {
                dist=this_injection.distance ;
                dist = dist + (fabs(prevDist-dist)/dist)*10. ;
                this_injection.distance = dist ;
            }
            else {
                dist=this_injection.distance ;
                dist = dist - (fabs(prevDist-dist)/dist)*10. ;
                this_injection.distance = dist ;
            }
        }
    
        //Increment number of tries
        injTries++;
        printf("Network SNR: %lf\n " , sqrt(networkSNR));
    } while( fabs((sqrt(networkSNR)-injSNR)/injSNR) > 0.1 && injTries<50 );

    
	/* Data is now all in place in the inputMCMC structure for all IFOs and for one trigger */
	XLALDestroyRandomParams(datarandparam);
    
	if(estimatenoise && DEBUG){
		for(j=0;j<nIFO;j++){
			char filename[100];
			sprintf(filename,"indata_%s.dat",IFOnames[j]);
			FILE *outinit=fopen(filename,"w");
			for(i=0;i<inputMCMC.stilde[j]->data->length;i++) fprintf(outinit,"%e %e %e %e\n",
						 inputMCMC.stilde[j]->f0 + i*inputMCMC.stilde[0]->deltaF,
						 inputMCMC.stilde[j]->data->data[i].re,
				 		 inputMCMC.stilde[j]->data->data[i].im,
						 1./inputMCMC.invspec[j]->data->data[i]);
			fclose(outinit);
		}
	}

	/* Set up the structure */
	inputMCMC.injectionTable = injTable;
	inputMCMC.numberDataStreams = nIFO;
	inputMCMC.numPoints = seglen;
	inputMCMC.stride = stride;
	inputMCMC.inspiralTable = inputCurrent;
	inputMCMC.fwdplan = fwdplan;
	inputMCMC.revplan = revplan;
	inputMCMC.numberDraw = Nmcmc;
	inputMCMC.annealingTemp = 0.1;
	/* randparams need to be handled differently from the MCMC code*/
	LALCreateRandomParams(&status,&(inputMCMC.randParams),seed);

	/* Set up the approximant to use in the likelihood function */
	CHAR TT2[]="TaylorT2"; CHAR TT3[]="TaylorT3"; CHAR TT4[]="TaylorT4"; CHAR TF2[]="TaylorF2"; CHAR BBH[]="IMRPhenomFA"; CHAR BBHSpin1[]="IMRPhenomFB_NS"; CHAR BBHSpin2[]="IMRPhenomFB"; CHAR BBHSpin3[]="IMRPhenomFB_Chi"; CHAR EBNR[]="EOBNR"; CHAR AMPCOR[]="AmpCorPPN"; CHAR ST[]="SpinTaylor";
	/*CHAR PSTRD[]="PhenSpinTaylorRD"; */ /* Commented out until PhenSpin waveforms are in master */
	inputMCMC.approximant = TaylorF2; /* Default */
	if(!strcmp(approx,TF2)) inputMCMC.approximant=TaylorF2;
	else if(!strcmp(approx,TT2)) inputMCMC.approximant=TaylorT2;
	else if(!strcmp(approx,TT3)) inputMCMC.approximant=TaylorT3;
    else if(!strcmp(approx,TT4)) inputMCMC.approximant=TaylorT4;
	else if(!strcmp(approx,BBH)) inputMCMC.approximant=IMRPhenomFA;
    else if(!strcmp(approx,BBHSpin1)) inputMCMC.approximant=IMRPhenomFB;
    else if(!strcmp(approx,BBHSpin2)) inputMCMC.approximant=IMRPhenomFB;
    else if(!strcmp(approx,BBHSpin3)) inputMCMC.approximant=IMRPhenomFB;
    else if(!strcmp(approx,EBNR)) inputMCMC.approximant=EOBNR;
	else if(!strcmp(approx,AMPCOR)) inputMCMC.approximant=AmpCorPPN;
	else if(!strcmp(approx,ST)) inputMCMC.approximant=SpinTaylor;
    /*else if(!strcmp(approx,PSTRD)) inputMCMC.approximant=PhenSpinTaylorRD;*/
	else {fprintf(stderr,"Unknown approximant: %s\n",approx); exit(-1);}

	if(inputMCMC.approximant!=AmpCorPPN && ampOrder!=0){
		fprintf(stderr,"Warning, setting amp order %i but not using AmpCorPPN. Amplitude corrected waveforms will NOT be generated!\n",ampOrder);
	}
	inputMCMC.ampOrder=ampOrder;

	if(phaseOrder>7 && inputMCMC.approximant!=EOBNR)
	{
		fprintf(stderr,"Error: Cannot go above 3.5PN in phase using this template!\n");
		exit(1);
	}
	switch(phaseOrder)
	{
		case 0:
		{
			inputMCMC.phaseOrder=LAL_PNORDER_NEWTONIAN;
			break;
		}
		case 1:
		{
			inputMCMC.phaseOrder=LAL_PNORDER_HALF;
			break;
		}
		case 2:
		{
			inputMCMC.phaseOrder=LAL_PNORDER_ONE;
			break;
		}
		case 3:
		{
			inputMCMC.phaseOrder=LAL_PNORDER_ONE_POINT_FIVE;
			break;
		}
		case 4:
		{
			inputMCMC.phaseOrder=LAL_PNORDER_TWO;
			break;
		}
		case 5:
		{
			inputMCMC.phaseOrder=LAL_PNORDER_TWO_POINT_FIVE;
			break;
		}
		case 6:
		{
			inputMCMC.phaseOrder=LAL_PNORDER_THREE;
			break;
		}
		case 7:
		{
			inputMCMC.phaseOrder=LAL_PNORDER_THREE_POINT_FIVE;
			break;
		}
		case 8:
		{
			inputMCMC.phaseOrder=LAL_PNORDER_PSEUDO_FOUR;
			break;
		}
		default:
			inputMCMC.phaseOrder=LAL_PNORDER_TWO;
	}

	/* Set the initialisation and likelihood functions */
	if(SkyPatch) {inputMCMC.funcInit = NestInitSkyPatch; goto doneinit;}
	if(SkyLocFlag) {inputMCMC.funcInit = NestInitSkyLoc; goto doneinit;}
	if(NULL!=inputXMLFile) inputMCMC.funcInit = NestInit2PN;
	else if(NINJA && NULL==injXMLFile) inputMCMC.funcInit = NestInitNINJAManual;
	else if(NINJA) inputMCMC.funcInit = NestInitInjNINJA;
	else {if(NULL!=injXMLFile) inputMCMC.funcInit = NestInitInj;
	else inputMCMC.funcInit = NestInitManual;}
doneinit:
	if(studentt) inputMCMC.funcLikelihood = MCMCSTLikelihoodMultiCoherentF;
	else inputMCMC.funcLikelihood = MCMCLikelihoodMultiCoherentF;
	if(inputMCMC.approximant==AmpCorPPN) inputMCMC.funcLikelihood = MCMCLikelihoodMultiCoherentAmpCor;

	inputMCMC.funcPrior = NestPrior;
	if(GRBflag) {inputMCMC.funcPrior = GRBPrior;
		inputMCMC.funcInit = NestInitGRB;
	}
	if(HighMassFlag) inputMCMC.funcPrior = NestPriorHighMass;

    if(!strcmp(approx,BBHSpin1)) {
        inputMCMC.funcPrior = NestPriorHighMass;
        inputMCMC.funcLikelihood = MCMCLikelihoodMultiCoherentF;
        inputMCMC.funcInit = NestInitManual;
    }

    if(!strcmp(approx,BBHSpin2)) {
        inputMCMC.funcPrior = NestPriorHighMass;
        inputMCMC.funcLikelihood = MCMCLikelihoodMultiCoherentF;
        inputMCMC.funcInit = NestInitManualIMRB;
    }

    if(!strcmp(approx,BBHSpin3)) {
        inputMCMC.funcPrior = NestPriorHighMass;
        inputMCMC.funcLikelihood = MCMCLikelihoodMultiCoherentF;
        inputMCMC.funcInit = NestInitManualIMRBChi;
    }

	/* Live is an array of LALMCMCParameter * types */
	Live = (LALMCMCParameter **)LALMalloc(Nlive*sizeof(LALMCMCParameter *));
	for (i=0;i<Nlive;i++) Live[i]=(LALMCMCParameter *)LALMalloc(sizeof(LALMCMCParameter));

	if(networkSNR!=0.0) fprintf(stdout,"Injected signal network SNR= %lf\n",sqrt(networkSNR));

	double ReducedChiSq=0;
	/* variance of dimensionful real part d(f_k) (= variance of imaginary part) is zeta^2 */
	/* zeta^2 = N/(4deltaT) * S(f_k)  (S(f_k) dimensionful one-sided) */

	if(estimatenoise){
		for (i=(int)fLow/inputMCMC.invspec[0]->deltaF;i<inputMCMC.stilde[0]->data->length;i++) ReducedChiSq+=(pow(inputMCMC.stilde[0]->data->data[i].re,2.0)+pow(inputMCMC.stilde[0]->data->data[i].im,2.0))*inputMCMC.invspec[0]->data->data[i];
		ReducedChiSq *= 2.0*inputMCMC.invspec[0]->deltaF/(inputMCMC.stilde[0]->data->length-(fLow/inputMCMC.invspec[0]->deltaF)); /* should be N */
	}
	fprintf(stdout,"reduced chi squared = %e\n",ReducedChiSq);
	fprintf(stdout,"Number of points in F-domain above fLow = %i\n",(int)inputMCMC.stilde[0]->data->length-(int)(fLow/(double)inputMCMC.stilde[0]->deltaF));
	evidence = nestZ(Nruns,Nlive,Live,&inputMCMC);
	fprintf(stdout,"logZ = %lf\n",evidence);

	/* Clean up */
	XLALDestroyREAL8Window(windowplan);
	for(i=0;i<nIFO;i++){
		XLALDestroyCOMPLEX16FrequencySeries(inputMCMC.stilde[i]);
		if(estimatenoise) XLALDestroyREAL8FrequencySeries(inputMCMC.invspec[i]);
		XLALDestroyREAL8TimeSeries(inputMCMC.segment[i]);
	}
	return(0);
} /* End main() */

void NestInitGRB(LALMCMCParameter *parameter, void *iT){
	REAL8 grb_time;
	SimInspiralTable *injTable = (SimInspiralTable *)iT;
	REAL4 localetawin;
	REAL8 mcmin,mcmax,m1min,m1max,m2min,m2max;
	REAL8 deltaLong=0.01;
	REAL8 deltaLat=0.01;
	REAL8 trueLong=0.0,trueLat=0.0;

	parameter->param = NULL;
	parameter->dimension = 0;

	if(iT!=NULL){
		grb_time = (REAL8) injTable->geocent_end_time.gpsSeconds + (REAL8)injTable->geocent_end_time.gpsNanoSeconds *1.0e-9;
		trueLong = (REAL8)injTable->longitude;
		trueLat = (REAL8)injTable->latitude;
	}
	/*else*/   {
		grb_time = manual_end_time;
		if(manual_RA!=-4200.0) trueLong = manual_RA;
		if(manual_dec!=-4200.0) trueLat = manual_dec;
    }
	double etamin;
	/*etamin = etamin<0.01?0.01:etamin;*/
	etamin=0.01;
	double etamax = 0.25;

	/* GRB priors are below */
	m1min=1.0;
	m1max=3.0;
	m2min=1.0;
	m2max=35.0;

	mcmin = m2mc(m1min,m2min);
	mcmax = m2mc(m1max,m2max);
	etamin = 0.027;

	localetawin=etamax-etamin;
	double lmmin=log(mcmin);
	double lmmax=log(mcmax);
	XLALMCMCAddParam(parameter,"logM",lmmin+(lmmax-lmmin)*gsl_rng_uniform(RNG),lmmin,lmmax,0);

	/*  XLALMCMCAddParam(parameter,"mchirp",mcmin+(mcmax-mcmin)*gsl_rng_uniform(RNG),mcmin,mcmax,0);*/
	XLALMCMCAddParam(parameter, "eta", gsl_rng_uniform(RNG)*localetawin+etamin , etamin, etamax, 0);
	XLALMCMCAddParam(parameter, "time",             (gsl_rng_uniform(RNG)-0.5)*timewindow + grb_time ,grb_time-0.5*timewindow,grb_time+0.5*timewindow,0);
	XLALMCMCAddParam(parameter, "phi",              LAL_TWOPI*gsl_rng_uniform(RNG),0.0,LAL_TWOPI,1);
	XLALMCMCAddParam(parameter, "distMpc", 99.0*gsl_rng_uniform(RNG)+1.0, 1.0, 100.0, 0);

	XLALMCMCAddParam(parameter,"long",trueLong,trueLong-0.5*deltaLong,trueLong+0.5*deltaLong,-1);
	XLALMCMCAddParam(parameter,"lat",trueLat,trueLat-0.5*deltaLat,trueLat+0.5*deltaLat,-1);

	XLALMCMCAddParam(parameter,"psi",LAL_PI*gsl_rng_uniform(RNG),0,LAL_PI,1);
	XLALMCMCAddParam(parameter,"iota",LAL_PI*gsl_rng_uniform(RNG),0,LAL_PI,0);


	return;
}

void NestInitSkyLoc(LALMCMCParameter *parameter, void *iT)
{
	SimInspiralTable *injTable = (SimInspiralTable *) iT;
	parameter->param=NULL;
	parameter->dimension=0;
	double inM1 = injTable->mass1;
	double inM2 = injTable->mass2;
	double inEta = injTable->eta;
	double inTime = injTable->geocent_end_time.gpsSeconds + 1e-9*injTable->geocent_end_time.gpsNanoSeconds;
	double inMc = m2mc(inM1,inM2);
	double deltaM=0.05; double deltaEta=0.01;
	double etaMin=inEta-0.5*deltaEta; double etaMax=inEta+0.5*deltaEta;
	etaMin=etaMin<0.0?0.0:etaMin;
	etaMax=etaMax>0.25?0.25:etaMax;
	deltaEta=etaMax-etaMin;
	double lmmin=log(inMc-deltaM);
	double lmmax=log(inMc+deltaM);
	XLALMCMCAddParam(parameter,"logM",lmmin+(lmmax-lmmin)*gsl_rng_uniform(RNG),lmmin,lmmax,0);

	/*  XLALMCMCAddParam(parameter,"mchirp",(gsl_rng_uniform(RNG)-0.5)*deltaM + inMc,inMc-0.5*deltaM,inMc+0.5*deltaM,0);*/
	XLALMCMCAddParam(parameter,"eta",(gsl_rng_uniform(RNG))*deltaEta + etaMin,etaMin,etaMax,0);
	XLALMCMCAddParam(parameter,"time",(gsl_rng_uniform(RNG)-0.5)*timewindow+inTime,inTime-0.5*timewindow,inTime+0.5*timewindow,0);
	XLALMCMCAddParam(parameter,"phi",		LAL_TWOPI*gsl_rng_uniform(RNG),0.0,LAL_TWOPI,1);
	XLALMCMCAddParam(parameter,"distMpc", 99.0*gsl_rng_uniform(RNG)+1.0, 1.0, 100.0, 0);
	XLALMCMCAddParam(parameter,"long",LAL_TWOPI*gsl_rng_uniform(RNG),0,LAL_TWOPI,1);
	XLALMCMCAddParam(parameter,"lat",LAL_PI*(gsl_rng_uniform(RNG)-0.5),-LAL_PI/2.0,LAL_PI/2.0,0);
	XLALMCMCAddParam(parameter,"psi",LAL_PI*gsl_rng_uniform(RNG),0,LAL_PI,1);
	XLALMCMCAddParam(parameter,"iota",LAL_PI*gsl_rng_uniform(RNG),0,LAL_PI,0);
	return;
}

/* FIXME: parameter iT is unused */
void NestInitSkyPatch(LALMCMCParameter *parameter, void UNUSED *iT)
{
	double etamin=0.01;
	double mcmin,mcmax;
	double deltaLong=0.001;
	double deltaLat=0.001;
	parameter->param=NULL;
	parameter->dimension = 0;
	fprintf(stderr,"Using longitude = %f, latitude = %f\n",manual_RA,manual_dec);
	mcmin=m2mc(manual_mass_low/2.0,manual_mass_low/2.0);
	mcmax=m2mc(manual_mass_high/2.0,manual_mass_high/2.0);

	double lmmin=log(mcmin);
	double lmmax=log(mcmax);
	XLALMCMCAddParam(parameter,"logM",lmmin+(lmmax-lmmin)*gsl_rng_uniform(RNG),lmmin,lmmax,0);

	/*	XLALMCMCAddParam(parameter,"mchirp",mcmin+(mcmax-mcmin)*gsl_rng_uniform(RNG),mcmin,mcmax,0);*/
	/*	XLALMCMCAddParam(parameter,"mtotal",manual_mass_low+mwin*gsl_rng_uniform(RNG),manual_mass_low,manual_mass_high,0);*/
	XLALMCMCAddParam(parameter,"eta",etamin+gsl_rng_uniform(RNG)*(0.25-etamin),etamin,0.25,0);
	XLALMCMCAddParam(parameter,"time",(gsl_rng_uniform(RNG)-0.5)*timewindow +manual_end_time,manual_end_time-0.5*timewindow,manual_end_time+0.5*timewindow,0);
	XLALMCMCAddParam(parameter,"phi",		LAL_TWOPI*gsl_rng_uniform(RNG),0.0,LAL_TWOPI,1);
	XLALMCMCAddParam(parameter,"distMpc", 99.0*gsl_rng_uniform(RNG)+1.0, 1.0, 100.0, 0);
	XLALMCMCAddParam(parameter,"long",manual_RA,manual_RA-0.5*deltaLong,manual_RA+0.5*deltaLong,-1);
	XLALMCMCAddParam(parameter,"lat",manual_dec,manual_dec-0.5*deltaLat,manual_dec+0.5*deltaLat,-1);
	XLALMCMCAddParam(parameter,"psi",LAL_PI*gsl_rng_uniform(RNG), 0, LAL_PI, 1);
	XLALMCMCAddParam(parameter,"iota",LAL_PI*gsl_rng_uniform(RNG),0,LAL_PI,0);
	return;
}

/* FIXME: parameter iT is unused */
void NestInitManual(LALMCMCParameter *parameter, void UNUSED *iT)
{
	double etamin=0.03;
	double mcmin,mcmax;
	parameter->param=NULL;
	parameter->dimension = 0;
	mcmin=m2mc(manual_mass_low/2.0,manual_mass_low/2.0);
	mcmax=m2mc(manual_mass_high/2.0,manual_mass_high/2.0);
	double lmmin=log(mcmin);
	double lmmax=log(mcmax);

	XLALMCMCAddParam(parameter,"logM",lmmin+(lmmax-lmmin)*gsl_rng_uniform(RNG),lmmin,lmmax,0);
	/*	XLALMCMCAddParam(parameter,"mchirp",mcmin+(mcmax-mcmin)*gsl_rng_uniform(RNG),mcmin,mcmax,0);*/
	/*	XLALMCMCAddParam(parameter,"mtotal",manual_mass_low+mwin*gsl_rng_uniform(RNG),manual_mass_low,manual_mass_high,0);*/
	XLALMCMCAddParam(parameter,"eta",etamin+gsl_rng_uniform(RNG)*(0.25-etamin),etamin,0.25,0);
	XLALMCMCAddParam(parameter,"time",(gsl_rng_uniform(RNG)-0.5)*timewindow +manual_end_time,manual_end_time-0.5*timewindow,manual_end_time+0.5*timewindow,0);
	XLALMCMCAddParam(parameter,"phi",		LAL_TWOPI*gsl_rng_uniform(RNG),0.0,LAL_TWOPI,1);
/*	XLALMCMCAddParam(parameter,"distMpc", (dmax-dmin)*gsl_rng_uniform(RNG)+dmin,dmin,dmax, 0);*/
	XLALMCMCAddParam(parameter,"logdist",log(1.0)+gsl_rng_uniform(RNG)*(log(100.0)-log(1.0)),log(1.0),log(100.0),0);
	XLALMCMCAddParam(parameter,"long",LAL_TWOPI*gsl_rng_uniform(RNG),0,LAL_TWOPI,1);
	XLALMCMCAddParam(parameter,"lat",LAL_PI*(gsl_rng_uniform(RNG)-0.5),-LAL_PI/2.0,LAL_PI/2.0,0);
	XLALMCMCAddParam(parameter,"psi",LAL_PI*gsl_rng_uniform(RNG),0,LAL_PI,1);
	XLALMCMCAddParam(parameter,"iota",LAL_PI*gsl_rng_uniform(RNG),0,LAL_PI,0);

	return;
}

/* FIXME: parameter iT is unused */
void NestInitManualIMRB(LALMCMCParameter *parameter, void UNUSED *iT)
{
	double etamin=0.03;
	double mcmin,mcmax;
	parameter->param=NULL;
	parameter->dimension = 0;
	mcmin=m2mc(manual_mass_low/2.0,manual_mass_low/2.0);
	mcmax=m2mc(manual_mass_high/2.0,manual_mass_high/2.0);

    double lmmin=log(mcmin);
	double lmmax=log(mcmax);

    double spin1zmin=-1.;
    double spin1zmax=1.;

    double spin2zmin=-1.;
    double spin2zmax=1.;

	XLALMCMCAddParam(parameter,"logM",lmmin+(lmmax-lmmin)*gsl_rng_uniform(RNG),lmmin,lmmax,0);
	/*	XLALMCMCAddParam(parameter,"mchirp",mcmin+(mcmax-mcmin)*gsl_rng_uniform(RNG),mcmin,mcmax,0);*/
	/*	XLALMCMCAddParam(parameter,"mtotal",manual_mass_low+mwin*gsl_rng_uniform(RNG),manual_mass_low,manual_mass_high,0);*/
	XLALMCMCAddParam(parameter,"eta",etamin+gsl_rng_uniform(RNG)*(0.25-etamin),etamin,0.25,0);
	XLALMCMCAddParam(parameter,"time",(gsl_rng_uniform(RNG)-0.5)*timewindow +manual_end_time,manual_end_time-0.5*timewindow,manual_end_time+0.5*timewindow,0);
	XLALMCMCAddParam(parameter,"phi",		LAL_TWOPI*gsl_rng_uniform(RNG),0.0,LAL_TWOPI,1);
/*	XLALMCMCAddParam(parameter,"distMpc", (dmax-dmin)*gsl_rng_uniform(RNG)+dmin,dmin,dmax, 0);*/
	XLALMCMCAddParam(parameter,"logdist",log(1.0)+gsl_rng_uniform(RNG)*(log(100.0)-log(1.0)),log(1.0),log(100.0),0);
	XLALMCMCAddParam(parameter,"long",LAL_TWOPI*gsl_rng_uniform(RNG),0,LAL_TWOPI,1);
	XLALMCMCAddParam(parameter,"lat",LAL_PI*(gsl_rng_uniform(RNG)-0.5),-LAL_PI/2.0,LAL_PI/2.0,0);
	XLALMCMCAddParam(parameter,"psi",LAL_PI*gsl_rng_uniform(RNG),0,LAL_PI,1);
	XLALMCMCAddParam(parameter,"iota",LAL_PI*gsl_rng_uniform(RNG),0,LAL_PI,0);

    XLALMCMCAddParam(parameter,"spin1z",(spin1zmax-spin1zmin)*gsl_rng_uniform(RNG)+spin1zmin,spin1zmin,spin1zmax,0);
    XLALMCMCAddParam(parameter,"spin2z",(spin2zmax-spin2zmin)*gsl_rng_uniform(RNG)+spin2zmin,spin2zmin,spin2zmax,0);
	return;
}

/* FIXME: parameter iT is unused */
void NestInitManualIMRBChi(LALMCMCParameter *parameter, void UNUSED *iT)
{
	double etamin=0.03;
	double mcmin,mcmax;
	parameter->param=NULL;
	parameter->dimension = 0;
	mcmin=m2mc(manual_mass_low/2.0,manual_mass_low/2.0);
	mcmax=m2mc(manual_mass_high/2.0,manual_mass_high/2.0);

    double lmmin=log(mcmin);
	double lmmax=log(mcmax);

    double chiSpinmin=-1.;
    double chiSpinmax=1.;

	XLALMCMCAddParam(parameter,"logM",lmmin+(lmmax-lmmin)*gsl_rng_uniform(RNG),lmmin,lmmax,0);
	/*	XLALMCMCAddParam(parameter,"mchirp",mcmin+(mcmax-mcmin)*gsl_rng_uniform(RNG),mcmin,mcmax,0);*/
	/*	XLALMCMCAddParam(parameter,"mtotal",manual_mass_low+mwin*gsl_rng_uniform(RNG),manual_mass_low,manual_mass_high,0);*/
	XLALMCMCAddParam(parameter,"eta",etamin+gsl_rng_uniform(RNG)*(0.25-etamin),etamin,0.25,0);
	XLALMCMCAddParam(parameter,"time",(gsl_rng_uniform(RNG)-0.5)*timewindow +manual_end_time,manual_end_time-0.5*timewindow,manual_end_time+0.5*timewindow,0);
	XLALMCMCAddParam(parameter,"phi",		LAL_TWOPI*gsl_rng_uniform(RNG),0.0,LAL_TWOPI,1);
/*	XLALMCMCAddParam(parameter,"distMpc", (dmax-dmin)*gsl_rng_uniform(RNG)+dmin,dmin,dmax, 0);*/
	XLALMCMCAddParam(parameter,"logdist",log(1.0)+gsl_rng_uniform(RNG)*(log(100.0)-log(1.0)),log(1.0),log(100.0),0);
	XLALMCMCAddParam(parameter,"long",LAL_TWOPI*gsl_rng_uniform(RNG),0,LAL_TWOPI,1);
	XLALMCMCAddParam(parameter,"lat",LAL_PI*(gsl_rng_uniform(RNG)-0.5),-LAL_PI/2.0,LAL_PI/2.0,0);
	XLALMCMCAddParam(parameter,"psi",LAL_PI*gsl_rng_uniform(RNG),0,LAL_PI,1);
	XLALMCMCAddParam(parameter,"iota",LAL_PI*gsl_rng_uniform(RNG),0,LAL_PI,0);

    XLALMCMCAddParam(parameter,"chiSpin",(chiSpinmax-chiSpinmin)*gsl_rng_uniform(RNG)+chiSpinmin,chiSpinmin,chiSpinmax,0);

    return;
}

/* FIXME: parameter iT is unused */
void NestInitNINJAManual(LALMCMCParameter *parameter, void UNUSED *iT){
	REAL8 trg_time,mcmin,mcmax;
	REAL4 localetawin;
	parameter->param = NULL;
	parameter->dimension = 0;
	trg_time = manual_end_time;

	/*double etamin = eta-0.5*etawindow;
	 etamin = etamin<0.01?0.01:etamin;*/
	double etamin=0.01;
	/*double etamax = eta+0.5*etawindow;
	 etamax = etamax>0.25?0.25:etamax;*/
	double etamax=0.25;
	localetawin=etamax-etamin;
	mcmin=m2mc(25.,25.);
	mcmax=m2mc(75.,75.);
	/*              parameter structure, name of parameter, initial value of parameter, minimum value parameter, maximum value of parameter, wrapped?) */
	XLALMCMCAddParam(parameter,"mchirp",mcmin+(mcmax-mcmin)*gsl_rng_uniform(RNG),mcmin,mcmax,0);
	/*XLALMCMCAddParam(parameter,"mtotal",gsl_rng_uniform(RNG)*100.0+50.0,50.0,150.0,0);*/
	/*XLALMCMCAddParam(parameter,"mtotal",3.0+27.0*gsl_rng_uniform(RNG),3.0,30.0,0);*/
	XLALMCMCAddParam(parameter, "eta", gsl_rng_uniform(RNG)*localetawin+etamin , etamin, etamax, 0);
	XLALMCMCAddParam(parameter, "time",             (gsl_rng_uniform(RNG)-0.5)*timewindow + trg_time ,trg_time-0.5*timewindow,trg_time+0.5*timewindow,0);
	XLALMCMCAddParam(parameter, "phi",              LAL_TWOPI*gsl_rng_uniform(RNG),0.0,LAL_TWOPI,1);
	XLALMCMCAddParam(parameter, "distMpc", 499.0*gsl_rng_uniform(RNG)+1.0, 1.0, 500.0, 0);
	XLALMCMCAddParam(parameter,"long",LAL_TWOPI*gsl_rng_uniform(RNG),0,LAL_TWOPI,1);
	XLALMCMCAddParam(parameter,"lat",LAL_PI*(gsl_rng_uniform(RNG)-0.5),-LAL_PI/2.0,LAL_PI/2.0,0);
	XLALMCMCAddParam(parameter,"psi",LAL_PI*gsl_rng_uniform(RNG),0,LAL_PI,1);
	XLALMCMCAddParam(parameter,"iota",LAL_PI*gsl_rng_uniform(RNG),0,LAL_PI,0);


	return;
}

void NestInitInj(LALMCMCParameter *parameter, void *iT){
	REAL8 trg_time;
	SimInspiralTable *injTable = (SimInspiralTable *)iT;
	REAL4 UNUSED mtot, UNUSED eta, UNUSED mwindow, localetawin;
	REAL8 UNUSED mc, mcmin, mcmax, lmmin, lmmax;
	parameter->param = NULL;
	parameter->dimension = 0;
	trg_time = (REAL8) injTable->geocent_end_time.gpsSeconds + (REAL8)injTable->geocent_end_time.gpsNanoSeconds *1.0e-9;
	mtot = injTable->mass1 + injTable->mass2;
	eta = injTable->eta;
	mwindow = 0.2;
	double etamin;
	/*etamin = etamin<0.01?0.01:etamin;*/
	etamin=0.01;
	double etamax = 0.25;
	mc=m2mc(injTable->mass1,injTable->mass2);
	mcmin=m2mc(manual_mass_low/2.0,manual_mass_low/2.0);

	mcmax=m2mc(manual_mass_high/2.0,manual_mass_high/2.0);

	lmmin=log(mcmin);
	lmmax=log(mcmax);
	localetawin=etamax-etamin;

	XLALMCMCAddParam(parameter,"logM",lmmin+(lmmax-lmmin)*gsl_rng_uniform(RNG),lmmin,lmmax,0);
	/*XLALMCMCAddParam(parameter,"mchirp",mcmin+(mcmax-mcmin)*gsl_rng_uniform(RNG),mcmin,mcmax,0);*/

	XLALMCMCAddParam(parameter, "eta", gsl_rng_uniform(RNG)*localetawin+etamin , etamin, etamax, 0);
	XLALMCMCAddParam(parameter, "time",		(gsl_rng_uniform(RNG)-0.5)*timewindow + trg_time,trg_time-0.5*timewindow,trg_time+0.5*timewindow,0);
	XLALMCMCAddParam(parameter, "phi",		LAL_TWOPI*gsl_rng_uniform(RNG),0.0,LAL_TWOPI,1);
	/*XLALMCMCAddParam(parameter, "distMpc", 99.0*gsl_rng_uniform(RNG)+1.0, 1.0, 100.0, -1);*/
	XLALMCMCAddParam(parameter,"logdist",(log(manual_dist_max)-log(manual_dist_min))*gsl_rng_uniform(RNG)+log(manual_dist_min) ,log(manual_dist_min),log(manual_dist_max),0);

	XLALMCMCAddParam(parameter,"long",gsl_rng_uniform(RNG)*LAL_TWOPI,0,LAL_TWOPI,1);
	XLALMCMCAddParam(parameter,"lat", acos(2.0*gsl_rng_uniform(RNG)-1.0)-LAL_PI/2.0,-LAL_PI/2.0,LAL_PI/2.0,0);

	XLALMCMCAddParam(parameter,"psi",gsl_rng_uniform(RNG)*LAL_PI,0,LAL_PI,1);
	XLALMCMCAddParam(parameter,"iota", acos(2.0*gsl_rng_uniform(RNG)-1.0) ,0,LAL_PI,0);


	return;

}<|MERGE_RESOLUTION|>--- conflicted
+++ resolved
@@ -142,7 +142,6 @@
 REAL8 offset=0.0;
 extern const LALUnit strainPerCount;
 INT4 ampOrder=0;
-<<<<<<< HEAD
 int enable_calamp=0;
 unsigned int nCalAmpFacs=0;
 int enable_calfreq=0;
@@ -161,9 +160,6 @@
 REAL8 Ph_H1(REAL8 f);
 REAL8 Ph_L1(REAL8 f);
 REAL8 Ph_V1(REAL8 f);
-=======
-INT4 phaseOrder=4;
->>>>>>> a2a2560e
 
 REAL8TimeSeries *readTseries(CHAR *cachefile, CHAR *channel, LIGOTimeGPS start, REAL8 length);
 
