--- conflicted
+++ resolved
@@ -6,10 +6,6 @@
 #include <stdlib.h>
 #include <getopt.h>
 #include <sys/stat.h>
-<<<<<<< HEAD
-=======
-
->>>>>>> add3b459
 #include <lal/LALStdlib.h>
 #include <lal/LALStdio.h>
 #include <lal/FrameCache.h>
@@ -76,15 +72,9 @@
 [--srate rate (4096)\t:\tDownsample data to rate Hz]\n \
 [--pad padding (1s)\t:\tPadding for PSD Tukey window\n \
 [--event INT (0)\t:\tUse event INT from Sim or Sngl InspiralTable]\n \
-<<<<<<< HEAD
 [--Mmin FLOAT, --Mmax FLOAT\t:\tSpecify min and max prior total mass\n \
 [--Dmin FLOAT (1), --Dmax FLOAT (100)\t:\tSpecify min and max prior distances in Mpc\n \
 [--approximant STRING (TaylorF2)\t:\tUse a different approximant where STRING is (TaylorF2|TaylorF2Test|TaylorT2|TaylorT3|TaylorT4|AmpCorPPN|AmpCorPPNTest|IMRPhenomFA|IMRPhenomFB|IMRPhenomFB_NS|IMRPhenomFB_Chi|EOBNR|SpinTaylor|MassiveGraviton|PPE)]\n \
-=======
-[--mmin FLOAT, --mmax FLOAT\t:\tSpecify min and max prior chirp masses\n \
-[--dmin FLOAT (1), --dmax FLOAT (100)\t:\tSpecify min and max prior distances in Mpc\n \
-[--approximant STRING (TaylorF2)\t:\tUse a different approximant where STRING is (TaylorF2|TaylorT2|TaylorT3|TaylorT4|AmpCorPPN|IMRPhenomFA|IMRPhenomFB|IMRPhenomFB_NS|IMRPhenomFB_Chi|EOBNR|SpinTaylor|IMRPhenomFB_Chi_low)|IMRPhenomB_Chi_low]\n \
->>>>>>> add3b459
 [--amporder INT\t:\tAmplitude order to use, requires --approximant AmpCorPPN]\n \
 [--phaseorder INT\t:\tPhase PN order to use, multiply by two, i.e. 3.5PN=7. (Default 4 = 2.0PN)]\n\
 [--H1GPSshift FLOAT\t: Specify timeslide in H1]\n \
@@ -705,16 +695,9 @@
 	REAL4 TSoffset;
 	LIGOTimeGPS realstart,segmentStart;
 	REAL8 networkSNR=0.0;
-<<<<<<< HEAD
-    /* open the SNR file */
-    REAL8 * SNRs=NULL;
-    SNRs=calloc(nIFO+1 ,sizeof(REAL8));
-
-=======
-    REAL8 * SNRs=NULL;
-    SNRs=calloc(nIFO+1 ,sizeof(REAL8));
+        REAL8 * SNRs=NULL;
+        SNRs=calloc(nIFO+1 ,sizeof(REAL8));
     
->>>>>>> add3b459
 	lal_errhandler = LAL_ERR_EXIT;
         set_debug_level( "33" );
 
@@ -881,15 +864,11 @@
 
 	if(ETgpsSeconds>datastart.gpsSeconds+duration) {fprintf(stderr,"Error, trigger lies outwith data range %i - %i\n",datastart.gpsSeconds,datastart.gpsSeconds+(INT4)duration); exit(-1);}
 
-<<<<<<< HEAD
-	datarandparam=XLALCreateRandomParams(dataseed);
+	//datarandparam=XLALCreateRandomParams(dataseed);
     
     Approximant check_approx;
     LALGetApproximantFromString(&status,injTable->waveform,&check_approx);
         
-=======
-
->>>>>>> add3b459
 	/* Read in the data for each IFO */
 	for(i=0,j=0;i<nIFO;i++){
 		INT4 TrigSegStart,TrigSample;
@@ -1174,22 +1153,12 @@
 
 	XLALDestroyRandomParams(datarandparam);
 	} /* End loop over IFOs */
-<<<<<<< HEAD
-
-if(NULL!=injXMLFile && fakeinj==0 && !(check_approx==TaylorF2 || check_approx==TaylorF2Test || check_approx==MassiveGraviton)) {
+
+if(NULL!=injXMLFile && fakeinj==0 && !(check_approx==TaylorF2 || check_approx==TaylorF2Test || check_approx==MassiveGraviton)&&  SNRpath!=NULL) {
     /* Print the SNRs in a file */
     PrintSNRsToFile(SNRs,injTable,&inputMCMC);
 }
 
-
-=======
-    
-    if(NULL!=injXMLFile && fakeinj==0 && SNRpath!=NULL) {
-    /* Print the SNRs in a file */
-    PrintSNRsToFile(SNRs,injTable,&inputMCMC);
-    }
-    
->>>>>>> add3b459
 	/* Data is now all in place in the inputMCMC structure for all IFOs and for one trigger */
 
     if (check_approx==TaylorF2 || check_approx==TaylorF2Test || check_approx==MassiveGraviton) 
@@ -2279,7 +2248,6 @@
 	return 1;
 }
 
-<<<<<<< HEAD
 void NestInitInjectedParam(LALMCMCParameter *parameter, void *iT, LALMCMCInput *MCMCinput)
 {   CHAR pinned_params_temp[100]="";
     int pin_was_null=1;
@@ -2477,41 +2445,15 @@
 
 void PrintSNRsToFile(REAL8* SNRs,SimInspiralTable *inj_table,LALMCMCInput *inputMCMC){
 /* open the SNR file */
-    struct stat st;
-    char SnrName[70];
-    char ListOfIFOs[10];
-    REAL8 NetSNR=0.0;
-    sprintf(ListOfIFOs,"");    
-=======
-void PrintSNRsToFile(REAL8* SNRs,SimInspiralTable *inj_table,LALMCMCInput *inputMCMC){
-/* open the SNR file */
     char SnrName[70];
     char ListOfIFOs[10];
     REAL8 NetSNR=0.0;
     sprintf(ListOfIFOs,"");
->>>>>>> add3b459
 
     for (UINT4 det_i=0;det_i<nIFO;det_i++){
          sprintf(ListOfIFOs,"%s%s",ListOfIFOs,inputMCMC->ifoID[det_i]);
         }
     
-<<<<<<< HEAD
-    if (stat("./SNR",&st) == 0){
-        sprintf(SnrName,"./SNR/snr_%s_%10.1f.dat",ListOfIFOs,(REAL8) inj_table->geocent_end_time.gpsSeconds+ (REAL8) inj_table->geocent_end_time.gpsNanoSeconds*1.0e-9);
-    }
-    else {
-        sprintf(SnrName,"snr_%s_%10.1f.dat",ListOfIFOs,(REAL8) inj_table->geocent_end_time.gpsSeconds+ (REAL8) inj_table->geocent_end_time.gpsNanoSeconds*1.0e-9);
-    }
-    
-    FILE *snrout=fopen(SnrName,"w");
-    for (UINT4 det_i=0;det_i<nIFO;det_i++){
-        fprintf(snrout,"%s:\t",inputMCMC->ifoID[det_i]);
-        fprintf(snrout,"%e\n",SNRs[det_i]);
-        NetSNR+=(SNRs[det_i]*SNRs[det_i]);
-    }		
-    if (nIFO>1){  fprintf(snrout,"Network:\t");
-    fprintf(snrout,"%e\n",sqrt(NetSNR));}
-=======
     sprintf(SnrName,"%s/snr_%s_%10.1f.dat",SNRpath,ListOfIFOs,(REAL8) inj_table->geocent_end_time.gpsSeconds+ (REAL8) inj_table->geocent_end_time.gpsNanoSeconds*1.0e-9);
     FILE * snrout = fopen(SnrName,"w");
     if(!snrout){
@@ -2525,7 +2467,6 @@
     }		
     if (nIFO>1){  fprintf(snrout,"Network:\t");
     fprintf(snrout,"%4.2f\n",sqrt(NetSNR));}
->>>>>>> add3b459
     fprintf(snrout,"\n");
     fclose(snrout);
 
