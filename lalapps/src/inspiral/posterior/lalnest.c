/* Nested Sampler Using LAL bayesian framework
 (C) John Veitch 2009

 */

#include <stdlib.h>
#include <getopt.h>
#include <sys/stat.h>
#include <lal/LALStdlib.h>
#include <lal/LALStdio.h>
#include <lal/FrameCache.h>
#include <lal/FrameStream.h>
#include <lal/Units.h>
#include "LALInspiralMCMC.h"
#include "LALInspiralMCMCUser.h"
#include <lal/LIGOLwXMLInspiralRead.h>
#include <lal/Random.h>
#include <lal/TimeFreqFFT.h>
#include <lal/LALDetectors.h>
#include <lal/GeneratePPNInspiral.h>
#include <lal/SimulateCoherentGW.h>
#include <lal/LALStatusMacros.h>
#include <lal/LALNoiseModels.h>
#include <lal/Date.h>
#include <lal/LALInspiral.h>
#include <lal/GenerateInspiral.h>
#include <lal/FrequencySeries.h>
#include <lal/ResampleTimeSeries.h>
#include <lal/TimeSeries.h>
#include <lal/VectorOps.h>
#include <LALAppsVCSInfo.h>
#include <lalapps.h>
#include <fftw3.h>

#include "nest_calc.h"

RCSID(LALAPPS_VCS_IDENT_ID);

#define MAXSTR 128
#define TIMESLIDE 10 /* Length of time to slide data to lose coherency */
#define DEBUG 1
#define USAGE "lalapps_inspnest ARGUMENTS [OPTIONS]\n \
Necessary ARGUMENTS:\n \
-o outfile\t:\tOutput samples to outfile\n \
--length duration\t:\tUse duration seconds of data to compute PSD\n \
--Nsegs INT\t:\tNumber of data segments for PSd estimation\n \
-I IFO\t:\tSpecify interferometer, one of H1, H1, L1, V1, or G1\n \
-C STRING\t:\tSpecify reading data from frame channel STRING\n \
-i cachefile\t:\tRead data from LIGO cache file cachefile.\n \
\tif cachefile is LALLIGO, LAL2kLIGO, LALGEO, LALVirgo, LALAdLIGO or LALEGO\n \
\tfake noise will be generated using the approprate noise curve.\n \
\tUse more [... -i FC -I IFO -C Channel] for as many data sources as desired\n \
\n\n\tYou must specify one of the following trigger types\n \
[--XMLfile PATH\t:\tRead SnglInspiralTable from PATH]\n \
[--inj PATH\t:\tRead SimInspiralTable from PATH and perform injection (Use [-F] to fake injection)]\n \
[--end_time GPSTIME\t:\tSpecify end time prior centred at GPSTIME]\n \
 \n\n \
Optional OPTIONS:\n \
[--Nlive INT (1000)\t:\tNumber of live points in nested sampler]\n \
[--Nmcmc INT (100)\t:\tNumber of MCMC points in chain for each sample]\n \
[--Nruns INT (1)\t:\tRun INT parallel samplings of the shrinking distribution\n \
[--seed INT\t:\tSpecify nested sampling random seed, default will use date]\n \
[--dataseed INT\t:\t Seed for faking data]\n \
[-v, --verbose\t:\tProduce statistics while running]\n \
[--GPSstart datastart\t:\tStart PSD estimation from time datastart, will guess if not specified]\n \
[--srate rate (4096)\t:\tDownsample data to rate Hz]\n \
[--pad padding (1s)\t:\tPadding for PSD Tukey window\n \
[--event INT (0)\t:\tUse event INT from Sim or Sngl InspiralTable]\n \
[--Mmin FLOAT, --Mmax FLOAT\t:\tSpecify min and max prior chirp masses\n \
[--Dmin FLOAT (1), --Dmax FLOAT (100)\t:\tSpecify min and max prior distances in Mpc\n \
[--approximant STRING (TaylorF2)\t:\tUse a different approximant where STRING is (TaylorF2|TaylorT2|TaylorT3|TaylorT4|AmpCorPPN|IMRPhenomFA|IMRPhenomFB|IMRPhenomFB_NS|IMRPhenomFB_Chi|EOBNR|SpinTaylor|IMRPhenomFB_Chi_low)|IMRPhenomB_Chi_low]\n \
[--amporder INT\t:\tAmplitude order to use, requires --approximant AmpCorPPN]\n \
[--phaseorder INT\t:\tPhase PN order to use, multiply by two, i.e. 3.5PN=7. (Default 4 = 2.0PN)]\n\
[--H1GPSshift FLOAT\t: Specify timeslide in H1]\n \
[--L1GPSshift FLOAT\t: Specify timeslide in L1]\n \
[--V1GPSshift FLOAT\t: Specify timeslide in V1]\n \
[--timeslide\t:\tTimeslide data]\n \
[--studentt\t:\tuse student-t likelihood function]\n \
[--ra FLOAT --dec FLOAT\t:\tSpecify fixed RA and dec to use (DEGREES)]\n \
[--grb\t:\tuse GRB prior ]\n[--skyloc\t:\tuse trigger masses]\n \
[--decohere offset\t:\tOffset injection in each IFO]\n \
[--deta FLOAT\t:\twidth of eta window]\n \
[--dt FLOAT (0.01)\t:\ttime window (0.01s)]\n \
[--injSNR FLOAT\t:\tScale injection to have network SNR of FLOAT]\n \
[--SNRfac FLOAT\t:\tScale injection SNR by a factor FLOAT]\n \
[--enable-calamp\t:\tEnable amplitude calibration error simulation.\n \
[--calamp-fac\t:\tAmplitude calibration error pre-factors. Used if --enable-calamp is passed. One for each IFO is required and will be applied to the IFOs in the order in which the IFOs were added by -I etc.\n \
[--enable-calfreq\t:\tEnable frequency dependent calibration error simulations. Both phase and Amplitude can be affected.]\n \
[--injONLY\t:\tOnly writes the SNR of the injected waveform and exit. It does not perform any calculations.]\n \
[--pinparams STRING\t:\tList parameters to be fixed to their injected values (, separated) i.e. --pinparams mchirp,longitude\n \
[--version\t:\tPrint version information and exit]\n \
[--datadump DATA.txt\t:\tOutput frequency domain PSD and data segment to DATA.txt]\n \
[--flow NUM\t:\t:Set low frequency cutoff (default 40Hz)]\n\
[--chimin NUM\t:\tMin value of chi spin parameter]\n\
[--chimax NUM\t:\tMax value of chi spin parameter]\n\
\n\n \
Optional PhenSpinTaylorRD_template OPTIONS:\n \
[--onespin_flag INT\t:\tSet S2=(0,0,0) in PhenSpinTaylorRD template waveform]\n \
[--nospin_flag INT\t:\tSet S1=S2=(0,0,0) in PhenSpinTaylorRD template waveform]\n \
[--m_tot_min FLOAT\t:\tSet lower limit on total mass for PhenSpinTaylorRD template waveform. Default is 2 solar masses]\n \
[--m_tot_max FLOAT\t:\tSet upper limit on total mass for PhenSpinTaylorRD template waveform. Default is 35 solar masses]\n \
[--d_min FLOAT\t:\tSet lower limit on source distance for PhenSpinTaylorRD template waveform. Default is 1Mpc.]\n \
[--d_max FLOAT\t:\tSet upper limit on source distance for PhenSpinTaylorRD template waveform. Default is 100Mpc.]\n \
[--s1_mag_min FLOAT\t:\tSet lower limit on spin magnitude of body 1 for PhenSpinTaylorRD template waveform. Default is 0.]\n \
[--s1_mag_max FLOAT\t:\tSet upper limit on spin magnitude of body 1 for PhenSpinTaylorRD template waveform. Default is 1.]\n \
[--s1_theta_min FLOAT\t:\tSet lower limit on spin polar angle for body 1 for PhenSpinTaylorRD template waveform. Default is 0.]\n \
[--s1_theta_max FLOAT\t:\tSet upper limit on spin polar angle for body 1 for PhenSpinTaylorRD template waveform. Default is PI.]\n \
[--s2_mag_min FLOAT\t:\tSet lower limit on spin magnitude of body 2 for PhenSpinTaylorRD template waveform. Default is 0.]\n \
[--s2_mag_max FLOAT\t:\tSet upper limit on spin magnitude of body 2 for PhenSpinTaylorRD template waveform. Default is 1.]\n \
[--s2_theta_min FLOAT\t:\tSet lower limit on spin polar angle for body 2 for PhenSpinTaylorRD template waveform. Default is 0.]\n \
[--s2_theta_max FLOAT\t:\tSet upper limit on spin polar angle for body 2 for PhenSpinTaylorRD template waveform. Default is PI.]\n \
[--s_phi_min FLOAT\t:\tSet lower limit on spin1-spin2 azimuthal angle for PhenSpinTaylorRD template waveform. Default is 0.]\n \
[--s_phi_max FLOAT\t:\tSet upper limit on spin1-spin2 azimuthal angle for PhenSpinTaylorRD template waveform. Default is 2PI.]\n \
[--lat_min FLOAT\t:\tSet lower limit on source plane declination for PhenSpinTaylorRD template waveform. Default is -PI/2.]\n \
[--lat_max FLOAT\t:\tSet upper limit on source plane declination for PhenSpinTaylorRD template waveform. Default is PI/2.]\n \
[--long_min FLOAT\t:\tSet lower limit on source plane RA for PhenSpinTaylorRD template waveform. Default is 0.]\n \
[--long_max FLOAT\t:\tSet upper limit on source plane RA for PhenSpinTaylorRD template waveform. Default is 2PI.]\n \
[--iota_min FLOAT\t:\tSet lower limit on source plane inclination for PhenSpinTaylorRD template waveform. Default is 0.]\n \
[--iota_max FLOAT\t:\tSet upper limit on source plane inclination for PhenSpinTaylorRD template waveform. Default is PI.]\n \
[--cal_seed FLOAT\t:\tSeed for the calibration errors random sampling]\n \
[--help\t:\tPrint this message]\n \
"

#ifdef __GNUC__
#define UNUSED __attribute__ ((unused))
#else
#define UNUSED
#endif

extern CHAR outfile[FILENAME_MAX];
CHAR *datadump=NULL;
extern double etawindow;
extern double timewindow;
CHAR **CacheFileNames = NULL;
CHAR **ChannelNames = NULL;
CHAR **IFOnames = NULL;
CHAR UserChannel[512];
CHAR **UserChannelNames = NULL;
double *CalAmpFacs = NULL;
int nChannel=0;
UINT4 nIFO=0;
int fakeinj =0;
REAL8 duration=0;
LIGOTimeGPS datastart;
INT4 SampleRate=0;
REAL8 minFreq=48.0;
REAL4 padding=1.0;
INT4 nSegs=0;
INT4 Nruns=1;
INT4 dataseed=0;
REAL4 fLow=40.0; /* Low-frequency cutoff */
UINT4 Nlive=1000;
CHAR *inputXMLFile;
CHAR *injXMLFile=NULL;
CHAR approx[128]="TaylorF2";
UINT4 event=0;
REAL8 manual_end_time=0;
REAL8 manual_mass_low=2.0;
REAL8 manual_mass_high=35.0;
REAL8 manual_RA=-4200.0;
REAL8 manual_dec=-4200.0;
REAL8 manual_dist_max=100.0;
REAL8 manual_dist_min=1.0;
int Nmcmc = 100;
double injSNR=-1.0;
extern INT4 seed;
int NINJA=0;
int verbose=0;
int timeslides=0;
int specifictimeslides=0;
int studentt=0;
int estimatenoise=1;
int SkyPatch=0;
int FakeFlag=0;
int GRBflag=0;
int SkyLocFlag=0;
REAL8 SNRfac=1.0;
REAL4 H1GPSshift = 0.0, L1GPSshift = 0.0, V1GPSshift = 0.0;
int HighMassFlag=0;
int decohereflag=0;
int onespin_flag=0;
int nospin_flag=0;
REAL8 offset=0.0;
extern const LALUnit strainPerCount;
INT4 ampOrder=0;
int enable_calamp=0;
unsigned int nCalAmpFacs=0;
int enable_calfreq=0;
int injONLY=0;
REAL8 calibration_percent=1.0;
int zero_V1=0;
REAL8 calibration_out_max=1.0;
REAL8 injTime=0.0;
int isWavesDir=0;
// types for the selection of the calibration functions //
typedef REAL8 (AmplitudeCalib)(REAL8 f);
typedef REAL8 (PhaseCalib)(REAL8 f);
// pointers to the calibration functions //
AmplitudeCalib *R_A;
PhaseCalib *R_PH;

REAL8 Amp_H1(REAL8 f);
REAL8 Amp_L1(REAL8 f);
REAL8 Amp_V1(REAL8 f);
REAL8 Ph_H1(REAL8 f);
REAL8 Ph_L1(REAL8 f);
REAL8 Ph_V1(REAL8 f);
INT4 phaseOrder=4;
char *pinned_params=NULL;
UINT4 fLowFlag=0;

REAL8TimeSeries *readTseries(CHAR *cachefile, CHAR *channel, LIGOTimeGPS start, REAL8 length);
int checkParamInList(const char *list, const char *param);

/* variables for NestInitManualPhenSpinRD_manual */
double compmassmin=1.;
double m_tot_min=2.;
double m_tot_max=35.;
double m_tot_min_highmass=30.;
double m_tot_max_highmass=300.;
double d_min=1.;
double d_max=100.;
double s1_mag_min=0.;
double s1_mag_max=0.95;
double s2_mag_min=0.;
double s2_mag_max=0.95;
double s1_theta_min=0.;
double s2_theta_min=0.;
double s_phi_min=0.;
double s1_theta_max=LAL_PI;
double s2_theta_max=LAL_PI;
double s_phi_max=LAL_TWOPI;
double iota_min=0.;
double iota_max=LAL_PI;
double long_min=0.;
double long_max=LAL_TWOPI;
double lat_min=-LAL_PI/2.;
double lat_max=LAL_PI/2.;
double manual_chi_min=-1.;
double manual_chi_max=1.;
int mc_flag=0;
double m_c_min=1.;

REAL8 cal_seed=0;
/* */

void NestInitManual(LALMCMCParameter *parameter, void *iT);
void NestInitManualIMRB(LALMCMCParameter *parameter, void *iT);
void NestInitManualIMRBChi(LALMCMCParameter *parameter, void *iT);
void NestInitNINJAManual(LALMCMCParameter *parameter, void *iT);
void NestInitSkyPatch(LALMCMCParameter *parameter, void *iT);
void NestInitGRB(LALMCMCParameter *parameter, void *iT);
void NestInitSkyLoc(LALMCMCParameter *parameter, void *iT);
void NestInitInj(LALMCMCParameter *parameter, void *iT);
void NestInitManualPhenSpinRD(LALMCMCParameter *parameter, void *iT);
void initialise(int argc, char *argv[]);
<<<<<<< HEAD
void CalibPolar(COMPLEX16FrequencySeries *injF, COMPLEX16FrequencySeries *calibInjF, CHAR *IFOname);
=======
void CalibPolar(COMPLEX16FrequencySeries *injF, COMPLEX16FrequencySeries *calibInjF, CHAR *IFOname, REAL8 InjTime,int isWavesDir);
REAL8 GenerateFrequencySamples(REAL8 f_min, REAL8 f_max, UINT4 length);
REAL8 SampleCalibrationErrorsAmplitude(REAL8 *logF, CHAR *ifoname);
REAL8 SampleCalibrationErrorsPhase(REAL8 *logF, CHAR *ifoname);

/* function to return a frequency array logarithmic spaced */
REAL8 GenerateFrequencySamples(REAL8 f_min, REAL8 f_max, UINT4 length){
    REAL8 logFreq[length];
    UINT4 i;
    REAL8 step=(log(f_max)-log(f_min))/length;
    for (i=0; i<length; i++) {
        logFreq[i]=log(f_min)-step*i;
    }
    return *logFreq;
}
/* function to return the random amplitude calibration errors in the logfrequency array */

REAL8 SampleCalibrationErrorsAmplitude(REAL8 *logF, CHAR *IFOname){
    UINT4 i;
    UINT4 length;
/*  H1:{0.104,0.154,0.242};
    L1:{0.144,0.139,0.138};
    V1:{0.144,0.139,0.138}; same as L1 for the moment */
    REAL8 stddev[3]={0.0};
    int IFO;
    if(!strcmp(IFOname,"H1")){IFO =1;}
    if(!strcmp(IFOname,"L1")){IFO =2;}
    if(!strcmp(IFOname,"V1")){IFO =3;}
    switch (IFO) {
        case 1:
            stddev[0]=0.104;
            stddev[1]=0.154;
            stddev[2]=0.242;
            break;
        case 2:
            stddev[0]=0.144;
            stddev[1]=0.139;
            stddev[2]=0.138;
            break;
        case 3:
            stddev[0]=0.144;
            stddev[1]=0.139;
            stddev[2]=0.138;
            break;
        default:
            fprintf(stderr,"Unknown IFO! Valid codes are H1, L1, V1. Aborting\n");
            exit(-1);
            break;
    }
    
    length = sizeof(logF)/sizeof(*logF);
    REAL8 errors[length];
    for (i=0; i<length; i++) {
        if (logF[i]>log(40.0) && logF[i]<log(2000.0)) {
            errors[i]=gsl_ran_gaussian(stddev[0]);
        } else if (logF[i]>=log(2000.0) && logF[i]<log(4000.0)){
            errors[i]=gsl_ran_gaussian(stddev[1]);
        } else if (logF[i]>=log(2000.0) && logF[i]<log(4000.0)){
            errors[i]=gsl_ran_gaussian(stddev[2]);}
    }
    return *errors;    
}

/* function to return the random phase calibration errors in the logfrequency array */

REAL8 SampleCalibrationErrorsPhase(REAL8 *logF, CHAR *IFOname){
    UINT4 i;
    UINT4 length;
/*  H1:{4.5,4.9,5.8};
    L1:{4.2,3.6,3.3};
    V1:{4.2,3.6,3.3}; same as L1 for the moment */
    REAL8 stddev[3]={0.0};
    int IFO;
    if(!strcmp(IFOname,"H1")){IFO =1;}
    if(!strcmp(IFOname,"L1")){IFO =2;}
    if(!strcmp(IFOname,"V1")){IFO =3;}
    switch (IFO) {
        case 1:
            stddev[0]=4.5;
            stddev[1]=4.9;
            stddev[2]=5.8;
            break;
        case 2:
            stddev[0]=4.2;
            stddev[1]=3.6;
            stddev[2]=3.3;
            break;
        case 3:
            stddev[0]=4.2;
            stddev[1]=3.6;
            stddev[2]=3.3;
            break;
        default:
            fprintf(stderr,"Unknown IFO! Valid codes are H1, L1, V1. Aborting\n");
            exit(-1);
            break;
    }
    
    length = sizeof(logF)/sizeof(*logF);
    REAL8 errors[length];
    for (i=0; i<length; i++) {
        if (logF[i]>log(40.0) && logF[i]<log(2000.0)) {
            errors[i]=gsl_ran_gaussian(stddev[0]);
        } else if (logF[i]>=log(2000.0) && logF[i]<log(4000.0)){
            errors[i]=gsl_ran_gaussian(stddev[1]);
        } else if (logF[i]>=log(2000.0) && logF[i]<log(4000.0)){
            errors[i]=gsl_ran_gaussian(stddev[2]);}
    }
    return *errors; /* this is in DEGREES! */   
}
>>>>>>> 677577e4

void CalibPolar(COMPLEX16FrequencySeries *injF, COMPLEX16FrequencySeries *calibInjF, CHAR *IFOname){
	REAL8 amplitude=0.0;
        REAL8 phase=0.0;
        REAL8 deltaf=0.0;
        UINT4 j;
        /*FILE *calibout;
        char caliboutname[100];
        if(isWavesDir == 1){
            fprintf(stderr,"waves directory is present\n");
            fprintf(stderr,"Writing calibrated waves \n");
            sprintf(caliboutname,"./waves/calibwave_%s_%9.0f.dat",IFOname,InjTime);}
        else {
			fprintf(stderr,"waves directory is not present\n");
            fprintf(stderr,"Writing calibrated waves on the run  directory.\n");
            sprintf(caliboutname,"calibwave_%s_%9.0f.dat",IFOname,InjTime);}
 
        calibout=fopen(caliboutname,"w");
 */                
      deltaf=injF->deltaF;
		int IFO;
		if(!strcmp(IFOname,"H1")){IFO =1;}
		if(!strcmp(IFOname,"L1")){IFO =2;}
		if(!strcmp(IFOname,"V1")){IFO =3;}
		switch(IFO) {
			case 1:
				R_A=&Amp_H1;
				R_PH=&Ph_H1;
				break;
			case 2:
				R_A=&Amp_L1;
				R_PH=&Ph_L1;
				break;
			case 3:
				R_A=&Amp_V1;
				R_PH=&Ph_V1;
				break;
			default:
				fprintf(stderr,"Unknown interferometer %s. Valid codes: H1 L1 V1\n",IFOname); exit(-1);
		}
		for(j=0;j<injF->data->length;j++){
            	if(!enable_calamp){
                amplitude=R_A(j*deltaf)*sqrt(pow(injF->data->data[j].re,2.0)+pow(injF->data->data[j].im,2.0));
                }
                else {
                amplitude=sqrt(pow(injF->data->data[j].re,2.0)+pow(injF->data->data[j].im,2.0));
                }
              	phase=R_PH(j*deltaf)+atan2(injF->data->data[j].im,injF->data->data[j].re);
		calibInjF->data->data[j].re=amplitude*cos(phase);
               	calibInjF->data->data[j].im=amplitude*sin(phase);
		//fprintf(calibout,"%g\t%g\t%g\n",j*deltaf,amplitude,phase);
       		}
	//fclose(calibout);
       	}

REAL8TimeSeries *readTseries(CHAR *cachefile, CHAR *channel, LIGOTimeGPS start, REAL8 length)
{
	LALStatus status;
	FrCache *cache = NULL;
	FrStream *stream = NULL;
	REAL8TimeSeries *out = NULL;
	fprintf(stdout,"Attempting to open %s at time %lf\n",cachefile,start.gpsSeconds+1e-9*start.gpsNanoSeconds);
	cache  = XLALFrImportCache( cachefile );
	if(cache==NULL) {fprintf(stderr,"ERROR: Unable to import cache file %s\n",cachefile); exit(-1);}
	stream = XLALFrCacheOpen( cache );
	if(stream==NULL) {fprintf(stderr,"ERROR: Unable to open stream from frame cache file\n"); exit(-1);}
	out = XLALFrInputREAL8TimeSeries( stream, channel, &start, length , 0 );
	if(out==NULL) fprintf(stderr,"ERROR: unable to read channel %s from %s at time %i\nCheck the specified data duration is not too long\n",channel,cachefile,start.gpsSeconds);
	LALDestroyFrCache(&status,&cache);
	LALFrClose(&status,&stream);
	return out;
}
// Until we have something for V1, we use L1 quantities.
REAL8 Amp_H1(REAL8 f){
		double output = 1.0;

		if(f>60.0 && f<=100.0)
			output = 0.000144921*f+0.953962+2.19779*pow(f,-1.0);

		if(f>100.0 && f<=150.0)
			output = -1.65116e-05*f+0.991484+0.07191*pow(f,-1.0);

		if(f>150.0 && f<=318.0)
			output = 1.42451e-05*f+0.98561+0.271245*pow(f,-1.0);

		if(f>318.0 && f<=500.0)
			output = 3.04006e-05*f+0.977116+1.35158*pow(f,-1.0);

		// return a constant 
		//output=1.17;
		return 1+(output-1)*calibration_percent;
}
REAL8 Amp_L1(REAL8 f){
		double output = 1.0;

		if(f>60.0 && f<=150.0)
output = -1.95484+0.170278*f-0.388292e-02*pow(f,2)+0.448703e-04*pow(f,3)-2.71089e-07*pow(f,4)+7.35001e-10*pow(f,5)-1.11474e-13*pow(f,6)-2.309e-15*pow(f,7);
	        if(f>150.0 && f<=500.0)
output = 0.808333+0.453077e-02*f-0.390407e-04*pow(f,2)+1.77562e-07*pow(f,3)-4.72241e-10*pow(f,4)+7.34368e-13*pow(f,5)-6.15246e-16*pow(f,6)+2.12688e-19*pow(f,7);
		// return a constant
		//output = 1.1; 
		return 1+(output-1)*calibration_percent;
}
REAL8 Amp_V1(REAL8 f){
		double output = 1.0;

                if(log10(f)>1 && log10(f)<=1.48443)
                { 
		output = -0.876892 + 6.65445*pow(log10(f),1.0) - 8.81424*pow(log10(f), 2.0) + 5.12016*pow(log10(f),3.0) - 1.09537*pow(log10(f),4.0);
                }
	 	else if(log10(f)>1.48443 && log10(f)<=2.02130)
	        {
		output = -16.7486 + 41.0096*pow(log10(f),1.0) - 35.1488*pow(log10(f), 2.0) + 13.2676*pow(log10(f),3.0) - 1.86709*pow(log10(f),4.0);
	        }
		else if(log10(f)>2.02130 && log10(f)<=2.45144)
	        {
		output = 172.466866 - 304.746*pow(log10(f),1.0) + 202.191*pow(log10(f), 2.0) - 59.3845*pow(log10(f),3.0) + 6.51706*pow(log10(f),4.0);
               	} 
	 	else if(log10(f)>2.45144 && log10(f)<= 3.08153)
	        {
		output = 43.05292 - 60.222*pow(log10(f),1.0) + 32.2545*pow(log10(f), 2.0) - 7.66187*pow(log10(f),3.0) + 0.681219*pow(log10(f),4.0);
	        }
		
                //return a constant
		//output = 1.15;
		return 1+(output-1)*calibration_percent;

}
REAL8 Ph_H1(REAL8 f){
		double output = 0.0;

		if(f>60.0 && f<=80.0)
			output = 114.005-6.23854*f+0.127996*pow(f,2)-0.00116878*pow(f,3)+4.00732e-06*pow(f,4);
		if(f>80.0 && f<=500.0)
			output = -0.0701154 +0.0170887*log(0.914066*f)-15.5936*pow(f,-1);
                /* convert in rads */
		return (LAL_PI*output/180.0)*calibration_percent;
}
REAL8 Ph_L1(REAL8 f){
		double output = 0.0;

		if(f>60.0 && f<=110.0)
			output = -69.493+4.77314*f-0.123966*pow(f,2)+0.0015403*pow(f,3)-9.24682e-06*pow(f,4)+2.16121e-08*pow(f,5);

		if(f>110.0 && f<=500.0)
			output = -0.040558+0.315112+0.012216*f-0.00022649*pow(f,2)+9.75241e-07*pow(f,3)-1.72514e-09*pow(f,4)+1.11536e-12*pow(f,5);

                /* convert in rads */
		return  (LAL_PI*output/180.0)*calibration_percent;
}
REAL8 Ph_V1(REAL8 f){
		double output = 0.0;

                if(log10(f)>1 && log10(f)<=1.64080)
            	{
		output = 5.1621 - 16.1787*pow(log10(f),1.0) + 18.7131*pow(log10(f), 2.0) - 9.45203*pow(log10(f),3.0) + 1.75489*pow(log10(f),4.0);
	        }
		else if(log10(f)>1.64080 && log10(f)<=2.15234)
	        {
		output = -76.8328 + 164.194*pow(log10(f),1.0) - 131.131*pow(log10(f), 2.0) + 46.3381*pow(log10(f),3.0) - 6.10831*pow(log10(f),4.0);
	        }
		else if(log10(f)>2.15234 && log10(f)<=3.2)
	        {
		output = -0.392164e-02 + 2.66324 - 3.48059*pow(log10(f),1.0) + 1.76342*pow(log10(f), 2.0) - 0.415683*pow(log10(f),3.0) + 0.0393829*pow(log10(f),4.0);
	        }
               /* Virgo data are already in rads */
		return output*calibration_percent;
}

void initialise(int argc, char *argv[]){
	int i;
	int nCache=0; /* records the number of caches */
	int nifo=0;
	double GPS;
	/*	sprintf(outfile,"default.dat"); */
	/* Sets up global variables from the command line */
	static struct option long_options[]=
	{	{"cache",required_argument,0,'i'},
		{"seed",required_argument,0,'z'},
		{"dataseed",required_argument,0,'D'},
		{"GPSstart",required_argument,0,'G'},
		{"length",required_argument,0,'T'},
		{"srate",required_argument,0,'R'},
		{"pad",required_argument,0,'P'},
		{"Nsegs",required_argument,0,'S'},
		{"IFO",required_argument,0,'I'},
		{"Nlive",required_argument,0,'N'},
		{"XMLfile",required_argument,0,'X'},
		{"Nmcmc",required_argument,0,'M'},
		{"Nruns",required_argument,0,'r'},
		{"grb",no_argument,0,'b'},
		{"out",required_argument,0,'o'},
		{"inj",required_argument,0,'j'},
		{"fake",no_argument,0,'F'},
		{"injSNR",required_argument,0,'p'},
		{"deta",required_argument,0,'e'},
		{"dt",required_argument,0,'t'},
		{"event",required_argument,0,'E'},
		{"NINJA",no_argument,0,'n'},
		{"end_time",required_argument,0,'Z'},
		{"Mmin",required_argument,0,'m'},
		{"Mmax",required_argument,0,'g'},
		{"verbose",no_argument,0,'v'},
		{"approximant",required_argument,0,'A'},
		{"timeslide",no_argument,0,'L'},
		{"H1GPSshift",required_argument,0,31},
		{"L1GPSshift",required_argument,0,32},
		{"V1GPSshift",required_argument,0,33},
		{"studentt",no_argument,0,'l'},
		{"ra",required_argument,0,'O'},
		{"dec",required_argument,0,'a'},
		{"SNRfac",required_argument,0,14},
		{"skyloc",no_argument,0,13},
		{"channel",required_argument,0,'C'},
		{"highmass",no_argument,0,15},
		{"decohere",required_argument,0,16},
		{"amporder",required_argument,0,17},
		{"phaseorder",required_argument,0,20},
		{"Dmin",required_argument,0,18},
		{"Dmax",required_argument,0,19},
		{"version",no_argument,0,'V'},
		{"help",no_argument,0,'h'},
       		{"enable-calamp",no_argument,0,265},
       		{"calamp-fac",required_argument,0,266},
		{"enable-calfreq",no_argument,0,300},
                {"injONLY",no_argument,0,301},
                {"pinparams",required_argument,0,21},
		{"datadump",required_argument,0,22},
		{"flow",required_argument,0,23},
                {"gradual_cal",required_argument,0,302},
		{"nospin",required_argument,0,25},
		{"onespin",required_argument,0,26},
		{"M_min",required_argument,0,40},
		{"M_max",required_argument,0,41},
		{"d_min",required_argument,0,42},
		{"d_max",required_argument,0,43},
		{"s1_mag_min",required_argument,0,44},
		{"s1_mag_max",required_argument,0,45},
		{"s2_mag_min",required_argument,0,46},
		{"s2_mag_max",required_argument,0,47},
		{"s1_theta_min",required_argument,0,48},
		{"s1_theta_max",required_argument,0,49},
		{"s2_theta_min",required_argument,0,50},
		{"s2_theta_max",required_argument,0,51},
		{"s_phi_min",required_argument,0,52},
		{"s_phi_max",required_argument,0,53},
		{"lat_min",required_argument,0,56},
		{"lat_max",required_argument,0,57},
		{"long_min",required_argument,0,58},
		{"long_max",required_argument,0,59},
		{"iota_min",required_argument,0,60},
		{"iota_max",required_argument,0,61},
		{"m_tot_min",required_argument,0,62},
		{"m_tot_max",required_argument,0,63},
		{"chimin",required_argument,0,64}, /* N.B. ASCII codes 65 - 90 and 97-122 are letters */
		{"chimax",required_argument,0,91},
		{"m_c_min",required_argument,0,99},
		{"mc_flag",no_argument,0,100},
        {"cal_seed",required_argument,0,123},
		{0,0,0,0}};

	if(argc<=1) {fprintf(stderr,USAGE); exit(-1);}
	while((i=getopt_long(argc,argv,"hi:D:G:T:R:g:m:z:P:C:S:I:N:t:X:O:a:M:o:j:e:Z:A:E:nlFVvb",long_options,&i))!=-1){ switch(i) {
		case 100:
			mc_flag=1;
			break;
		case 99:
			m_c_min=atof(optarg);
			break;
		case 64:
			manual_chi_min=atof(optarg);
			break;
		case 91:
			manual_chi_max=atof(optarg);
			break;
		case 40:
			m_tot_min=atof(optarg);
			break;
		case 41:
			m_tot_max=atof(optarg);
			break;
		case 42:
			d_min=atof(optarg);
			break;
		case 43:
			d_max=atof(optarg);
			break;
		case 44:
			s1_mag_min=atof(optarg);
			if (s1_mag_min<0.) {fprintf(stderr,"ERROR: The minimum spin amplituade is 0, please set --s1_mag_min 0 or more.\n");exit(1);}
			break;
		case 45:
			s1_mag_max=atof(optarg);
            if (s1_mag_max>1.) {fprintf(stderr,"ERROR: The maxmimum spin amplituade is 1, please set --s1_mag_max 1 or less.\n");exit(1);}
			break;
		case 46:
			s2_mag_min=atof(optarg);
			if (s2_mag_min<0.) {fprintf(stderr,"ERROR: The minimum spin amplituade is 0, please set --s2_mag_min 0 or more.\n");exit(1);}
			break;
		case 47:
			s2_mag_max=atof(optarg);
            if (s2_mag_max>1.) {fprintf(stderr,"ERROR: The maxmimum spin amplituade is 1, please set --s2_mag_max 1 or less.\n");exit(1);}			
			break;
		case 48:
			s1_theta_min=atof(optarg);
			if (s1_theta_min<0.) {fprintf(stderr,"ERROR: The minimum spin polar angle is 0, please set --s1_theta_min 0 or more.\n");exit(1);}
			break;
		case 49:
			s1_theta_max=atof(optarg);
            if (s1_theta_max>LAL_PI) {fprintf(stderr,"ERROR: The maximum spin polar angle is pi, please set --s1_theta_max pi or less.\n");exit(1);}
			break;
		case 50:
            s2_theta_min=atof(optarg);
            if (s2_theta_min<0.) {fprintf(stderr,"ERROR: The minimum spin polar angle is 0, please set --s1_theta_min 0 or more.\n");exit(1);}
            break;
		case 51:
            s2_theta_max=atof(optarg);
            if (s2_theta_max>LAL_PI) {fprintf(stderr,"ERROR: The maximum spin polar angle is pi, please set --s1_theta_max pi or less.\n");exit(1);}
			break;
		case 52:
			s_phi_min=atof(optarg);
			if (s_phi_min<0.) {fprintf(stderr,"ERROR: The minimum spin1-spin2 azimuthal angle is 0, please set --s_phi_min 0 or more.\n");exit(1);}
			break;
		case 53:
            s_phi_min=atof(optarg);
            if (s_phi_min>LAL_TWOPI) {fprintf(stderr,"ERROR: The maximum spin1-spin2 azimuthal angle is 2pi, please set --s_phi_max 2pi or less.\n");exit(1);}
            break;
		case 56:
			lat_min=atof(optarg);
			if (lat_min<-LAL_PI/2.) {fprintf(stderr,"ERROR: The minimum latitude is -pi/2, please set --lat_min -pi/2 or more.\n");exit(1);}
			break;
		case 57:
			lat_max=atof(optarg);
			if (lat_max>LAL_PI/2.) {fprintf(stderr,"ERROR: The maximum latitude is pi/2, please set --lat_max pi/2 or less.\n");exit(1);}
			break;
		case 58:
			long_min=atof(optarg);
			if (long_min<0.) {fprintf(stderr,"ERROR: The minimum longitude is 0, please set --long_min 0 or more.\n");exit(1);}
			break;
		case 59:
			long_max=atof(optarg);
			if (long_max>LAL_TWOPI) {fprintf(stderr,"ERROR: The maximum longitude is 2pi, please set --long_max 2pi or less.\n");exit(1);}
			break;
		case 60:
			iota_min=atof(optarg);
			if (iota_min<0.) {fprintf(stderr,"ERROR: The minimum inclination is 0, please set --iota_min 0 or more.\n");exit(1);}
			break;
		case 61:
			iota_max=atof(optarg);
			if (iota_max>LAL_PI) {fprintf(stderr,"ERROR: The maximum inclination is pi, please set --iota_max pi or less.\n");exit(1);} 
			break;
		case 62:
			m_tot_min=atof(optarg);
			if (m_tot_min<0.) {fprintf(stderr,"ERROR: Masses must be positive.\n");exit(1);}
			break;
		case 63:
			m_tot_max=atof(optarg);
			if (m_tot_max>35.) {fprintf(stderr,"Warning: Highmass flag not set.\n");exit(1);}
			break;
		case 25:
			 nospin_flag=atof(optarg);
		   	 break;
		case 26:
			onespin_flag=atof(optarg);
			break;
		case 'h':
			fprintf(stdout,USAGE);
			exit(0);
			break;
		case 21:
			pinned_params=calloc(strlen(optarg)+1 ,sizeof(char));
			memcpy(pinned_params,optarg,strlen(optarg)+1);
			break;
		case 'V':
			fprintf(stdout,"LIGO/LSC Bayesian parameter estimation and evidence calculation code\nfor CBC signals, using nested sampling algorithm.\nJohn Veitch <john.veitch@ligo.org>\n");
			XLALOutputVersionString(stderr,0);
			exit(0);
			break;
		case 18:
			manual_dist_min=atof(optarg);
			break;
		case 19:
			manual_dist_max=atof(optarg);
			break;
		case 17:
			ampOrder=atoi(optarg);
			if(ampOrder>5) {fprintf(stderr,"ERROR: The maximum amplitude order is 5, please set --ampOrder 5 or less\n"); exit(1);}
			break;
		case 14:
			SNRfac=atof(optarg);
			break;
		case 31:
			H1GPSshift = atof(optarg);
			specifictimeslides=1;
			break;
		case 32:
			L1GPSshift = atof(optarg);
			specifictimeslides=1;
			break;
		case 33:
			V1GPSshift = atof(optarg);
			specifictimeslides=1;
			break;
		case 16:
			decohereflag=1;
			offset=atof(optarg);
			break;
		case 15:
			HighMassFlag=1;
			break;
		case 20:
			phaseOrder=atoi(optarg);
			break;
		case 'i': /* This type of arragement builds a list of file names for later use */
			if(nCache==0) CacheFileNames=malloc(sizeof(char *));
			else		CacheFileNames=realloc(CacheFileNames,(nCache+1)*sizeof(char *));
			CacheFileNames[nCache]=malloc(strlen(optarg)+1);
			strcpy(CacheFileNames[nCache++],optarg);
			break;
		case 'C':
			if(nChannel==0) UserChannelNames=malloc(sizeof(char *));
			else UserChannelNames=realloc(UserChannelNames,(nChannel+1)*sizeof(char *));
			UserChannelNames[nChannel]=malloc(strlen(optarg)+1);
			strcpy(UserChannelNames[nChannel++],optarg);
			break;
		case 13: SkyLocFlag=1; break;
		case 'D':
			dataseed=atoi(optarg);
			break;
		case 'O':
			manual_RA=atof(optarg)*LAL_PI/180.0;
			SkyPatch=1;
			break;
		case 'b':
			GRBflag=1;
			break;
		case 'a':
			manual_dec=atof(optarg)*LAL_PI/180.0;
			SkyPatch=1;
			break;
		case 'A':
			strncpy(approx,optarg,128);
			break;
		case 'l':
			studentt=1;
			break;
		case 'v':
			verbose=1;
			break;
		case 'm':
			manual_mass_low=atof(optarg);
			printf("setting m_low=%e\n",manual_mass_low);
			break;
		case 'g':
			manual_mass_high=atof(optarg);
			printf("setting m_high=%e\n",manual_mass_high);
			break;
		case 't':
			timewindow=atof(optarg);
			break;
		case 'z':
			seed=atoi(optarg);
			break;
		case 'E':
			event=atoi(optarg);
			break;
		case 'p':
			injSNR=atof(optarg);
			break;
		case 'Z':
			manual_end_time=atof(optarg);
			break;
		case 'e':
			etawindow=atof(optarg);
			break;
		case 'r':
			Nruns=atoi(optarg);
			break;
		case 'F':
			fakeinj=1;
			break;
		case 'S':
			nSegs=atoi(optarg);
			break;
		case 'M':
			Nmcmc = atof(optarg);
			break;
		case 'j':
			injXMLFile=(CHAR *)malloc(strlen(optarg)+1);
			strcpy(injXMLFile,optarg);
			break;
		case 'X':
			inputXMLFile=(CHAR *)malloc(strlen(optarg)+1);
			strcpy(inputXMLFile,optarg);
			break;
		case 22:
			datadump=(CHAR *)malloc(strlen(optarg)+1);
			strcpy(datadump,optarg);
			break;
		case 'N':
			Nlive=atoi(optarg);
			break;
		case 'I':
			if(nifo==0) {IFOnames=malloc(sizeof(char **)); ChannelNames=malloc(sizeof(char **));}
			else	{IFOnames=realloc(IFOnames,(nifo+1)*sizeof(CHAR **)); ChannelNames=realloc(ChannelNames,(nChannel+1)*sizeof(char **));}
			IFOnames[nifo]=malloc(strlen(optarg)+1);
            printf("strlen(optarg)=%zu, optarg=%s\n",strlen(optarg),optarg);
			ChannelNames[nifo]=malloc(MAXSTR+1);
			/*strcpy(IFOnames[nifo],optarg);*/
            sprintf(IFOnames[nifo],"%s",optarg);
            nifo=nifo+1;
			break;
		case 'o':
			strcpy(outfile,optarg);
			break;
		case 'G':
			GPS=atof(optarg);
			XLALGPSSetREAL8(&datastart,GPS);
			break;
		case 'T':
			duration=atof(optarg);
			break;
		case 'R':
			SampleRate=atoi(optarg);
			break;
		case 'P':
			padding=atof(optarg);
			break;
		case 'n':
			NINJA=1;
			fLow=30.0;
			break;
		case 'L':
			timeslides=1;
			break;
        case 265:
			enable_calamp=1;
			break;
        case 266:
			if(nCalAmpFacs==0) CalAmpFacs=malloc(sizeof(double));
			else CalAmpFacs=realloc(CalAmpFacs,(nCalAmpFacs+1)*sizeof(double));
			CalAmpFacs[nCalAmpFacs]=atof(optarg);
            		nCalAmpFacs++;
                        break;
        case 300:
                        enable_calfreq=1;
			break;
        case 301:
                        injONLY=1;
                        break;
         case 302:
                        calibration_percent=atof(optarg);
                        break;
		case 23:
			fLow=atof(optarg);
			fLowFlag=1;
			break;
        case 123:
            cal_seed=atof(optarg);
            break;

		default:
			fprintf(stdout,USAGE); exit(0);
			break;
	}
	}

	if(inputXMLFile==NULL && injXMLFile==NULL && manual_end_time==0){fprintf(stderr,"Error, you must specify --inj or --XMLfile for trigger list\nOr --end_time, --dt, --Mmin and --Mmax for manual search"); exit(-1);}
	/* Check that the channel/cache combo adds up */
	if(nifo!=nCache || nCache==0) {fprintf(stderr,"Error: You must have equal numbers of IFOs and frame caches, and they must be paired in the correct order!\n");
	exit(-1); }
	if(nChannel>0 && nChannel!=nCache) {fprintf(stderr,"Error: You must specify a channel for each cache file\n"); exit(-1);}
	nIFO=nifo;
	/*	for(i=0;i<nIFO;i++) fprintf(stdout,"%s\t|%s\t| %s\n",IFOnames[i],CacheFileNames[i],ChannelNames[i]); */
	if(Nmcmc==0){fprintf(stderr,"Error: --Nmcmc not specified or zero, use >0\n"); exit(-1);}
	if(SampleRate==0){fprintf(stderr,"Error: --srate not specified. Using 4096 Hz which may NOT be what you want!\n"); SampleRate=4096;}
	if(nSegs==0){fprintf(stderr,"Error: --Nsegs must be greater than 0\n"); exit(-1);}
	if(Nlive<=1){fprintf(stderr,"Error: Nlive must be >1"); exit(-1);}
	if(studentt) estimatenoise=0;
    if(enable_calamp && nIFO!=nCalAmpFacs){fprintf(stderr,"Error: You must specify an amplitude calibration factor for each IFO (even if it is just 1.0)\n");exit(-1);}
	//if(enable_calamp && enable_calfreq){fprintf(stderr,"Error: You cannot specify a constant amplitude calibration factor and a frequency dependent one at the same time. Exiting\n");exit(-1);}
	return;
}

/* =========================== MAIN ==================================== */

int main( int argc, char *argv[])
{
	struct stat st;
	static LALStatus status;
	LALMCMCParameter **Live = NULL; /* Structure which holds the parameters */
	LALMCMCInput	inputMCMC;
	LALMCMCInput	inputMCMC_N;
	REAL8TimeSeries *RawData;
	UINT4			seglen=0;
	SnglInspiralTable *inputCurrent = NULL;
	SimInspiralTable *injTable = NULL;
	INT4 numTmplts = 0;
	UINT4 i,j;
	REAL8FFTPlan *fwdplan = NULL;
	REAL8FFTPlan *revplan = NULL;
	REAL8Window  *windowplan = NULL;
	INT4 stride=0;
	REAL8 strideDur=0.0;
	REAL8 evidence=0;
	INT4 UNUSED segnum=0;
	RandomParams *randparam=NULL;
	RandomParams *datarandparam=NULL;
	REAL4 TSoffset;
	LIGOTimeGPS realstart,segmentStart;
	REAL8 networkSNR=0.0;

	seed=0;
	etawindow=1.0;
	timewindow=0.05;
	initialise(argc,argv); /* Get the arguments and act on them */
	if( timeslides && specifictimeslides ){
		fprintf( stderr, "Error: can not use both random and specific timeslides.\n");
		exit( 1 );
	}
	if(inputXMLFile!=NULL){
		/* read in the input file */
		numTmplts = LALSnglInspiralTableFromLIGOLw( &inputCurrent, inputXMLFile, 0, -1);
		if ( numTmplts < 0 )
		{
			fprintf( stderr, "Error: unable to read trigger %i from %s\n", event,inputXMLFile );
			exit( 1 );
		}
		i=0;
		while(i<event) {i++; inputCurrent = inputCurrent->next;}
	}
	REAL8 segDur = duration/(REAL8)nSegs;
	realstart=datastart;
	/* Number of sample in a segment */
	seglen=(UINT4)(segDur*SampleRate);
	/*	seglen=(INT4)pow(2.0,ceil(log2((REAL8)seglen)));*/  /* Make it a power of two for the FFT */
	segDur = seglen/SampleRate;
	nSegs =(INT4)floor(duration/segDur);

	fprintf(stderr,"Choosing %i segments length %i, (%f s)\n",nSegs,seglen,segDur);

	stride = seglen; /* Overlap the padding */
	strideDur = stride / SampleRate;


	if(segDur<=2.0*padding){fprintf(stderr,"ERROR: Seg length %lf s too small for padding %lf s\n",segDur,padding);exit(-1);}
	if(segDur-2.0*padding<6.0){fprintf(stderr,"WARNING: using <6s segments (excl. padding) unadvisable, your current unpadded seglen is %lf s\n",segDur-2.0*padding);}

	int check=0;
	fwdplan = XLALCreateForwardREAL8FFTPlan( seglen, 0 );
	revplan = XLALCreateReverseREAL8FFTPlan( seglen, 0 );
	memset(&inputMCMC,0,sizeof(inputMCMC)); /* CLEAR THE INPUT STRUCTURE! */
	memset(&inputMCMC_N,0,sizeof(inputMCMC_N)); /* CLEAR THE INPUT STRUCTURE! */
	inputMCMC.deltaT=(REAL8 )(1.0/SampleRate);
	inputMCMC.verbose=verbose;
	char strainname[20]="LSC-STRAIN";
	if(NINJA) sprintf(strainname,"STRAIN"); /* Different strain channel name for NINJA */

	/* Make a copy of the detectors list */
	LALDetector *localCachedDetectors=calloc(LAL_NUM_DETECTORS,sizeof(LALDetector));
	for(i=0;i<LAL_NUM_DETECTORS;i++) memcpy(&(localCachedDetectors[i]),&lalCachedDetectors[i],sizeof(LALDetector));

	/* Set up Detector structures */
	for(i=0;i<nIFO;i++){
		if(!strcmp(IFOnames[i],"H1")) {
			inputMCMC.detector[i]=&localCachedDetectors[LALDetectorIndexLHODIFF];
			if(nChannel>0) sprintf(ChannelNames[i],"%s",UserChannelNames[i]);
			else sprintf((ChannelNames[i]),"H1:%s",strainname);
			continue;}
		if(!strcmp(IFOnames[i],"H2")) {
			inputMCMC.detector[i]=&localCachedDetectors[LALDetectorIndexLHODIFF];
			if (nChannel>0) sprintf(ChannelNames[i],"%s",UserChannelNames[i]);
			else sprintf((ChannelNames[i]),"H2:%s",strainname);
			continue;}
		if(!strcmp(IFOnames[i],"LLO")||!strcmp(IFOnames[i],"L1")) {
			inputMCMC.detector[i]=&localCachedDetectors[LALDetectorIndexLLODIFF];
			if (nChannel>0) sprintf(ChannelNames[i],"%s",UserChannelNames[i]);
			else sprintf((ChannelNames[i]),"L1:%s",strainname);
			continue;}
		if(!strcmp(IFOnames[i],"V1")||!strcmp(IFOnames[i],"VIRGO")) {
			inputMCMC.detector[i]=&localCachedDetectors[LALDetectorIndexVIRGODIFF];
			if(!NINJA) sprintf((ChannelNames[i]),"V1:h_16384Hz");
			else sprintf((ChannelNames[i]),"V1:STRAIN");
			if (nChannel>0) sprintf(ChannelNames[i],"%s",UserChannelNames[i]);
			continue;}
		if(!strcmp(IFOnames[i],"GEO")||!strcmp(IFOnames[i],"G1")) {
			inputMCMC.detector[i]=&localCachedDetectors[LALDetectorIndexGEO600DIFF];
			if (nChannel>0) sprintf(ChannelNames[i],"%s",UserChannelNames[i]);
			else sprintf((ChannelNames[i]),"G1:DER_DATA_H");
			continue;}
		inputMCMC_N.detector[i]=inputMCMC.detector[i];
		/*		if(!strcmp(IFOnames[i],"TAMA")||!strcmp(IFOnames[i],"T1")) {inputMCMC.detector[i]=&lalCachedDetectors[LALDetectorIndexTAMA300DIFF]; continue;}*/
		fprintf(stderr,"Unknown interferometer %s. Valid codes: H1 H2 L1 V1 GEO\n",IFOnames[i]); exit(-1);
	}

	inputMCMC.fLow = fLow;
	inputMCMC_N.fLow = inputMCMC.fLow;


	/* Prepare for injections */
	UINT4 Ninj=0;
	PPNParamStruc InjParams;
	LIGOTimeGPS injstart;
	memset(&injstart,0,sizeof(LIGOTimeGPS));
	memset(&InjParams,0,sizeof(PPNParamStruc));
	if(NULL!=injXMLFile) {Ninj=SimInspiralTableFromLIGOLw(&injTable,injXMLFile,0,0);
		if(Ninj<event) {fprintf(stderr,"Error reading event %i from %s\n",event,injXMLFile); exit(-1);}
		i=0;
		while(i<event) {i++; injTable = injTable->next;} /* Select event */
		if (!fLowFlag){
			if(injTable->f_lower>0.0) inputMCMC.fLow = injTable->f_lower;
			else {injTable->f_lower = inputMCMC.fLow;
				fprintf(stderr,"Warning, injection does not specify f_lower, using default %lf\n",inputMCMC.fLow);}
		}
//		InjParams.deltaT=1.0/SampleRate;
//		InjParams.fStartIn=(REAL4)inputMCMC.fLow;
//		memset(&InjectGW,0,sizeof(CoherentGW));
		fprintf(stderr,"Injected event %i:\tMass1: %lf\tMass2: %lf\n\tDistance: %lf Mpc\teta: %lf\n",event,injTable->mass1,injTable->mass2,injTable->distance,injTable->eta);
		/*		memcpy(&(InjParams.epoch),&(injTable->geocent_end_time),sizeof(LIGOTimeGPS)); */
//		Approximant injapprox;
//		fprintf(stderr,"INJ: end time = %lf\n",injTable->geocent_end_time.gpsSeconds + injTable->geocent_end_time.gpsNanoSeconds*1.e-9);
//		LALGetApproximantFromString(&status,injTable->waveform,&injapprox);
//		if(injapprox!=GeneratePPN) {fprintf(stderr,"WARNING!!!!! Not using GeneratePPN approximant may result in offset of the end time!\n");}
//		LALGenerateInspiral(&status,&InjectGW,injTable,&InjParams);
//		if(status.statusCode!=0) {fprintf(stderr,"Error generating injection!!!\n"); REPORTSTATUS(&status); }
		/****************************************************************************************************/
		/********** THIS IS ONLY NECESSARY WHILE THE LALGenerateInspiral and LALInspiralParameterCalc *******/
		/********** GIVE DIFFERENT CHIRP TIMES !                                                      *******/

//		insptemplate.totalMass=InjParams.mTot;
//		insptemplate.eta = InjParams.eta;
//		insptemplate.approximant = TaylorF2;
//		insptemplate.order = LAL_PNORDER_TWO;
//		insptemplate.fLower = inputMCMC.fLow;
//		insptemplate.massChoice = totalMassAndEta;
//		LALInspiralParameterCalc(&status,&insptemplate);
		/*InjParams.tc = insptemplate.tC;*/
//		fprintf(stderr,"GenerateInspiral chirp time=%lf, ParameterCalc chirp time = %lf\n",InjParams.tc,insptemplate.tC);
		/*****************************************************************************************************/

//		injstart = injTable->geocent_end_time;
//		XLALGPSAdd(&injstart, -InjParams.tc); /* makes injstart the time at fLow */
		/*		fprintf(stderr,"start time = %lf\n",injstart.gpsSeconds + injstart.gpsNanoSeconds*1.e-9); */
//		fprintf(stderr,"INJ: Injected wave chirp time: %lf s\n",InjParams.tc);
//		if(InjectGW.h) memcpy(&(InjectGW.h->epoch),&injstart,sizeof(LIGOTimeGPS));
//		if(InjectGW.a) memcpy(&(InjectGW.a->epoch),&injstart,sizeof(LIGOTimeGPS));
//		if(InjectGW.f) memcpy(&(InjectGW.f->epoch),&injstart,sizeof(LIGOTimeGPS));
//		if(InjectGW.phi) memcpy(&(InjectGW.phi->epoch),&injstart,sizeof(LIGOTimeGPS));
//		if(InjectGW.shift) memcpy(&(InjectGW.shift->epoch),&injstart,sizeof(LIGOTimeGPS));
	}

	/* Get the end time of the trigger or injection */
	int ETgpsSeconds,ETgpsNanoseconds;
	if(NULL!=injXMLFile) {
		ETgpsSeconds=injTable->geocent_end_time.gpsSeconds;
		ETgpsNanoseconds=injTable->geocent_end_time.gpsNanoSeconds;}
	else if(NULL!=inputXMLFile) {
		ETgpsSeconds = inputCurrent->end_time.gpsSeconds;
		ETgpsNanoseconds=inputCurrent->end_time.gpsNanoSeconds;}
	else {
		ETgpsNanoseconds = (INT4)1.e9*fmod(manual_end_time,1.0);
		ETgpsSeconds = (INT4) floor(manual_end_time);
	}

	/* If the data segment is not specified, try to guess it from the trigger time */
	
	if(datastart.gpsSeconds==0){
		fprintf(stderr,"You did not specify a data start time, attempt to guess.\nAdjusting GPSstart to %i for trigger %i\n",ETgpsSeconds-(INT4)duration/2,event);
		datastart.gpsSeconds=ETgpsSeconds-(INT4)duration/2;
		datastart.gpsNanoSeconds=0;
		realstart=datastart;
	}

	if(ETgpsSeconds>datastart.gpsSeconds+duration) {fprintf(stderr,"Error, trigger lies outwith data range %i - %i\n",datastart.gpsSeconds,datastart.gpsSeconds+(INT4)duration); exit(-1);}


    //unsigned int injTries=0;
	
    //SimInspiralTable this_injection;
    //memcpy(&this_injection,injTable,sizeof(SimInspiralTable));
    //this_injection.next=NULL;
	// MASTER - datarandparam=XLALCreateRandomParams(dataseed);

	/* Read in the data for each IFO */
	for(i=0,j=0;i<nIFO;i++){
		INT4 TrigSegStart,TrigSample;
		inputMCMC.ifoID[i] = IFOnames[i];
		inputMCMC.deltaF = (REAL8)SampleRate/seglen;
		inputMCMC_N.ifoID[i] = inputMCMC.ifoID[i];
		inputMCMC_N.deltaF = inputMCMC.deltaF;
		datastart=realstart; /* Reset the datastart in case it has been slid previously */
		segmentStart = datastart;
                datarandparam=XLALCreateRandomParams(dataseed + (INT2) IFOnames[i][0] + (INT2) IFOnames[i][1]);     // Initialize the random chain using the dataseed and the name of the IFO

		/* Check for synthetic data */
		if(!(strcmp(CacheFileNames[i],"LALLIGO") && strcmp(CacheFileNames[i],"LALVirgo") && strcmp(CacheFileNames[i],"LALGEO") && strcmp(CacheFileNames[i],"LALEGO") && strcmp(CacheFileNames[i],"LALAdLIGO")))
		{
			typedef void (NoiseFunc)(LALStatus *status,REAL8 *psd,REAL8 f);
			NoiseFunc *PSD=NULL;
			FakeFlag=1;
			REAL8 scalefactor=1;
			/* Selection of the noise curve */
			if(!strcmp(CacheFileNames[i],"LALLIGO")) {PSD = &LALLIGOIPsd; scalefactor=9E-46;}
			if(!strcmp(CacheFileNames[i],"LALVirgo")) {PSD = &LALVIRGOPsd; scalefactor=1.0;}
			if(!strcmp(CacheFileNames[i],"LALGEO")) {PSD = &LALGEOPsd; scalefactor=1E-46;}
			if(!strcmp(CacheFileNames[i],"LALEGO")) {PSD = &LALEGOPsd; scalefactor=1.0;}
			if(!strcmp(CacheFileNames[i],"LALAdLIGO")) {PSD = &LALAdvLIGOPsd; scalefactor = 1E-49;}
			if(!strcmp(CacheFileNames[i],"LAL2kLIGO")) {PSD = &LALAdvLIGOPsd; scalefactor = 36E-46;}
			if(PSD==NULL) {fprintf(stderr,"Error: unknown simulated PSD: %s\n",CacheFileNames[i]); exit(-1);}
			inputMCMC.invspec[i]=(REAL8FrequencySeries *)XLALCreateREAL8FrequencySeries("inverse spectrum",&realstart,0.0,(REAL8)(SampleRate)/seglen,&lalDimensionlessUnit,seglen/2 +1);				  inputMCMC_N.invspec[i]=(REAL8FrequencySeries *)XLALCreateREAL8FrequencySeries("inverse spectrum",&realstart,0.0,(REAL8)(SampleRate)/seglen,&lalDimensionlessUnit,seglen/2 +1);
			/* Create fake data power spectral DENSITY */
			for(j=0;j<inputMCMC.invspec[i]->data->length;j++){ PSD(&status,&(inputMCMC.invspec[i]->data->data[j]),j*inputMCMC.deltaF);}
			/* Allocate buffer for fake freq domain data */
			inputMCMC.stilde[i] = (COMPLEX16FrequencySeries *)XLALCreateCOMPLEX16FrequencySeries("stilde",&realstart,0.0,inputMCMC.deltaF,&lalDimensionlessUnit,seglen/2 +1);
			inputMCMC_N.stilde[i] = (COMPLEX16FrequencySeries *)XLALCreateCOMPLEX16FrequencySeries("stilde",&realstart,0.0,inputMCMC_N.deltaF,&lalDimensionlessUnit,seglen/2 +1);
			memcpy(&(inputMCMC.stilde[i]->epoch),&segmentStart,sizeof(LIGOTimeGPS));
			/*			inputMCMC.stilde[i]->epoch = datastart;
			 XLALGPSAdd(&(inputMCMC.stilde[i]->epoch), (REAL8)TrigSegStart/(REAL8)SampleRate);*/
			
			/* Create the fake data */
			for(j=0;j<inputMCMC.invspec[i]->data->length;j++){
                                inputMCMC.invspec[i]->data->data[j]=1.0/(scalefactor*inputMCMC.invspec[i]->data->data[j]);
		                       	inputMCMC.stilde[i]->data->data[j].re=XLALNormalDeviate(datarandparam)/(2.0*sqrt(inputMCMC.invspec[i]->data->data[j]*inputMCMC.deltaF));
								inputMCMC.stilde[i]->data->data[j].im=XLALNormalDeviate(datarandparam)/(2.0*sqrt(inputMCMC.invspec[i]->data->data[j]*inputMCMC.deltaF));
			}					
			
			if(enable_calamp || enable_calfreq){
              fprintf(stderr,"Applying calibration errors to %s noise \n", IFOnames[i]);
 

                int IFOnum=0;
                if(!strcmp(IFOnames[i],"H1")){IFOnum =1;}
                if(!strcmp(IFOnames[i],"L1")){IFOnum =2;}
                if(!strcmp(IFOnames[i],"V1")){IFOnum =3;}
                   switch(IFOnum) {
                       case 1:
                                    R_A=&Amp_H1;
                                    break;
                                    case 2:
                                    R_A=&Amp_L1;
                                    break;
                                    case 3:
                                    R_A=&Amp_V1;
                                    break;
                                    default:
                                     exit(-1);
                                 }
                
                for(j=0;j<inputMCMC.invspec[i]->data->length;j++){
					if(enable_calamp){  inputMCMC.invspec[i]->data->data[j]/=((REAL8)CalAmpFacs[i]*(REAL8)CalAmpFacs[i]);}
					else if(enable_calfreq){ inputMCMC.invspec[i]->data->data[j]/=(R_A(j*inputMCMC.deltaF)*R_A(j*inputMCMC.deltaF));}
				}
								
			/* Modify the noise datastream if a calibration error is present. This is done before the SNR is calculated */
                
                FILE *uncalib_noiseout;
                char uncalib_noisename[100];
                injTime = injTable->geocent_end_time.gpsSeconds + 1.0E-9 * injTable->geocent_end_time.gpsNanoSeconds;

                if(stat("./waves",&st) == 0){
                     isWavesDir=1;
 

                     fprintf(stderr,"waves directory is present\n");
                     fprintf(stderr,"Writing uncalibrated noise \n");
                     sprintf(uncalib_noisename,"./waves/uncalibnoise_%s_%9.0f.dat",IFOnames[i],injTime);}
                else { isWavesDir=0;
                      fprintf(stderr,"waves directory is not present\n");
                      fprintf(stderr,"Writing uncalibrated noises on the run directory.\n");
                      sprintf(uncalib_noisename,"uncalibnoise_%s_%9.0f.dat",IFOnames[i],injTime);}
                      
                     uncalib_noiseout=fopen(uncalib_noisename,"w");
                    for(j=0;j<inputMCMC.invspec[i]->data->length;j++) fprintf(uncalib_noiseout,"%g\t%g\t%g\n",j*(inputMCMC.deltaF),inputMCMC.stilde[i]->data->data[j].re,inputMCMC.stilde[i]->data->data[j].im);
                    fclose(uncalib_noiseout);
 
                if(enable_calamp){
                    for(j=0;j<inputMCMC.invspec[i]->data->length;j++) {
                        inputMCMC.stilde[i]->data->data[j].re*=(REAL8)CalAmpFacs[i];
                        inputMCMC.stilde[i]->data->data[j].im*=(REAL8)CalAmpFacs[i];
                        }
                }
 
                if(enable_calfreq){
                    COMPLEX16FrequencySeries *CalibNoise=(COMPLEX16FrequencySeries *)XLALCreateCOMPLEX16FrequencySeries("CalibNoiseFD", &segmentStart,0.0,inputMCMC.deltaF,&lalDimensionlessUnit,seglen/2 +1);
                    CalibPolar(inputMCMC.stilde[i],CalibNoise,IFOnames[i]);
                    //,injTime,isWavesDir);
 

                    for(j=0;j<inputMCMC.invspec[i]->data->length;j++){
                            inputMCMC.stilde[i]->data->data[j].re = CalibNoise->data->data[j].re;
                            inputMCMC.stilde[i]->data->data[j].im = CalibNoise->data->data[j].im;
                        }
                    XLALDestroyCOMPLEX16FrequencySeries(CalibNoise);
                }
                 fprintf(stderr,"is waves equal to %d \n", isWavesDir);
                }
injTime = injTable->geocent_end_time.gpsSeconds + 1.0E-9 * injTable->geocent_end_time.gpsNanoSeconds;
		FILE *calib_noiseout;
        char calib_noisename[100];
        if (isWavesDir) sprintf(calib_noisename,"./waves/calibnoise_%s_%9.0f.dat",IFOnames[i],injTime);
        else sprintf(calib_noisename,"calibnoise_%s_%9.0f.dat",IFOnames[i],injTime);
		calib_noiseout=fopen(calib_noisename,"w");
			for(j=0;j<inputMCMC.invspec[i]->data->length;j++) fprintf(calib_noiseout,"%10.10lf \t %10.40lf\t%10.40lf \n",j*inputMCMC.deltaF,inputMCMC.stilde[i]->data->data[j].re,inputMCMC.stilde[i]->data->data[j].im);
			fclose(calib_noiseout);
				
			
		}
		else FakeFlag=0;

		if(timeslides&&!FakeFlag){ /* Set up time slides by randomly offsetting the data */
			LALCreateRandomParams(&status,&randparam,seed);
			LALUniformDeviate(&status,&TSoffset,randparam);
			TSoffset=(TSoffset-0.5)*TIMESLIDE;
			datastart = realstart;
			XLALGPSAdd(&datastart, TSoffset);
			fprintf(stderr,"Slid %s by %f s from %10.10lf to %10.10lf\n",IFOnames[i],TSoffset,realstart.gpsSeconds+1e-9*realstart.gpsNanoSeconds,datastart.gpsSeconds+1e-9*datastart.gpsNanoSeconds);
			XLALDestroyRandomParams(randparam);
		}
		
		if(specifictimeslides && !FakeFlag){ /* Set up time slides by offsetting the data by user defined value */
			if( ( !strcmp(IFOnames[i],"H1") && H1GPSshift != 0.0 ) || ( !strcmp(IFOnames[i],"L1") &&
					L1GPSshift != 0.0 ) || ( !strcmp(IFOnames[i],"V1") && V1GPSshift != 0.0 ) ) {
				if(!strcmp(IFOnames[i],"H1"))
					TSoffset=H1GPSshift;
				else if(!strcmp(IFOnames[i],"L1"))
					TSoffset=L1GPSshift;
				else if(!strcmp(IFOnames[i],"V1"))
					TSoffset=V1GPSshift;
				datastart = realstart;
				XLALGPSAdd(&datastart, TSoffset);
				fprintf(stderr,"Slid %s by %f s from %10.10lf to %10.10lf\n",IFOnames[i],TSoffset,realstart.gpsSeconds+1e-9*realstart.gpsNanoSeconds,datastart.gpsSeconds+1e-9*datastart.gpsNanoSeconds);
			}
		}
		
		TrigSample=(INT4)(SampleRate*(ETgpsSeconds - realstart.gpsSeconds));
		TrigSample+=(INT4)(1e-9*SampleRate*ETgpsNanoseconds - 1e-9*SampleRate*realstart.gpsNanoSeconds);
		/*TrigSegStart=TrigSample+SampleRate*(0.5*(segDur-InjParams.tc)) - seglen; */ /* Centre the injection */
		TrigSegStart=TrigSample+ (2*SampleRate) - seglen; /* Put trigger 2 s before end of segment */
		if(InjParams.tc>segDur) fprintf(stderr,"Warning! Your template is longer than the data segment\n");
		XLALGPSAdd(&segmentStart, (REAL8)TrigSegStart/(REAL8)SampleRate);
		memcpy(&(inputMCMC.epoch),&segmentStart,sizeof(LIGOTimeGPS));
		
		/* set up a Tukey Window */
		if (inputMCMC.window==NULL) inputMCMC.window = windowplan = XLALCreateTukeyREAL8Window( seglen, 0.1*(8.0/(seglen/SampleRate))); /* 0.1 agreed on beta parameter for review with 8s window*/
		/* if (inputMCMC.window==NULL) inputMCMC.window = windowplan = XLALCreateTukeyREAL8Window( seglen,(REAL8)2.0*padding*SampleRate/(REAL8)seglen); */ /* Original window, commented out for review */
		/* Read the data from disk into a vector (RawData) */
		if(!FakeFlag){
			RawData = readTseries(CacheFileNames[i],ChannelNames[i],datastart,duration); /* This reads the raw data from the cache */
			if(RawData==NULL){fprintf(stderr,"Error opening %s in %s\n",ChannelNames[i],CacheFileNames[i]); exit(-1);}
			if(timeslides || specifictimeslides){
				memcpy(&(RawData->epoch),&realstart,sizeof(LIGOTimeGPS));
				memcpy(&datastart,&realstart,sizeof(LIGOTimeGPS));
			}
			/* Resample the time series */
			if(SampleRate) check=XLALResampleREAL8TimeSeries(RawData,1.0/SampleRate);
			if(check) {fprintf(stderr,"check=%d, failed to resample from %lf Hz to %d Hz\n",check,1.0/RawData->deltaT,SampleRate); exit(-1);}
			/* Need to resize the raw data to be an integer multiple of the seglen */
			fprintf(stderr,"Shrinking... (lost %d samples from end)\n",RawData->data->length-(seglen*nSegs));
			RawData=(REAL8TimeSeries *)XLALShrinkREAL8TimeSeries(RawData,(size_t) 0, (size_t) seglen*nSegs);
			/* Estimate the noise PSD */
			if(estimatenoise){ /* Spectrum not used with student-t likelihood */
				/* Set up inverse spectrum structure */
				inputMCMC.invspec[i] = (REAL8FrequencySeries *)XLALCreateREAL8FrequencySeries("inverse spectrum",&RawData->epoch,0.0,(REAL8)(SampleRate)/seglen,&lalDimensionlessUnit,seglen/2 +1);
				inputMCMC_N.invspec[i] = (REAL8FrequencySeries *)XLALCreateREAL8FrequencySeries("inverse spectrum",&RawData->epoch,0.0,(REAL8)(SampleRate)/seglen,&lalDimensionlessUnit,seglen/2 +1);

				/* Compute power spectrum */
				if(DEBUG) fprintf(stderr,"Computing power spectrum, seglen %i\n",seglen);
				check=XLALREAL8AverageSpectrumMedian( inputMCMC.invspec[i] ,RawData,(UINT4)seglen,(UINT4)stride,windowplan,fwdplan);
				check|=XLALREAL8SpectrumInvertTruncate( inputMCMC.invspec[i], inputMCMC.fLow, seglen, (seglen-stride)/4, fwdplan, revplan );

				if(check) {fprintf(stderr,"Cannot create spectrum, check=%x\n",check); exit(-1);}
				/* POWER SPECTRUM SHOULD HAVE UNITS OF TIME! */
			}

			/* Set up to read trigger time independently */
			/* Shift the data if requested like for PSD */
			LIGOTimeGPS realsegstart;
			memcpy(&realsegstart,&segmentStart,sizeof(LIGOTimeGPS));
               		if(timeslides&&!FakeFlag){ /* Set up time slides by randomly offsetting the data */
                        	LALCreateRandomParams(&status,&randparam,seed);
                        	LALUniformDeviate(&status,&TSoffset,randparam);
                        	TSoffset=(TSoffset-0.5)*TIMESLIDE;
                        	XLALGPSAdd(&segmentStart, TSoffset);
	                        fprintf(stderr,"Slid %s by %f s from %10.10lf to %10.10lf\n",IFOnames[i],TSoffset,realstart.gpsSeconds+1e-9*realstart.gpsNanoSeconds,datastart.gpsSeconds+1e-9*datastart.gpsNanoSeconds);
        	                XLALDestroyRandomParams(randparam);
			}
			if(specifictimeslides && !FakeFlag){ /* Set up time slides by offsetting the data by user defined value */
                        	if( ( !strcmp(IFOnames[i],"H1") && H1GPSshift != 0.0 ) || ( !strcmp(IFOnames[i],"L1") &&
                                        L1GPSshift != 0.0 ) || ( !strcmp(IFOnames[i],"V1") && V1GPSshift != 0.0 ) ) {
                                if(!strcmp(IFOnames[i],"H1"))
                                        TSoffset=H1GPSshift;
                                else if(!strcmp(IFOnames[i],"L1"))
                                        TSoffset=L1GPSshift;
                                else if(!strcmp(IFOnames[i],"V1"))
                                        TSoffset=V1GPSshift;
                                XLALGPSAdd(&segmentStart, TSoffset);
                                fprintf(stderr,"Slid %s by %f s from %10.10lf to %10.10lf\n",IFOnames[i],TSoffset,realsegstart.gpsSeconds+1e-9*realsegstart.gpsNanoSeconds,segmentStart.gpsSeconds+1e-9*segmentStart.gpsNanoSeconds);
                        	}
                	}
			inputMCMC.segment[i]=readTseries(CacheFileNames[i],ChannelNames[i],segmentStart,(REAL8)seglen/SampleRate);
			/* Copy the real start time into vector */
			memcpy(&segmentStart,&realsegstart,sizeof(LIGOTimeGPS));
			memcpy(&(inputMCMC.segment[i]->epoch),&realsegstart,sizeof(LIGOTimeGPS));

			if(SampleRate) check=XLALResampleREAL8TimeSeries(inputMCMC.segment[i],1.0/SampleRate);

			if(InjParams.tc>segDur-padding) fprintf(stderr,"Warning, flat-top is shorter than injected waveform!\n");
			/* Store the appropriate data in the input structure */

			memcpy(&(inputMCMC.invspec[i]->epoch),&(inputMCMC.segment[i]->epoch),sizeof(LIGOTimeGPS));
			if(DEBUG) fprintf(stderr,"Data segment %d in %s from %f to %f, including padding\n",i,IFOnames[i],((float)TrigSegStart)/((float)SampleRate),((float)(TrigSegStart+seglen))/((float)SampleRate) );

			inputMCMC.stilde[i] = (COMPLEX16FrequencySeries *)XLALCreateCOMPLEX16FrequencySeries("stilde",&realstart,0.0,inputMCMC.deltaF,&lalDimensionlessUnit,seglen/2 +1);
			inputMCMC_N.stilde[i] = (COMPLEX16FrequencySeries *)XLALCreateCOMPLEX16FrequencySeries("stilde",&realstart,0.0,inputMCMC_N.deltaF,&lalDimensionlessUnit,seglen/2 +1);
			XLALDestroyREAL8TimeSeries(RawData);

			/* Window and FFT the data */
			XLALDDVectorMultiply(inputMCMC.segment[i]->data,inputMCMC.segment[i]->data,windowplan->data);
			check=XLALREAL8TimeFreqFFT(inputMCMC.stilde[i],inputMCMC.segment[i],fwdplan); /* XLALREAL8TimeFreqFFT multiplies by deltaT */
			for(j=0;j<inputMCMC.stilde[i]->data->length;j++) {
				inputMCMC.stilde[i]->data->data[j].re/=sqrt(windowplan->sumofsquares / windowplan->data->length);
				inputMCMC.stilde[i]->data->data[j].im/=sqrt(windowplan->sumofsquares / windowplan->data->length);
			}
		} /* End if(!FakeFlag) */

		/* Perform injection in time domain */
		if(NULL!=injXMLFile && fakeinj==0) {
			DetectorResponse det;
			REAL8 SNR=0.0;
			LIGOTimeGPS realSegStart;
			memset(&det,0,sizeof(DetectorResponse));
			det.site=inputMCMC.detector[i];
			/* Inject incoherently */
			if(decohereflag){
				memcpy(&realSegStart,&segmentStart,sizeof(realSegStart));
				//XLALGPSAdd(&segmentStart,((REAL8) i+1)*offset);
				if(!strcmp(IFOnames[i],"H1")) offset=0.000010;
                                else if (!strcmp(IFOnames[i],"L1")) offset=1.0*calibration_percent*calibration_out_max;
                                else if (!strcmp(IFOnames[i],"V1")) offset=0.000020;
                                XLALGPSAdd(&segmentStart,(1.00000)*offset);
                                fprintf(stderr,"Offset injection by %lf s\n",(1.0)*offset);
			}
			/* Create a buffer long enough to hold the signal */
			UINT4 bufferlength = (UINT4)(100.0/inputMCMC.deltaT);
			if(bufferlength<seglen) bufferlength=seglen;
			LIGOTimeGPS bufferstart;
			memcpy(&bufferstart,&segmentStart,sizeof(LIGOTimeGPS));
			XLALGPSAdd(&bufferstart,((REAL8)seglen*inputMCMC.deltaT));
			XLALGPSAdd(&bufferstart,-((REAL8)bufferlength*inputMCMC.deltaT));

			REAL4TimeSeries *injWave=(REAL4TimeSeries *)XLALCreateREAL4TimeSeries(IFOnames[i],&(bufferstart),0.0,inputMCMC.deltaT,&lalADCCountUnit,(size_t)bufferlength);

			for (j=0;j<injWave->data->length;j++) injWave->data->data[j]=0.0;
//			LALSimulateCoherentGW(&status,injWave,&InjectGW,&det);
			COMPLEX8FrequencySeries *resp = XLALCreateCOMPLEX8FrequencySeries("response",&bufferstart,0.0,inputMCMC.deltaF,(const LALUnit *)&strainPerCount,seglen);
			for(j=0;j<resp->data->length;j++) {resp->data->data[j].re=(REAL4)1.0; resp->data->data[j].im=0.0;}
			SimInspiralTable this_injection;
			memcpy(&this_injection,injTable,sizeof(SimInspiralTable));
			this_injection.next=NULL;
			LALFindChirpInjectSignals(&status,injWave,&this_injection,resp);
			XLALDestroyCOMPLEX8FrequencySeries(resp);
			printf("Finished InjectSignals\n");
			fprintf(stderr,"Cutting injection buffer from %d to %d\n",bufferlength,seglen);

			TrigSegStart=(INT4)((segmentStart.gpsSeconds-injWave->epoch.gpsSeconds)*SampleRate);
			TrigSegStart+=(INT4)((segmentStart.gpsNanoSeconds - injWave->epoch.gpsNanoSeconds)*1e-9*SampleRate);

			injWave=(REAL4TimeSeries *)XLALCutREAL4TimeSeries(injWave,TrigSegStart,seglen);
			fprintf(stderr,"Cut buffer start time=%lf, segment start time=%lf\n",injWave->epoch.gpsSeconds+1e-9*injWave->epoch.gpsNanoSeconds,inputMCMC.stilde[i]->epoch.gpsSeconds + 1.0e-9*inputMCMC.stilde[i]->epoch.gpsNanoSeconds);
			REPORTSTATUS(&status);
			if(decohereflag) {
				memcpy(&segmentStart,&realSegStart,sizeof(realSegStart));
				memcpy(&(injWave->epoch),&realSegStart,sizeof(realSegStart));
			}
			REAL8TimeSeries *inj8Wave=(REAL8TimeSeries *)XLALCreateREAL8TimeSeries("injection",&segmentStart,0.0,inputMCMC.deltaT,&lalDimensionlessUnit,(size_t)seglen);
			for (j=0;j<injWave->data->length;j++) inj8Wave->data->data[j]=(REAL8)injWave->data->data[j]; /* Move into a REAL8 vector */
			
			
			/* Compute the frequency domain wave for SNR calculation */
			RealFFTPlan *inj_plan = XLALCreateForwardREAL4FFTPlan( seglen, 0 );
			COMPLEX16FrequencySeries *injF = (COMPLEX16FrequencySeries *)XLALCreateCOMPLEX16FrequencySeries("injFD",&(segmentStart),0.0,inputMCMC.deltaF,&lalDimensionlessUnit,seglen/2 +1);
			/* Window the data */
			REAL4 WinNorm = sqrt(windowplan->sumofsquares/windowplan->data->length);
			for(j=0;j<inj8Wave->data->length;j++) inj8Wave->data->data[j]*=SNRfac*windowplan->data->data[j]/WinNorm;
			XLALREAL8TimeFreqFFT(injF,inj8Wave,fwdplan); /* This calls XLALREAL8TimeFreqFFT which normalises by deltaT */
			
			REPORTSTATUS(&status);

      //          REAL8 injTime = injTable->geocent_end_time.gpsSeconds + 1.0E-9 * injTable->geocent_end_time.gpsNanoSeconds;
//
                /* Modify the waveform and the noise if a calibration error is present. This is done before the SNR is calculated */
                if(enable_calamp || enable_calfreq){

                
                FILE *uncalib_waveout;
                    char uncalib_wavename[100];

                if(isWavesDir){
                     fprintf(stderr,"waves directory is present\n");
                     fprintf(stderr,"Writing uncalibrated waves \n");
                     sprintf(uncalib_wavename,"./waves/uncalibwave_%s_%9.0f.dat",IFOnames[i],injTime);}
                else {
                      fprintf(stderr,"waves directory is not present\n");
                      fprintf(stderr,"Writing uncalibrated waves on the run directory.\n");
                      sprintf(uncalib_wavename,"uncalibwave_%s_%9.0f.dat",IFOnames[i],injTime);}

                    uncalib_waveout=fopen(uncalib_wavename,"w");

                    for(j=0;j<injF->data->length;j++) fprintf(uncalib_waveout,"%g\t%g\t%g\n",j*(injF->deltaF),sqrt(pow(injF->data->data[j].re,2.0)+pow(injF->data->data[j].im,2.0)) ,atan2(injF->data->data[j].im,injF->data->data[j].re) );
                    fclose(uncalib_waveout);

                if(enable_calamp){
                    for(j=0;j<injF->data->length;j++) {
                        injF->data->data[j].re*=(REAL8)CalAmpFacs[i];
                        injF->data->data[j].im*=(REAL8)CalAmpFacs[i];
                        }

                }

                if(enable_calfreq){
                    COMPLEX16FrequencySeries *CalibInj=(COMPLEX16FrequencySeries *)XLALCreateCOMPLEX16FrequencySeries("CalibInjFD", &segmentStart,0.0,inputMCMC.deltaF,&lalDimensionlessUnit,seglen/2 +1);
<<<<<<< HEAD
                    CalibPolar(injF,CalibInj,IFOnames[i]);
                    //,injTime,isWavesDir);
                    
=======
                    CalibPolar(injF,CalibInj,IFOnames[i],injTime,isWavesDir);
                    fprintf(stderr,"iswaves equal to %i",isWavesDir);
>>>>>>> 677577e4

                        for(j=0;j<injF->data->length;j++){
                            injF->data->data[j].re = CalibInj->data->data[j].re;
                            injF->data->data[j].im = CalibInj->data->data[j].im;
                        }
                    XLALDestroyCOMPLEX16FrequencySeries(CalibInj);
                }
                }

			if(estimatenoise){
				for(j=(UINT4) (inputMCMC.fLow/inputMCMC.invspec[i]->deltaF),SNR=0.0;j<inputMCMC.invspec[i]->data->length;j++){
					SNR+=((REAL8)injF->data->data[j].re)*((REAL8)injF->data->data[j].re)*inputMCMC.invspec[i]->data->data[j];
					SNR+=((REAL8)injF->data->data[j].im)*((REAL8)injF->data->data[j].im)*inputMCMC.invspec[i]->data->data[j];}
				SNR*=4.0*inputMCMC.invspec[i]->deltaF; /* Get units correct - factor of 4 for 1-sided */
			}
			LALDestroyREAL4FFTPlan(&status,&inj_plan);

			networkSNR+=SNR;
			SNR=sqrt(SNR);

			/* Actually inject the waveform */
			if(!FakeFlag) for(j=0;j<inj8Wave->data->length;j++) inputMCMC.segment[i]->data->data[j]+=(REAL8)inj8Wave->data->data[j];
			for(j=0;j<injF->data->length;j++) {
				inputMCMC_N.stilde[i]->data->data[j].re=inputMCMC.stilde[i]->data->data[j].re;
			  	inputMCMC_N.stilde[i]->data->data[j].im=inputMCMC.stilde[i]->data->data[j].im;
			  	inputMCMC_N.invspec[i]->data->data[j]=inputMCMC.invspec[i]->data->data[j];			
				inputMCMC.stilde[i]->data->data[j].re+=(REAL8)injF->data->data[j].re;
				inputMCMC.stilde[i]->data->data[j].im+=(REAL8)injF->data->data[j].im;
			}
#if DEBUG
			FILE *waveout;
			char wavename[100];
			sprintf(wavename,"wave_%s.dat",IFOnames[i]);
			waveout=fopen(wavename,"w");
			for(j=0;j<injF->data->length;j++) fprintf(waveout,"%10.10lf %10.10e %10.10e\n",j*inputMCMC.deltaF,injF->data->data[j].re,injF->data->data[j].im);
			fclose(waveout);
#endif
			XLALDestroyCOMPLEX16FrequencySeries(injF);
                XLALDestroyREAL4TimeSeries(injWave);
                XLALDestroyREAL8TimeSeries(inj8Wave);

                if(status.statusCode==0) {fprintf(stderr,"Injected signal into %s. SNR=%lf\n",IFOnames[i],SNR);}
                else {fprintf(stderr,"injection failed!!!\n"); REPORTSTATUS(&status); exit(-1);}

               FILE *snrout;
	//			REAL8 injTime = injTable->geocent_end_time.gpsSeconds + 1.0E-9 * injTable->geocent_end_time.gpsNanoSeconds;
				char snr_wavename[100];

				if(stat("./SNR",&st) == 0){
					fprintf(stderr,"SNR directory is present\n");
                                        fprintf(stderr,"Writing...\n");	
					sprintf(snr_wavename,"./SNR/snr_%s_%10.1lf.dat",IFOnames[i],injTime );
					if(stat(snr_wavename,&st)){
                                        snrout=fopen(snr_wavename,"w");
					fprintf(snrout,"%10.1lf  %3.1lf",injTime,SNR);
                                        fclose(snrout);
				}   
                                } 

            

        } /* End if(NULL!=injXMLFile && fakeinj==0) { */
        } /* End loop over IFOs */

        //
        if (injONLY) {
        fprintf(stderr,"Injection performed correctly. SNRs wrote. Exiting\n");
        exit(0);   
        }

	/* Data is now all in place in the inputMCMC structure for all IFOs and for one trigger */
	XLALDestroyRandomParams(datarandparam);

	if(estimatenoise && DEBUG){
                injTime = injTable->geocent_end_time.gpsSeconds + 1.0E-9 * injTable->geocent_end_time.gpsNanoSeconds;
		for(j=0;j<nIFO;j++){
			char filename[100];
			sprintf(filename,"indata_%s_%9.0f.dat",IFOnames[j],injTime);
			FILE *outinit=fopen(filename,"w");
			for(i=0;i<inputMCMC.stilde[j]->data->length;i++) fprintf(outinit,"%e %e %e %e %e %e\n",
						 inputMCMC.stilde[j]->f0 + i*inputMCMC.stilde[0]->deltaF,
						 inputMCMC.stilde[j]->data->data[i].re,
				 		 inputMCMC.stilde[j]->data->data[i].im,
						 1./inputMCMC.invspec[j]->data->data[i],
						 inputMCMC_N.stilde[j]->data->data[i].re,
				 		 inputMCMC_N.stilde[j]->data->data[i].im);	
			fclose(outinit);
		}
	}

	/* Set up the structure */
	inputMCMC.injectionTable = injTable;
	inputMCMC.numberDataStreams = nIFO;
	inputMCMC_N.numberDataStreams = nIFO;
	
	inputMCMC.numPoints = seglen;
	inputMCMC.stride = stride;
	inputMCMC.inspiralTable = inputCurrent;
	inputMCMC.fwdplan = fwdplan;
	inputMCMC.revplan = revplan;
	inputMCMC.numberDraw = Nmcmc;
	inputMCMC.annealingTemp = 0.1;
	/* randparams need to be handled differently from the MCMC code*/
	LALCreateRandomParams(&status,&(inputMCMC.randParams),seed);


	/* Set up the approximant to use in the likelihood function */
	CHAR TT2[]="TaylorT2"; CHAR TT3[]="TaylorT3"; CHAR TT4[]="TaylorT4"; CHAR TF2[]="TaylorF2"; CHAR BBH[]="IMRPhenomFA"; CHAR BBHSpin1[]="IMRPhenomFB_NS"; CHAR BBHSpin2[]="IMRPhenomFB"; CHAR BBHSpin3[]="IMRPhenomFB_Chi"; CHAR EBNR[]="EOBNR"; CHAR AMPCOR[]="AmpCorPPN"; CHAR ST[]="SpinTaylor"; CHAR LowMassIMRFB[]="IMRPhenomFB_Chi_low"; CHAR LowMassIMRB[]="IMRPhenomB_Chi_low"; CHAR PSTRD[]="PhenSpinTaylorRD";
	/*CHAR PSTRD[]="PhenSpinTaylorRD"; */ /* Commented out until PhenSpin waveforms are in master */
	inputMCMC.approximant = TaylorF2; /* Default */
	if(!strcmp(approx,TF2)) inputMCMC.approximant=TaylorF2;
	else if(!strcmp(approx,TT2)) inputMCMC.approximant=TaylorT2;
	else if(!strcmp(approx,TT3)) inputMCMC.approximant=TaylorT3;
    else if(!strcmp(approx,TT4)) inputMCMC.approximant=TaylorT4;
	else if(!strcmp(approx,BBH)) inputMCMC.approximant=IMRPhenomFA;
    else if(!strcmp(approx,BBHSpin1)) inputMCMC.approximant=IMRPhenomFB;
    else if(!strcmp(approx,BBHSpin2)) inputMCMC.approximant=IMRPhenomFB;
    else if(!strcmp(approx,BBHSpin3)) inputMCMC.approximant=IMRPhenomFB;
    else if(!strcmp(approx,LowMassIMRFB)) inputMCMC.approximant=IMRPhenomFB;
    else if(!strcmp(approx,LowMassIMRB)) inputMCMC.approximant=IMRPhenomB;
    else if(!strcmp(approx,EBNR)) inputMCMC.approximant=EOBNR;
	else if(!strcmp(approx,AMPCOR)) inputMCMC.approximant=AmpCorPPN;
	else if(!strcmp(approx,ST)) inputMCMC.approximant=SpinTaylor;
	else if(!strcmp(approx,PSTRD)) inputMCMC.approximant=PhenSpinTaylorRD;
	else {fprintf(stderr,"Unknown approximant: %s\n",approx); exit(-1);}

	if(inputMCMC.approximant!=AmpCorPPN && ampOrder!=0){
		fprintf(stderr,"Warning, setting amp order %i but not using AmpCorPPN. Amplitude corrected waveforms will NOT be generated!\n",ampOrder);
	}
	inputMCMC.ampOrder=ampOrder;

	if(phaseOrder>7 && inputMCMC.approximant!=EOBNR)
	{
		fprintf(stderr,"Error: Cannot go above 3.5PN in phase using this template!\n");
		exit(1);
	}
	switch(phaseOrder)
	{
		case 0:
		{
			inputMCMC.phaseOrder=LAL_PNORDER_NEWTONIAN;
			break;
		}
		case 1:
		{
			inputMCMC.phaseOrder=LAL_PNORDER_HALF;
			break;
		}
		case 2:
		{
			inputMCMC.phaseOrder=LAL_PNORDER_ONE;
			break;
		}
		case 3:
		{
			inputMCMC.phaseOrder=LAL_PNORDER_ONE_POINT_FIVE;
			break;
		}
		case 4:
		{
			inputMCMC.phaseOrder=LAL_PNORDER_TWO;
			break;
		}
		case 5:
		{
			inputMCMC.phaseOrder=LAL_PNORDER_TWO_POINT_FIVE;
			break;
		}
		case 6:
		{
			inputMCMC.phaseOrder=LAL_PNORDER_THREE;
			break;
		}
		case 7:
		{
			inputMCMC.phaseOrder=LAL_PNORDER_THREE_POINT_FIVE;
			break;
		}
		case 8:
		{
			inputMCMC.phaseOrder=LAL_PNORDER_PSEUDO_FOUR;
			break;
		}
		default:
			inputMCMC.phaseOrder=LAL_PNORDER_TWO;
	}

	/* Set the initialisation and likelihood functions */
	if(SkyPatch) {inputMCMC.funcInit = NestInitSkyPatch; goto doneinit;}
	if(SkyLocFlag) {inputMCMC.funcInit = NestInitSkyLoc; goto doneinit;}
	if(NULL!=inputXMLFile) inputMCMC.funcInit = NestInit2PN;
	else if(NINJA && NULL==injXMLFile) inputMCMC.funcInit = NestInitNINJAManual;
	else if(NINJA) inputMCMC.funcInit = NestInitInjNINJA;
	else {if(NULL!=injXMLFile) inputMCMC.funcInit = NestInitInj;
	else inputMCMC.funcInit = NestInitManual;}
doneinit:
	if(studentt) inputMCMC.funcLikelihood = MCMCSTLikelihoodMultiCoherentF;
	else inputMCMC.funcLikelihood = MCMCLikelihoodMultiCoherentF;
	if(inputMCMC.approximant==AmpCorPPN) inputMCMC.funcLikelihood = MCMCLikelihoodMultiCoherentAmpCor;

	inputMCMC.funcPrior = NestPrior;
	if(GRBflag) {inputMCMC.funcPrior = GRBPrior;
		inputMCMC.funcInit = NestInitGRB;
	}
	if(HighMassFlag) inputMCMC.funcPrior = NestPriorHighMass;

    if(!strcmp(approx,BBHSpin1)) {
        inputMCMC.funcPrior = NestPriorHighMass;
        inputMCMC.funcLikelihood = MCMCLikelihoodMultiCoherentF;
        inputMCMC.funcInit = NestInitManual;
    }

    if(!strcmp(approx,BBHSpin2)) {
        inputMCMC.funcPrior = NestPriorHighMass;
        inputMCMC.funcLikelihood = MCMCLikelihoodMultiCoherentF;
        inputMCMC.funcInit = NestInitManualIMRB;
    }

    if(!strcmp(approx,BBHSpin3)) {
        inputMCMC.funcPrior = NestPriorHighMass;
        inputMCMC.funcLikelihood = MCMCLikelihoodMultiCoherentF;
        inputMCMC.funcInit = NestInitManualIMRBChi;
    }
    if((!strcmp(approx,LowMassIMRB)) || (!strcmp(approx,LowMassIMRFB)) ){
	inputMCMC.funcPrior = NestPrior;
	inputMCMC.funcLikelihood = MCMCLikelihoodMultiCoherentF;
	inputMCMC.funcInit = NestInitManualIMRBChi;
    }
   
    	if(!strcmp(approx,PSTRD)) {
	  inputMCMC.funcPrior = NestPriorPhenSpin;
	  inputMCMC.funcLikelihood = MCMCLikelihoodMultiCoherentF_PhenSpin;
	  inputMCMC.likelihoodPlan = NULL;
	  inputMCMC.funcInit = NestInitManualPhenSpinRD;
	  inputMCMC.Fwfc = XLALCreateREAL4Vector(inputMCMC.numPoints);
	  inputMCMC.Fwfp = XLALCreateREAL4Vector(inputMCMC.numPoints);
          InspiralTemplate template; 
		template.fCutoff=SampleRate/2.-1.;
		template.tSampling=SampleRate;
		template.approximant=PhenSpinTaylorRD;
		template.totalMass=mc2mass1(m_c_min,0.24)+mc2mass2(m_c_min,0.24);
		
		template.eta=0.24;
		template.massChoice=totalMassAndEta;
		template.fLower=inputMCMC.fLow;
        template.order=inputMCMC.phaseOrder;
        template.nStartPad = 0;
        template.nEndPad =0;
        template.startTime = 0.0;
        template.ieta = 1;

		LALInspiralParameterCalc(&status,&template);
		LALInspiralWaveLength(&status, &inputMCMC.mylength, template);
	        if(inputMCMC.mylength>inputMCMC.numPoints){	
		printf("myl = %d ,total mass=%11.4E\n",inputMCMC.mylength,template.totalMass);
		
		LALCreateForwardREAL4FFTPlan(&status,&inputMCMC.longplan,inputMCMC.mylength,FFTW_ESTIMATE);}
          #if DEBUGMODEL !=0 
          fprintf(stdout,"\n   Creating FFTW plan...\n");
          #endif
          LALCreateForwardREAL4FFTPlan(&status,&inputMCMC.likelihoodPlan,inputMCMC.numPoints,FFTW_ESTIMATE);
          #if DEBUGMODEL !=0
          fprintf(stdout,"    Done.\n");
          #endif
        

	} 
     
	/* Live is an array of LALMCMCParameter * types */
	Live = (LALMCMCParameter **)LALMalloc(Nlive*sizeof(LALMCMCParameter *));
	for (i=0;i<Nlive;i++) Live[i]=(LALMCMCParameter *)LALMalloc(sizeof(LALMCMCParameter));

	if(networkSNR!=0.0) fprintf(stdout,"Injected signal network SNR= %lf\n",sqrt(networkSNR));

	double ReducedChiSq=0;
	/* variance of dimensionful real part d(f_k) (= variance of imaginary part) is zeta^2 */
	/* zeta^2 = N/(4deltaT) * S(f_k)  (S(f_k) dimensionful one-sided) */

	if(estimatenoise){
		for (i=(int)fLow/inputMCMC.invspec[0]->deltaF;i<inputMCMC.stilde[0]->data->length;i++) ReducedChiSq+=(pow(inputMCMC.stilde[0]->data->data[i].re,2.0)+pow(inputMCMC.stilde[0]->data->data[i].im,2.0))*inputMCMC.invspec[0]->data->data[i];
		ReducedChiSq *= 2.0*inputMCMC.invspec[0]->deltaF/(inputMCMC.stilde[0]->data->length-(fLow/inputMCMC.invspec[0]->deltaF)); /* should be N */
	}
	fprintf(stdout,"reduced chi squared = %e\n",ReducedChiSq);
	fprintf(stdout,"Number of points in F-domain above fLow = %i\n",(int)inputMCMC.stilde[0]->data->length-(int)(fLow/(double)inputMCMC.stilde[0]->deltaF));

	/* Output data if requested */
	if(datadump)
	{
		CHAR dumpfile[FILENAME_MAX];
		for(j=0;j<inputMCMC.numberDataStreams;j++){
			sprintf(dumpfile,"%s_%s.dat",datadump,IFOnames[j]);
			FILE *dataoutfile=fopen(dumpfile,"w");
			for(i=0;i<inputMCMC.stilde[j]->data->length;i++)
			{
				if(estimatenoise)
					fprintf(dataoutfile,"%12.5e  %14.8e  %14.8e  %14.8e  %14.8e  %14.8e\n",(REAL8)i*inputMCMC.invspec[j]->deltaF,1./inputMCMC.invspec[j]->data->data[i],inputMCMC.stilde[j]->data->data[i].re,inputMCMC.stilde[j]->data->data[i].im,inputMCMC_N.stilde[j]->data->data[i].re,inputMCMC_N.stilde[j]->data->data[i].im);
				else
					fprintf(dataoutfile,"%12.5e  %14.8e  %14.8e  %14.8e  %14.8e\n",(REAL8)i*inputMCMC.stilde[j]->deltaF,inputMCMC.stilde[j]->data->data[i].re,inputMCMC.stilde[j]->data->data[i].im,inputMCMC_N.stilde[j]->data->data[i].re,inputMCMC_N.stilde[j]->data->data[i].im);
			}
			fclose(dataoutfile);
		}
	}

			evidence=computeZ(&inputMCMC_N);
	#if DEBUG
	  fprintf(stdout,"Evidence of noise w/o injection: %18.8e\n",evidence);
	#endif
	
	evidence = nestZ(Nruns,Nlive,Live,&inputMCMC);
	fprintf(stdout,"logZ = %lf\n",evidence);

	/* Clean up */
	XLALDestroyREAL8Window(windowplan);
	if(!strcmp(approx,PSTRD)){
	XLALDestroyREAL4Vector(inputMCMC.Fwfc);
	XLALDestroyREAL4Vector(inputMCMC.Fwfp);
	}
	for(i=0;i<nIFO;i++){
		XLALDestroyCOMPLEX16FrequencySeries(inputMCMC.stilde[i]);
		if(estimatenoise) XLALDestroyREAL8FrequencySeries(inputMCMC.invspec[i]);
		XLALDestroyREAL8TimeSeries(inputMCMC.segment[i]);
	}
	return(0);
} /* End main() */
void NestInitManualPhenSpinRD(LALMCMCParameter *parameter, void *iT)
{
  (void)iT;

  double dmin=d_min;
  double dmax=d_max;
 

  double singleMassMin=compmassmin;
  double totalMassMin=m_tot_min;
  double totalMassMax=m_tot_max;
  if ( (manual_mass_high > manual_mass_low) && (manual_mass_low>2.*singleMassMin) ) {
    totalMassMin=manual_mass_low;
    totalMassMax=manual_mass_high;
  }
  else {
    if (HighMassFlag) {
      totalMassMin=m_tot_min_highmass;
      totalMassMax=m_tot_max_highmass;
    }
  }
  
  double m1min = 1.;
  double m2min = 1.;
  double mmaxhalf = 17.5;


  double etamin=0.25 - etawindow;
  double eta=etamin+gsl_rng_uniform(RNG)*(0.25-etamin);

  double logMc;
//  double mcmax=0.435275*totalMassMax;
 // double mcmin = m2mc(m1min,m2min);
 // double mcmax = m2mc(m1maxhalf,m2maxhalf);

  double mu_pow_min=pow((m1min*m2min)/(m1min +m2min),0.6);
  double mcmin=pow((m1min+m2min),0.4)*mu_pow_min;
  if(mc_flag){
	mcmin=m_c_min;
		}
  double mu_pow_max=pow(mmaxhalf*mmaxhalf/(mmaxhalf +mmaxhalf),0.6);
  double mcmax=pow((mmaxhalf+mmaxhalf),0.4)*mu_pow_max;
  double lMcmin=log(mcmin);
  double lMcmax=log(mcmax);


  parameter->param=NULL;
  parameter->dimension = 0;
  
  logMc=log((gsl_rng_uniform(RNG)*(33.)+2.)*pow(eta,3./5.));

    XLALMCMCAddParam(parameter,"logMc",logMc,lMcmin,lMcmax,0);

    XLALMCMCAddParam(parameter,"eta",eta,etamin,0.25,0);

    XLALMCMCAddParam(parameter,"time",(gsl_rng_uniform(RNG)-0.5)*timewindow +manual_end_time,manual_end_time-0.5*timewindow,manual_end_time+0.5*timewindow,0);
    XLALMCMCAddParam(parameter,"phi", LAL_TWOPI*gsl_rng_uniform(RNG),0.0,LAL_TWOPI,1);
    XLALMCMCAddParam(parameter,"distMpc", (dmax-dmin)*gsl_rng_uniform(RNG)+dmin,dmin,dmax,0);
   
    if ((long_min<=0.)&&(long_max>=2.*LAL_PI))
    XLALMCMCAddParam(parameter,"ra",gsl_rng_uniform(RNG)*2.*LAL_PI,0.,2.*LAL_PI,1);
    else
    XLALMCMCAddParam(parameter,"ra",gsl_rng_uniform(RNG)*(long_max-long_min)+long_min,long_min,long_max,0);

    XLALMCMCAddParam(parameter,"dec", lat_min+gsl_rng_uniform(RNG)*(lat_max-lat_min),lat_min,lat_max,0);
    XLALMCMCAddParam(parameter,"psi",gsl_rng_uniform(RNG)*LAL_PI,0,LAL_PI,1);
    XLALMCMCAddParam(parameter,"iota", gsl_rng_uniform(RNG)*(iota_max-iota_min)+iota_min ,iota_min,iota_max,0);
 
    if(onespin_flag==0 && nospin_flag==0){
    
    double spin1min=s1_mag_min;
    double spin1max=s1_mag_max;

    double spin2min=s2_mag_min;
    double spin2max=s2_mag_max;
    
    double spin1thetamin=s1_theta_min;
    double spin1thetamax=s1_theta_max;
        
    double spin2thetamin=s2_theta_min;
    double spin2thetamax=s2_theta_max;

    double spinphimin=s_phi_min;
    double spinphimax=s_phi_max;


    XLALMCMCAddParam(parameter,"Spin1",    (spin1max-spin1min)*gsl_rng_uniform(RNG)+spin1min,  spin1min, spin1max, 0);
    XLALMCMCAddParam(parameter,"Spin1theta",(spin1thetamax-spin1thetamin)*gsl_rng_uniform(RNG)+spin1thetamin, spin1thetamin, spin1thetamax, 0);

    XLALMCMCAddParam(parameter,"Spin2",     (spin2max-spin2min)*gsl_rng_uniform(RNG)+spin2min,  spin2min, spin2max,0);
    XLALMCMCAddParam(parameter,"Spin2theta",(spin2thetamax-spin2thetamin)*gsl_rng_uniform(RNG)+spin2thetamin,  spin2thetamin, spin2thetamax, 0);

    if ((spinphimax>=2.*LAL_PI)&&(spinphimin<=0.))
    XLALMCMCAddParam(parameter,"Spinphi",  2.*LAL_PI*gsl_rng_uniform(RNG), 0., 2.*LAL_PI,1);
   	else
    XLALMCMCAddParam(parameter,"Spinphi",  (spinphimax-spinphimin)*gsl_rng_uniform(RNG)+spinphimin,  spinphimin, spinphimax, 0);
					}
	
	else{
		if(onespin_flag==1 && nospin_flag==0){
			double spin2min=s2_mag_min;
			double spin2max=s2_mag_max;
        		double spin2thetamin=s2_theta_min;
			double spin2thetamax=s2_theta_max;

			XLALMCMCAddParam(parameter,"Spin2",     (spin2max-spin2min)*gsl_rng_uniform(RNG)+spin2min,  spin2min, spin2max,0);
			XLALMCMCAddParam(parameter,"Spin2theta",(spin2thetamax-spin2thetamin)*gsl_rng_uniform(RNG)+spin2thetamin,  spin2thetamin, spin2thetamax, 0);
		}
	}
    return;
}

void NestInitGRB(LALMCMCParameter *parameter, void *iT){
	REAL8 grb_time;
	SimInspiralTable *injTable = (SimInspiralTable *)iT;
	REAL4 localetawin;
	REAL8 mcmin,mcmax,m1min,m1max,m2min,m2max;
	REAL8 deltaLong=0.01;
	REAL8 deltaLat=0.01;
	REAL8 trueLong=0.0,trueLat=0.0;

	parameter->param = NULL;
	parameter->dimension = 0;

	if(iT!=NULL){
		grb_time = (REAL8) injTable->geocent_end_time.gpsSeconds + (REAL8)injTable->geocent_end_time.gpsNanoSeconds *1.0e-9;
		trueLong = (REAL8)injTable->longitude;
		trueLat = (REAL8)injTable->latitude;
	}
	/*else*/   {
		grb_time = manual_end_time;
		if(manual_RA!=-4200.0) trueLong = manual_RA;
		if(manual_dec!=-4200.0) trueLat = manual_dec;
    }
	double etamin;
	/*etamin = etamin<0.01?0.01:etamin;*/
	etamin=0.01;
	double etamax = 0.25;

	/* GRB priors are below */
	m1min=1.0;
	m1max=3.0;
	m2min=1.0;
	m2max=35.0;

	mcmin = m2mc(m1min,m2min);
	mcmax = m2mc(m1max,m2max);
	etamin = 0.027;

	localetawin=etamax-etamin;
	double lmmin=log(mcmin);
	double lmmax=log(mcmax);
	XLALMCMCAddParam(parameter,"logM",lmmin+(lmmax-lmmin)*gsl_rng_uniform(RNG),lmmin,lmmax,0);

	/*  XLALMCMCAddParam(parameter,"mchirp",mcmin+(mcmax-mcmin)*gsl_rng_uniform(RNG),mcmin,mcmax,0);*/
	XLALMCMCAddParam(parameter, "eta", gsl_rng_uniform(RNG)*localetawin+etamin , etamin, etamax, 0);
	XLALMCMCAddParam(parameter, "time",             (gsl_rng_uniform(RNG)-0.5)*timewindow + grb_time ,grb_time-0.5*timewindow,grb_time+0.5*timewindow,0);
	XLALMCMCAddParam(parameter, "phi",              LAL_TWOPI*gsl_rng_uniform(RNG),0.0,LAL_TWOPI,1);
	XLALMCMCAddParam(parameter, "distMpc", 99.0*gsl_rng_uniform(RNG)+1.0, 1.0, 100.0, 0);

	XLALMCMCAddParam(parameter,"ra",trueLong,trueLong-0.5*deltaLong,trueLong+0.5*deltaLong,-1);
	XLALMCMCAddParam(parameter,"dec",trueLat,trueLat-0.5*deltaLat,trueLat+0.5*deltaLat,-1);

	XLALMCMCAddParam(parameter,"psi",LAL_PI*gsl_rng_uniform(RNG),0,LAL_PI,1);
	XLALMCMCAddParam(parameter,"iota",LAL_PI*gsl_rng_uniform(RNG),0,LAL_PI,0);


	return;
}

void NestInitSkyLoc(LALMCMCParameter *parameter, void *iT)
{
	SimInspiralTable *injTable = (SimInspiralTable *) iT;
	parameter->param=NULL;
	parameter->dimension=0;
	double inM1 = injTable->mass1;
	double inM2 = injTable->mass2;
	double inEta = injTable->eta;
	double inTime = injTable->geocent_end_time.gpsSeconds + 1e-9*injTable->geocent_end_time.gpsNanoSeconds;
	double inMc = m2mc(inM1,inM2);
	double deltaM=0.05; double deltaEta=0.01;
	double etaMin=inEta-0.5*deltaEta; double etaMax=inEta+0.5*deltaEta;
	etaMin=etaMin<0.0?0.0:etaMin;
	etaMax=etaMax>0.25?0.25:etaMax;
	deltaEta=etaMax-etaMin;
	double lmmin=log(inMc-deltaM);
	double lmmax=log(inMc+deltaM);
	XLALMCMCAddParam(parameter,"logM",lmmin+(lmmax-lmmin)*gsl_rng_uniform(RNG),lmmin,lmmax,0);

	/*  XLALMCMCAddParam(parameter,"mchirp",(gsl_rng_uniform(RNG)-0.5)*deltaM + inMc,inMc-0.5*deltaM,inMc+0.5*deltaM,0);*/
	XLALMCMCAddParam(parameter,"eta",(gsl_rng_uniform(RNG))*deltaEta + etaMin,etaMin,etaMax,0);
	XLALMCMCAddParam(parameter,"time",(gsl_rng_uniform(RNG)-0.5)*timewindow+inTime,inTime-0.5*timewindow,inTime+0.5*timewindow,0);
	XLALMCMCAddParam(parameter,"phi",		LAL_TWOPI*gsl_rng_uniform(RNG),0.0,LAL_TWOPI,1);
	XLALMCMCAddParam(parameter,"distMpc", 99.0*gsl_rng_uniform(RNG)+1.0, 1.0, 100.0, 0);
	XLALMCMCAddParam(parameter,"ra",LAL_TWOPI*gsl_rng_uniform(RNG),0,LAL_TWOPI,1);
	XLALMCMCAddParam(parameter,"dec",LAL_PI*(gsl_rng_uniform(RNG)-0.5),-LAL_PI/2.0,LAL_PI/2.0,0);
	XLALMCMCAddParam(parameter,"psi",LAL_PI*gsl_rng_uniform(RNG),0,LAL_PI,1);
	XLALMCMCAddParam(parameter,"iota",LAL_PI*gsl_rng_uniform(RNG),0,LAL_PI,0);
	return;
}

/* FIXME: parameter iT is unused */
void NestInitSkyPatch(LALMCMCParameter *parameter, void UNUSED *iT)
{
	double etamin=0.01;
	double mcmin,mcmax;
	double deltaLong=0.001;
	double deltaLat=0.001;
	parameter->param=NULL;
	parameter->dimension = 0;
	fprintf(stderr,"Using longitude = %f, latitude = %f\n",manual_RA,manual_dec);
	mcmin=m2mc(manual_mass_low/2.0,manual_mass_low/2.0);
	mcmax=m2mc(manual_mass_high/2.0,manual_mass_high/2.0);

	double lmmin=log(mcmin);
	double lmmax=log(mcmax);
	XLALMCMCAddParam(parameter,"logM",lmmin+(lmmax-lmmin)*gsl_rng_uniform(RNG),lmmin,lmmax,0);

	/*	XLALMCMCAddParam(parameter,"mchirp",mcmin+(mcmax-mcmin)*gsl_rng_uniform(RNG),mcmin,mcmax,0);*/
	/*	XLALMCMCAddParam(parameter,"mtotal",manual_mass_low+mwin*gsl_rng_uniform(RNG),manual_mass_low,manual_mass_high,0);*/
	XLALMCMCAddParam(parameter,"eta",etamin+gsl_rng_uniform(RNG)*(0.25-etamin),etamin,0.25,0);
	XLALMCMCAddParam(parameter,"time",(gsl_rng_uniform(RNG)-0.5)*timewindow +manual_end_time,manual_end_time-0.5*timewindow,manual_end_time+0.5*timewindow,0);
	XLALMCMCAddParam(parameter,"phi",		LAL_TWOPI*gsl_rng_uniform(RNG),0.0,LAL_TWOPI,1);
	XLALMCMCAddParam(parameter,"distMpc", 99.0*gsl_rng_uniform(RNG)+1.0, 1.0, 100.0, 0);
	XLALMCMCAddParam(parameter,"ra",manual_RA,manual_RA-0.5*deltaLong,manual_RA+0.5*deltaLong,-1);
	XLALMCMCAddParam(parameter,"dec",manual_dec,manual_dec-0.5*deltaLat,manual_dec+0.5*deltaLat,-1);
	XLALMCMCAddParam(parameter,"psi",LAL_PI*gsl_rng_uniform(RNG), 0, LAL_PI, 1);
	XLALMCMCAddParam(parameter,"iota",LAL_PI*gsl_rng_uniform(RNG),0,LAL_PI,0);
	return;
}

/* FIXME: parameter iT is unused */
void NestInitManual(LALMCMCParameter *parameter, void UNUSED *iT)
{
	double etamin=0.03;
	double mcmin,mcmax;
	parameter->param=NULL;
	parameter->dimension = 0;
	mcmin=m2mc(manual_mass_low/2.0,manual_mass_low/2.0);
	mcmax=m2mc(manual_mass_high/2.0,manual_mass_high/2.0);
	double lmmin=log(mcmin);
	double lmmax=log(mcmax);
	double lDmin=log(manual_dist_min);
	double lDmax=log(manual_dist_max);

	XLALMCMCAddParam(parameter,"logM",lmmin+(lmmax-lmmin)*gsl_rng_uniform(RNG),lmmin,lmmax,0);
	/*	XLALMCMCAddParam(parameter,"mchirp",mcmin+(mcmax-mcmin)*gsl_rng_uniform(RNG),mcmin,mcmax,0);*/
	/*	XLALMCMCAddParam(parameter,"mtotal",manual_mass_low+mwin*gsl_rng_uniform(RNG),manual_mass_low,manual_mass_high,0);*/
	XLALMCMCAddParam(parameter,"eta",etamin+gsl_rng_uniform(RNG)*(0.25-etamin),etamin,0.25,0);
	XLALMCMCAddParam(parameter,"time",(gsl_rng_uniform(RNG)-0.5)*timewindow +manual_end_time,manual_end_time-0.5*timewindow,manual_end_time+0.5*timewindow,0);
	XLALMCMCAddParam(parameter,"phi",		LAL_TWOPI*gsl_rng_uniform(RNG),0.0,LAL_TWOPI,1);
/*	XLALMCMCAddParam(parameter,"distMpc", (dmax-dmin)*gsl_rng_uniform(RNG)+dmin,dmin,dmax, 0);*/
	XLALMCMCAddParam(parameter,"logdist",lDmin+gsl_rng_uniform(RNG)*(lDmax-lDmin),lDmin,lDmax,0);
	XLALMCMCAddParam(parameter,"ra",LAL_TWOPI*gsl_rng_uniform(RNG),0,LAL_TWOPI,1);
	XLALMCMCAddParam(parameter,"dec",LAL_PI*(gsl_rng_uniform(RNG)-0.5),-LAL_PI/2.0,LAL_PI/2.0,0);
	XLALMCMCAddParam(parameter,"psi",LAL_PI*gsl_rng_uniform(RNG),0,LAL_PI,1);
	XLALMCMCAddParam(parameter,"iota",LAL_PI*gsl_rng_uniform(RNG),0,LAL_PI,0);

	return;
}

/* FIXME: parameter iT is unused */
void NestInitManualIMRB(LALMCMCParameter *parameter, void UNUSED *iT)
{
	double etamin=0.03;
	double mcmin,mcmax;
	parameter->param=NULL;
	parameter->dimension = 0;
	mcmin=m2mc(manual_mass_low/2.0,manual_mass_low/2.0);
	mcmax=m2mc(manual_mass_high/2.0,manual_mass_high/2.0);

    double lmmin=log(mcmin);
	double lmmax=log(mcmax);

    double ldmin=log(manual_dist_min);
    double ldmax=log(manual_dist_max);

    double spin1zmin=-1.;
    double spin1zmax=1.;

    double spin2zmin=-1.;
    double spin2zmax=1.;

	XLALMCMCAddParam(parameter,"logM",lmmin+(lmmax-lmmin)*gsl_rng_uniform(RNG),lmmin,lmmax,0);
	/*	XLALMCMCAddParam(parameter,"mchirp",mcmin+(mcmax-mcmin)*gsl_rng_uniform(RNG),mcmin,mcmax,0);*/
	/*	XLALMCMCAddParam(parameter,"mtotal",manual_mass_low+mwin*gsl_rng_uniform(RNG),manual_mass_low,manual_mass_high,0);*/
	XLALMCMCAddParam(parameter,"eta",etamin+gsl_rng_uniform(RNG)*(0.25-etamin),etamin,0.25,0);
	XLALMCMCAddParam(parameter,"time",(gsl_rng_uniform(RNG)-0.5)*timewindow +manual_end_time,manual_end_time-0.5*timewindow,manual_end_time+0.5*timewindow,0);
	XLALMCMCAddParam(parameter,"phi",		LAL_TWOPI*gsl_rng_uniform(RNG),0.0,LAL_TWOPI,1);
/*	XLALMCMCAddParam(parameter,"distMpc", (dmax-dmin)*gsl_rng_uniform(RNG)+dmin,dmin,dmax, 0);*/
	XLALMCMCAddParam(parameter,"logdist",ldmin+gsl_rng_uniform(RNG)*(ldmax-ldmin),ldmin,ldmax,0);
	XLALMCMCAddParam(parameter,"ra",LAL_TWOPI*gsl_rng_uniform(RNG),0,LAL_TWOPI,1);
	XLALMCMCAddParam(parameter,"dec",LAL_PI*(gsl_rng_uniform(RNG)-0.5),-LAL_PI/2.0,LAL_PI/2.0,0);
	XLALMCMCAddParam(parameter,"psi",LAL_PI*gsl_rng_uniform(RNG),0,LAL_PI,1);
	XLALMCMCAddParam(parameter,"iota",LAL_PI*gsl_rng_uniform(RNG),0,LAL_PI,0);

    XLALMCMCAddParam(parameter,"spin1z",(spin1zmax-spin1zmin)*gsl_rng_uniform(RNG)+spin1zmin,spin1zmin,spin1zmax,0);
    XLALMCMCAddParam(parameter,"spin2z",(spin2zmax-spin2zmin)*gsl_rng_uniform(RNG)+spin2zmin,spin2zmin,spin2zmax,0);
	return;
}

/* FIXME: parameter iT is unused */
void NestInitManualIMRBChi(LALMCMCParameter *parameter, void UNUSED *iT)
{
	double etamin=0.03;
	double mcmin,mcmax;
	parameter->param=NULL;
	parameter->dimension = 0;
	mcmin=manual_mass_low;
	mcmax=manual_mass_high;

    double lmmin=log(mcmin);
	double lmmax=log(mcmax);

    double ldmin=log(manual_dist_min);
    double ldmax=log(manual_dist_max);
    double chiSpinmin=manual_chi_min;
    double chiSpinmax=manual_chi_max;

	XLALMCMCAddParam(parameter,"logM",lmmin+(lmmax-lmmin)*gsl_rng_uniform(RNG),lmmin,lmmax,0);
	/*	XLALMCMCAddParam(parameter,"mchirp",mcmin+(mcmax-mcmin)*gsl_rng_uniform(RNG),mcmin,mcmax,0);*/
	/*	XLALMCMCAddParam(parameter,"mtotal",manual_mass_low+mwin*gsl_rng_uniform(RNG),manual_mass_low,manual_mass_high,0);*/
	XLALMCMCAddParam(parameter,"eta",etamin+gsl_rng_uniform(RNG)*(0.25-etamin),etamin,0.25,0);
	XLALMCMCAddParam(parameter,"time",(gsl_rng_uniform(RNG)-0.5)*timewindow +manual_end_time,manual_end_time-0.5*timewindow,manual_end_time+0.5*timewindow,0);
	XLALMCMCAddParam(parameter,"phi",		LAL_TWOPI*gsl_rng_uniform(RNG),0.0,LAL_TWOPI,1);
/*	XLALMCMCAddParam(parameter,"distMpc", (dmax-dmin)*gsl_rng_uniform(RNG)+dmin,dmin,dmax, 0);*/
	XLALMCMCAddParam(parameter,"logdist",ldmin+gsl_rng_uniform(RNG)*(ldmax-ldmin),ldmin,ldmax,0);
	XLALMCMCAddParam(parameter,"ra",LAL_TWOPI*gsl_rng_uniform(RNG),0,LAL_TWOPI,1);
	XLALMCMCAddParam(parameter,"dec",LAL_PI*(gsl_rng_uniform(RNG)-0.5),-LAL_PI/2.0,LAL_PI/2.0,0);
	XLALMCMCAddParam(parameter,"psi",LAL_PI*gsl_rng_uniform(RNG),0,LAL_PI,1);
	XLALMCMCAddParam(parameter,"iota",LAL_PI*gsl_rng_uniform(RNG),0,LAL_PI,0);

    XLALMCMCAddParam(parameter,"chiSpin",(chiSpinmax-chiSpinmin)*gsl_rng_uniform(RNG)+chiSpinmin,chiSpinmin,chiSpinmax,0);

    return;
}

/* FIXME: parameter iT is unused */
void NestInitNINJAManual(LALMCMCParameter *parameter, void UNUSED *iT){
	REAL8 trg_time,mcmin,mcmax;
	REAL4 localetawin;
	parameter->param = NULL;
	parameter->dimension = 0;
	trg_time = manual_end_time;

	/*double etamin = eta-0.5*etawindow;
	 etamin = etamin<0.01?0.01:etamin;*/
	double etamin=0.01;
	/*double etamax = eta+0.5*etawindow;
	 etamax = etamax>0.25?0.25:etamax;*/
	double etamax=0.25;
	localetawin=etamax-etamin;
	mcmin=m2mc(25.,25.);
	mcmax=m2mc(75.,75.);
	/*              parameter structure, name of parameter, initial value of parameter, minimum value parameter, maximum value of parameter, wrapped?) */
	XLALMCMCAddParam(parameter,"mchirp",mcmin+(mcmax-mcmin)*gsl_rng_uniform(RNG),mcmin,mcmax,0);
	/*XLALMCMCAddParam(parameter,"mtotal",gsl_rng_uniform(RNG)*100.0+50.0,50.0,150.0,0);*/
	/*XLALMCMCAddParam(parameter,"mtotal",3.0+27.0*gsl_rng_uniform(RNG),3.0,30.0,0);*/
	XLALMCMCAddParam(parameter, "eta", gsl_rng_uniform(RNG)*localetawin+etamin , etamin, etamax, 0);
	XLALMCMCAddParam(parameter, "time",             (gsl_rng_uniform(RNG)-0.5)*timewindow + trg_time ,trg_time-0.5*timewindow,trg_time+0.5*timewindow,0);
	XLALMCMCAddParam(parameter, "phi",              LAL_TWOPI*gsl_rng_uniform(RNG),0.0,LAL_TWOPI,1);
	XLALMCMCAddParam(parameter, "distMpc", 499.0*gsl_rng_uniform(RNG)+1.0, 1.0, 500.0, 0);
	XLALMCMCAddParam(parameter,"ra",LAL_TWOPI*gsl_rng_uniform(RNG),0,LAL_TWOPI,1);
	XLALMCMCAddParam(parameter,"dec",LAL_PI*(gsl_rng_uniform(RNG)-0.5),-LAL_PI/2.0,LAL_PI/2.0,0);
	XLALMCMCAddParam(parameter,"psi",LAL_PI*gsl_rng_uniform(RNG),0,LAL_PI,1);
	XLALMCMCAddParam(parameter,"iota",LAL_PI*gsl_rng_uniform(RNG),0,LAL_PI,0);


	return;
}

void NestInitInj(LALMCMCParameter *parameter, void *iT){
	REAL8 trg_time;
	SimInspiralTable *injTable = (SimInspiralTable *)iT;
	REAL4 UNUSED mtot, UNUSED eta, UNUSED mwindow, localetawin;
	REAL8 UNUSED mc, mcmin, mcmax, lmmin, lmmax;
	parameter->param = NULL;
	parameter->dimension = 0;
	trg_time = (REAL8) injTable->geocent_end_time.gpsSeconds + (REAL8)injTable->geocent_end_time.gpsNanoSeconds *1.0e-9;
	mtot = injTable->mass1 + injTable->mass2;
	eta = injTable->eta;
	mwindow = 0.2;
	double etamin;
	/*etamin = etamin<0.01?0.01:etamin;*/
	etamin=0.01;
	double etamax = 0.25;
	mc=m2mc(injTable->mass1,injTable->mass2);
	mcmin=m2mc(manual_mass_low/2.0,manual_mass_low/2.0);

	mcmax=m2mc(manual_mass_high/2.0,manual_mass_high/2.0);

	lmmin=log(mcmin);
	lmmax=log(mcmax);
	localetawin=etamax-etamin;
	
	LALMCMCParam *head;
	
	if(checkParamInList(pinned_params,"logM")||checkParamInList(pinned_params,"mchirp"))
		XLALMCMCAddParam(parameter,"logM",log(injTable->mchirp),lmmin,lmmax,-1);
	else
		XLALMCMCAddParam(parameter,"logM",lmmin+(lmmax-lmmin)*gsl_rng_uniform(RNG),lmmin,lmmax,0);
	/*XLALMCMCAddParam(parameter,"mchirp",mcmin+(mcmax-mcmin)*gsl_rng_uniform(RNG),mcmin,mcmax,0);*/

	if(checkParamInList(pinned_params,"eta"))
		XLALMCMCAddParam(parameter,"eta",injTable->eta,etamin,etamax,-1);
	else
		XLALMCMCAddParam(parameter, "eta", gsl_rng_uniform(RNG)*localetawin+etamin , etamin, etamax, 0);
	
	if(checkParamInList(pinned_params,"time"))
		XLALMCMCAddParam(parameter,"time",trg_time,trg_time-0.5*timewindow,trg_time+0.5*timewindow,-1);
	else
		XLALMCMCAddParam(parameter, "time",		(gsl_rng_uniform(RNG)-0.5)*timewindow + trg_time,trg_time-0.5*timewindow,trg_time+0.5*timewindow,0);
	
	if(checkParamInList(pinned_params,"phi"))
		XLALMCMCAddParam(parameter,"phi",injTable->coa_phase,0,LAL_TWOPI,-1);
	else
		XLALMCMCAddParam(parameter, "phi",		LAL_TWOPI*gsl_rng_uniform(RNG),0.0,LAL_TWOPI,1);
	
	if(checkParamInList(pinned_params,"dist") || checkParamInList(pinned_params,"logdist") || checkParamInList(pinned_params,"distance") || checkParamInList(pinned_params,"logdistance"))
		XLALMCMCAddParam(parameter,"logdist",log(injTable->distance),log(manual_dist_min),log(manual_dist_max),-1);
	else
		XLALMCMCAddParam(parameter,"logdist",(log(manual_dist_max)-log(manual_dist_min))*gsl_rng_uniform(RNG)+log(manual_dist_min) ,log(manual_dist_min),log(manual_dist_max),0);

	if(checkParamInList(pinned_params,"ra")||checkParamInList(pinned_params,"longitude")||checkParamInList(pinned_params,"RA"))
		XLALMCMCAddParam(parameter,"ra",injTable->longitude,0,LAL_TWOPI,-1);
	else
		XLALMCMCAddParam(parameter,"ra",gsl_rng_uniform(RNG)*LAL_TWOPI,0,LAL_TWOPI,1);
	if(checkParamInList(pinned_params,"dec") || checkParamInList(pinned_params,"latitude") || checkParamInList(pinned_params,"dec"))
		XLALMCMCAddParam(parameter,"dec",injTable->latitude,-LAL_PI/2.0,LAL_PI/2.0,-1);
	else
		XLALMCMCAddParam(parameter,"dec", acos(2.0*gsl_rng_uniform(RNG)-1.0)-LAL_PI/2.0,-LAL_PI/2.0,LAL_PI/2.0,0);

	if(checkParamInList(pinned_params,"psi")||checkParamInList(pinned_params,"polarization"))
		XLALMCMCAddParam(parameter,"psi",injTable->polarization,0,LAL_PI,-1);
	else
		XLALMCMCAddParam(parameter,"psi",gsl_rng_uniform(RNG)*LAL_PI,0,LAL_PI,1);
	
	if(checkParamInList(pinned_params,"iota") || checkParamInList(pinned_params,"inclination"))
		XLALMCMCAddParam(parameter,"iota", injTable->inclination, 0, LAL_PI, -1);
		XLALMCMCAddParam(parameter,"iota", acos(2.0*gsl_rng_uniform(RNG)-1.0) ,0,LAL_PI,0);

	for (head=parameter->param;head;head=head->next)
	{
		if(head->core->wrapping==-1)
			fprintf(stdout,"Fixed parameter %s to %lf\n",head->core->name,head->value);
	}

	return;

}

int checkParamInList(const char *list, const char *param)
{
	/* Check for param in comma-seperated list */
	char *post=NULL,*pos=NULL;
	if (list==NULL) return 0;
	if (param==NULL) return 0;

	if(!(pos=strstr(list,param))) return 0;
	
	/* The string is a substring. Check that it is a token */
	/* Check the character before and after */
	if(pos!=list)
		if(*(pos-1)!=',')
			return 0;

	post=&(pos[strlen(param)]);
	if(*post!='\0')
		if(*post!=',')
			return 0;
	return 1;
}
<|MERGE_RESOLUTION|>--- conflicted
+++ resolved
@@ -254,10 +254,8 @@
 void NestInitInj(LALMCMCParameter *parameter, void *iT);
 void NestInitManualPhenSpinRD(LALMCMCParameter *parameter, void *iT);
 void initialise(int argc, char *argv[]);
-<<<<<<< HEAD
+
 void CalibPolar(COMPLEX16FrequencySeries *injF, COMPLEX16FrequencySeries *calibInjF, CHAR *IFOname);
-=======
-void CalibPolar(COMPLEX16FrequencySeries *injF, COMPLEX16FrequencySeries *calibInjF, CHAR *IFOname, REAL8 InjTime,int isWavesDir);
 REAL8 GenerateFrequencySamples(REAL8 f_min, REAL8 f_max, UINT4 length);
 REAL8 SampleCalibrationErrorsAmplitude(REAL8 *logF, CHAR *ifoname);
 REAL8 SampleCalibrationErrorsPhase(REAL8 *logF, CHAR *ifoname);
@@ -367,7 +365,6 @@
     }
     return *errors; /* this is in DEGREES! */   
 }
->>>>>>> 677577e4
 
 void CalibPolar(COMPLEX16FrequencySeries *injF, COMPLEX16FrequencySeries *calibInjF, CHAR *IFOname){
 	REAL8 amplitude=0.0;
@@ -1489,14 +1486,8 @@
 
                 if(enable_calfreq){
                     COMPLEX16FrequencySeries *CalibInj=(COMPLEX16FrequencySeries *)XLALCreateCOMPLEX16FrequencySeries("CalibInjFD", &segmentStart,0.0,inputMCMC.deltaF,&lalDimensionlessUnit,seglen/2 +1);
-<<<<<<< HEAD
-                    CalibPolar(injF,CalibInj,IFOnames[i]);
-                    //,injTime,isWavesDir);
-                    
-=======
-                    CalibPolar(injF,CalibInj,IFOnames[i],injTime,isWavesDir);
-                    fprintf(stderr,"iswaves equal to %i",isWavesDir);
->>>>>>> 677577e4
+
+                    CalibPolar(injF,CalibInj,IFOnames[i]);    
 
                         for(j=0;j<injF->data->length;j++){
                             injF->data->data[j].re = CalibInj->data->data[j].re;
