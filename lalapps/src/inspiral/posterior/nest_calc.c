/* Nested sampling algorithm */
/* And support functions */
/* (C) John Veitch 2009 */

#include <lal/Units.h>
#include <lal/LALStdlib.h>
#include "LALInspiralMCMC.h"
#include "LALInspiralMCMCUser.h"
#include <lal/LALError.h>
#include <lal/TimeDelay.h>
#include <stdio.h>
#include <stdlib.h>
#include <gsl/gsl_rng.h>
#include <gsl/gsl_randist.h>
#include <gsl/gsl_linalg.h>
#include "nest_calc.h"
#include <float.h>

#define TOLERANCE 0.1

#ifdef __GNUC__
#define UNUSED __attribute__ ((unused))
#else
#define UNUSED
#endif

gsl_matrix *cov_mat;

CHAR outfile[FILENAME_MAX];
double etawindow;

INT4 seed;

double logadd(double a,double b){
	if(a>b) return(a+log(1.0+exp(b-a)));
	else return(b+log(1.0+exp(a-b)));
}

void NestInit2PN(LALMCMCParameter *parameter, void *iT){
	REAL8 trg_time;
	SnglInspiralTable *inspiralTable = (SnglInspiralTable *)iT;
	REAL4 UNUSED mtot, eta, UNUSED mwindow;
	trg_time = (REAL8)inspiralTable->end_time.gpsSeconds + (REAL8)inspiralTable->end_time.gpsNanoSeconds *1.0e-9;
	parameter->param=NULL;
	parameter->dimension=0;
	mwindow=0.5;
	REAL8 m1=inspiralTable->mass1;
	REAL8 m2=inspiralTable->mass2;
	mtot=inspiralTable->mass1 + inspiralTable->mass2;
	eta=inspiralTable->eta;
	if (eta==0.0) eta=m1*m2/((m1+m2)*(m1+m2));
	double etamin = eta-0.5*etawindow;
	etamin = etamin<0.01?0.01:etamin;
	double etamax = eta+0.5*etawindow;
	etamax = etamax>0.25?0.25:etamax;
	etamin=0.05; etamax=0.25;
	REAL4 localetawin=etamax-etamin;
	fprintf(stderr,"clipped eta prior %lf\n",localetawin);
	
	XLALMCMCAddParam(parameter,"mtotal",2.0+33.0*gsl_rng_uniform(RNG),2.0,35.0,0); /* Low mass */
	/*XLALMCMCAddParam(parameter, "mtotal",	mtot*(1.0 + mwindow*(gsl_rng_uniform(RNG)-0.5)),mtot*(1.0-0.5*mwindow),mtot*(1.0+0.5*mwindow),0);*/
	/*XLALMCMCAddParam(parameter, "eta", gsl_rng_uniform(RNG)*0.25 , 0, 0.25, 0);*/
	XLALMCMCAddParam(parameter, "eta", gsl_rng_uniform(RNG)*localetawin+etamin , etamin, etamax, 0);
	/*XLALMCMCAddParam(parameter, "eta",	eta*(1.0 + etawindow*(gsl_rng_uniform(RNG)-0.5)),eta*(1.0-0.5*etawindow),eta*(1.0+0.5*etawindow),0);*/
	XLALMCMCAddParam(parameter, "time",		(gsl_rng_uniform(RNG)-0.5)*timewindow + trg_time ,trg_time-0.5*timewindow,trg_time+0.5*timewindow,0);
	XLALMCMCAddParam(parameter, "phi",		LAL_TWOPI*gsl_rng_uniform(RNG),0.0,LAL_TWOPI,1);
	XLALMCMCAddParam(parameter, "distMpc", 99.0*gsl_rng_uniform(RNG)+1.0, 1.0, 100.0, 0);
	XLALMCMCAddParam(parameter,"ra",LAL_TWOPI*gsl_rng_uniform(RNG),0,LAL_TWOPI,1);
	XLALMCMCAddParam(parameter,"dec",LAL_PI*(gsl_rng_uniform(RNG)-0.5),-LAL_PI*0.5,LAL_PI*0.5,0);
	XLALMCMCAddParam(parameter,"psi",0.5*LAL_PI*gsl_rng_uniform(RNG),0,LAL_PI*0.5,0);
	XLALMCMCAddParam(parameter,"iota",LAL_PI*gsl_rng_uniform(RNG),0,LAL_PI,0);
	
	return;
}

void Inject2PN(LALMCMCParameter *parameter, LALMCMCInput *inputMCMC, double SNR){
	static LALStatus status;
	InspiralTemplate template;
	REAL8 real,imag,chisq;
	UINT4 Nmodel;
	UINT4 i;
	double SNR1,mul_factor=1.0;
	
	memset(&template,0,sizeof(InspiralTemplate));
	template.totalMass = XLALMCMCGetParameter(parameter,"mtotal");
	template.eta = XLALMCMCGetParameter(parameter,"eta");
	template.massChoice = totalMassAndEta;
	template.fLower = inputMCMC->fLow;
	template.distance = XLALMCMCGetParameter(parameter,"distMpc");
	template.order = LAL_PNORDER_TWO;
	template.approximant=inputMCMC->approximant;
	template.tSampling = 1.0/inputMCMC->deltaT;
	template.fCutoff = 0.5/inputMCMC->deltaT -1.0;
	template.nStartPad = 0;
	template.nEndPad =0;
	template.startPhase = XLALMCMCGetParameter(parameter,"phi");
	template.startTime = XLALMCMCGetParameter(parameter,"time");
	template.startTime -= inputMCMC->stilde[0]->epoch.gpsSeconds + 1e-9*inputMCMC->stilde[0]->epoch.gpsNanoSeconds;
	template.ieta = 1;
	template.next = NULL;
	template.fine = NULL;
	
	LALInspiralParameterCalc(&status,&template);
	
	template.startTime-=template.tC;
	
	LALInspiralRestrictedAmplitude(&status,&template);
	Nmodel=inputMCMC->stilde[0]->data->length*2; /* *2 for real/imag packing format */
	
	LALCreateVector(&status,&model,Nmodel);
	
	LALInspiralWave(&status,model,&template); /* Create the model */
	
	int lowBin = (int)(inputMCMC->fLow / inputMCMC->stilde[0]->deltaF);
	/* Find the SNR of this wave */
	for(chisq=0.0,i=lowBin;i<Nmodel/2;i++){
		real=model->data[i]; imag=model->data[Nmodel-i];
		chisq+=(real*real + imag*imag)*inputMCMC->invspec[0]->data->data[i];
	}
	SNR1=sqrt(chisq);
	if(SNR>=0.0) mul_factor = SNR/SNR1; /* Multiplicative factor to achieve desired SNR */
	/* Inject the wave */
	for(chisq=0.0,i=lowBin;i<Nmodel/2;i++){
		inputMCMC->stilde[0]->data->data[i].re+=mul_factor*(REAL8) model->data[i];
		inputMCMC->stilde[0]->data->data[i].im+=mul_factor*(REAL8) model->data[Nmodel-i];
		real=model->data[i]; imag=model->data[Nmodel-i];
		chisq+=mul_factor*mul_factor*(real*real + imag*imag)*inputMCMC->invspec[0]->data->data[i];
	}
	fprintf(stderr,"Injected wave, SNR = %e\n",sqrt(chisq));
	model=NULL;
	/*	free(model); */
}


REAL8 computeZ(LALMCMCInput *MCMCinput)
{
  UINT4 i=0;
  UINT4 j;

  REAL8 logZnoise=0.0;

  topdown_sum=calloc((size_t)MCMCinput->numberDataStreams,sizeof(REAL8Vector *));
  for (i=0;i<MCMCinput->numberDataStreams;i++) {
    topdown_sum[i]=XLALCreateREAL8Vector(MCMCinput->stilde[i]->data->length);
    topdown_sum[i]->data[topdown_sum[i]->length-1] = (pow(MCMCinput->stilde[i]->data->data[topdown_sum[i]->length-1].re,2.0)+pow(MCMCinput->stilde[i]->data->data[topdown_sum[i]->length-1].im,2.0))*MCMCinput->invspec[i]->data->data[topdown_sum[i]->length-1];
    for(j=topdown_sum[i]->length-2;j>0;j--) {
      topdown_sum[i]->data[j]=topdown_sum[i]->data[j+1]+(pow(MCMCinput->stilde[i]->data->data[j].re,2.0)+pow(MCMCinput->stilde[i]->data->data[j].im,2.0))*MCMCinput->invspec[i]->data->data[j];
    }
  }

  /* Likelihood of the noise model */
  logZnoise=0.0;
  for (j=0;j<MCMCinput->numberDataStreams;j++){
    int lowBin=(int)MCMCinput->fLow/MCMCinput->deltaF;
    logZnoise+=topdown_sum[j]->data[lowBin];
  }
  logZnoise*=-2.0*MCMCinput->deltaF;

  return logZnoise;
}

REAL8 nestZ(UINT4 Nruns, UINT4 Nlive, LALMCMCParameter **Live, LALMCMCInput *MCMCinput)
{
	UINT4 i=0;
	UINT4 j,minpos;
	static LALStatus status;
	REAL4 accept;
	REAL8 *logZarray,*logwarray,*Harray,*oldZarray,*Wtarray;
	REAL8 logw, H=0.0, logLmin, UNUSED logWt, logZ=-DBL_MAX, logZnew, UNUSED deltaZ;
	REAL8 MCMCfail=0;
	REAL8 logZnoise=0.0;
	REAL8 logLmax=-DBL_MAX;
	FILE *fpout=NULL;
	CHAR outEnd[FILENAME_MAX];
	LALMCMCParameter *temp=(LALMCMCParameter *)malloc(sizeof(LALMCMCParameter));
	LALMCMCParam *param_ptr;

	if(!(MCMCinput->randParams)) LALCreateRandomParams(&status,&(MCMCinput->randParams),seed);
	
	MCMCinput->Live=Live;
	MCMCinput->Nlive=(UINT4)Nlive;
	/* Initialise the RNG */
	gsl_rng_env_setup();
	RNG=gsl_rng_alloc(gsl_rng_default);
	gsl_rng_set(RNG,seed==0 ? (unsigned long int)time(NULL) : (unsigned int long) seed);
	
	/* Initialise the optimised tables declared in LALInspiralMCMCUser.h*/
	
	normalisations = calloc((size_t)MCMCinput->numberDataStreams,sizeof(REAL8));
	
	for(i=0;i<MCMCinput->numberDataStreams;i++) {
		normalisations[i]=0.0;
		if(MCMCinput->invspec[i]!=NULL){
			for(j=(int)(MCMCinput->fLow/MCMCinput->invspec[i]->deltaF);j<MCMCinput->invspec[i]->data->length-1;j++) normalisations[i]+=0.5*log(MCMCinput->invspec[i]->data->data[j]);
		}
	}
	
	topdown_sum=calloc((size_t)MCMCinput->numberDataStreams,sizeof(REAL8Vector *));
	for (i=0;i<MCMCinput->numberDataStreams;i++){
		topdown_sum[i]=XLALCreateREAL8Vector(MCMCinput->stilde[i]->data->length);
		topdown_sum[i]->data[topdown_sum[i]->length-1]=
		(pow(MCMCinput->stilde[i]->data->data[topdown_sum[i]->length-1].re,2.0)+pow(MCMCinput->stilde[i]->data->data[topdown_sum[i]->length-1].im,2.0))*MCMCinput->invspec[i]->data->data[topdown_sum[i]->length-1];
		for(j=topdown_sum[i]->length-2;j>0;j--) topdown_sum[i]->data[j]=topdown_sum[i]->data[j+1]+(pow(MCMCinput->stilde[i]->data->data[j].re,2.0)+pow(MCMCinput->stilde[i]->data->data[j].im,2.0))*MCMCinput->invspec[i]->data->data[j];
	}
	
	if(MCMCinput->injectionTable!=NULL) MCMCinput->funcInit(temp,(void *)MCMCinput->injectionTable);
	else MCMCinput->funcInit(temp,(void *)MCMCinput->inspiralTable);
	
	/* Likelihood of the noise model */
	logZnoise=0.0;
	for (j=0;j<MCMCinput->numberDataStreams;j++){
		int lowBin=(int)MCMCinput->fLow/MCMCinput->deltaF;
		logZnoise+=topdown_sum[j]->data[lowBin];
	}
	logZnoise*=-2.0*MCMCinput->deltaF;
	
	fprintf(stdout,"Noise evidence: %lf\n",logZnoise);
	fprintf(stderr,"Sprinkling initial points, may take a while");
	/* Set up the parameters for the live points */
	for(i=0;i<Nlive;i++) {
		do{
			if(MCMCinput->injectionTable!=NULL) MCMCinput->funcInit(Live[i],(void *)MCMCinput->injectionTable);
			else MCMCinput->funcInit(Live[i],(void *)MCMCinput->inspiralTable);
			MCMCinput->dim=Live[i]->dimension;
			MCMCinput->funcPrior(MCMCinput,Live[i]);
			if(Live[i]->logPrior==-DBL_MAX) XLALMCMCFreePara(Live[i]);
		} while(Live[i]->logPrior==-DBL_MAX);
		MCMCinput->funcLikelihood(MCMCinput,Live[i]);
	}
	/* Set up covariance matrix */
	cov_mat = gsl_matrix_alloc(MCMCinput->dim,MCMCinput->dim);
	calcCVM(cov_mat,Live,Nlive);
	
	for(i=0;i<Nlive;i++) {
		accept=MCMCSampleLimitedPrior(Live[i],temp,MCMCinput,-DBL_MAX,cov_mat,MCMCinput->numberDraw);
		if(i%50==0)fprintf(stderr,".");
	}
	if(MCMCinput->verbose) fprintf(stderr,"Set up %i live points\n",Nlive);
	
	/* Find max likelihood currently */
	for(i=1,logLmax=Live[0]->logLikelihood;i<Nlive;i++) logLmax=logLmax>Live[i]->logLikelihood ? logLmax : Live[i]->logLikelihood;
	
	/* Set up arrays for parallel runs */
	logZarray = calloc(Nruns,sizeof(REAL8));
	oldZarray = calloc(Nruns,sizeof(REAL8));
	Harray = calloc(Nruns,sizeof(REAL8));
	logwarray = calloc(Nruns,sizeof(REAL8));
	Wtarray = calloc(Nruns,sizeof(REAL8));
	if(logZarray==NULL || Harray==NULL || oldZarray==NULL || logwarray==NULL) {fprintf(stderr,"Unable to allocate RAM\n"); exit(-1);}
	
	logw=log(1.0-exp(-1.0/Nlive));
	for(i=0;i<Nruns;i++)  {logwarray[i]=logw; logZarray[i]=-DBL_MAX; oldZarray[i]=-DBL_MAX; Harray[i]=0.0;}
	i=0;
	
    /* Write list of parameter names */
    sprintf(outEnd,"%s_params.txt",outfile);
    fpout=fopen(outEnd,"w");
    for(param_ptr=temp->param;param_ptr;param_ptr=param_ptr->next)
    {
        fprintf(fpout,"%s\t",param_ptr->core->name);
    }
    fprintf(fpout,"logl");
    fclose(fpout);

	/* open outfile */
	fpout=fopen(outfile,"w");
	if(fpout==NULL) fprintf(stderr,"Unable to open output file %s\n",outfile);
	
	/* =-=-=-=-=-=-=-=-=-=-=-=-=-=-=-=-=- Nested sampling loop -=-=-=-=--=-=-=-=-==-=-=-=-=-=-= */
	/*	while(((REAL8)i)<=((REAL8)Nlive)*infosafe*H || i<3*Nlive) */
	deltaZ=1.0;
	/*	while((REAL8)i<=((REAL8)Nlive)*infosafe*H ? 1 : Nlive*fabs(deltaZ/logZ)>1e-6)*/
	/*while(((REAL8)i)<=((REAL8)Nlive) || logLmax+logw > logZ-5)*/  /* This termination condition: when remaining prior can't
	 account for more than exp(-5) of the evidence, even
	 if entire support is at Lmax */
        while(((REAL8)i)<=((REAL8)Nlive) || logadd(logZ,logLmax-((double)i/(double)Nlive))-logZ > TOLERANCE )
	{
		minpos=0;
		/* Find minimum likelihood sample to replace */
		for(j=0;j<Nlive;j++) {if(Live[j]->logLikelihood <= Live[minpos]->logLikelihood) minpos=j;}
		logLmin = Live[minpos]->logLikelihood;
		logWt = logw + Live[minpos]->logLikelihood;
		fprintSample(fpout,Live[minpos]); 
		/* update evidence array */
		for(j=0;j<Nruns;j++){
			logZarray[j]=logadd(logZarray[j],Live[minpos]->logLikelihood + logwarray[j]);
			Wtarray[j]=logwarray[j]+Live[minpos]->logLikelihood;
			Harray[j]= exp(Wtarray[j]-logZarray[j])*Live[minpos]->logLikelihood
			+ exp(oldZarray[j]-logZarray[j])*(Harray[j]+oldZarray[j])-logZarray[j];
		}
		logZnew=mean(logZarray,Nruns);
		deltaZ=logZnew-logZ;
		H=mean(Harray,Nruns);
		logZ=logZnew;
		for(j=0;j<Nruns;j++) oldZarray[j]=logZarray[j];
		MCMCfail=0.0;
		
		/* Replace the previous sample by a new one */
		
		/* Update covariance matrix every so often */
		/*LALMCMCParam *current=NULL;
		FILE *outlive;
		outlive=fopen("live_out.txt","w");
		for (uint kappa=0; kappa<Nlive; kappa++){
			current=XLALMCMCGetParam(Live[kappa],"dphi3");
			fprintf(outlive,"%e \n",current->value );	
		}
		fclose(outlive);*/
		
		if(!(i%(Nlive/4)))	calcCVM(cov_mat,Live,Nlive);
		/* generate new live point */
		do{
			while((j=gsl_rng_uniform_int(RNG,Nlive))==minpos){};
			XLALMCMCCopyPara(&(Live[minpos]),Live[j]);
			accept = MCMCSampleLimitedPrior(Live[minpos],temp,MCMCinput,logLmin,cov_mat,MCMCinput->numberDraw);
			MCMCinput->funcLikelihood(MCMCinput,Live[minpos]);
			MCMCinput->funcPrior(MCMCinput,Live[minpos]);
			MCMCfail+=1.0;
		}while((Live[minpos]->logLikelihood<logLmin)||(accept==0.0));
		if(Live[minpos]->logLikelihood > logLmax) logLmax = Live[minpos]->logLikelihood;
		for(j=0;j<Nruns;j++) logwarray[j]+=sample_logt(Nlive);
		logw=mean(logwarray,Nruns);
		if(MCMCinput->verbose) fprintf(stderr,"%i: (%2.1lf%%) accpt: %1.3f H: %3.3lf nats (%3.3lf b) logL:%lf ->%lf dZ: %lf logZ: %lf Zratio: %lf db\n",
									   i,100.0*((REAL8)i)/(((REAL8) Nlive)*H),accept/MCMCfail,H,H/log(2.0),logLmin,Live[minpos]->logLikelihood,logadd(logZ,logLmax+logw+log((REAL8)Nlive))-logZ,logZ,10.0*log10(exp(1.0))*(logZ-logZnoise));
		if(fpout && !(i%50)) fflush(fpout);
		i++;
	}
	
	/* Sort the remaining points (not essential, just nice)*/
	for(i=0;i<Nlive-1;i++){
		minpos=i;
		logLmin=Live[i]->logLikelihood;
		for(j=i+1;j<Nlive;j++){
			if(Live[j]->logLikelihood<logLmin) {minpos=j; logLmin=Live[j]->logLikelihood;}
		}
		temp=Live[minpos]; /* Put the minimum remaining point in the current position */
		Live[minpos]=Live[i];
		Live[i]=temp;
	}
	
	/* final corrections */
	for(i=0;i<Nlive;i++){
		logZ=logadd(logZ,Live[i]->logLikelihood+logw);
		for(j=0;j<Nruns;j++){
			logwarray[j]+=sample_logt(Nlive);
			logZarray[j]=logadd(logZarray[j],Live[i]->logLikelihood+logwarray[j]);
		}
		fprintSample(fpout,Live[i]);
	}
	
	/* Output the maximum template, data, etc */
	sprintf(outEnd,"%s_maxLdata.dat",outfile);
	MCMCinput->dumpfile=outEnd;
	MCMCinput->funcLikelihood(MCMCinput,Live[Nlive-1]);

	/* Output some statistics */
	double Npoints = MCMCinput->numberDataStreams*MCMCinput->stilde[0]->data->length-(int)(MCMCinput->fLow/MCMCinput->deltaF);
	fprintf(stdout,"MaxL = %lf\nReduced chi squared = %lf\n",Live[Nlive-1]->logLikelihood,-Live[Nlive-1]->logLikelihood/Npoints);
	logZ=mean(logZarray,Nruns);
	fprintf(stdout,"deltaLmax = %lf\n",Live[Nlive-1]->logLikelihood-logZnoise);
	double zscore =( -2.0*Live[Nlive-1]->logLikelihood - Npoints) / sqrt(2.0*Npoints);
	fprintf(stdout,"Z-score = %lf\n",zscore);
	fclose(fpout);
	sprintf(outEnd,"%s_B.txt",outfile);
	fpout=fopen(outEnd,"w");
	fprintf(fpout,"%lf %lf %lf %lf %lf\n",logZ-logZnoise,logZ,logZnoise,Live[Nlive-1]->logLikelihood-logZnoise,zscore);
	fclose(fpout);
	free(Harray); free(logwarray); free(Wtarray); free(oldZarray); free(logZarray);
	fprintf(stdout,"lodds ratio %lf\n",logZ-logZnoise);
	return logZ;
	
}

REAL8 mean(REAL8 *array,int N){
	REAL8 sum=0.0;
	int i;
	for(i=0;i<N;i++) sum+=array[i];
	return sum/((REAL8) N);
}

REAL4 MCMCSampleLimitedPrior(LALMCMCParameter *sample, LALMCMCParameter *temp, LALMCMCInput *MCMCInput,REAL8 minL,gsl_matrix *covM,INT4 N)
{
	/* Sample from prior using MCMC to evolve the existing value of sample subject to the new likelihood being >minL*/
	/* Returns acceptance ratio */
#define ROTATEFRAC 0.1
#define REFLECTFRAC 0.1
	int i=0;
	int a_cnt=0;
	int accept=0;
	int nreflect=0;
	REAL8 jump_select=0;
	int ret=0;
	
	MCMCInput->funcPrior(MCMCInput,sample);
<<<<<<< HEAD
                //fprintf(stderr,"Before CopyPara the matrix is \n");
                //gsl_matrix_fwrite(stderr,covM);	
	XLALMCMCCopyPara(&temp,sample);
                //fprintf(stderr,"After CopyPara the matrix is \n");
                //gsl_matrix_fwrite(stderr,covM);          

=======
/*	printf("Before\n");
    for (int k=0; k<10; k++) {
        for (int m=k; m<10; m++) {
                    printf(" %e ",gsl_matrix_get( covM, k, m));
        }
        printf("\n");
    }*/
	XLALMCMCCopyPara(&temp,sample);
/*	printf("After\n");
    for (int k=0; k<10; k++) {
        for (int m=k; m<10; m++) {
                    printf(" %e ",gsl_matrix_get( covM, k, m));
        }
        printf("\n");
    }*/
>>>>>>> a4257d8c
	i=0;
	while (i<N || (nreflect==a_cnt && nreflect>0 && nreflect%2==0)){
		i++;
		jump_select = gsl_rng_uniform(RNG);
		if(jump_select<0.1 && MCMCInput->numberDataStreams>1 && XLALMCMCCheckWrapping(sample,"ra")!=-1 && XLALMCMCCheckWrapping(sample,"dec")!=-1){
			if(MCMCInput->numberDataStreams>1) jump_select = gsl_rng_uniform(RNG);
			else jump_select=0;
			if(jump_select>0.5) {
				ret=0;
				/* Custom proposal for symmetry of the sky sphere */
				if(MCMCInput->numberDataStreams>=3 && jump_select>0.9) ret=XLALMCMCReflectDetPlane(MCMCInput,temp);
				if(ret==0) nreflect++;
				if(ret==-1 || jump_select <=0.9 || MCMCInput->numberDataStreams==2) XLALMCMCRotateSky(MCMCInput,temp);
				/* Custom proposal for mass/eta1 surface of constant 1PN term */
				/* if(gsl_rng_uniform(RNG)<0.1) XLALMCMC1PNMasseta(MCMCInput,temp); */
			}
			else  XLALMCMCDifferentialEvolution(MCMCInput,temp);
		}
		else 
		{
			if( (jump_select=gsl_rng_uniform(RNG))<0.2/*0.2*/) XLALMCMCDifferentialEvolution(MCMCInput,temp);
			else {
			  /* Check for higher harmonics present */
			  if((jump_select=gsl_rng_uniform(RNG))<0.1 && MCMCInput->ampOrder!=0)
			    XLALMCMCJumpHarmonic(MCMCInput,temp);
			  else /* Otherwise just perform a regular jump */
			    XLALMCMCJump(MCMCInput,temp,covM);
			}
		}
		/* Evoluate the MH ratio */		
		MCMCInput->funcPrior(MCMCInput,temp);
		if(temp->logPrior!=-DBL_MAX && ( (temp->logPrior - sample->logPrior) > log(gsl_rng_uniform(RNG)) )) {
			/* this would be accepted based on the priors, we can now confirm that its likelihood is above the limit
			 with the more expensive calculation */
			MCMCInput->funcLikelihood(MCMCInput,temp);
			if(temp->logLikelihood>minL) accept = 1;
		}
		if(accept==1) {XLALMCMCCopyPara(&sample,temp); a_cnt++; accept=0;}
		else XLALMCMCCopyPara(&temp,sample);
	}
	return(((REAL4) a_cnt)/((REAL4) i));
}

void calcCVM(gsl_matrix *cvm, LALMCMCParameter **samples,UINT4 N)
{ UINT4 i,j,k;
	UINT4 ND=samples[0]->dimension;
	REAL8 *means;
	LALMCMCParam *p;
	LALMCMCParam *jp;
	LALMCMCParam *kp;
	gsl_matrix *oldcvm;
	//if (!checkParamInList(samples,"dphi3")) {ND-=1;}
	oldcvm = gsl_matrix_alloc(ND,ND);
	gsl_matrix_memcpy (oldcvm, cvm);
	
	/* clear the matrix */
	for(i=0;i<cvm->size1;i++) for(j=0;j<cvm->size2;j++) gsl_matrix_set(cvm,i,j,0.0);
	
	/* Find the means */
	if(NULL==(means = malloc((size_t)ND*sizeof(REAL8)))){fprintf(stderr,"Can't allocate RAM"); exit(-1);}
	for(i=0;i<ND;i++) means[i]=0.0;
	for(i=0;i<N;i++){
		p=samples[i]->param;
		
		for(j=0;j<ND;j++) {
	//		if (!strcmp(p->core->name,"dphi3")) {p=p->next;}
			if (p->core->wrapping==0) {means[j]+=p->value;} p=p->next;}
	}
	for(j=0;j<ND;j++) means[j]/=(REAL8)N;
	
	/* Find the (co)-variances */
	for(i=0;i<N;i++){
		kp=jp=p=samples[i]->param;
		
		for(j=0;j<ND;j++){
			for(k=0,kp=p;k<=j;k++){
				gsl_matrix_set(cvm,j,k,gsl_matrix_get(cvm,j,k) + (kp->value - means[k])*(jp->value - means[j]));
				kp=kp->next;
			}
			jp=jp->next;
		}
	}
	
	/* Normalise */
	for(i=0;i<ND;i++) for(j=0;j<ND;j++) gsl_matrix_set(cvm,i,j,gsl_matrix_get(cvm,i,j)/((REAL8) N));
	free(means);
	/* Fill in variances for angle parameters */
	for(p=samples[0]->param,j=0;j<ND;j++,p=p->next) {
		if(p->core->wrapping==1) {
			for(k=0;k<j;k++) gsl_matrix_set(cvm,j,k,0.0);
			gsl_matrix_set(cvm,j,j,ang_var(samples,p->core->name,N));
			for(k=j+1;k<ND;k++) gsl_matrix_set(cvm,k,j,0.0);
		}
		/* Set variance to default 1 for non-varying params */
		else if (p->core->wrapping==-1) {
			for(k=0;k<j;k++) gsl_matrix_set(cvm,j,k,0.0);
			gsl_matrix_set(cvm,j,j,1.0);
			for(k=j+1;k<ND;k++) gsl_matrix_set(cvm,k,j,0.0);
		}
	}
	
	/* the other half */
	for(i=0;i<ND;i++) for(j=0;j<i;j++) gsl_matrix_set(cvm,j,i,gsl_matrix_get(cvm,i,j));
	
	/*fprintf(stderr,"shrinkage: ");
	 for(i=0;i<ND;i++) fprintf(stderr,"%lf ",sqrt(gsl_matrix_get(oldcvm,i,i)/gsl_matrix_get(cvm,i,i)));
	 fprintf(stderr,"\n");
	 */
	/* Check the 2nd order first moment - indicates non-gaussian structure */
	/* double *twopt=calloc(ND,sizeof(double));
	 double *max=calloc(ND,sizeof(double));
	 double *min=calloc(ND,sizeof(double));
	 for(k=0;k<ND;k++) {min[k]=DBL_MAX; max[k]=-DBL_MAX;}
	 for(i=0;i<N;i++){
	 p=samples[i]->param;
	 for(k=0;k<ND;k++){
	 min[k]=min[k]<p->value?min[k]:p->value;
	 max[k]=max[k]>p->value?max[k]:p->value;
	 p=p->next;
	 }
	 }
	 for(i=0;i<N;i++) for(j=i+1;j<N;j++) {
	 p=samples[i]->param;
	 jp=samples[j]->param;
	 for(k=0;k<ND;k++) {
	 twopt[k]+=fabs(p->value-jp->value);
	 p=p->next; jp=jp->next;}
	 }
	 
	 
	 for(k=0;k<ND;k++) twopt[k]/= (1.0/(2.0*sqrt(2.0)))*((double)(N*(N-1)/2))*(max[k]-min[k]);
	 fprintf(stderr,"structure indicator: ");
	 for(k=0;k<ND;k++) fprintf(stderr,"%lf ",twopt[k]);
	 fprintf(stderr,"\n");
	 free(twopt);
	 free(max); free(min);
	 */
	/* Debug output the matrix
	 for(i=0;i<ND;i++){
	 for(j=0;j<ND;j++){ fprintf(stderr,"%e ",gsl_matrix_get(cvm,i,j));}
	 fprintf(stderr,"\n");
	 }
	 */
	
	return;
}

/* Calculate shortest angular distance between a1 and a2 */
REAL8 ang_dist(REAL8 a1, REAL8 a2){
	double raw = (a2>a1 ? a2-a1 : a1-a2);
	return(raw>LAL_PI ? 2.0*LAL_PI - raw : raw);
}

/* Calculate the variance of a modulo-2pi distribution */
REAL8 ang_var(LALMCMCParameter **list,const char *pname, int N){
	int i=0;
	REAL8 ang_mean=0.0;
	REAL8 var=0.0;
	REAL8 ms,mc;
	/* Calc mean */
	for(i=0,ms=0.0,mc=0.0;i<N;i++) {
		ms+=sin(XLALMCMCGetParameter(list[i],pname));
		mc+=cos(XLALMCMCGetParameter(list[i],pname));
	}
	ms/=N; mc/=N;
	ang_mean=atan2(ms,mc);
	ang_mean = ang_mean<0? 2.0*LAL_PI + ang_mean : ang_mean;
	/* calc variance */
	for(i=0;i<N;i++) var+=ang_dist(XLALMCMCGetParameter(list[i],pname),ang_mean)*ang_dist(XLALMCMCGetParameter(list[i],pname),ang_mean);
	return(var/(REAL8)N);
}

void fprintSample(FILE *fp,LALMCMCParameter *sample){
	LALMCMCParam *p=sample->param;
	if(fp==NULL) return;
	while(p!=NULL) {fprintf(fp,"%15.15lf\t",p->value); p=p->next;}
	fprintf(fp,"%lf\n",sample->logLikelihood);
	return;
}

REAL8 sample_logt(int Nlive){
	REAL8 t=0.0;
	REAL8 a=0.0;
	while((Nlive--)>1) {a=gsl_rng_uniform(RNG); t = t>a ? t : a;}
	return(log(t));
}<|MERGE_RESOLUTION|>--- conflicted
+++ resolved
@@ -392,14 +392,6 @@
 	int ret=0;
 	
 	MCMCInput->funcPrior(MCMCInput,sample);
-<<<<<<< HEAD
-                //fprintf(stderr,"Before CopyPara the matrix is \n");
-                //gsl_matrix_fwrite(stderr,covM);	
-	XLALMCMCCopyPara(&temp,sample);
-                //fprintf(stderr,"After CopyPara the matrix is \n");
-                //gsl_matrix_fwrite(stderr,covM);          
-
-=======
 /*	printf("Before\n");
     for (int k=0; k<10; k++) {
         for (int m=k; m<10; m++) {
@@ -415,7 +407,6 @@
         }
         printf("\n");
     }*/
->>>>>>> a4257d8c
 	i=0;
 	while (i<N || (nreflect==a_cnt && nreflect>0 && nreflect%2==0)){
 		i++;
