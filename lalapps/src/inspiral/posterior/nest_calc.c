/* Nested sampling algorithm */
/* And support functions */
/* (C) John Veitch 2009 */

#include <lal/Units.h>
#include <lal/LALStdlib.h>
#include "LALInspiralMCMC.h"
#include "LALInspiralMCMCUser.h"
#include <lal/LALError.h>
#include <lal/TimeDelay.h>
#include <stdio.h>
#include <stdlib.h>
#include <gsl/gsl_rng.h>
#include <gsl/gsl_randist.h>
#include <gsl/gsl_linalg.h>
#include "nest_calc.h"
#include <float.h>

#define TOLERANCE 0.1

#ifdef __GNUC__
#define UNUSED __attribute__ ((unused))
#else
#define UNUSED
#endif

gsl_matrix *cov_mat;

CHAR outfile[FILENAME_MAX];
double etawindow;

INT4 seed;

double logadd(double a,double b){
	if(a>b) return(a+log(1.0+exp(b-a)));
	else return(b+log(1.0+exp(a-b)));
}

void NestInit2PN(LALMCMCParameter *parameter, void *iT){
	REAL8 trg_time;
	SnglInspiralTable *inspiralTable = (SnglInspiralTable *)iT;
	REAL4 UNUSED mtot, eta, UNUSED mwindow;
	trg_time = (REAL8)inspiralTable->end_time.gpsSeconds + (REAL8)inspiralTable->end_time.gpsNanoSeconds *1.0e-9;
	parameter->param=NULL;
	parameter->dimension=0;
	mwindow=0.5;
	REAL8 m1=inspiralTable->mass1;
	REAL8 m2=inspiralTable->mass2;
	mtot=inspiralTable->mass1 + inspiralTable->mass2;
	eta=inspiralTable->eta;
	if (eta==0.0) eta=m1*m2/((m1+m2)*(m1+m2));
	double etamin = eta-0.5*etawindow;
	etamin = etamin<0.01?0.01:etamin;
	double etamax = eta+0.5*etawindow;
	etamax = etamax>0.25?0.25:etamax;
	etamin=0.05; etamax=0.25;
	REAL4 localetawin=etamax-etamin;
	fprintf(stderr,"clipped eta prior %lf\n",localetawin);
	
	XLALMCMCAddParam(parameter,"mtotal",2.0+33.0*gsl_rng_uniform(RNG),2.0,35.0,0); /* Low mass */
	/*XLALMCMCAddParam(parameter, "mtotal",	mtot*(1.0 + mwindow*(gsl_rng_uniform(RNG)-0.5)),mtot*(1.0-0.5*mwindow),mtot*(1.0+0.5*mwindow),0);*/
	/*XLALMCMCAddParam(parameter, "eta", gsl_rng_uniform(RNG)*0.25 , 0, 0.25, 0);*/
	XLALMCMCAddParam(parameter, "eta", gsl_rng_uniform(RNG)*localetawin+etamin , etamin, etamax, 0);
	/*XLALMCMCAddParam(parameter, "eta",	eta*(1.0 + etawindow*(gsl_rng_uniform(RNG)-0.5)),eta*(1.0-0.5*etawindow),eta*(1.0+0.5*etawindow),0);*/
	XLALMCMCAddParam(parameter, "time",		(gsl_rng_uniform(RNG)-0.5)*timewindow + trg_time ,trg_time-0.5*timewindow,trg_time+0.5*timewindow,0);
	XLALMCMCAddParam(parameter, "phi",		LAL_TWOPI*gsl_rng_uniform(RNG),0.0,LAL_TWOPI,1);
	XLALMCMCAddParam(parameter, "distMpc", 99.0*gsl_rng_uniform(RNG)+1.0, 1.0, 100.0, 0);
	XLALMCMCAddParam(parameter,"ra",LAL_TWOPI*gsl_rng_uniform(RNG),0,LAL_TWOPI,1);
	XLALMCMCAddParam(parameter,"dec",LAL_PI*(gsl_rng_uniform(RNG)-0.5),-LAL_PI*0.5,LAL_PI*0.5,0);
	XLALMCMCAddParam(parameter,"psi",0.5*LAL_PI*gsl_rng_uniform(RNG),0,LAL_PI*0.5,0);
	XLALMCMCAddParam(parameter,"iota",LAL_PI*gsl_rng_uniform(RNG),0,LAL_PI,0);
	
	return;
}

void Inject2PN(LALMCMCParameter *parameter, LALMCMCInput *inputMCMC, double SNR){
	static LALStatus status;
	InspiralTemplate template;
	REAL8 real,imag,chisq;
	UINT4 Nmodel;
	UINT4 i;
	double SNR1,mul_factor=1.0;
	
	memset(&template,0,sizeof(InspiralTemplate));
	template.totalMass = XLALMCMCGetParameter(parameter,"mtotal");
	template.eta = XLALMCMCGetParameter(parameter,"eta");
	template.massChoice = totalMassAndEta;
	template.fLower = inputMCMC->fLow;
	template.distance = XLALMCMCGetParameter(parameter,"distMpc");
	template.order = LAL_PNORDER_TWO;
	template.approximant=inputMCMC->approximant;
	template.tSampling = 1.0/inputMCMC->deltaT;
	template.fCutoff = 0.5/inputMCMC->deltaT -1.0;
	template.nStartPad = 0;
	template.nEndPad =0;
	template.startPhase = XLALMCMCGetParameter(parameter,"phi");
	template.startTime = XLALMCMCGetParameter(parameter,"time");
	template.startTime -= inputMCMC->stilde[0]->epoch.gpsSeconds + 1e-9*inputMCMC->stilde[0]->epoch.gpsNanoSeconds;
	template.ieta = 1;
	template.next = NULL;
	template.fine = NULL;
	
	LALInspiralParameterCalc(&status,&template);
	
	template.startTime-=template.tC;
	
	LALInspiralRestrictedAmplitude(&status,&template);
	Nmodel=inputMCMC->stilde[0]->data->length*2; /* *2 for real/imag packing format */
	
	LALCreateVector(&status,&model,Nmodel);
	
	LALInspiralWave(&status,model,&template); /* Create the model */
	
	int lowBin = (int)(inputMCMC->fLow / inputMCMC->stilde[0]->deltaF);
	/* Find the SNR of this wave */
	for(chisq=0.0,i=lowBin;i<Nmodel/2;i++){
		real=model->data[i]; imag=model->data[Nmodel-i];
		chisq+=(real*real + imag*imag)*inputMCMC->invspec[0]->data->data[i];
	}
	SNR1=sqrt(chisq);
	if(SNR>=0.0) mul_factor = SNR/SNR1; /* Multiplicative factor to achieve desired SNR */
	/* Inject the wave */
	for(chisq=0.0,i=lowBin;i<Nmodel/2;i++){
		inputMCMC->stilde[0]->data->data[i].re+=mul_factor*(REAL8) model->data[i];
		inputMCMC->stilde[0]->data->data[i].im+=mul_factor*(REAL8) model->data[Nmodel-i];
		real=model->data[i]; imag=model->data[Nmodel-i];
		chisq+=mul_factor*mul_factor*(real*real + imag*imag)*inputMCMC->invspec[0]->data->data[i];
	}
	fprintf(stderr,"Injected wave, SNR = %e\n",sqrt(chisq));
	model=NULL;
	/*	free(model); */
}


REAL8 computeZ(LALMCMCInput *MCMCinput)
{
  UINT4 i=0;
  UINT4 j;

  REAL8 logZnoise=0.0;

  topdown_sum=calloc((size_t)MCMCinput->numberDataStreams,sizeof(REAL8Vector *));
  for (i=0;i<MCMCinput->numberDataStreams;i++) {
    topdown_sum[i]=XLALCreateREAL8Vector(MCMCinput->stilde[i]->data->length);
    topdown_sum[i]->data[topdown_sum[i]->length-1] = (pow(MCMCinput->stilde[i]->data->data[topdown_sum[i]->length-1].re,2.0)+pow(MCMCinput->stilde[i]->data->data[topdown_sum[i]->length-1].im,2.0))*MCMCinput->invspec[i]->data->data[topdown_sum[i]->length-1];
    for(j=topdown_sum[i]->length-2;j>0;j--) {
      topdown_sum[i]->data[j]=topdown_sum[i]->data[j+1]+(pow(MCMCinput->stilde[i]->data->data[j].re,2.0)+pow(MCMCinput->stilde[i]->data->data[j].im,2.0))*MCMCinput->invspec[i]->data->data[j];
    }
  }

  /* Likelihood of the noise model */
  logZnoise=0.0;
  for (j=0;j<MCMCinput->numberDataStreams;j++){
    int lowBin=(int)MCMCinput->fLow/MCMCinput->deltaF;
    logZnoise+=topdown_sum[j]->data[lowBin];
  }
  logZnoise*=-2.0*MCMCinput->deltaF;

  return logZnoise;
}

REAL8 nestZ(UINT4 Nruns, UINT4 Nlive, LALMCMCParameter **Live, LALMCMCInput *MCMCinput)
{
	UINT4 i=0;
	UINT4 j,minpos;
	static LALStatus status;
	REAL4 accept;
	REAL8 *logZarray,*logwarray,*Harray,*oldZarray,*Wtarray;
	REAL8 logw, H=0.0, logLmin, UNUSED logWt, logZ=-DBL_MAX, logZnew, UNUSED deltaZ;
	REAL8 MCMCfail=0;
	REAL8 logZnoise=0.0;
	REAL8 logLmax=-DBL_MAX;
	FILE *fpout=NULL;
	CHAR outEnd[FILENAME_MAX];
	LALMCMCParameter *temp=(LALMCMCParameter *)malloc(sizeof(LALMCMCParameter));
	LALMCMCParam *param_ptr;

	if(!(MCMCinput->randParams)) LALCreateRandomParams(&status,&(MCMCinput->randParams),seed);
	
	MCMCinput->Live=Live;
	MCMCinput->Nlive=(UINT4)Nlive;
	/* Initialise the RNG */
	gsl_rng_env_setup();
	RNG=gsl_rng_alloc(gsl_rng_default);
	gsl_rng_set(RNG,seed==0 ? (unsigned long int)time(NULL) : (unsigned int long) seed);
	
	/* Initialise the optimised tables declared in LALInspiralMCMCUser.h*/
	
	normalisations = calloc((size_t)MCMCinput->numberDataStreams,sizeof(REAL8));
	
	for(i=0;i<MCMCinput->numberDataStreams;i++) {
		normalisations[i]=0.0;
		if(MCMCinput->invspec[i]!=NULL){
			for(j=(int)(MCMCinput->fLow/MCMCinput->invspec[i]->deltaF);j<MCMCinput->invspec[i]->data->length-1;j++) normalisations[i]+=0.5*log(MCMCinput->invspec[i]->data->data[j]);
		}
	}
	
	topdown_sum=calloc((size_t)MCMCinput->numberDataStreams,sizeof(REAL8Vector *));
	for (i=0;i<MCMCinput->numberDataStreams;i++){
		topdown_sum[i]=XLALCreateREAL8Vector(MCMCinput->stilde[i]->data->length);
		topdown_sum[i]->data[topdown_sum[i]->length-1]=
		(pow(MCMCinput->stilde[i]->data->data[topdown_sum[i]->length-1].re,2.0)+pow(MCMCinput->stilde[i]->data->data[topdown_sum[i]->length-1].im,2.0))*MCMCinput->invspec[i]->data->data[topdown_sum[i]->length-1];
		for(j=topdown_sum[i]->length-2;j>0;j--) topdown_sum[i]->data[j]=topdown_sum[i]->data[j+1]+(pow(MCMCinput->stilde[i]->data->data[j].re,2.0)+pow(MCMCinput->stilde[i]->data->data[j].im,2.0))*MCMCinput->invspec[i]->data->data[j];
	}
	
	if(MCMCinput->injectionTable!=NULL) MCMCinput->funcInit(temp,(void *)MCMCinput->injectionTable);
	else MCMCinput->funcInit(temp,(void *)MCMCinput->inspiralTable);
	
	/* Likelihood of the noise model */
	logZnoise=0.0;
	for (j=0;j<MCMCinput->numberDataStreams;j++){
		int lowBin=(int)MCMCinput->fLow/MCMCinput->deltaF;
		logZnoise+=topdown_sum[j]->data[lowBin];
	}
	logZnoise*=-2.0*MCMCinput->deltaF;
	
	fprintf(stdout,"Noise evidence: %lf\n",logZnoise);
	fprintf(stderr,"Sprinkling initial points, may take a while");
	/* Set up the parameters for the live points */
	for(i=0;i<Nlive;i++) {
		do{
			if(MCMCinput->injectionTable!=NULL) MCMCinput->funcInit(Live[i],(void *)MCMCinput->injectionTable);
			else MCMCinput->funcInit(Live[i],(void *)MCMCinput->inspiralTable);
			MCMCinput->dim=Live[i]->dimension;
			MCMCinput->funcPrior(MCMCinput,Live[i]);
			if(Live[i]->logPrior==-DBL_MAX) XLALMCMCFreePara(Live[i]);
		} while(Live[i]->logPrior==-DBL_MAX);
		MCMCinput->funcLikelihood(MCMCinput,Live[i]);
	}
	/* Set up covariance matrix */
	cov_mat = gsl_matrix_alloc(MCMCinput->dim,MCMCinput->dim);
	calcCVM(cov_mat,Live,Nlive);
	
	for(i=0;i<Nlive;i++) {
		accept=MCMCSampleLimitedPrior(Live[i],temp,MCMCinput,-DBL_MAX,cov_mat,MCMCinput->numberDraw);
		if(i%50==0)fprintf(stderr,".");
	}
	if(MCMCinput->verbose) fprintf(stderr,"Set up %i live points\n",Nlive);
	
	/* Find max likelihood currently */
	for(i=1,logLmax=Live[0]->logLikelihood;i<Nlive;i++) logLmax=logLmax>Live[i]->logLikelihood ? logLmax : Live[i]->logLikelihood;
	
	/* Set up arrays for parallel runs */
	logZarray = calloc(Nruns,sizeof(REAL8));
	oldZarray = calloc(Nruns,sizeof(REAL8));
	Harray = calloc(Nruns,sizeof(REAL8));
	logwarray = calloc(Nruns,sizeof(REAL8));
	Wtarray = calloc(Nruns,sizeof(REAL8));
	if(logZarray==NULL || Harray==NULL || oldZarray==NULL || logwarray==NULL) {fprintf(stderr,"Unable to allocate RAM\n"); exit(-1);}
	
	logw=log(1.0-exp(-1.0/Nlive));
	for(i=0;i<Nruns;i++)  {logwarray[i]=logw; logZarray[i]=-DBL_MAX; oldZarray[i]=-DBL_MAX; Harray[i]=0.0;}
	i=0;
	
    /* Write list of parameter names */
    sprintf(outEnd,"%s_params.txt",outfile);
    fpout=fopen(outEnd,"w");
    for(param_ptr=temp->param;param_ptr;param_ptr=param_ptr->next)
    {
        fprintf(fpout,"%s\t",param_ptr->core->name);
    }
<<<<<<< HEAD
    fprintf(fpout,"logl\n");
=======
    fprintf(fpout,"logl");
>>>>>>> 005572cb
    fclose(fpout);

	/* open outfile */
	fpout=fopen(outfile,"w");
	if(fpout==NULL) fprintf(stderr,"Unable to open output file %s\n",outfile);
	
	/* =-=-=-=-=-=-=-=-=-=-=-=-=-=-=-=-=- Nested sampling loop -=-=-=-=--=-=-=-=-==-=-=-=-=-=-= */
	/*	while(((REAL8)i)<=((REAL8)Nlive)*infosafe*H || i<3*Nlive) */
	deltaZ=1.0;
	/*	while((REAL8)i<=((REAL8)Nlive)*infosafe*H ? 1 : Nlive*fabs(deltaZ/logZ)>1e-6)*/
	/*while(((REAL8)i)<=((REAL8)Nlive) || logLmax+logw > logZ-5)*/  /* This termination condition: when remaining prior can't
	 account for more than exp(-5) of the evidence, even
	 if entire support is at Lmax */
        while(((REAL8)i)<=((REAL8)Nlive) || logadd(logZ,logLmax-((double)i/(double)Nlive))-logZ > TOLERANCE )
	{
		minpos=0;
		/* Find minimum likelihood sample to replace */
		for(j=0;j<Nlive;j++) {if(Live[j]->logLikelihood <= Live[minpos]->logLikelihood) minpos=j;}
		logLmin = Live[minpos]->logLikelihood;
		logWt = logw + Live[minpos]->logLikelihood;
		fprintSample(fpout,Live[minpos]); 
		/* update evidence array */
		for(j=0;j<Nruns;j++){
			logZarray[j]=logadd(logZarray[j],Live[minpos]->logLikelihood + logwarray[j]);
			Wtarray[j]=logwarray[j]+Live[minpos]->logLikelihood;
			Harray[j]= exp(Wtarray[j]-logZarray[j])*Live[minpos]->logLikelihood
			+ exp(oldZarray[j]-logZarray[j])*(Harray[j]+oldZarray[j])-logZarray[j];
		}
		logZnew=mean(logZarray,Nruns);
		deltaZ=logZnew-logZ;
		H=mean(Harray,Nruns);
		logZ=logZnew;
		for(j=0;j<Nruns;j++) oldZarray[j]=logZarray[j];
		MCMCfail=0.0;
		
		/* Replace the previous sample by a new one */
		
		/* Update covariance matrix every so often */
		/*LALMCMCParam *current=NULL;
		FILE *outlive;
		outlive=fopen("live_out.txt","w");
		for (uint kappa=0; kappa<Nlive; kappa++){
			current=XLALMCMCGetParam(Live[kappa],"dphi3");
			fprintf(outlive,"%e \n",current->value );	
		}
		fclose(outlive);*/
		
		if(!(i%(Nlive/4)))	calcCVM(cov_mat,Live,Nlive);
		/* generate new live point */
		do{
			while((j=gsl_rng_uniform_int(RNG,Nlive))==minpos){};
			XLALMCMCCopyPara(&(Live[minpos]),Live[j]);
			accept = MCMCSampleLimitedPrior(Live[minpos],temp,MCMCinput,logLmin,cov_mat,MCMCinput->numberDraw);
			MCMCinput->funcLikelihood(MCMCinput,Live[minpos]);
			MCMCinput->funcPrior(MCMCinput,Live[minpos]);
			MCMCfail+=1.0;
		}while((Live[minpos]->logLikelihood<logLmin)||(accept==0.0));
		if(Live[minpos]->logLikelihood > logLmax) logLmax = Live[minpos]->logLikelihood;
		for(j=0;j<Nruns;j++) logwarray[j]+=sample_logt(Nlive);
		logw=mean(logwarray,Nruns);
		if(MCMCinput->verbose) fprintf(stderr,"%i: (%2.1lf%%) accpt: %1.3f H: %3.3lf nats (%3.3lf b) logL:%lf ->%lf dZ: %lf logZ: %lf Zratio: %lf db\n",
									   i,100.0*((REAL8)i)/(((REAL8) Nlive)*H),accept/MCMCfail,H,H/log(2.0),logLmin,Live[minpos]->logLikelihood,logadd(logZ,logLmax+logw+log((REAL8)Nlive))-logZ,logZ,10.0*log10(exp(1.0))*(logZ-logZnoise));
		if(fpout && !(i%50)) fflush(fpout);
		i++;
	}
	
	/* Sort the remaining points (not essential, just nice)*/
	for(i=0;i<Nlive-1;i++){
		minpos=i;
		logLmin=Live[i]->logLikelihood;
		for(j=i+1;j<Nlive;j++){
			if(Live[j]->logLikelihood<logLmin) {minpos=j; logLmin=Live[j]->logLikelihood;}
		}
		temp=Live[minpos]; /* Put the minimum remaining point in the current position */
		Live[minpos]=Live[i];
		Live[i]=temp;
	}
	
	/* final corrections */
	for(i=0;i<Nlive;i++){
		logZ=logadd(logZ,Live[i]->logLikelihood+logw);
		for(j=0;j<Nruns;j++){
			logwarray[j]+=sample_logt(Nlive);
			logZarray[j]=logadd(logZarray[j],Live[i]->logLikelihood+logwarray[j]);
		}
		fprintSample(fpout,Live[i]);
	}
	
	/* Output the maximum template, data, etc */
	sprintf(outEnd,"%s_maxLdata.dat",outfile);
	MCMCinput->dumpfile=outEnd;
	MCMCinput->funcLikelihood(MCMCinput,Live[Nlive-1]);

	/* Output some statistics */
	double Npoints = MCMCinput->numberDataStreams*MCMCinput->stilde[0]->data->length-(int)(MCMCinput->fLow/MCMCinput->deltaF);
	fprintf(stdout,"MaxL = %lf\nReduced chi squared = %lf\n",Live[Nlive-1]->logLikelihood,-Live[Nlive-1]->logLikelihood/Npoints);
	logZ=mean(logZarray,Nruns);
	fprintf(stdout,"deltaLmax = %lf\n",Live[Nlive-1]->logLikelihood-logZnoise);
	double zscore =( -2.0*Live[Nlive-1]->logLikelihood - Npoints) / sqrt(2.0*Npoints);
	fprintf(stdout,"Z-score = %lf\n",zscore);
	fclose(fpout);
	sprintf(outEnd,"%s_B.txt",outfile);
	fpout=fopen(outEnd,"w");
	fprintf(fpout,"%lf %lf %lf %lf %lf\n",logZ-logZnoise,logZ,logZnoise,Live[Nlive-1]->logLikelihood-logZnoise,zscore);
	fclose(fpout);
	free(Harray); free(logwarray); free(Wtarray); free(oldZarray); free(logZarray);
	fprintf(stdout,"lodds ratio %lf\n",logZ-logZnoise);
	return logZ;
	
}

REAL8 mean(REAL8 *array,int N){
	REAL8 sum=0.0;
	int i;
	for(i=0;i<N;i++) sum+=array[i];
	return sum/((REAL8) N);
}

REAL4 MCMCSampleLimitedPrior(LALMCMCParameter *sample, LALMCMCParameter *temp, LALMCMCInput *MCMCInput,REAL8 minL,gsl_matrix *covM,INT4 N)
{
	/* Sample from prior using MCMC to evolve the existing value of sample subject to the new likelihood being >minL*/
	/* Returns acceptance ratio */
#define ROTATEFRAC 0.1
#define REFLECTFRAC 0.1
	int i=0;
	int a_cnt=0;
	int accept=0;
	int nreflect=0;
	REAL8 jump_select=0;
	int ret=0;
	
	MCMCInput->funcPrior(MCMCInput,sample);
	
	XLALMCMCCopyPara(&temp,sample);
	
	i=0;
	while (i<N || (nreflect==a_cnt && nreflect>0 && nreflect%2==0)){
		i++;
		jump_select = gsl_rng_uniform(RNG);
		if(jump_select<0.1 && MCMCInput->numberDataStreams>1 && XLALMCMCCheckWrapping(sample,"ra")!=-1 && XLALMCMCCheckWrapping(sample,"dec")!=-1){
			if(MCMCInput->numberDataStreams>1) jump_select = gsl_rng_uniform(RNG);
			else jump_select=0;
			if(jump_select>0.5) {
				ret=0;
				/* Custom proposal for symmetry of the sky sphere */
				if(MCMCInput->numberDataStreams>=3 && jump_select>0.9) ret=XLALMCMCReflectDetPlane(MCMCInput,temp);
				if(ret==0) nreflect++;
				if(ret==-1 || jump_select <=0.9 || MCMCInput->numberDataStreams==2) XLALMCMCRotateSky(MCMCInput,temp);
				/* Custom proposal for mass/eta1 surface of constant 1PN term */
				/* if(gsl_rng_uniform(RNG)<0.1) XLALMCMC1PNMasseta(MCMCInput,temp); */
			}
			else  XLALMCMCDifferentialEvolution(MCMCInput,temp);
		}
		else 
		{
			if( (jump_select=gsl_rng_uniform(RNG))<0.2/*0.2*/) XLALMCMCDifferentialEvolution(MCMCInput,temp);
			else {
			  /* Check for higher harmonics present */
			  if((jump_select=gsl_rng_uniform(RNG))<0.1 && MCMCInput->ampOrder!=0)
			    XLALMCMCJumpHarmonic(MCMCInput,temp);
			  else /* Otherwise just perform a regular jump */
			    XLALMCMCJump(MCMCInput,temp,covM);
			}
		}
		/* Evoluate the MH ratio */		
		MCMCInput->funcPrior(MCMCInput,temp);
		if(temp->logPrior!=-DBL_MAX && ( (temp->logPrior - sample->logPrior) > log(gsl_rng_uniform(RNG)) )) {
			/* this would be accepted based on the priors, we can now confirm that its likelihood is above the limit
			 with the more expensive calculation */
			MCMCInput->funcLikelihood(MCMCInput,temp);
			if(temp->logLikelihood>minL) accept = 1;
		}
		if(accept==1) {XLALMCMCCopyPara(&sample,temp); a_cnt++; accept=0;}
		else XLALMCMCCopyPara(&temp,sample);
	}
	return(((REAL4) a_cnt)/((REAL4) i));
}

void calcCVM(gsl_matrix *cvm, LALMCMCParameter **samples,UINT4 N)
{ UINT4 i,j,k;
	UINT4 ND=samples[0]->dimension;
	REAL8 *means;
	LALMCMCParam *p;
	LALMCMCParam *jp;
	LALMCMCParam *kp;
	gsl_matrix *oldcvm;
	//if (!checkParamInList(samples,"dphi3")) {ND-=1;}
	oldcvm = gsl_matrix_alloc(ND,ND);
	gsl_matrix_memcpy (oldcvm, cvm);
	
	/* clear the matrix */
	for(i=0;i<cvm->size1;i++) for(j=0;j<cvm->size2;j++) gsl_matrix_set(cvm,i,j,0.0);
	
	/* Find the means */
	if(NULL==(means = malloc((size_t)ND*sizeof(REAL8)))){fprintf(stderr,"Can't allocate RAM"); exit(-1);}
	for(i=0;i<ND;i++) means[i]=0.0;
	for(i=0;i<N;i++){
		p=samples[i]->param;
		
		for(j=0;j<ND;j++) {
	//		if (!strcmp(p->core->name,"dphi3")) {p=p->next;}
			if (p->core->wrapping==0) {means[j]+=p->value;} p=p->next;}
	}
	for(j=0;j<ND;j++) means[j]/=(REAL8)N;
	
	/* Find the (co)-variances */
	for(i=0;i<N;i++){
		kp=jp=p=samples[i]->param;
		
		for(j=0;j<ND;j++){
			for(k=0,kp=p;k<=j;k++){
				gsl_matrix_set(cvm,j,k,gsl_matrix_get(cvm,j,k) + (kp->value - means[k])*(jp->value - means[j]));
				kp=kp->next;
			}
			jp=jp->next;
		}
	}
	
	/* Normalise */
	for(i=0;i<ND;i++) for(j=0;j<ND;j++) gsl_matrix_set(cvm,i,j,gsl_matrix_get(cvm,i,j)/((REAL8) N));
	free(means);
	/* Fill in variances for angle parameters */
	for(p=samples[0]->param,j=0;j<ND;j++,p=p->next) {
		if(p->core->wrapping==1) {
			for(k=0;k<j;k++) gsl_matrix_set(cvm,j,k,0.0);
			gsl_matrix_set(cvm,j,j,ang_var(samples,p->core->name,N));
			for(k=j+1;k<ND;k++) gsl_matrix_set(cvm,k,j,0.0);
		}
		/* Set variance to default 1 for non-varying params */
		else if (p->core->wrapping==-1) {
			for(k=0;k<j;k++) gsl_matrix_set(cvm,j,k,0.0);
			gsl_matrix_set(cvm,j,j,1.0);
			for(k=j+1;k<ND;k++) gsl_matrix_set(cvm,k,j,0.0);
		}
	}
	
	/* the other half */
	for(i=0;i<ND;i++) for(j=0;j<i;j++) gsl_matrix_set(cvm,j,i,gsl_matrix_get(cvm,i,j));
	
	/*fprintf(stderr,"shrinkage: ");
	 for(i=0;i<ND;i++) fprintf(stderr,"%lf ",sqrt(gsl_matrix_get(oldcvm,i,i)/gsl_matrix_get(cvm,i,i)));
	 fprintf(stderr,"\n");
	 */
	/* Check the 2nd order first moment - indicates non-gaussian structure */
	/* double *twopt=calloc(ND,sizeof(double));
	 double *max=calloc(ND,sizeof(double));
	 double *min=calloc(ND,sizeof(double));
	 for(k=0;k<ND;k++) {min[k]=DBL_MAX; max[k]=-DBL_MAX;}
	 for(i=0;i<N;i++){
	 p=samples[i]->param;
	 for(k=0;k<ND;k++){
	 min[k]=min[k]<p->value?min[k]:p->value;
	 max[k]=max[k]>p->value?max[k]:p->value;
	 p=p->next;
	 }
	 }
	 for(i=0;i<N;i++) for(j=i+1;j<N;j++) {
	 p=samples[i]->param;
	 jp=samples[j]->param;
	 for(k=0;k<ND;k++) {
	 twopt[k]+=fabs(p->value-jp->value);
	 p=p->next; jp=jp->next;}
	 }
	 
	 
	 for(k=0;k<ND;k++) twopt[k]/= (1.0/(2.0*sqrt(2.0)))*((double)(N*(N-1)/2))*(max[k]-min[k]);
	 fprintf(stderr,"structure indicator: ");
	 for(k=0;k<ND;k++) fprintf(stderr,"%lf ",twopt[k]);
	 fprintf(stderr,"\n");
	 free(twopt);
	 free(max); free(min);
	 */
	/* Debug output the matrix
	 for(i=0;i<ND;i++){
	 for(j=0;j<ND;j++){ fprintf(stderr,"%e ",gsl_matrix_get(cvm,i,j));}
	 fprintf(stderr,"\n");
	 }
	 */
	
	return;
}

/* Calculate shortest angular distance between a1 and a2 */
REAL8 ang_dist(REAL8 a1, REAL8 a2){
	double raw = (a2>a1 ? a2-a1 : a1-a2);
	return(raw>LAL_PI ? 2.0*LAL_PI - raw : raw);
}

/* Calculate the variance of a modulo-2pi distribution */
REAL8 ang_var(LALMCMCParameter **list,const char *pname, int N){
	int i=0;
	REAL8 ang_mean=0.0;
	REAL8 var=0.0;
	REAL8 ms,mc;
	/* Calc mean */
	for(i=0,ms=0.0,mc=0.0;i<N;i++) {
		ms+=sin(XLALMCMCGetParameter(list[i],pname));
		mc+=cos(XLALMCMCGetParameter(list[i],pname));
	}
	ms/=N; mc/=N;
	ang_mean=atan2(ms,mc);
	ang_mean = ang_mean<0? 2.0*LAL_PI + ang_mean : ang_mean;
	/* calc variance */
	for(i=0;i<N;i++) var+=ang_dist(XLALMCMCGetParameter(list[i],pname),ang_mean)*ang_dist(XLALMCMCGetParameter(list[i],pname),ang_mean);
	return(var/(REAL8)N);
}

void fprintSample(FILE *fp,LALMCMCParameter *sample){
	LALMCMCParam *p=sample->param;
	if(fp==NULL) return;
	while(p!=NULL) {fprintf(fp,"%15.15lf\t",p->value); p=p->next;}
	fprintf(fp,"%lf\n",sample->logLikelihood);
	return;
}

REAL8 sample_logt(int Nlive){
	REAL8 t=0.0;
	REAL8 a=0.0;
	while((Nlive--)>1) {a=gsl_rng_uniform(RNG); t = t>a ? t : a;}
	return(log(t));
}<|MERGE_RESOLUTION|>--- conflicted
+++ resolved
@@ -259,11 +259,7 @@
     {
         fprintf(fpout,"%s\t",param_ptr->core->name);
     }
-<<<<<<< HEAD
-    fprintf(fpout,"logl\n");
-=======
     fprintf(fpout,"logl");
->>>>>>> 005572cb
     fclose(fpout);
 
 	/* open outfile */
