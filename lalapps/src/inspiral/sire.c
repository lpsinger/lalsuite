--- conflicted
+++ resolved
@@ -135,17 +135,6 @@
   fprintf( stderr, "\n");
   fprintf( stderr, "[LIGOLW XML input files] list of the input trigger files.\n");
 
-<<<<<<< HEAD
-/* function to read the next line of data from the input file list */
-static char *get_next_line( char *line, size_t size, FILE *fp )
-{
-  char *s;
-  do
-    s = fgets( line, size, fp );
-  while ( ( line[0] == '#' || line[0] == '%' ) && s );
-  return s;
-=======
->>>>>>> 6c5bc7c3
 }
 
 
