--- conflicted
+++ resolved
@@ -3685,11 +3685,7 @@
 fprintf( a, "\n");\
 fprintf( a, "  --approximant APPROX         set approximant of the waveform to APPROX\n");\
 fprintf( a, "                               (FindChirpSP|BCV|BCVC|BCVSpin|TaylorT1|TaylorT2|IMRPhenomB\n");\
-<<<<<<< HEAD
-fprintf( a, "                                  TaylorT3|PadeT1|EOB|GeneratePPN|FindChirpPTF|PhenSpinTaylorRD) \n");\
-=======
-fprintf( a, "                                  TaylorT3|PadeT1|EOB|EOBNR|EOBNRv2|GeneratePPN|FindChirpPTF) \n");\
->>>>>>> 544fa3eb
+fprintf( a, "                                  TaylorT3|PadeT1|EOB|EOBNR|EOBNRv2|GeneratePPN|FindChirpPTF|PhenSpinTaylorRD) \n");\
 fprintf( a, "  --order ORDER                set the pN order of the waveform to ORDER\n");\
 fprintf( a, "                               (twoPN|twoPointFivePN|threePN|threePointFivePN|\n");\
 fprintf( a, "                                  pseudoFourPN) \n");\
@@ -3756,11 +3752,7 @@
 fprintf( a, "  --disable-bank-sim-max       do not maximize the match over the bank\n");\
 fprintf( a, "  --sim-approximant APX        set approximant of the injected waveform to APX\n");\
 fprintf( a, "                                 (TaylorT1|TaylorT2|TaylorT3|PadeT1|EOB|\n");\
-<<<<<<< HEAD
-fprintf( a, "                                  GeneratePPN|FrameFile|PhenSpinTaylorRD) \n");\
-=======
-fprintf( a, "                                  EOBNR|EOBNRv2|GeneratePPN|FrameFile) \n");\
->>>>>>> 544fa3eb
+fprintf( a, "                                  EOBNR|EOBNRv2|GeneratePPN|FrameFile|PhenSpinTaylorRD) \n");\
 fprintf( a, "  --sim-frame-file F           read the bank sim waveform from frame named F\n");\
 fprintf( a, "  --sim-frame-channel C        read the bank sim waveform from frame channel C\n");\
 fprintf( a, "  --sim-minimum-mass M         set minimum mass of bank injected signal to M\n");\
@@ -4451,15 +4443,12 @@
         {
           approximant = EOBNR;
         }
-<<<<<<< HEAD
+        else if ( ! strcmp( "EOBNRv2", optarg ) )
+        {
+          approximant = EOBNRv2;
         else if ( ! strcmp( "PhenSpinTaylorRD", optarg ) )
         {
           approximant = PhenSpinTaylorRD;
-=======
-        else if ( ! strcmp( "EOBNRv2", optarg ) )
-        {
-          approximant = EOBNRv2;
->>>>>>> 544fa3eb
         }
         else if ( ! strcmp( "FindChirpSP", optarg ) )
         {
@@ -4491,13 +4480,8 @@
           fprintf( stderr, "invalid argument to --%s:\n"
               "unknown approximant specified: "
               "%s (must be either FindChirpSP, BCV, BCVC, BCVSpin, \n"
-<<<<<<< HEAD
-              "FindChirpPTF, TaylorT1, TaylorT2, TaylorT3, GeneratePPN, \n"
-	      "IMRPhenomB, PadeT1, EOB, EOBNR or PhenSpinTaylorRD)\n",
-=======
               "FindChirpPTF,TaylorT1, TaylorT2, TaylorT3, GeneratePPN,\n"
-              "IMRPhenomB, PadeT1, EOB, EOBNR or EOBNRv2)\n",
->>>>>>> 544fa3eb
+              "IMRPhenomB, PadeT1, EOB, EOBNR, EOBNRv2 or PhenSpinTaylorRD)\n",
               long_options[option_index].name, optarg );
           exit( 1 );
         }
