/*
*  Copyright (C) 2007 Alexander Dietz, Duncan Brown, Eirini Messaritaki, Gareth Jones, Benjamin Owen, Patrick Brady, Robert Adam Mercer, Stephen Fairhurst, Craig Robinson , Thomas Cokelaer, Evan Ochsner
*
*  This program is free software; you can redistribute it and/or modify
*  it under the terms of the GNU General Public License as published by
*  the Free Software Foundation; either version 2 of the License, or
*  (at your option) any later version.
*
*  This program is distributed in the hope that it will be useful,
*  but WITHOUT ANY WARRANTY; without even the implied warranty of
*  MERCHANTABILITY or FITNESS FOR A PARTICULAR PURPOSE.  See the
*  GNU General Public License for more details.
*
*  You should have received a copy of the GNU General Public License
*  along with with program; see the file COPYING. If not, write to the
*  Free Software Foundation, Inc., 59 Temple Place, Suite 330, Boston,
*  MA  02111-1307  USA
*/

/*-----------------------------------------------------------------------
 *
 * File Name: tmpltbank.c
 *
 * Author: Brown, D. A.
 *
 * Revision: $Id$
 *
 *-----------------------------------------------------------------------
 */

#include <config.h>
#include <stdio.h>
#include <stdlib.h>
#include <string.h>
#include <getopt.h>
#include <unistd.h>
#include <sys/types.h>
#include <sys/stat.h>
#include <fcntl.h>
#include <regex.h>
#include <time.h>

#include <lalapps.h>
#include <series.h>
#include <processtable.h>
#include <lalappsfrutils.h>

#include <lal/LALConfig.h>
#include <lal/LALStdio.h>
#include <lal/LALStdlib.h>
#include <lal/LALError.h>
#include <lal/LALDatatypes.h>
#include <lal/AVFactories.h>
#include <lal/LALConstants.h>
#include <lal/PrintFTSeries.h>
#include <lal/FrameStream.h>
#include <lal/FrameCalibration.h>
#include <lal/Window.h>
#include <lal/TimeFreqFFT.h>
#include <lal/IIRFilter.h>
#include <lal/ResampleTimeSeries.h>
#include <lal/BandPassTimeSeries.h>
#include <lal/LIGOMetadataTables.h>
#include <lal/LIGOMetadataInspiralUtils.h>
#include <lal/LIGOLwXML.h>
#include <lal/LIGOLwXMLInspiralRead.h>
#include <lal/Date.h>
#include <lal/Units.h>
#include <lal/LALInspiral.h>
#include <lal/LALInspiralBank.h>
#include <lal/LALFrameL.h>

#include <LALAppsVCSInfo.h>

#include "inspiral.h"

RCSID( "$Id$" );
#define CVS_ID_STRING "$Id$"
#define CVS_NAME_STRING "$Name$"
#define CVS_REVISION "$Revision$"
#define CVS_SOURCE "$Source$"
#define CVS_DATE "$Date$"
#define PROGRAM_NAME "tmpltbank"

int arg_parse_check( int argc, char *argv[], MetadataTable procparams );

/* type of data to analyze */
enum
{
  undefined,
  real_4,
  real_8
} calData = undefined;

/* which type of PSD to use */
enum
{
  specType_mean,
  specType_median,
  specType_gaussian,
  specType_LIGO,
  specType_AdvLIGO,
  specType_undefined
} specType = specType_undefined;

/*
 *
 * variables that control program behaviour
 *
 */


/* debugging */
extern int vrbflg;                      /* verbocity of lal function    */

/* parameters used to generate calibrated power spectrum */
LIGOTimeGPS gpsStartTime = { 0, 0 };    /* input data GPS start time    */
LIGOTimeGPS gpsEndTime = { 0, 0 };      /* input data GPS end time      */
INT4  padData = 0;                      /* saftety margin on input data */
CHAR  *fqChanName       = NULL;         /* name of data channel         */
INT4  globFrameData     = 0;            /* glob *.gwf to get frame data */
CHAR  *frInCacheName    = NULL;         /* cache file containing frames */
CHAR  *frInType         = NULL;         /* type of data frames          */
INT4  numPoints         = -1;           /* points in a segment          */
INT4  numSegments       = -1;           /* number of segments           */
CHAR  ifo[3];                           /* two character ifo code       */
CHAR *channelName = NULL;               /* channel string               */
INT4  inputDataLength = 0;              /* number of points in input    */
INT4   resampFiltType   = -1;           /* low pass filter used for res */
INT4   sampleRate       = -1;           /* sample rate of filter data   */
INT4   highPass         = -1;           /* enable high pass on raw data */
REAL4  highPassFreq     = 0;            /* high pass frequency          */
INT4   highPassOrder    = -1;           /* order of the td iir filter   */
REAL4  highPassAtten    = -1;           /* attenuation of the td filter */
REAL4  fLow             = -1;           /* low frequency cutoff         */
CHAR  *calCacheName     = NULL;         /* location of calibration data */
INT4   globCalData      = 0;            /* glob for calibration frames  */
INT4   pointCal         = 0;            /* don't average cal over chunk */
REAL4  dynRangeExponent = 0;            /* exponent of dynamic range    */
REAL4  strainHighPassFreq = -1;         /* h(t) high pass frequency     */
INT4   strainHighPassOrder = -1;        /* h(t) high pass filter order  */
REAL4  strainHighPassAtten = -1;        /* h(t) high pass attenuation   */

/* template bank generation parameters */
REAL4   minMass         = -1;           /* minimum component mass       */
REAL4   maxMass         = -1;           /* maximum component mass       */
REAL4   minMass1PTF     = 6.0;          /* minimum mass1 for PTf bank   */
REAL4   maxMass1PTF     = 14.0;         /* maximum mass1 for PTf bank   */
REAL4   minMass2PTF     = 1.0;          /* minimum mass2 for PTf bank   */
REAL4   maxMass2PTF     = 3.0;          /* maximum mass2 for PTf bank   */
REAL4   minTotalMass    = -1;           /* minimum total mass           */
REAL4   maxTotalMass    = -1;           /* maximum total mass           */
REAL4   chirpMassCutoff = -1;           /* maximum chirp mass to keep   */
REAL4   etaMinCutoff    = -1;           /* minimum eta to keep          */
REAL4   etaMaxCutoff    = -1;           /* maximum eta to keep          */
REAL4   psi0Min         = 0;            /* minimum value of psi0        */
REAL4   psi0Max         = 0;            /* maximum value of psi0        */
REAL4   psi3Min         = 0;            /* minimum value of psi3        */
REAL4   psi3Max         = 0;            /* maximum value of psi3        */
REAL4   alpha           = 0;            /* BCV amplitude correction     */
REAL4   betaMin         = 0;            /* minimum BCV spin parameter   */
REAL4   betaMax         = 0;            /* maximum BCV spin parameter   */
INT4    maxFcutTmplts   = -1;           /* num tmplts in fcut direction */
REAL4   minMatch        = -1;           /* minimum requested match      */
REAL4   fUpper          = -1;           /* upper frequency cutoff       */
REAL4   chiMin          = 0.0;          /* minimum value of chi for PTF */
REAL4   chiMax          = 1.0;          /* maximum value of chi for PTF */
REAL4   kappaMin        = -1.0;         /* minimum value of kappa for PTF */
REAL4   kappaMax        = 1.0;          /* maximum value of kappa for PTF */
<<<<<<< HEAD
INT4    nPointsChi      = 5;            /* PTF template bank density    */
INT4    nPointsKappa    = 4;            /* PTF templated bank density   */
=======
INT4    nPointsChi      = 5;            /* PTF bank density along chi     */
INT4    nPointsKappa    = 4;            /* PTF bank density along kappa   */
INT4    squareGrid      = 0;            /* PTF spin space grid            */
INT4    squareGridOpt   = 0;            /* PTF spin space grid optimized  */
>>>>>>> 235eca61
LALPNOrder order;                       /* post-Newtonian order         */
Approximant approximant;                /* approximation method         */
CoordinateSpace space;                  /* coordinate space used        */
INT4    haveGridSpacing = 0;            /* flag to indicate gridspacing */
INT4    computeMoments  = 1;
FreqCut maxFreqCut;                     /* Max. upper frequency cutoff  */
FreqCut minFreqCut;                     /* Min. upper frequency cutoff  */
INT4    numFreqCut      = 0;            /* # of upper freq. cuts to use */

GridSpacing gridSpacing = SquareNotOriented; /* grid spacing (square or hexa)*/
int     polygonFit      = 1;            /* fit a polygon around BCV bank */

/* generic simulation parameters */
INT4  unitResponse      = 0;            /* set the response to unity    */

/* standard candle parameters */
INT4    computeCandle = 0;              /* should we compute a candle?  */
REAL4   candleSnr     = -1;             /* candle signal to noise ratio */
REAL4   candleMass1   = -1;             /* standard candle mass (solar) */
REAL4   candleMass2   = -1;             /* standard candle mass (solar) */

/* TD follow up filenames */
CHAR **tdFileNames = NULL;
INT4  numTDFiles = 0;

/* output parameters */
CHAR  *userTag          = NULL;
CHAR  *ifoTag           = NULL;
int    writeRawData     = 0;            /* write the raw data to a file */
int    writeResponse    = 0;            /* write response function used */
int    writeSpectrum    = 0;            /* write computed psd to file   */
int    writeStrainSpec  = 0;            /* write computed stain spec    */
INT4   outCompress      = 0;

/* other command line args */
CHAR comment[LIGOMETA_COMMENT_MAX];     /* process param comment        */

int main ( int argc, char *argv[] )
{
  /* lal function variables */
  LALStatus             status = blank_status;

  /* frame input data */
  FrCache      *frInCache = NULL;
  FrCache      *frGlobCache = NULL;
  FrCache      *calCache = NULL;
  FrStream     *frStream = NULL;
  FrChanIn      frChan;
  FrCacheSieve  sieve;
  const size_t  calGlobLen = FILENAME_MAX;
  CHAR         *calGlobPattern;

  /* frame output data */
  struct FrFile *frOutFile = NULL;
  struct FrameH *outFrame  = NULL;

  /* raw input data storage */
  REAL4TimeSeries               chan;
  REAL8TimeSeries               strainChan;
  REAL4FrequencySeries          spec;
  COMPLEX8FrequencySeries       resp;

  /* structures for preconditioning */
  ResampleTSParams              resampleParams;
  AverageSpectrumParams         avgSpecParams;

  /* templates */
  InspiralCoarseBankIn          bankIn;
  SnglInspiralTable            *tmplt  = NULL;
  INT4                          numCoarse = 0;

  /* output data */
  MetadataTable         templateBank;
  MetadataTable         proctable;
  MetadataTable         procparams;
  MetadataTable         searchsumm;
  MetadataTable         searchsummvars;
  MetadataTable         candle;
  SummValueTable      **this_summvalue = &(candle.summValueTable);
  SearchSummvarsTable  *this_search_summvar;
  ProcessParamsTable   *this_proc_param;
  LIGOLwXMLStream       results;


  /* counters and other variables */
  UINT4 cut, i, j, k;
  const LALUnit strainPerCount = {0,{0,0,0,0,0,1,-1},{0,0,0,0,0,0,0}};
  CHAR  fname[256];
  LALUnitPair pair;
  REAL8 respRe, respIm;
  REAL8 shf;
  REAL8 inputLengthNS;
  UINT4 numInputPoints;
  const REAL8 epsilon = 1.0e-8;
  UINT4 resampleChan = 0;
  REAL8 tsLength;
  CalibrationUpdateParams calfacts;
  REAL8 dynRange = 0;

  /* TD follow-up variables */
  int numTdFollow;           /* Number of events to follow up in this time */
  SnglInspiralTable *tdFollowUp   = NULL;
  SnglInspiralTable *thisTdFollow = NULL;

  /*
   *
   * initialization
   *
   */


  /* set up inital debugging values */
  lal_errhandler = LAL_ERR_EXIT;
  set_debug_level( "1" );

  /* create the process and process params tables */
  proctable.processTable = (ProcessTable *)
    calloc( 1, sizeof(ProcessTable) );
  XLALGPSTimeNow(&(proctable.processTable->start_time));
  XLALPopulateProcessTable(proctable.processTable, PROGRAM_NAME, LALAPPS_VCS_IDENT_ID,
      LALAPPS_VCS_IDENT_STATUS, LALAPPS_VCS_IDENT_DATE, 0);
  this_proc_param = procparams.processParamsTable = (ProcessParamsTable *)
    calloc( 1, sizeof(ProcessParamsTable) );
  memset( comment, 0, LIGOMETA_COMMENT_MAX * sizeof(CHAR) );
  candle.summValueTable = NULL;

  /* create the search summary and zero out the summvars table */
  searchsumm.searchSummaryTable = (SearchSummaryTable *)
    calloc( 1, sizeof(SearchSummaryTable) );
  searchsummvars.searchSummvarsTable = NULL;

  /* call the argument parse and check function */
  arg_parse_check( argc, argv, procparams );

  /* can use LALMalloc() / LALCalloc() from here */

  /* fill the comment, if a user has specified on, or leave it blank */
  if ( ! *comment )
  {
    snprintf( proctable.processTable->comment, LIGOMETA_COMMENT_MAX, " " );
    snprintf( searchsumm.searchSummaryTable->comment, LIGOMETA_COMMENT_MAX,
        " " );
  }
  else
  {
    snprintf( proctable.processTable->comment, LIGOMETA_COMMENT_MAX,
        "%s", comment );
    snprintf( searchsumm.searchSummaryTable->comment, LIGOMETA_COMMENT_MAX,
        "%s", comment );
  }

  /* make sure the pointer to the first template is null */
  templateBank.snglInspiralTable = NULL;

  /* the number of nodes for a standalone job is always 1 */
  searchsumm.searchSummaryTable->nnodes = 1;


  /* If we're doing a td follow-up we dont want to generate a bank
   * if there was no BCV trigger in this time
   */
  if ( tdFileNames )
  {
    if ( vrbflg )
    {
      fprintf( stdout, "We are doing a TD follow-up\n" );
      fprintf( stdout, "Following up %d files...\n", numTDFiles );
    }

    numTdFollow = 0;

    for (i = 0; i < (UINT4)numTDFiles; i++ )
    {
      INT4 thisTDNum = 0;
      if ( !tdFollowUp )
      {
        thisTDNum = LALSnglInspiralTableFromLIGOLw(&tdFollowUp,
          tdFileNames[i], 0, -1);
        thisTdFollow = tdFollowUp;
      }
      else
      {
        thisTDNum = LALSnglInspiralTableFromLIGOLw(&(thisTdFollow->next),
          tdFileNames[i], 0, -1);
      }
      if ( thisTDNum < 0 )
      {
        fprintf( stderr, "Error reading file %s\n", tdFileNames[i] );
        exit( 1 );
      }
      numTdFollow += thisTDNum;

      while ( thisTdFollow->next )
      {
        thisTdFollow = thisTdFollow->next;
      }
    }

    if (numTdFollow <= 0) goto cleanExit;

    tdFollowUp  = XLALIfoCutSingleInspiral( &tdFollowUp, ifo );
    if ( tdFollowUp )
       tdFollowUp = XLALTimeCutSingleInspiral( tdFollowUp, &gpsStartTime,
           &gpsEndTime );

    /* If there are no events to follow up, we just exit */
    if ( !tdFollowUp ) goto cleanExit;

    /* Free the follow-up events */
    while (tdFollowUp)
    {
      thisTdFollow = tdFollowUp;
      tdFollowUp = tdFollowUp->next;
      XLALFreeSnglInspiral(&thisTdFollow);
    }
  }


  if ( dynRangeExponent )
  {
    /* compute the dynamic range scaling for the psd computation */
    dynRange = (REAL8) pow( 2.0, dynRangeExponent );
  }
  else
  {
    dynRange = 1.0;
  }
  if ( vrbflg )
    fprintf( stdout, "using dynamic range scaling %e\n", dynRange );


  /*
   *
   * read in the input data channel
   *
   */


  /* set the time series parameters of the input data and resample params */
  memset( &resampleParams, 0, sizeof(ResampleTSParams) );
  resampleParams.deltaT = 1.0 / (REAL8) sampleRate;

  /* set the params of the input data time series */
  memset( &chan, 0, sizeof(REAL4TimeSeries) );
  memset( &strainChan, 0, sizeof(REAL8TimeSeries) );
  chan.epoch = gpsStartTime;
  chan.epoch.gpsSeconds -= padData; /* subtract pad seconds from start */

  /* copy the start time into the REAL8 h(t) time series */
  strainChan.epoch = chan.epoch;

  if ( globFrameData )
  {
    CHAR ifoRegExPattern[6];

    if ( vrbflg ) fprintf( stdout, "globbing for *.gwf frame files from %c "
        "of type %s in current directory\n", fqChanName[0], frInType );

    frGlobCache = NULL;

    /* create a frame cache by globbing all *.gwf files in the pwd */
    LAL_CALL( LALFrCacheGenerate( &status, &frGlobCache, NULL, NULL ),
        &status );

    /* check we globbed at least one frame file */
    if ( ! frGlobCache->numFrameFiles )
    {
      fprintf( stderr, "error: no frame file files of type %s found\n",
          frInType );
      exit( 1 );
    }

    /* sieve out the requested data type */
    memset( &sieve, 0, sizeof(FrCacheSieve) );
    snprintf( ifoRegExPattern,
        sizeof(ifoRegExPattern) / sizeof(*ifoRegExPattern), ".*%c.*",
        fqChanName[0] );
    sieve.srcRegEx = ifoRegExPattern;
    sieve.dscRegEx = frInType;
    LAL_CALL( LALFrCacheSieve( &status, &frInCache, frGlobCache, &sieve ),
        &status );

    /* check we got at least one frame file back after the sieve */
    if ( ! frInCache->numFrameFiles )
    {
      fprintf( stderr, "error: no frame files of type %s globbed as input\n",
          frInType );
      exit( 1 );
    }

    LAL_CALL( LALDestroyFrCache( &status, &frGlobCache ), &status );
  }
  else
  {
    if ( vrbflg ) fprintf( stdout,
        "reading frame file locations from cache file: %s\n", frInCacheName );

    /* read a frame cache from the specified file */
    LAL_CALL( LALFrCacheImport( &status, &frInCache, frInCacheName), &status );
  }

  /* open the input data frame stream from the frame cache */
  LAL_CALL( LALFrCacheOpen( &status, &frStream, frInCache ), &status );

  /* set the mode of the frame stream to fail on gaps or time errors */
  frStream->mode = LAL_FR_VERBOSE_MODE;

  /* enable frame-file checksum checking */
  XLALFrSetMode( frStream, frStream->mode | LAL_FR_CHECKSUM_MODE );

  /* seek to required epoch and set chan name */
  LAL_CALL( LALFrSeek( &status, &(chan.epoch), frStream ), &status );
  frChan.name = fqChanName;

  if ( calData == real_8 )
  {
    /* determine the sample rate of the raw data */
    LAL_CALL( LALFrGetREAL8TimeSeries( &status, &strainChan, &frChan,
        frStream ), &status );

    /* copy the data paramaters from the h(t) channel to input data channel */
    snprintf( chan.name, LALNameLength, "%s", strainChan.name );
    chan.epoch          = strainChan.epoch;
    chan.deltaT         = strainChan.deltaT;
    chan.f0             = strainChan.f0;
    chan.sampleUnits    = strainChan.sampleUnits;
  }
  else
  {
    /* determine the sample rate of the raw data and allocate enough memory */
    LAL_CALL( LALFrGetREAL4TimeSeries( &status, &chan, &frChan, frStream ),
        &status );
  }

  /* store the input sample rate */
  this_search_summvar = searchsummvars.searchSummvarsTable =
    (SearchSummvarsTable *) LALCalloc( 1, sizeof(SearchSummvarsTable) );
  snprintf( this_search_summvar->name, LIGOMETA_NAME_MAX,
      "raw data sample rate" );
  this_search_summvar->value = chan.deltaT;

  /* determine if we need to resample the channel */
  if ( vrbflg )
  {
    fprintf( stdout, "resampleParams.deltaT = %e\n", resampleParams.deltaT );
    fprintf( stdout, "chan.deltaT = %e\n", chan.deltaT );
  }
  if ( ! ( fabs( resampleParams.deltaT - chan.deltaT ) < epsilon ) )
  {
    resampleChan = 1;
    if ( vrbflg )
      fprintf( stdout, "input channel will be resampled\n" );

    if ( resampFiltType == 0 )
    {
      resampleParams.filterType = LDASfirLP;
    }
    else if ( resampFiltType == 1 )
    {
      resampleParams.filterType = defaultButterworth;
    }
  }

  /* determine the number of points to get and create storage forr the data */
  inputLengthNS = (REAL8) ( LAL_INT8_C(1000000000) *
      ( gpsEndTime.gpsSeconds - gpsStartTime.gpsSeconds + 2 * padData ) );
  chan.deltaT *= 1.0e9;
  numInputPoints = (UINT4) floor( inputLengthNS / chan.deltaT + 0.5 );
  if ( calData == real_8 )
  {
    /* create storage for the REAL8 h(t) input data */
    LAL_CALL( LALDCreateVector( &status, &(strainChan.data), numInputPoints ),
        &status );
  }
  LAL_CALL( LALSCreateVector( &status, &(chan.data), numInputPoints ),
      &status );

  if ( vrbflg ) fprintf( stdout, "input channel %s has sample interval "
      "(deltaT) = %e\nreading %d points from frame stream\n", fqChanName,
      chan.deltaT / 1.0e9, numInputPoints );

  if ( calData == real_8 )
  {
    /* read in the REAL8 h(t) data here */
    PassBandParamStruc strainHighpassParam;

    /* read the REAL8 h(t) data from the time series into strainChan      */
    /* which already has the correct amount of memory allocated */
    if ( vrbflg ) fprintf( stdout, "reading REAL8 h(t) data from frames... " );

    LAL_CALL( LALFrGetREAL8TimeSeries( &status, &strainChan, &frChan,
        frStream ), &status);

    if ( vrbflg ) fprintf( stdout, "done\n" );

    /* high pass the h(t) data using the parameters specified on the cmd line*/
    strainHighpassParam.nMax = strainHighPassOrder;
    strainHighpassParam.f1 = -1.0;
    strainHighpassParam.f2 = (REAL8) strainHighPassFreq;
    strainHighpassParam.a1 = -1.0;
    strainHighpassParam.a2 = (REAL8)(1.0 - strainHighPassAtten);
    if ( vrbflg ) fprintf( stdout,
        "applying %d order high pass to REAL8 h(t) data: "
        "%3.2f of signal passes at %4.2f Hz\n",
        strainHighpassParam.nMax, strainHighpassParam.a2,
        strainHighpassParam.f2 );

    LAL_CALL( LALButterworthREAL8TimeSeries( &status, &strainChan,
          &strainHighpassParam ), &status );

    /* cast the REAL8 h(t) data to REAL4 in the chan time series       */
    /* which already has the correct amount of memory allocated */
    for ( j = 0 ; j < numInputPoints ; ++j )
    {
      chan.data->data[j] = (REAL4) ( strainChan.data->data[j] * dynRange );
    }

    /* re-copy the data paramaters from h(t) channel to input data channel */
    snprintf( chan.name, LALNameLength, "%s", strainChan.name );
    chan.epoch          = strainChan.epoch;
    chan.deltaT         = strainChan.deltaT;
    chan.f0             = strainChan.f0;
    chan.sampleUnits    = strainChan.sampleUnits;

    /* free the REAL8 h(t) input data */
    LAL_CALL( LALDDestroyVector( &status, &(strainChan.data) ), &status );
    strainChan.data = NULL;
  }
  else
  {
    /* read the data channel time series from frames */
    LAL_CALL( LALFrGetREAL4TimeSeries( &status, &chan, &frChan, frStream ),
        &status );

    if ( calData == real_4 )
    {
      /* multiply the input data by dynRange */
      for ( j = 0 ; j < numInputPoints ; ++j )
      {
        chan.data->data[j] *= dynRange;
      }
    }
  }
  memcpy( &(chan.sampleUnits), &lalADCCountUnit, sizeof(LALUnit) );

  /* store the start and end time of the raw channel in the search summary */
  /* FIXME:  loss of precision;  consider
  searchsumm.searchSummaryTable->in_start_time = searchsumm.searchSummaryTable->in_end_time = chan.epoch;
  XLALGPSAdd(&searchsumm.searchSummaryTable->in_end_time, chan.deltaT * (REAL8) chan.data->length);
  */
  searchsumm.searchSummaryTable->in_start_time = chan.epoch;
  tsLength = XLALGPSGetREAL8(&(chan.epoch) );
  tsLength += chan.deltaT * (REAL8) chan.data->length;
  XLALGPSSetREAL8( &(searchsumm.searchSummaryTable->in_end_time), tsLength );

  /* close the frame file stream and destroy the cache */
  LAL_CALL( LALFrClose( &status, &frStream ), &status );
  LAL_CALL( LALDestroyFrCache( &status, &frInCache ), &status );

  /* write the raw channel data as read in from the frame files */
  if ( writeRawData ) outFrame = fr_add_proc_REAL4TimeSeries( outFrame,
      &chan, "ct", "RAW" );

  if ( vrbflg ) fprintf( stdout, "read channel %s from frame stream\n"
      "got %d points with deltaT %e\nstarting at GPS time %d sec %d ns\n",
      chan.name, chan.data->length, chan.deltaT,
      chan.epoch.gpsSeconds, chan.epoch.gpsNanoSeconds );

  /* resample the input data */
  if ( resampleChan )
  {
    if (vrbflg) fprintf( stdout, "resampling input data from %e to %e\n",
        chan.deltaT, resampleParams.deltaT );

    LAL_CALL( LALResampleREAL4TimeSeries( &status, &chan, &resampleParams ),
        &status );

    if ( vrbflg ) fprintf( stdout, "channel %s resampled:\n"
        "%d points with deltaT %e\nstarting at GPS time %d sec %d ns\n",
        chan.name, chan.data->length, chan.deltaT,
        chan.epoch.gpsSeconds, chan.epoch.gpsNanoSeconds );

    /* write the resampled channel data as read in from the frame files */
    if ( writeRawData ) outFrame = fr_add_proc_REAL4TimeSeries( outFrame,
        &chan, "ct", "RAW_RESAMP" );
  }

  /* store the filter data sample rate */
  this_search_summvar = this_search_summvar->next =
    (SearchSummvarsTable *) LALCalloc( 1, sizeof(SearchSummvarsTable) );
  snprintf( this_search_summvar->name, LIGOMETA_NAME_MAX, "filter data sample rate" );
  this_search_summvar->value = chan.deltaT;

  /*
   *
   * compute a calibrated strain spectrum
   *
   */

  /* create storage for the response and spectrum */
  memset( &spec, 0, sizeof(REAL4FrequencySeries) );
  LAL_CALL( LALSCreateVector( &status, &(spec.data), numPoints / 2 + 1 ),
      &status );
  memset( &resp, 0, sizeof(COMPLEX8FrequencySeries) );
  LAL_CALL( LALCCreateVector( &status, &(resp.data), numPoints / 2 + 1 ),
      &status );
  resp.epoch = spec.epoch = gpsStartTime;

  /* iir filter to remove low frequencies from data channel */
  if ( highPass )
  {
    PassBandParamStruc highpassParam;
    highpassParam.nMax = highPassOrder;
    highpassParam.f1 = -1.0;
    highpassParam.f2 = (REAL8) highPassFreq;
    highpassParam.a1 = -1.0;
    highpassParam.a2 = (REAL8)(1.0 - highPassAtten); /* a2 is not attenuation */

    if ( vrbflg ) fprintf( stdout, "applying %d order high pass: "
        "%3.2f of signal passes at %4.2f Hz\n",
        highpassParam.nMax, highpassParam.a2, highpassParam.f2 );

    LAL_CALL( LALDButterworthREAL4TimeSeries( &status, &chan, &highpassParam ),
        &status );
  }

  /* remove pad from requested data from start and end of time series */
  memmove( chan.data->data, chan.data->data + padData * sampleRate,
      (chan.data->length - 2 * padData * sampleRate) * sizeof(REAL4) );
  LALRealloc( chan.data->data,
      (chan.data->length - 2 * padData * sampleRate) * sizeof(REAL4) );
  chan.data->length -= 2 * padData * sampleRate;
  chan.epoch.gpsSeconds += padData;

  if ( vrbflg ) fprintf( stdout, "after removal of %d second padding at "
      "start and end:\ndata channel sample interval (deltaT) = %e\n"
      "data channel length = %d\nstarting at %d sec %d ns\n",
      padData , chan.deltaT , chan.data->length,
      chan.epoch.gpsSeconds, chan.epoch.gpsNanoSeconds );

  /* store the start and end time of the filter channel in the search summ */
  /* FIXME:  loss of precision;  consider
  searchsumm.searchSummaryTable->out_start_time = chan.epoch;
  XLALGPSAdd(&searchsumm.searchSummaryTable->out_start_time, chan.deltaT * (REAL8) chan.data->length);
  */
  searchsumm.searchSummaryTable->out_start_time = chan.epoch;
  tsLength = XLALGPSGetREAL8( &(chan.epoch) );
  tsLength += chan.deltaT * (REAL8) chan.data->length;
  XLALGPSSetREAL8( &(searchsumm.searchSummaryTable->out_end_time), tsLength );

  /* compute the windowed power spectrum for the data channel */
  avgSpecParams.window = NULL;
  avgSpecParams.plan = NULL;
  LAL_CALL( LALCreateForwardRealFFTPlan( &status,
        &(avgSpecParams.plan), numPoints, 0 ), &status );
  switch ( specType )
  {
    case specType_mean:
      avgSpecParams.method = useMean;
      if ( vrbflg ) fprintf( stdout, "computing mean psd" );
      break;
    case specType_median:
      avgSpecParams.method = useMedian;
      if ( vrbflg ) fprintf( stdout, "computing median psd" );
      break;
    case specType_gaussian:
    case specType_LIGO:
    case specType_AdvLIGO:
      avgSpecParams.method = useUnity;
      if ( vrbflg ) fprintf( stdout, "computing constant psd with unit value" );
      break;
    default:
      fprintf( stderr, "unknown spectrum type %d\n", specType );
      exit( 1 );
  }

  avgSpecParams.overlap = numPoints / 2;
  if ( vrbflg )
    fprintf( stdout, " with overlap %d\n", avgSpecParams.overlap );

  avgSpecParams.window = XLALCreateHannREAL4Window(numPoints);
  LAL_CALL( LALREAL4AverageSpectrum( &status, &spec, &chan, &avgSpecParams ),
      &status );
  XLALDestroyREAL4Window( avgSpecParams.window );
  LAL_CALL( LALDestroyRealFFTPlan( &status, &(avgSpecParams.plan) ), &status );

  if ( specType == specType_LIGO )
  {
    /* replace the spectrum with the Initial LIGO design noise curve */
    for ( k = 0; k < spec.data->length; ++k )
    {
      REAL8 sim_psd_freq = (REAL8) k * spec.deltaF;
      REAL8 sim_psd_value;
      LALLIGOIPsd( NULL, &sim_psd_value, sim_psd_freq );
      spec.data->data[k] = 9.0e-46 * sim_psd_value;
    }

    if ( vrbflg ) fprintf( stdout, "set psd to Initial LIGO design\n" );
  }
  else if ( specType == specType_AdvLIGO )
  {
    /* replace the spectrum with the Advanced LIGO design noise curve */
    for ( k = 0; k < spec.data->length; ++k )
    {
      REAL8 sim_psd_freq = (REAL8) k * spec.deltaF;
      REAL8 sim_psd_value;
      LALAdvLIGOPsd( NULL, &sim_psd_value, sim_psd_freq );
      spec.data->data[k] = 9.0e-46 * sim_psd_value;
    }

    if ( vrbflg ) fprintf( stdout, "set psd to Advanced LIGO design\n" );
  }

  /* write the spectrum data to a file */
  if ( writeSpectrum )
  {
    strcpy( spec.name, chan.name );
    outFrame = fr_add_proc_REAL4FrequencySeries( outFrame,
        &spec, "ct/sqrtHz", "PSD" );
  }

  /* set the parameters of the response to match the data and spectrum */
  resp.deltaF = spec.deltaF;
  resp.f0 = spec.f0;
  resp.sampleUnits = strainPerCount;

  if ( calData )
  {
    /* if we are using calibrated data set the response to unity */
    if ( vrbflg ) fprintf( stdout, "generating unity response function\n" );
    for( k = 0; k < resp.data->length; ++k )
    {
      resp.data->data[k].re = (REAL4) (1.0 / dynRange);
      resp.data->data[k].im = 0.0;
    }
  }
  else
  {
    /* initialize the calfacts */
    memset( &calfacts, 0, sizeof(CalibrationUpdateParams) );

    if ( pointCal )
    {
      calfacts.duration.gpsSeconds = 1;
      calfacts.duration.gpsNanoSeconds = 0;
    }
    else
    {
      calfacts.duration.gpsSeconds = gpsEndTime.gpsSeconds
        - gpsStartTime.gpsSeconds;
    }
    calfacts.ifo = ifo;

    /* create the lal calibration frame cache */
    if ( globCalData )
    {
      calGlobPattern = (CHAR *) LALCalloc( calGlobLen, sizeof(CHAR) );
      snprintf( calGlobPattern, calGlobLen, "*CAL*%s*.gwf", ifo );
      if ( vrbflg ) fprintf( stdout, "globbing for %s calibration frame files "
          "in current directory\n", calGlobPattern );
    }
    else
    {
      calGlobPattern = NULL;
      if ( vrbflg ) fprintf( stdout,
          "reading calibration data from cache: %s\n", calCacheName );
    }

    LAL_CALL( LALCreateCalibFrCache( &status, &calCache, calCacheName,
          NULL, calGlobPattern ), &status );

    if ( calGlobPattern ) LALFree( calGlobPattern );

    /* store the name of the calibration files used */
    for ( i = 0; i < calCache->numFrameFiles; ++i )
    {
      this_search_summvar = this_search_summvar->next =
        (SearchSummvarsTable *) LALCalloc( 1, sizeof(SearchSummvarsTable) );
      snprintf( this_search_summvar->name, LIGOMETA_NAME_MAX,
          "calibration frame %d", i );
      snprintf( this_search_summvar->string,
          LIGOMETA_STRING_MAX, "%s", calCache->frameFiles[i].url );
    }

    /* generate the response function for the current time */
    if ( vrbflg ) fprintf( stdout, "generating response at time %d sec %d ns\n"
        "response parameters f0 = %e, deltaF = %e, length = %d\n",
        resp.epoch.gpsSeconds, resp.epoch.gpsNanoSeconds,
        resp.f0, resp.deltaF, resp.data->length );
    LAL_CALL( LALExtractFrameResponse( &status, &resp, calCache,
          &calfacts ), &status );

    /* descroy the frame cache for the calibrated data */
    LAL_CALL( LALDestroyFrCache( &status, &calCache ), &status );

    if ( vrbflg ) fprintf( stdout, "Values of calibration coefficients \n"
        "alpha = %f, alpha_beta = %f\n",
        calfacts.alpha.re, calfacts.alphabeta.re );
  }


  if ( unitResponse )
  {
    /* replace the response function with unity if */
    /* we are filtering gaussian noise             */
    if ( vrbflg ) fprintf( stdout, "setting response to unity... " );
    for ( k = 0; k < resp.data->length; ++k )
    {
      resp.data->data[k].re = 1.0;
      resp.data->data[k].im = 0;
    }
    if ( vrbflg ) fprintf( stdout, "done\n" );
  }

  /* write the calibration data to a file */
  if ( writeResponse )
  {
    strcpy( resp.name, chan.name );
    outFrame = fr_add_proc_COMPLEX8FrequencySeries( outFrame,
        &resp, "strain/ct", "RESPONSE" );
  }

  /* set low frequency cutoff of power spectrum */
  cut = fLow / spec.deltaF > 1 ?  fLow / spec.deltaF : 1;

  /* compute a calibrated strain power spectrum */
  bankIn.shf.epoch = spec.epoch;
  memcpy( bankIn.shf.name, spec.name, LALNameLength * sizeof(CHAR) );
  bankIn.shf.deltaF = spec.deltaF;
  bankIn.shf.f0 = spec.f0;
  bankIn.shf.data = NULL;
  pair.unitOne = &(spec.sampleUnits);
  pair.unitTwo = &(resp.sampleUnits);
  LAL_CALL( LALUnitMultiply( &status, &(bankIn.shf.sampleUnits), &pair ),
      &status );
  LAL_CALL( LALDCreateVector( &status, &(bankIn.shf.data), spec.data->length ),
      &status );
  memset( bankIn.shf.data->data, 0,
      bankIn.shf.data->length * sizeof(REAL8) );

  shf = spec.data->data[cut] *
    ( resp.data->data[cut].re * resp.data->data[cut].re +
      resp.data->data[cut].im * resp.data->data[cut].im );
  for ( k = 1; k < cut ; ++k )
  {
    bankIn.shf.data->data[k] = shf;
  }
  for ( k = cut; k < bankIn.shf.data->length; ++k )
  {
    respRe = (REAL8) resp.data->data[k].re;
    respIm = (REAL8) resp.data->data[k].im;
    bankIn.shf.data->data[k] = (REAL8) spec.data->data[k] *
      ( respRe * respRe + respIm * respIm );
  }

  /* write the scaled strain spectrum data to a file */
  if ( writeStrainSpec )
  {
#if 0
    strcpy( spec.name, chan.name );
    outFrame = fr_add_proc_REAL8FrequencySeries( outFrame,
        &(bankIn.shf), "strain/sqrtHz", "STRAIN_PSD" );
#endif
    snprintf( fname, sizeof(fname), "%s-TMPLTBANK-%d-%d.strainspec.txt",
        ifo, gpsStartTime.gpsSeconds,
        gpsEndTime.gpsSeconds - gpsStartTime.gpsSeconds );
    LALDPrintFrequencySeries( &(bankIn.shf), fname );
  }


  /*
   *
   * compute the standard candle distance
   *
   */


  if ( computeCandle )
  {
    CHAR  candleComment[LIGOMETA_SUMMVALUE_COMM_MAX];
    REAL8 distance = 0;

    while ( candleMass1 < 50.0 )
    {
      /* experimental code to ease the computation of the standard candle */
      distance = compute_candle_distance(candleMass1, candleMass2,
          candleSnr, chan.deltaT, numPoints, &(bankIn.shf), cut);

      if ( vrbflg ) fprintf( stdout, "maximum distance for (%3.2f,%3.2f) "
          "at signal-to-noise %3.2f = ", candleMass1, candleMass2, candleSnr );

      /* experimental code to populate the summValue table */
      snprintf( candleComment, LIGOMETA_SUMMVALUE_COMM_MAX,
          "%3.2f_%3.2f_%3.2f", candleMass1, candleMass2, candleSnr );

      this_summvalue =
        add_summvalue_table(this_summvalue, gpsStartTime, gpsEndTime,
            PROGRAM_NAME, ifo, "inspiral_effective_distance",
            candleComment, distance);

      if ( vrbflg ) fprintf( stdout, "%e Mpc\n", (*this_summvalue)->value );

      candleMass2 = candleMass1 = candleMass1 + 1.0;
      this_summvalue = &(*this_summvalue)->next;
    }
  }


  /*
   *
   * compute the template bank
   *
   */


  /* bank generation parameters */
  bankIn.mMin          = (REAL8) minMass;
  bankIn.mMax          = (REAL8) maxMass;
  bankIn.m1MinPTF      = (REAL8) minMass1PTF;
  bankIn.m1MaxPTF      = (REAL8) maxMass1PTF;
  bankIn.m2MinPTF      = (REAL8) minMass2PTF;
  bankIn.m2MaxPTF      = (REAL8) maxMass2PTF;
  if (maxTotalMass > 0)
  {
    bankIn.MMax        = (REAL8) maxTotalMass;
    bankIn.mMax        = bankIn.MMax - bankIn.mMin;
    if (minTotalMass > 0)
    {
      bankIn.massRange = MinMaxComponentTotalMass;
      bankIn.MMin      = (REAL8) minTotalMass;
    }
    else
    {
      bankIn.massRange   = MinComponentMassMaxTotalMass;
    }
  }
  else
  {
    bankIn.massRange     = MinMaxComponentMass;
    bankIn.MMax          = bankIn.mMax * 2.0;
  }
  bankIn.psi0Min          = (REAL8) psi0Min;
  bankIn.psi0Max          = (REAL8) psi0Max;
  bankIn.psi3Min          = (REAL8) psi3Min;
  bankIn.psi3Max          = (REAL8) psi3Max;
  bankIn.numFcutTemplates = (UINT4) maxFcutTmplts;
  bankIn.alpha            = (REAL8) alpha;
  bankIn.betaMin          = (REAL8) betaMin;
  bankIn.betaMax          = (REAL8) betaMax;
  bankIn.chiMin           = (REAL8) chiMin;
  bankIn.chiMax           = (REAL8) chiMax;
  bankIn.kappaMin         = (REAL8) kappaMin;
  bankIn.kappaMax         = (REAL8) kappaMax;
  bankIn.nPointsChi       = nPointsChi;
  bankIn.nPointsKappa     = nPointsKappa;
  bankIn.squareGrid       = squareGrid;
  bankIn.squareGridOpt    = squareGridOpt;
  bankIn.mmCoarse         = (REAL8) minMatch;
  bankIn.mmFine           = 0.99; /* doesn't matter since no fine bank yet */
  bankIn.fLower           = (REAL8) fLow;
  bankIn.fUpper           = (REAL8) fUpper;
  bankIn.iflso            = 0; /* currently not implemented */
  bankIn.tSampling        = (REAL8) sampleRate;
  bankIn.order            = order;
  bankIn.approximant      = approximant;
  bankIn.gridSpacing      = gridSpacing;
  bankIn.space            = space;
  bankIn.insidePolygon    = polygonFit; /*by default it uses a polygon fitting. */
  bankIn.etamin           = bankIn.mMin * ( bankIn.MMax - bankIn.mMin) /
    ( bankIn.MMax * bankIn.MMax );
  bankIn.LowGM            = -4.;
  bankIn.HighGM           = 6.;
  bankIn.computeMoments   = computeMoments; /* by default, gammas/moments are recomputed */
  bankIn.maxFreqCut       = maxFreqCut;
  bankIn.minFreqCut       = minFreqCut;
  bankIn.numFreqCut       = numFreqCut;

  /* generate the template bank */
  if ( vrbflg )
  {
    fprintf( stdout, "generating template bank parameters... " );
    fflush( stdout );
  }
  LAL_CALL( LALInspiralBankGeneration( &status, &bankIn, &tmplt, &numCoarse),
      &status );

  /* Do chirp mass cut */
  if ( chirpMassCutoff > 0 )
  {
    tmplt = XLALMassCut( tmplt, "mchirp", 0, chirpMassCutoff, -1, -1 );
    /* count the remaining tmplts */
    numCoarse = XLALCountSnglInspiral( tmplt );
  }

  /* Do eta cut */
  if ( etaMinCutoff >= 0 || etaMaxCutoff > 0 )
  {
    tmplt = XLALMassCut( tmplt, "eta", etaMinCutoff, etaMaxCutoff, -1, -1 );
    /* count the remaining tmplts */
    numCoarse = XLALCountSnglInspiral( tmplt );
  }

  if ( vrbflg )
  {
    fprintf( stdout, "done. Got %d templates\n", numCoarse );
    fflush( stdout );
  }

  if ( numCoarse )
  {
    templateBank.snglInspiralTable = tmplt;
    snprintf( tmplt->ifo, LIGOMETA_IFO_MAX, "%s", ifo );
    snprintf( tmplt->search, LIGOMETA_SEARCH_MAX, "tmpltbank" );
    snprintf( tmplt->channel, LIGOMETA_CHANNEL_MAX,
        "%s", channelName );
    while( (tmplt = tmplt->next) )
    {
      snprintf( tmplt->ifo, LIGOMETA_IFO_MAX, "%s", ifo );
      snprintf( tmplt->search, LIGOMETA_SEARCH_MAX, "tmpltbank" );
      snprintf( tmplt->channel, LIGOMETA_CHANNEL_MAX,
          "%s", channelName );
    }
  }

  /* save the number of templates in the search summary table */
  searchsumm.searchSummaryTable->nevents = numCoarse;


  /*
   *
   * free the data storage
   *
   */


  LAL_CALL( LALDDestroyVector( &status, &(bankIn.shf.data) ), &status );
  LAL_CALL( LALSDestroyVector( &status, &(chan.data) ), &status );
  LAL_CALL( LALSDestroyVector( &status, &(spec.data) ), &status );
  LAL_CALL( LALCDestroyVector( &status, &(resp.data) ), &status );


  /*
   *
   * write the result results to disk
   *
   */


  /* write the output frame */
  if ( writeRawData || writeResponse || writeSpectrum )
  {
    snprintf( fname, sizeof(fname), "%s-TMPLTBANK-%d-%d.gwf",
        ifo, gpsStartTime.gpsSeconds,
        gpsEndTime.gpsSeconds - gpsStartTime.gpsSeconds );
    frOutFile = FrFileONew( fname, 0 );
    FrameWrite( outFrame, frOutFile );
    FrFileOEnd( frOutFile );
  }

cleanExit:
  /* open the output xml file */
  memset( &results, 0, sizeof(LIGOLwXMLStream) );
  if ( userTag && ifoTag && !outCompress)
  {
    snprintf( fname, sizeof(fname), "%s-TMPLTBANK_%s_%s-%d-%d.xml",
        ifo, ifoTag, userTag, gpsStartTime.gpsSeconds,
        gpsEndTime.gpsSeconds - gpsStartTime.gpsSeconds );
  }
  else if (userTag && !ifoTag && !outCompress)
  {
    snprintf( fname, sizeof(fname), "%s-TMPLTBANK_%s-%d-%d.xml",
        ifo, userTag, gpsStartTime.gpsSeconds,
        gpsEndTime.gpsSeconds - gpsStartTime.gpsSeconds );
  }
  else if (!userTag && ifoTag && !outCompress)
  {
    snprintf( fname, sizeof(fname), "%s-TMPLTBANK_%s-%d-%d.xml",
        ifo, ifoTag, gpsStartTime.gpsSeconds,
        gpsEndTime.gpsSeconds - gpsStartTime.gpsSeconds );
  }
  else if ( userTag && ifoTag && outCompress)
  {
    snprintf( fname, sizeof(fname), "%s-TMPLTBANK_%s_%s-%d-%d.xml.gz",
        ifo, ifoTag, userTag, gpsStartTime.gpsSeconds,
        gpsEndTime.gpsSeconds - gpsStartTime.gpsSeconds );
  }
  else if (userTag && !ifoTag && outCompress)
  {
    snprintf( fname, sizeof(fname), "%s-TMPLTBANK_%s-%d-%d.xml.gz",
        ifo, userTag, gpsStartTime.gpsSeconds,
        gpsEndTime.gpsSeconds - gpsStartTime.gpsSeconds );
  }
  else if (!userTag && ifoTag && outCompress)
  {
    snprintf( fname, sizeof(fname), "%s-TMPLTBANK_%s-%d-%d.xml.gz",
        ifo, ifoTag, gpsStartTime.gpsSeconds,
        gpsEndTime.gpsSeconds - gpsStartTime.gpsSeconds );
  }
  else if (!userTag && !ifoTag && outCompress)
  {
    snprintf( fname, sizeof(fname), "%s-TMPLTBANK-%d-%d.xml.gz",
        ifo, gpsStartTime.gpsSeconds,
        gpsEndTime.gpsSeconds - gpsStartTime.gpsSeconds );
  }
  else
  {
    snprintf( fname, sizeof(fname), "%s-TMPLTBANK-%d-%d.xml",
        ifo, gpsStartTime.gpsSeconds,
        gpsEndTime.gpsSeconds - gpsStartTime.gpsSeconds );
  }
  LAL_CALL( LALOpenLIGOLwXMLFile( &status, &results, fname ), &status );

  /* write the process table */
  snprintf( proctable.processTable->ifos, LIGOMETA_IFO_MAX, "%s", ifo );
  XLALGPSTimeNow(&(proctable.processTable->end_time));
  LAL_CALL( LALBeginLIGOLwXMLTable( &status, &results, process_table ),
      &status );
  LAL_CALL( LALWriteLIGOLwXMLTable( &status, &results, proctable,
        process_table ), &status );
  LAL_CALL( LALEndLIGOLwXMLTable ( &status, &results ), &status );
  free( proctable.processTable );

  /* erase the first empty process params entry */
  {
    ProcessParamsTable *emptyPPtable = procparams.processParamsTable;
    procparams.processParamsTable = procparams.processParamsTable->next;
    free( emptyPPtable );
  }

  /* write the process params table */
  LAL_CALL( LALBeginLIGOLwXMLTable( &status, &results, process_params_table ),
      &status );
  LAL_CALL( LALWriteLIGOLwXMLTable( &status, &results, procparams,
        process_params_table ), &status );
  LAL_CALL( LALEndLIGOLwXMLTable ( &status, &results ), &status );
  while( procparams.processParamsTable )
  {
    this_proc_param = procparams.processParamsTable;
    procparams.processParamsTable = this_proc_param->next;
    free( this_proc_param );
  }

  /* write the search summary table */
  LAL_CALL( LALBeginLIGOLwXMLTable( &status, &results,
        search_summary_table ), &status );
  LAL_CALL( LALWriteLIGOLwXMLTable( &status, &results, searchsumm,
        search_summary_table ), &status );
  LAL_CALL( LALEndLIGOLwXMLTable ( &status, &results ), &status );

  /* write the search summvars table */
  LAL_CALL( LALBeginLIGOLwXMLTable( &status, &results,
        search_summvars_table ), &status );
  LAL_CALL( LALWriteLIGOLwXMLTable( &status, &results, searchsummvars,
        search_summvars_table ), &status );
  LAL_CALL( LALEndLIGOLwXMLTable ( &status, &results ), &status );
  while( searchsummvars.searchSummvarsTable )
  {
    this_search_summvar = searchsummvars.searchSummvarsTable;
    searchsummvars.searchSummvarsTable = this_search_summvar->next;
    LALFree( this_search_summvar );
  }

  /* write the standard candle to the file */
  if ( computeCandle )
  {
    LAL_CALL( LALBeginLIGOLwXMLTable( &status, &results, summ_value_table ),
        &status );
    LAL_CALL( LALWriteLIGOLwXMLTable( &status, &results, candle,
          summ_value_table ), &status );
    LAL_CALL( LALEndLIGOLwXMLTable ( &status, &results ), &status );

    while ( candle.summValueTable )
    {
      SummValueTable *tmp_summvalue = NULL;
      tmp_summvalue = candle.summValueTable;
      candle.summValueTable = candle.summValueTable->next;
      LALFree( tmp_summvalue );
    }
  }

  /* write the template bank to the file */
  if ( templateBank.snglInspiralTable )
  {
    LAL_CALL( LALBeginLIGOLwXMLTable( &status, &results, sngl_inspiral_table ),
        &status );
    LAL_CALL( LALWriteLIGOLwXMLTable( &status, &results, templateBank,
          sngl_inspiral_table ), &status );
    LAL_CALL( LALEndLIGOLwXMLTable ( &status, &results ), &status );
  }
  while ( templateBank.snglInspiralTable )
  {
    tmplt = templateBank.snglInspiralTable;
    templateBank.snglInspiralTable = templateBank.snglInspiralTable->next;
    LALFree( tmplt );
  }

  /* close the output xml file */
  LAL_CALL( LALCloseLIGOLwXMLFile ( &status, &results ), &status );

  /* free the rest of the memory, check for memory leaks and exit */
  if ( tdFileNames ) free( tdFileNames );
  if ( calCacheName ) free( calCacheName );
  if ( frInCacheName ) free( frInCacheName );
  if ( frInType ) free( frInType );
  if ( channelName ) free( channelName );
  if ( fqChanName ) free( fqChanName );
  LALCheckMemoryLeaks();

  /* print a success message to stdout for parsing by exitcode */
  fprintf( stdout, "%s: EXITCODE0\n", argv[0] );
  exit( 0 );
}

/* ------------------------------------------------------------------------- */

#define ADD_PROCESS_PARAM( pptype, format, ppvalue ) \
this_proc_param = this_proc_param->next = (ProcessParamsTable *) \
  calloc( 1, sizeof(ProcessParamsTable) );\
  snprintf( this_proc_param->program, LIGOMETA_PROGRAM_MAX, "%s", \
   PROGRAM_NAME );\
   snprintf( this_proc_param->param, LIGOMETA_PARAM_MAX, "--%s", \
     long_options[option_index].name );\
     snprintf( this_proc_param->type, LIGOMETA_TYPE_MAX, "%s", pptype );\
     snprintf( this_proc_param->value, LIGOMETA_VALUE_MAX, format, ppvalue );

#define USAGE( a ) \
fprintf(a, "  --help                       display this message\n");\
fprintf(a, "  --verbose                    print progress information\n");\
fprintf(a, "  --version                    print version information and exit\n");\
fprintf(a, "  --debug-level LEVEL          set the LAL debug level to LEVEL\n");\
fprintf(a, "  --user-tag STRING            set the process_params usertag to STRING\n");\
fprintf(a, "  --ifo-tag STRING             set the ifotag to STRING - for file naming\n");\
fprintf(a, "  --comment STRING             set the process table comment to STRING\n");\
fprintf(a, "  --write-compress             write a compressed xml file\n");\
fprintf(a, "\n");\
fprintf(a, "  --gps-start-time SEC         GPS second of data start time\n");\
fprintf(a, "  --gps-end-time SEC           GPS second of data end time\n");\
fprintf(a, "  --pad-data T                 pad the data start and end time by T seconds\n");\
fprintf(a, "\n");\
fprintf(a, "  --glob-frame-data            glob *.gwf files in the pwd to obtain frame data\n");\
fprintf(a, "  --frame-type TAG             input data is contained in frames of type TAG\n");\
fprintf(a, "  --frame-cache                obtain frame data from LAL frame cache FILE\n");\
fprintf(a, "  --calibration-cache FILE     obtain calibration from LAL frame cache FILE\n");\
fprintf(a, "  --glob-calibration-data      obtain calibration by globbing in working dir\n");\
fprintf(a, "\n");\
fprintf(a, "  --channel-name CHAN          read data from interferometer channel CHAN\n");\
fprintf(a, "  --calibrated-data TYPE       calibrated data of TYPE real_4 or real_8\n");\
fprintf(a, "  --strain-high-pass-freq F    high pass REAL8 h(t) data above F Hz\n");\
fprintf(a, "  --strain-high-pass-order O   set the order of the h(t) high pass filter to O\n");\
fprintf(a, "  --strain-high-pass-atten A   set the attenuation of the high pass filter to A\n");\
fprintf(a, "  --point-calibration          use the first point in the chunk to calibrate\n");\
fprintf(a, "\n");\
fprintf(a, "  --sample-rate F              filter data at F Hz, downsampling if necessary\n");\
fprintf(a, "  --resample-filter TYPE       set resample filter to TYPE [ldas|butterworth]\n");\
fprintf(a, "\n");\
fprintf(a, "  --disable-high-pass          turn off the IIR highpass filter\n");\
fprintf(a, "  --enable-high-pass F         high pass data above F Hz using an IIR filter\n");\
fprintf(a, "  --high-pass-order O          set the order of the high pass filter to O\n");\
fprintf(a, "  --high-pass-attenuation A    set the attenuation of the high pass filter to A\n");\
fprintf(a, "  --spectrum-type TYPE         use PSD estimator TYPE (mean|median|LIGO|AdvLIGO)\n");\
fprintf(a, "  --dynamic-range-exponent X   set dynamic range scaling to 2^X\n");\
fprintf(a, "\n");\
fprintf(a, "  --segment-length N           set data segment length to N points\n");\
fprintf(a, "  --number-of-segments N       set number of data segments to N\n");\
fprintf(a, "\n");\
fprintf(a, "  --td-follow-up FILE          follow up BCV events contained in FILE\n");\
fprintf(a, "\n");\
fprintf(a, "  --standard-candle            compute a standard candle from the PSD\n");\
fprintf(a, "  --candle-snr SNR             signal-to-noise ratio of standard candle\n");\
fprintf(a, "  --candle-mass1 M             mass of first component in candle binary\n");\
fprintf(a, "  --candle-mass2 M             mass of second component in candle binary\n");\
fprintf(a, "\n");\
fprintf(a, "  --low-frequency-cutoff F     do not filter below F Hz\n");\
fprintf(a, "  --high-frequency-cutoff F    upper frequency cutoff in Hz\n");\
fprintf(a, "  --disable-compute-moments    do not recompute the moments stored in the template bank. \n");\
fprintf(a, "\n");\
fprintf(a, "  --minimum-mass MASS          set minimum component mass of bank to MASS\n");\
fprintf(a, "  --maximum-mass MASS          set maximum component mass of bank to MASS\n");\
fprintf(a, "  --max-total-mass MASS        set maximum total mass of the bank to MASS\n");\
fprintf(a, "  --min-total-mass MASS        set minimum total mass of the bank to MASS\n");\
fprintf(a, "  --min-mass1-ptf MASS         set minimum mass1 of ptf bank to MASS\n");\
fprintf(a, "  --max-mass1-ptf MASS         set maximum mass1 of ptf bank to MASS\n");\
fprintf(a, "  --min-mass2-ptf MASS         set minimum mass2 of ptf bank to MASS\n");\
fprintf(a, "  --max-mass2-ptf MASS         set maximum mass2 of ptf bank to MASS\n");\
fprintf(a, "  --chirp-mass-cutoff MASS     set chirp mass cutoff to MASS\n");\
fprintf(a, "  --max-eta ETA                set maximum symmetric mass ratio of the bank to ETA\n");\
fprintf(a, "  --min-eta ETA                set minimum symmetric mass ratio of the bank to ETA\n");\
fprintf(a, "\n");\
fprintf(a, "  --minimum-psi0 PSI0          set minimum range of BCV parameter psi0 to PSI0\n");\
fprintf(a, "  --maximum-psi0 PSI0          set maximum range of BCV parameter psi0 to PSI0\n");\
fprintf(a, "  --minimum-psi3 PSI3          set minimum range of BCV parameter psi3 to PSI3\n");\
fprintf(a, "  --maximum-psi3 PSI3          set maximum range of BCV parameter psi3 to PSI3\n");\
fprintf(a, "  --maximum-fcut-tmplts N      maximum number of tmplts in fcut direction is N\n");\
fprintf(a, "  --disable-polygon-fit        disable the polygon fitting for BCV bank\n");\
fprintf(a, "  --alpha ALPHA                set alpha for the BCV bank generation\n");\
fprintf(a, "  --minimum-beta BETA          set minimum BCV spin parameter beta to BETA\n");\
fprintf(a, "  --maximum-beta BETA          set maximum BCV spin parameter beta to BETA\n");\
fprintf(a, "\n");\
fprintf(a, "  --minimum-spin1 SPIN1_MIN    set minimum value of chi for PTF to SPIN1_MIN (0.0)\n");\
fprintf(a, "  --maximum-spin1 SPIN1_MAX    set maximum value of chi for PTF to SPIN1_MAX (1.0)\n");\
fprintf(a, "  --minimum-kappa1 KAPPA1_MIN  set minimum value of kappa for PTF to KAPPA1_MIN (-1.0)\n");\
fprintf(a, "  --maximum-kappa1 KAPPA1_MAX  set maximum value of kappa for PTF to KAPPA1_MAX (1.0)\n");\
fprintf(a, "  --npoints-chi N-CHI          set number of points in the Chi direction for PTF template bank to N-CHI (3)\n");\
fprintf(a, "  --npoints-kappa N-KAPPA      set number of points in the Kappa direction for PTF template bank to N-KAPPA (5)\n");\
fprintf(a, "  --ptf-square-grid            points in chi-kappa plane are placed on a uniform square grid\n");\
fprintf(a, "\n");\
fprintf(a, "  --minimal-match M            generate bank with minimal match M\n");\
fprintf(a, "\n");\
fprintf(a, "  --order ORDER                set post-Newtonian order of the waveform to ORDER\n");\
fprintf(a, "                                 (newtonian|oneHalfPN|onePN|onePointFivePN|\n");\
fprintf(a, "                                 twoPN|twoPointFive|threePN|threePointFivePN)\n");\
fprintf(a, "  --approximant APPROX         set approximant of the waveform to APPROX\n");\
fprintf(a, "                                 (TaylorT1|TaylorT2|TaylorT3|TaylorF1|TaylorF2|\n");\
fprintf(a, "                                 PadeT1|PadeT2|EOB|EOBNR|BCV|SpinTaylorT3|BCVSpin)\n");\
fprintf(a, " --num-freq-cutoffs Ncut       create a template bank with Ncut different upper \n");\
fprintf(a, "                                 frequency cutoffs (must be a positive integer) \n");\
fprintf(a, " --max-high-freq-cutoff MAX    formula to compute the largest high freq. cutoff\n");\
fprintf(a, "                                 possible choices in ascending order: (SchwarzISCO|BKLISCO|LightRing|FRD|ERD|LRD)\n");\
fprintf(a, " --min-high-freq-cutoff MIN    formula to compute the smallest high freq. cutoff\n");\
fprintf(a, "                                 possible choices in ascending order: (SchwarzISCO|BKLISCO|LightRing|FRD|ERD|LRD)\n");\
fprintf(a, "  --space SPACE                grid up template bank with mass parameters SPACE\n");\
fprintf(a, "                                 (Tau0Tau2|Tau0Tau3|Psi0Psi3)\n");\
fprintf(a, "  --grid-spacing GRIDSPACING   grid up template bank with GRIDSPACING\n");\
fprintf(a, "                                 (Hexagonal|SquareNotOriented)\n");\
fprintf(a, "\n");\
fprintf(a, "  --write-response             write the computed response function to a frame\n");\
fprintf(a, "  --write-spectrum             write the uncalibrated psd to a frame\n");\
fprintf(a, "  --write-strain-spectrum      write the calibrated strain psd to a text file\n");


int arg_parse_check( int argc, char *argv[], MetadataTable procparams )
{
  /* getopt arguments */
  struct option long_options[] =
  {
    /* these options set a flag */
    {"verbose",                 no_argument,       &vrbflg,           1 },
    {"write-compress",          no_argument,       &outCompress,      1 },
    {"disable-high-pass",       no_argument,       &highPass,         0 },
    {"standard-candle",         no_argument,       &computeCandle,    1 },
    {"glob-frame-data",         no_argument,       &globFrameData,    1 },
    {"glob-calibration-data",   no_argument,       &globCalData,      1 },
    {"point-calibration",       no_argument,       &pointCal,         1 },
    /* parameters used to generate calibrated power spectrum */
    {"gps-start-time",          required_argument, 0,                'a'},
    {"gps-end-time",            required_argument, 0,                'b'},
    {"channel-name",            required_argument, 0,                'c'},
    {"segment-length",          required_argument, 0,                'd'},
    {"number-of-segments",      required_argument, 0,                'e'},
    {"sample-rate",             required_argument, 0,                'g'},
    {"calibrated-data",         required_argument, 0,                'M'},
    {"strain-high-pass-freq",   required_argument, 0,                'J'},
    {"strain-high-pass-order",  required_argument, 0,                'K'},
    {"strain-high-pass-atten",  required_argument, 0,                'L'},
    {"help",                    no_argument,       0,                'h'},
    {"low-frequency-cutoff",    required_argument, 0,                'i'},
    {"spectrum-type",           required_argument, 0,                'j'},
    {"dynamic-range-exponent",  required_argument, 0,                'f'},
    {"calibration-cache",       required_argument, 0,                'p'},
    {"comment",                 required_argument, 0,                's'},
    {"enable-high-pass",        required_argument, 0,                't'},
    {"high-pass-order",         required_argument, 0,                'H'},
    {"high-pass-attenuation",   required_argument, 0,                'I'},
    {"frame-cache",             required_argument, 0,                'u'},
    {"frame-type",              required_argument, 0,                'n'},
    {"pad-data",                required_argument, 0,                'x'},
    {"debug-level",             required_argument, 0,                'z'},
    {"user-tag",                required_argument, 0,                'Z'},
    {"ifo-tag",                 required_argument, 0,                'Y'},
    {"version",                 no_argument,       0,                'V'},
    {"resample-filter",         required_argument, 0,                'r'},
    /* template bank generation parameters */
    {"minimum-mass",            required_argument, 0,                'A'},
    {"maximum-mass",            required_argument, 0,                'B'},
    {"min-mass1-ptf",           required_argument, 0,                '.'},
    {"max-mass1-ptf",           required_argument, 0,                ','},
    {"min-mass2-ptf",           required_argument, 0,                ':'},
    {"max-mass2-ptf",           required_argument, 0,                ';'},
    {"minimum-psi0",            required_argument, 0,                'P'},
    {"maximum-psi0",            required_argument, 0,                'Q'},
    {"minimum-psi3",            required_argument, 0,                'R'},
    {"maximum-psi3",            required_argument, 0,                'S'},
    {"maximum-fcut-tmplts",     required_argument, 0,                'U'},
    {"minimum-beta",            required_argument, 0,                'o'},
    {"maximum-beta",            required_argument, 0,                'O'},
    {"alpha",                   required_argument, 0,                'T'},
    {"minimum-spin1",           required_argument, 0,                '4'},
    {"maximum-spin1",           required_argument, 0,                '5'},
    {"minimum-kappa1",          required_argument, 0,                '6'},
    {"maximum-kappa1",          required_argument, 0,                '7'},
    {"npoints-chi",             required_argument, 0,                '8'},
    {"npoints-kappa",           required_argument, 0,                '9'},
    {"ptf-square-grid",         no_argument,       &squareGrid,       1 },
    {"ptf-square-grid-opt",     no_argument,       &squareGridOpt,    1 },
    {"minimal-match",           required_argument, 0,                'C'},
    {"high-frequency-cutoff",   required_argument, 0,                'D'},
    {"order",                   required_argument, 0,                'E'},
    {"approximant",             required_argument, 0,                'F'},
    {"num-freq-cutoffs",        required_argument, 0,                '1'},
    {"max-high-freq-cutoff",    required_argument, 0,                '2'},
    {"min-high-freq-cutoff",    required_argument, 0,                '3'},
    {"space",                   required_argument, 0,                'G'},
    {"grid-spacing",            required_argument, 0,                'v'},
    {"max-total-mass",          required_argument, 0,                'y'},
    {"min-total-mass",          required_argument, 0,                'W'},
    {"chirp-mass-cutoff",       required_argument, 0,                'q'},
    {"max-eta",                 required_argument, 0,                '0'},
    {"min-eta",                 required_argument, 0,                'X'},
    {"disable-polygon-fit",     no_argument,            &polygonFit,       0 },
    {"disable-compute-moments", no_argument,            &computeMoments,   0 },
    /* standard candle parameters */
    {"candle-snr",              required_argument, 0,                'k'},
    {"candle-mass1",            required_argument, 0,                'l'},
    {"candle-mass2",            required_argument, 0,                'm'},
    /* frame writing options */
    {"write-raw-data",          no_argument,       &writeRawData,     1 },
    {"write-response",          no_argument,       &writeResponse,    1 },
    {"write-spectrum",          no_argument,       &writeSpectrum,    1 },
    {"write-strain-spectrum",   no_argument,       &writeStrainSpec,  1 },
    /* td follow up file */
    {"td-follow-up",            required_argument, 0,                'w'},
    {0, 0, 0, 0}
  };

  int c;
  ProcessParamsTable *this_proc_param = procparams.processParamsTable;
  UINT4   haveOrder       = 0;
  UINT4   haveApprox      = 0;
  UINT4   haveSpace       = 0;
  UINT4   havePsi0Min     = 0;
  UINT4   havePsi0Max     = 0;
  UINT4   havePsi3Min     = 0;
  UINT4   havePsi3Max     = 0;
  UINT4   haveAlpha       = 0;
  UINT4   haveNumFcut     = 0;
  UINT4   haveMaxFcut     = 0;
  UINT4   haveMinFcut     = 0;

  /*
   *
   * parse command line arguments
   *
   */

  while ( 1 )
  {
    /* getopt_long stores long option here */
    int option_index = 0;
    size_t optarg_len;

    c = getopt_long_only( argc, argv,
        "a:b:c:d:e:f:g:hi:j:k:l:m:n:o:p:r:s:t:u:v:x:yz:X:0:"
        "A:B:C:D:E:F:G:H:I:J:K:L:M:O:P:Q:R:S:T:U:VZ:1:2:3:4:5:6:7:8:9:",
        long_options, &option_index );

    /* detect the end of the options */
    if ( c == - 1 )
    {
      break;
    }

    switch ( c )
    {
      case 0:
        /* if this option set a flag, do nothing else now */
        if ( long_options[option_index].flag != 0 )
        {
          break;
        }
        else
        {
          fprintf( stderr, "error parsing option %s with argument %s\n",
              long_options[option_index].name, optarg );
          exit( 1 );
        }
        break;

      case 'a':
        {
          long int gstartt = atol( optarg );
          if ( gstartt < 441417609 )
          {
            fprintf( stderr, "invalid argument to --%s:\n"
                "GPS start time is prior to "
                "Jan 01, 1994  00:00:00 UTC:\n"
                "(%ld specified)\n",
                long_options[option_index].name, gstartt );
            exit( 1 );
          }
          gpsStartTime.gpsSeconds = (INT4) gstartt;
          gpsStartTime.gpsNanoSeconds = 0;
          ADD_PROCESS_PARAM( "int", "%ld", gstartt );
        }
        break;

      case 'b':
        {
          long int gendt = atol( optarg );
          if ( gendt < 441417609 )
          {
            fprintf( stderr, "invalid argument to --%s:\n"
                "GPS end time is prior to "
                "Jan 01, 1994  00:00:00 UTC:\n"
                "(%ld specified)\n",
                long_options[option_index].name, gendt );
            exit( 1 );
          }
          gpsEndTime.gpsSeconds = (INT4) gendt;
          gpsEndTime.gpsNanoSeconds = 0;
          ADD_PROCESS_PARAM( "int", "%ld", gendt );
        }
        break;

      case 'c':
        {
          /* create storage for the channel name and copy it */
          char *channamptr = NULL;
          optarg_len = strlen( optarg ) + 1;
          fqChanName = (CHAR *) calloc( optarg_len, sizeof(CHAR) );
          memcpy( fqChanName, optarg, optarg_len );
          ADD_PROCESS_PARAM( "string", "%s", optarg );

          /* check that we have a proper channel name */
          if ( ! (channamptr = strstr( fqChanName, ":" ) ) )
          {
            fprintf( stderr, "invalid argument to --%s:\n"
                "channel name must be a full LIGO channel name "
                "e.g. L1:LSC-AS_Q\n(%s specified)\n",
                long_options[option_index].name, optarg );
            exit( 1 );
          }
          optarg_len = strlen( ++channamptr ) + 1;
          channelName = (CHAR *) calloc( optarg_len, sizeof(CHAR) );
          memcpy( channelName, channamptr, optarg_len );

          /* copy the first two characters to ifo */
          memset( ifo, 0, sizeof(ifo) );
          memcpy( ifo, optarg, sizeof(ifo) - 1 );
        }
        break;

      case 'd':
        numPoints = (INT4) atoi( optarg );
        if ( numPoints < 2 || numPoints % 2 )
        {
          fprintf( stderr, "invalid argument to --%s:\n"
              "number of points must be a non-zero power of 2: "
              "(%d specified) \n",
              long_options[option_index].name, numPoints );
          exit( 1 );
        }
        ADD_PROCESS_PARAM( "int", "%d", numPoints );
        break;

      case 'e':
        numSegments = (INT4) atoi( optarg );
        if ( numSegments < 1 )
        {
          fprintf( stderr, "invalid argument to --%s:\n"
              "number of data segment must be greater than 0: "
              "(%d specified)\n",
              long_options[option_index].name, numSegments );
          exit( 1 );
        }
        ADD_PROCESS_PARAM( "int", "%d", numSegments );
        break;

      case 'g':
        sampleRate = (INT4) atoi( optarg );
        if ( sampleRate < 2 || sampleRate > 16384 || sampleRate % 2 )
        {
          fprintf( stderr, "invalid argument to --%s:\n"
              "rate must be power of 2 between 2 and 16384 inclusive: "
              "(%d specified)\n",
              long_options[option_index].name, sampleRate );
          exit( 1 );
        }
        ADD_PROCESS_PARAM( "int", "%d", sampleRate );
        break;

      case 'M':
        /* specify which type of calibrated data */
        {
          if ( ! strcmp( "real_4", optarg ) )
          {
            calData = real_4;
          }
          else if ( ! strcmp( "real_8", optarg ) )
          {
            calData = real_8;
          }
          else
          {
            fprintf( stderr, "invalid argument to --%s:\n"
                "unknown data type specified;\n"
                "%s (must be one of: real_4, real_8)\n",
                long_options[option_index].name, optarg);
          }
          ADD_PROCESS_PARAM( "string", "%s", optarg );
        }
        break;

      case 'J':
        strainHighPassFreq = (REAL4) atof( optarg );
        if ( strainHighPassFreq <= 0 )
        {
          fprintf( stderr, "invalid argument to --%s:\n"
              "REAL8 h(t) high pass filter frequency must be greater than 0 Hz:"
              "(%f Hz specified)\n",
              long_options[option_index].name, strainHighPassFreq );
          exit( 1 );
        }
        ADD_PROCESS_PARAM( "float", "%e", strainHighPassFreq );
        break;

      case 'K':
        strainHighPassOrder = (INT4) atoi( optarg );
        if ( strainHighPassOrder <= 0 )
        {
          fprintf( stderr, "invalid argument to --%s:\n"
              "REAL8 h(t) high pass filter order must be greater than 0: "
              "(%d specified)\n",
              long_options[option_index].name, strainHighPassOrder );
          exit( 1 );
        }
        ADD_PROCESS_PARAM( "int", "%d", strainHighPassOrder );
        break;

      case 'L':
        strainHighPassAtten = (REAL4) atof( optarg );
        if ( strainHighPassAtten < 0.0 || strainHighPassAtten > 1.0 )
        {
          fprintf( stderr, "invalid argument to --%s:\n"
              "REAL8 h(t) high pass attenuation must be in the range [0:1]: "
              "(%f specified)\n",
              long_options[option_index].name, strainHighPassAtten );
          exit( 1 );
        }
        ADD_PROCESS_PARAM( "float", "%e", strainHighPassAtten );
        break;

      case 'h':
        USAGE( stdout );
        exit( 0 );
        break;

      case 'i':
        fLow = (REAL4) atof( optarg );
        if ( fLow < 0 )
        {
          fprintf( stdout, "invalid argument to --%s:\n"
              "low frequency cutoff is less than 0 Hz: "
              "(%f Hz specified)\n",
              long_options[option_index].name, fLow );
          exit( 1 );
        }
        ADD_PROCESS_PARAM( "float", "%e", fLow );
        break;

      case 'j':
        if ( ! strcmp( "mean", optarg ) )
        {
          specType = specType_mean;
        }
        else if ( ! strcmp( "median", optarg ) )
        {
          specType = specType_median;
        }
        else if ( ! strcmp( "gaussian", optarg ) )
        {
          specType = specType_gaussian;
          fprintf( stderr,
              "WARNING: replacing psd with white gaussian spectrum\n"
               "WARNING: option not currently available\n" );
               exit(0);
        }
        else if ( ! strcmp( "LIGO", optarg ) )
        {
          specType = specType_LIGO;
          unitResponse = 1;
          fprintf( stderr,
              "WARNING: replacing psd with Initial LIGO design spectrum\n"
              "WARNING: replacing response function with unity\n" );
        }
        else if ( ! strcmp( "AdvLIGO", optarg ) )
        {
          specType = specType_AdvLIGO;
          unitResponse = 1;
          fprintf( stderr,
              "WARNING: replacing psd with Advanced LIGO design spectrum\n"
              "WARNING: replacing response function with unity\n" );
        }
        else
        {
          fprintf( stderr, "invalid argument to --%s:\n"
              "unknown power spectrum type: "
              "%s (must be mean or median)\n",
              long_options[option_index].name, optarg );
          exit( 1 );
        }
        ADD_PROCESS_PARAM( "string", "%s", optarg );
        break;

      case 'f':
        dynRangeExponent = (REAL4) atof( optarg );
        ADD_PROCESS_PARAM( "float", "%e", dynRangeExponent );
        break;

      case 'p':
        /* create storage for the calibration frame cache name */
        optarg_len = strlen( optarg ) + 1;
        calCacheName = (CHAR *) calloc( optarg_len, sizeof(CHAR));
        memcpy( calCacheName, optarg, optarg_len );
        ADD_PROCESS_PARAM( "string", "%s", optarg );
        break;

      case 'r':
        if ( ! strcmp( "ldas", optarg ) )
        {
          resampFiltType = 0;
        }
        else if ( ! strcmp( "butterworth", optarg ) )
        {
          resampFiltType = 1;
        }
        else
        {
          fprintf( stderr, "invalid argument to --%s:\n"
              "unknown resampling filter type: "
              "%s (must be ldas or butterworth)\n",
              long_options[option_index].name, optarg );
          exit( 1 );
        }
        ADD_PROCESS_PARAM( "string", "%s", optarg );
        break;

      case 's':
        if ( strlen( optarg ) > LIGOMETA_COMMENT_MAX - 1 )
        {
          fprintf( stderr, "invalid argument to --%s:\n"
              "comment must be less than %d characters\n",
              long_options[option_index].name, LIGOMETA_COMMENT_MAX );
          exit( 1 );
        }
        else
        {
          snprintf( comment, LIGOMETA_COMMENT_MAX, "%s", optarg);
        }
        break;

      case 't':
        highPass = 1;
        highPassFreq = (REAL4) atof( optarg );
        if ( highPassFreq < 0 )
        {
          fprintf( stdout, "invalid argument to --%s:\n"
              "low frequency cutoff is less than 0 Hz: "
              "(%f Hz specified)\n",
              long_options[option_index].name, highPassFreq );
          exit( 1 );
        }
        ADD_PROCESS_PARAM( "float", "%e", highPassFreq );
        break;

      case 'H':
        highPassOrder = (INT4) atoi( optarg );
        if ( highPassOrder <= 0 )
        {
          fprintf( stdout, "invalid argument to --%s:\n"
              "high pass filter order must be greater than 0: "
              "(%d specified)\n",
              long_options[option_index].name, highPassOrder );
          exit( 1 );
        }
        ADD_PROCESS_PARAM( "int", "%d", highPassOrder );
        break;

      case 'I':
        highPassAtten = (REAL4) atof( optarg );
        if ( highPassAtten < 0.0 || highPassAtten > 1.0 )
        {
          fprintf( stdout, "invalid argument to --%s:\n"
              "high pass attenuation must be in the range [0:1]: "
              "(%f specified)\n",
              long_options[option_index].name, highPassAtten );
          exit( 1 );
        }
        ADD_PROCESS_PARAM( "float", "%e", highPassAtten );
        break;

      case 'u':
        optarg_len = strlen( optarg ) + 1;
        frInCacheName = (CHAR *) calloc( optarg_len, sizeof(CHAR) );
        memcpy( frInCacheName, optarg, optarg_len );
        ADD_PROCESS_PARAM( "string", "%s", optarg );
        break;

      case 'n':
        optarg_len = strlen( optarg ) + 1;
        frInType = (CHAR *) calloc( optarg_len, sizeof(CHAR) );
        memcpy( frInType, optarg, optarg_len );
        ADD_PROCESS_PARAM( "string", "%s", optarg );
        break;

      case 'x':
        padData = (UINT4) atoi( optarg );
        if ( padData < 0 )
        {
          fprintf( stderr, "invalid argument to --%s:\n"
              "number of seconds to pad from input data"
              "must be greater than 0: (%d specified)\n",
              long_options[option_index].name, padData );
          exit( 1 );
        }
        ADD_PROCESS_PARAM( "int", "%d", padData );
        break;

      case 'z':
        set_debug_level( optarg );
        ADD_PROCESS_PARAM( "string", "%s", optarg );
        break;

      case 'Z':
        /* create storage for the usertag */
        optarg_len = strlen( optarg ) + 1;
        userTag = (CHAR *) calloc( optarg_len, sizeof(CHAR) );
        memcpy( userTag, optarg, optarg_len );

        this_proc_param = this_proc_param->next = (ProcessParamsTable *)
          calloc( 1, sizeof(ProcessParamsTable) );
        snprintf( this_proc_param->program, LIGOMETA_PROGRAM_MAX, "%s",
            PROGRAM_NAME );
        snprintf( this_proc_param->param, LIGOMETA_PARAM_MAX, "--user-tag" );
        snprintf( this_proc_param->type, LIGOMETA_TYPE_MAX, "string" );
        snprintf( this_proc_param->value, LIGOMETA_VALUE_MAX, "%s",
            optarg );
        break;

      case 'A':
        minMass = (REAL4) atof( optarg );
        if ( minMass <= 0 )
        {
          fprintf( stdout, "invalid argument to --%s:\n"
              "minimum component mass must be > 0: "
              "(%f solar masses specified)\n",
              long_options[option_index].name, minMass );
          exit( 1 );
        }
        ADD_PROCESS_PARAM( "float", "%e", minMass );
        break;

      case 'B':
        maxMass = (REAL4) atof( optarg );
        if ( maxMass <= 0 )
        {
          fprintf( stdout, "invalid argument to --%s:\n"
              "maximum component mass must be > 0: "
              "(%f solar masses specified)\n",
              long_options[option_index].name, maxMass );
          exit( 1 );
        }
        ADD_PROCESS_PARAM( "float", "%e", maxMass );
        break;
      
      case '.':
        minMass1PTF = (REAL4) atof( optarg );
        if ( minMass1PTF <= 0 )
        {
          fprintf( stdout, "invalid argument to --%s:\n"
              "minimum component mass must be > 0: "
              "(%f solar masses specified)\n",
              long_options[option_index].name, minMass1PTF );
          exit( 1 );
        }
        ADD_PROCESS_PARAM( "float", "%e", minMass1PTF );
        break;
      
      case ',':
        maxMass1PTF = (REAL4) atof( optarg );
        if ( maxMass1PTF <= 0 )
        {
          fprintf( stdout, "invalid argument to --%s:\n"
              "minimum component mass must be > 0: "
              "(%f solar masses specified)\n",
              long_options[option_index].name, maxMass1PTF );
          exit( 1 );
        }
        ADD_PROCESS_PARAM( "float", "%e", maxMass1PTF );
        break;

      case ':':
        minMass2PTF = (REAL4) atof( optarg );
        if ( minMass2PTF <= 0 )
        {
          fprintf( stdout, "invalid argument to --%s:\n"
              "minimum component mass must be > 0: "
              "(%f solar masses specified)\n",
              long_options[option_index].name, minMass2PTF );
          exit( 1 );
        }
        ADD_PROCESS_PARAM( "float", "%e", minMass2PTF );
        break;
      
      case ';':
        maxMass2PTF = (REAL4) atof( optarg );
        if ( maxMass2PTF <= 0 )
        {
          fprintf( stdout, "invalid argument to --%s:\n"
              "minimum component mass must be > 0: "
              "(%f solar masses specified)\n",
              long_options[option_index].name, maxMass2PTF );
          exit( 1 );
        }
        ADD_PROCESS_PARAM( "float", "%e", maxMass2PTF );
        break;

      case 'P':
        psi0Min = (REAL4) atof( optarg );
        if ( psi0Min <= 0 )
        {
          fprintf( stdout, "invalid argument to --%s:\n"
              "minimum value of psi0 must be > 0: "
              "(%f specified)\n",
              long_options[option_index].name, psi0Min );
          exit( 1 );
        }
        ADD_PROCESS_PARAM( "float", "%e", psi0Min );
        havePsi0Min = 1;
        break;

      case 'Q':
        psi0Max = (REAL4) atof( optarg );
        if ( psi0Max <= 0 )
        {
          fprintf( stdout, "invalid argument to --%s:\n"
              "maximum value of psi0 must be > 0: "
              "(%f specified)\n",
              long_options[option_index].name, psi0Max );
          exit( 1 );
        }
        ADD_PROCESS_PARAM( "float", "%e", psi0Max );
        havePsi0Max = 1;
        break;

      case 'R':
        psi3Min = (REAL4) atof( optarg );
        if ( psi3Min >= 0 )
        {
          fprintf( stdout, "invalid argument to --%s:\n"
              "miniumum value of psi3 must be < 0: "
              "(%f specified)\n",
              long_options[option_index].name, psi3Min );
          exit( 1 );
        }
        ADD_PROCESS_PARAM( "float", "%e", psi3Min );
        havePsi3Min = 1;
        break;

      case 'S':
        psi3Max = (REAL4) atof( optarg );
        ADD_PROCESS_PARAM( "float", "%e", psi3Max );
        havePsi3Max = 1;
        break;

      case 'o':
        betaMin = (REAL4) atof( optarg );
        ADD_PROCESS_PARAM( "float", "%e", betaMin );
        break;

      case 'O':
        betaMax = (REAL4) atof( optarg );
        ADD_PROCESS_PARAM( "float", "%e", betaMax );
        break;

      case 'U':
        maxFcutTmplts = (INT4) atof( optarg );
        if ( maxFcutTmplts < 0 )
        {
          fprintf( stdout, "invalid argument to --%s:\n"
              "number of templates in f_final direction must be >= 0"
              "(%d specified)\n",
              long_options[option_index].name, maxFcutTmplts );
          exit( 1 );
        }
        ADD_PROCESS_PARAM( "int", "%d", maxFcutTmplts );
        break;

      case 'T':
        alpha = (REAL4) atof( optarg );
        if ( alpha < -1 || alpha > 1 )
        {
          fprintf( stdout, "invalid argument to --%s:\n"
              "value of alpha must be the range [0:1]"
              "(%f specified)\n",
              long_options[option_index].name, alpha );
          exit( 1 );
        }
        ADD_PROCESS_PARAM( "float", "%e", alpha );
        haveAlpha = 1;
        break;

      case 'C':
        minMatch = (REAL4) atof( optarg );
        if ( minMatch <= 0 )
        {
          fprintf( stdout, "invalid argument to --%s:\n"
              "minimum match of bank must be > 0: "
              "(%f specified)\n",
              long_options[option_index].name, minMatch );
          exit( 1 );
        }
        ADD_PROCESS_PARAM( "float", "%e", minMatch );
        break;

      case 'D':
        fUpper = (REAL4) atof( optarg );
        if ( fUpper <= 0 )
        {
          fprintf( stdout, "invalid argument to --%s:\n"
              "miniumu component mass must be > 0: "
              "(%f specified)\n",
              long_options[option_index].name, fUpper );
          exit( 1 );
        }
        ADD_PROCESS_PARAM( "float", "%e", fUpper );
        break;

      case 'E':
        if ( ! strcmp( "newtonian", optarg ) )
        {
          order = LAL_PNORDER_NEWTONIAN;
        }
        else if ( ! strcmp( "oneHalfPN", optarg ) )
        {
          order = LAL_PNORDER_HALF;
        }
        else if ( ! strcmp( "onePN", optarg ) )
        {
          order = LAL_PNORDER_ONE;
        }
        else if ( ! strcmp( "onePointFivePN", optarg ) )
        {
          order = LAL_PNORDER_ONE_POINT_FIVE;
        }
        else if ( ! strcmp( "twoPN", optarg ) )
        {
          order = LAL_PNORDER_TWO;
        }
        else if ( ! strcmp( "twoPointFive", optarg ) )
        {
          order = LAL_PNORDER_TWO_POINT_FIVE;
        }
        else if ( ! strcmp( "threePN", optarg ) )
        {
          order = LAL_PNORDER_THREE;
        }
        else if ( ! strcmp( "threePointFivePN", optarg ) )
        {
          order = LAL_PNORDER_THREE_POINT_FIVE;
        }
        else
        {
          fprintf( stderr, "invalid argument to --%s:\n"
              "unknown order specified: "
              "%s (must be one of: newtonian, oneHalfPN, onePN,\n"
              "onePointFivePN, twoPN, twoPointFivePN, threePN or\n"
              "threePointFivePN)\n",
              long_options[option_index].name, optarg );
          exit( 1 );
        }
        haveOrder = 1;
        ADD_PROCESS_PARAM( "string", "%s", optarg );
        break;

      case 'F':
        if ( ! strcmp( "TaylorT1", optarg ) )
        {
          approximant = TaylorT1;
        }
        else if ( ! strcmp( "TaylorT2", optarg ) )
        {
          approximant = TaylorT2;
        }
        else if ( ! strcmp( "TaylorT3", optarg ) )
        {
          approximant = TaylorT3;
        }
        else if ( ! strcmp( "TaylorF1", optarg ) )
        {
          approximant = TaylorF1;
        }
        else if ( ! strcmp( "TaylorF2", optarg ) )
        {
          approximant = TaylorF2;
        }
        else if ( ! strcmp( "PadeT1", optarg ) )
        {
          approximant = PadeT1;
        }
        else if ( ! strcmp( "PadeF1", optarg ) )
        {
          approximant = PadeF1;
        }
        else if ( ! strcmp( "EOB", optarg ) )
        {
          approximant = EOB;
        }
        else if ( ! strcmp( "EOBNR", optarg ) )
        {
          approximant = EOBNR;
        }
        else if ( ! strcmp( "BCV", optarg ) )
        {
          approximant = BCV;
        }
        else if ( ! strcmp( "SpinTaylorT3", optarg ) )
        {
          approximant = SpinTaylorT3;
        }
        else if ( ! strcmp( "BCVSpin", optarg ) )
        {
          approximant = BCVSpin;
        }
        else if ( ! strcmp( "FindChirpPTF", optarg ) )
        {
          approximant = FindChirpPTF;
        }
        else
        {
          fprintf( stderr, "invalid argument to --%s:\n"
              "unknown order specified: "
              "%s (must be one of: TaylorT1, TaylorT2, TaylorT3, TaylorF1,\n"
              "TaylorF2, PadeT1, PadeF1, EOB, EOBNR, BCV, SpinTaylorT3, BCVSpin)\n"
              "or FindChirpPTF)\n", long_options[option_index].name, optarg );
          exit( 1 );
        }
        haveApprox = 1;
        ADD_PROCESS_PARAM( "string", "%s", optarg );
        break;

      case 'G':
        if ( ! strcmp( "Tau0Tau2", optarg ) )
        {
          space = Tau0Tau2;
        }
        else if ( ! strcmp( "Tau0Tau3", optarg ) )
        {
          space = Tau0Tau3;
        }
        else if ( ! strcmp( "Psi0Psi3", optarg ) )
        {
          space = Psi0Psi3;
        }
        else
        {
          fprintf( stderr, "invalid argument to --%s:\n"
              "unknown space specified: "
              "%s (must be one of: Tau0Tau2, Tau0Tau3 or Psi0Psi3)\n",
              long_options[option_index].name, optarg );
          exit( 1 );
        }
        haveSpace = 1;
        ADD_PROCESS_PARAM( "string", "%s", optarg );
        break;

      case 'v':
        if ( ! strcmp( "Hexagonal", optarg) )
        {
          haveGridSpacing = 1;
          gridSpacing = Hexagonal;
        }
        else if ( ! strcmp( "SquareNotOriented", optarg) )
        {
          haveGridSpacing = 1;
          gridSpacing = SquareNotOriented;
        }
        else
        {
          fprintf(stderr, "invalid argument to --%s:\n"
              "unknown grid spacing specified: "
              "%s (must be one of  Hexagonal, SquareNotOriented )\n",
              long_options[option_index].name, optarg );
          exit(1);
        }
        ADD_PROCESS_PARAM( "string", "%s", optarg );
        break;

      case 'y':
        maxTotalMass = (REAL4) atof( optarg );
        if ( maxTotalMass <= 0 )
        {
          fprintf( stdout, "invalid argument to --%s:\n"
              "maximum total mass must be > 0: "
              "(%f solar masses specified)\n",
              long_options[option_index].name, maxTotalMass );
          exit( 1 );
        }
        ADD_PROCESS_PARAM( "float", "%e", maxTotalMass );
        break;

      case 'W':
        minTotalMass = (REAL4) atof( optarg );
        if ( minTotalMass <= 0 )
        {
          fprintf( stdout, "invalid argument to --%s:\n"
              "minimum total mass must be > 0: "
              "(%f solar masses specified)\n",
              long_options[option_index].name, minTotalMass );
          exit( 1 );
        }
        ADD_PROCESS_PARAM( "float", "%e", minTotalMass );
        break;

      case 'q':
        chirpMassCutoff = (REAL4) atof( optarg );
        if ( chirpMassCutoff <= 0 )
        {
          fprintf( stdout, "invalid argument to --%s:\n"
              "chirp mass cutoff must be > 0: "
              "(%f solar masses specified)\n",
              long_options[option_index].name, chirpMassCutoff );
          exit( 1 );
        }
        ADD_PROCESS_PARAM( "float", "%e", chirpMassCutoff );
        break;

      case 'X':
        etaMinCutoff = (REAL4) atof( optarg );
        if ( etaMinCutoff < 0 || etaMinCutoff >= 0.25 )
        {
          fprintf( stdout, "invalid argument to --%s:\n"
              "minimum eta must be >= 0 and < 0.25: "
              "(%f specified)\n",
              long_options[option_index].name, etaMinCutoff);
          exit( 1 );
        }
        ADD_PROCESS_PARAM( "float", "%e", etaMinCutoff);
        break;

      case '0':
        etaMaxCutoff = (REAL4) atof( optarg );
        if ( etaMaxCutoff <= 0 || etaMaxCutoff > 0.25 )
        {
          fprintf( stdout, "invalid argument to --%s:\n"
              "maximum eta must be > 0 and <= 0.25: "
              "(%f specified)\n",
              long_options[option_index].name, etaMaxCutoff );
          exit( 1 );
        }
        ADD_PROCESS_PARAM( "float", "%e", etaMaxCutoff );
        break;

      case 'k':
        candleSnr = (REAL4) atof( optarg );
        if ( candleSnr <= 0 )
        {
          fprintf( stdout, "invalid argument to --%s:\n"
              "standard candle signal-to-noise ratio must be > 0: "
              "(%f specified)\n",
              long_options[option_index].name, candleSnr );
          exit( 1 );
        }
        ADD_PROCESS_PARAM( "float", "%e", candleSnr );
        break;

      case 'l':
        candleMass1 = (REAL4) atof( optarg );
        if ( candleMass1 <= 0 )
        {
          fprintf( stdout, "invalid argument to --%s:\n"
              "standard candle first component mass must be > 0: "
              "(%f specified)\n",
              long_options[option_index].name, candleMass1 );
          exit( 1 );
        }
        ADD_PROCESS_PARAM( "float", "%e", candleMass1 );
        break;

      case 'm':
        candleMass2 = (REAL4) atof( optarg );
        if ( candleMass2 <= 0 )
        {
          fprintf( stdout, "invalid argument to --%s:\n"
              "standard candle second component mass must be > 0: "
              "(%f specified)\n",
              long_options[option_index].name, candleMass2 );
          exit( 1 );
        }
        ADD_PROCESS_PARAM( "float", "%e", candleMass2 );
        break;

      case 'w':
        numTDFiles = 1;
        /* Count the number of thinca files to follow up */
        while ( !strstr( argv[optind], "--" ) )
        {
          numTDFiles++;
          optind++;
        }
        optind = optind - numTDFiles;

        /* Set pointers to the relevant filenames */
        tdFileNames = (CHAR **) calloc( numTDFiles, sizeof(CHAR *));
        numTDFiles = 0;

        while ( !strstr( argv[optind], "--" ) )
        {
          tdFileNames[numTDFiles++] = argv[optind];
          ADD_PROCESS_PARAM( "string", "%s", argv[optind] );
          optind++;

        }
        break;

      case 'Y':
        /* create storaged for the ifo-tag */
        optarg_len = strlen( optarg ) + 1;
        ifoTag = (CHAR *) calloc( optarg_len, sizeof(CHAR) );
        memcpy( ifoTag, optarg, optarg_len );
        ADD_PROCESS_PARAM( "string", "%s", optarg );
        break;

      case 'V':
        /* print version information and exit */
        fprintf( stdout, "LIGO/LSC Standalone Inspiral Template Bank Code\n"
            "Duncan Brown <duncan@gravity.phys.uwm.edu>\n");
        XLALOutputVersionString(stderr, 0);
        exit( 0 );
        break;

      case '?':
        USAGE( stderr );
        exit( 1 );
        break;

      case '1':
        numFreqCut = (INT4) atof( optarg );
        if( numFreqCut < 1 )
        {
          fprintf( stdout, "invalid argument to --%s:\n"
              "Value must be a positive integer "
              "(%d specified)\n",
              long_options[option_index].name, numFreqCut );
          exit( 1 );
        }
        ADD_PROCESS_PARAM( "int", "%d", numFreqCut );
        haveNumFcut = 1;
        break;

      case '2':
        if ( ! strcmp( "SchwarzISCO", optarg ) )
        {
          maxFreqCut = FreqCut_SchwarzISCO;
        }
        else if( ! strcmp( "BKLISCO", optarg ) )
        {
          maxFreqCut = FreqCut_BKLISCO;
        }
        else if ( ! strcmp( "LightRing", optarg ) )
        {
          maxFreqCut = FreqCut_LightRing;
        }
        else if ( ! strcmp( "FRD", optarg ) )
        {
          maxFreqCut = FreqCut_FRD;
        }
        else if ( ! strcmp( "ERD", optarg ) )
        {
          maxFreqCut = FreqCut_ERD;
        }
        else if ( ! strcmp( "LRD", optarg ) )
        {
          maxFreqCut = FreqCut_LRD;
        }
        else
        {
          fprintf( stderr, "invalid argument to --%s:\n"
              "unknown cutoff frequency specified: "
              "%s (must be one of: SchwarzISCO, BKLISCO, LightRing, FRD, ERD or LRD)\n",
              long_options[option_index].name, optarg );
          exit( 1 );
        }
        ADD_PROCESS_PARAM( "string", "%s", optarg );
        haveMaxFcut = 1;
        break;

      case '3':
        if ( ! strcmp( "SchwarzISCO", optarg ) )
        {
          minFreqCut = FreqCut_SchwarzISCO;
        }
        else if ( ! strcmp( "BKLISCO", optarg ) )
        {
          minFreqCut = FreqCut_BKLISCO;
        }
        else if ( ! strcmp( "LightRing", optarg ) )
        {
          minFreqCut = FreqCut_LightRing;
        }
        else if ( ! strcmp( "FRD", optarg ) )
        {
          minFreqCut = FreqCut_FRD;
        }
        else if ( ! strcmp( "ERD", optarg ) )
        {
          minFreqCut = FreqCut_ERD;
        }
        else if ( ! strcmp( "LRD", optarg ) )
        {
          minFreqCut = FreqCut_LRD;
        }
        else
        {
          fprintf( stderr, "invalid argument to --%s:\n"
              "unknown cutoff frequency specified: "
              "%s (must be one of: SchwarzISCO, BKLISCO, LightRing, FRD, ERD, or LRD)\n",
              long_options[option_index].name, optarg );
          exit( 1 );
        }
        ADD_PROCESS_PARAM( "string", "%s", optarg );
        haveMinFcut = 1;
        break;

      case '4':
        chiMin = atof( optarg );
        if ( chiMin < 0. )
        {
          fprintf( stdout, "invalid argument to --%s:\n"
              "Spin magnitude can only take values between 0 and 1. : "
              "(%f specified)\n",
              long_options[option_index].name, chiMin );
          exit( 1 );
        }
        ADD_PROCESS_PARAM( "float", "%e", chiMin );
        break;

      case '5':
        chiMax = atof( optarg );
        if ( chiMax > 1. )
        {
          fprintf( stdout, "invalid argument to --%s:\n"
              "Spin magnitude can only take values between 0 and 1. : "
              "(%f specified)\n",
              long_options[option_index].name, chiMax );
          exit( 1 );
        }
        ADD_PROCESS_PARAM( "float", "%e", chiMax );
        break;

      case '6':
        kappaMin = atof( optarg );
        if ( kappaMin < -1. )
        {
          fprintf( stdout, "invalid argument to --%s:\n"
              "Kappa can only take values between -1. and 1. : "
              "(%f specified)\n",
              long_options[option_index].name, kappaMin );
          exit( 1 );
        }
        ADD_PROCESS_PARAM( "float", "%e", kappaMin );
        break;

      case '7':
        kappaMax = atof( optarg );
        if ( kappaMax > 1. )
        {
          fprintf( stdout, "invalid argument to --%s:\n"
              "Kappa can only take values between -1. and 1. : "
              "(%f specified)\n",
              long_options[option_index].name, kappaMax );
          exit( 1 );
        }
        ADD_PROCESS_PARAM( "float", "%e", kappaMax );
        break;

      case '8':
        nPointsChi = atof( optarg );
        if ( nPointsChi < 1 )
        {
          fprintf( stdout, "invalid argument to --%s:\n"
              "Number of points in the Chi direction must be greater than 0 : "
              "(%d specified)\n",
              long_options[option_index].name, nPointsChi );
          exit( 1 );
        }
        ADD_PROCESS_PARAM( "int", "%d", nPointsChi );
        break;

      case '9':
        nPointsKappa = atof( optarg );
        if ( nPointsKappa < 1 )
        {
          fprintf( stdout, "invalid argument to --%s:\n"
              "Number of points in the Kappa direction must be greater than 0 : "
              "(%d specified)\n",
              long_options[option_index].name, nPointsKappa );
          exit( 1 );
        }
        ADD_PROCESS_PARAM( "int", "%d", nPointsKappa );
        break;

      default:
        fprintf( stderr, "unknown error while parsing options\n" );
        USAGE( stderr );
        exit( 1 );
    }
  }




  if ( optind < argc )
  {
    fprintf( stderr, "extraneous command line arguments:\n" );
    while ( optind < argc )
    {
      fprintf ( stderr, "%s\n", argv[optind++] );
    }
    exit( 1 );
  }

  /* add option without arguments into the process param table */
  if (vrbflg==1)
  {
    this_proc_param = this_proc_param->next = (ProcessParamsTable *)
      calloc( 1, sizeof(ProcessParamsTable) );
    snprintf( this_proc_param->program, LIGOMETA_PROGRAM_MAX,
        "%s", PROGRAM_NAME );
    snprintf( this_proc_param->param, LIGOMETA_PARAM_MAX,
        "--verbose" );
    snprintf( this_proc_param->type, LIGOMETA_TYPE_MAX, "string" );
    snprintf( this_proc_param->value, LIGOMETA_TYPE_MAX, " " );
  }
  if (outCompress==1)
  {
    this_proc_param = this_proc_param->next = (ProcessParamsTable *)
      calloc( 1, sizeof(ProcessParamsTable) );
    snprintf( this_proc_param->program, LIGOMETA_PROGRAM_MAX,
        "%s", PROGRAM_NAME );
    snprintf( this_proc_param->param, LIGOMETA_PARAM_MAX,
        "--write-compress" );
    snprintf( this_proc_param->type, LIGOMETA_TYPE_MAX, "string" );
    snprintf( this_proc_param->value, LIGOMETA_TYPE_MAX, " " );
  }
  if (computeMoments==0)
  {
    this_proc_param = this_proc_param->next = (ProcessParamsTable *)
      calloc( 1, sizeof(ProcessParamsTable) );
    snprintf( this_proc_param->program, LIGOMETA_PROGRAM_MAX,
        "%s", PROGRAM_NAME );
    snprintf( this_proc_param->param, LIGOMETA_PARAM_MAX,
        "--disable-compute-moments" );
    snprintf( this_proc_param->type, LIGOMETA_TYPE_MAX, "string" );
    snprintf( this_proc_param->value, LIGOMETA_TYPE_MAX, " " );
  }
  if (polygonFit==0)
  {
    this_proc_param = this_proc_param->next = (ProcessParamsTable *)
      calloc( 1, sizeof(ProcessParamsTable) );
    snprintf( this_proc_param->program, LIGOMETA_PROGRAM_MAX,
        "%s", PROGRAM_NAME );
    snprintf( this_proc_param->param, LIGOMETA_PARAM_MAX,
        "--disable-polygon-fit" );
    snprintf( this_proc_param->type, LIGOMETA_TYPE_MAX, "string" );
    snprintf( this_proc_param->value, LIGOMETA_TYPE_MAX, " " );
  }
  if (globFrameData==1)
  {
    this_proc_param = this_proc_param->next = (ProcessParamsTable *)
      calloc( 1, sizeof(ProcessParamsTable) );
    snprintf( this_proc_param->program, LIGOMETA_PROGRAM_MAX,
        "%s", PROGRAM_NAME );
    snprintf( this_proc_param->param, LIGOMETA_PARAM_MAX,
        "--glob-frame-data" );
    snprintf( this_proc_param->type, LIGOMETA_TYPE_MAX, "string" );
    snprintf( this_proc_param->value, LIGOMETA_TYPE_MAX, " " );
  }
  if (globCalData==1)
  {
    this_proc_param = this_proc_param->next = (ProcessParamsTable *)
      calloc( 1, sizeof(ProcessParamsTable) );
    snprintf( this_proc_param->program, LIGOMETA_PROGRAM_MAX,
        "%s", PROGRAM_NAME );
    snprintf( this_proc_param->param, LIGOMETA_PARAM_MAX,
        "--glob-calibration-data" );
    snprintf( this_proc_param->type, LIGOMETA_TYPE_MAX, "string" );
    snprintf( this_proc_param->value, LIGOMETA_TYPE_MAX, " " );
  }
  if (pointCal==1)
  {
    this_proc_param = this_proc_param->next = (ProcessParamsTable *)
      calloc( 1, sizeof(ProcessParamsTable) );
    snprintf( this_proc_param->program, LIGOMETA_PROGRAM_MAX,
        "%s", PROGRAM_NAME );
    snprintf( this_proc_param->param, LIGOMETA_PARAM_MAX,
        "--point-calibration" );
    snprintf( this_proc_param->type, LIGOMETA_TYPE_MAX, "string" );
    snprintf( this_proc_param->value, LIGOMETA_TYPE_MAX, " " );
  }
  if (squareGrid==1)
  {
    this_proc_param = this_proc_param->next = (ProcessParamsTable *)
      calloc( 1, sizeof(ProcessParamsTable) );
    snprintf( this_proc_param->program, LIGOMETA_PROGRAM_MAX,
        "%s", PROGRAM_NAME );
    snprintf( this_proc_param->param, LIGOMETA_PARAM_MAX,
        "--ptf-square-grid" );
    snprintf( this_proc_param->type, LIGOMETA_TYPE_MAX, "string" );
    snprintf( this_proc_param->value, LIGOMETA_TYPE_MAX, " " );
  }
  if (squareGridOpt==1)
  {
    this_proc_param = this_proc_param->next = (ProcessParamsTable *)
      calloc( 1, sizeof(ProcessParamsTable) );
    snprintf( this_proc_param->program, LIGOMETA_PROGRAM_MAX,
        "%s", PROGRAM_NAME );
    snprintf( this_proc_param->param, LIGOMETA_PARAM_MAX,
        "--ptf-square-grid-opt" );
    snprintf( this_proc_param->type, LIGOMETA_TYPE_MAX, "string" );
    snprintf( this_proc_param->value, LIGOMETA_TYPE_MAX, " " );
  }

  /*
   *
   * check validity of arguments
   *
   */


  /* check validity of input data time */
  if ( ! gpsStartTime.gpsSeconds )
  {
    fprintf( stderr, "--gps-start-time must be specified\n" );
    exit( 1 );
  }
  if ( ! gpsEndTime.gpsSeconds )
  {
    fprintf( stderr, "--gps-end-time must be specified\n" );
    exit( 1 );
  }
  if ( gpsEndTime.gpsSeconds <= gpsStartTime.gpsSeconds )
  {
    fprintf( stderr, "invalid gps time range: "
        "start time: %d, end time %d\n",
        gpsStartTime.gpsSeconds, gpsEndTime.gpsSeconds );
    exit( 1 );
  }

  /* check validity of data length parameters */
  if ( numPoints < 0 )
  {
    fprintf( stderr, "--segment-length must be specified\n" );
    exit( 1 );
  }
  if ( numSegments < 0 )
  {
    fprintf( stderr, "--number-of-segments must be specified\n" );
    exit( 1 );
  }

  /* check sample rate has been given */
  if ( sampleRate < 0 )
  {
    fprintf( stderr, "--sample-rate must be specified\n" );
    exit( 1 );
  }

  /* check high pass option has been given */
  if ( highPass < 0 )
  {
    fprintf( stderr, "--disable-high-pass or --enable-high-pass (freq)"
        " must be specified\n" );
    exit( 1 );
  }
  else if ( ! highPass )
  {
    this_proc_param = this_proc_param->next = (ProcessParamsTable *)
      calloc( 1, sizeof(ProcessParamsTable) );
    snprintf( this_proc_param->program, LIGOMETA_PROGRAM_MAX,
        "%s", PROGRAM_NAME );
    snprintf( this_proc_param->param, LIGOMETA_PARAM_MAX,
        "--disable-high-pass" );
    snprintf( this_proc_param->type, LIGOMETA_TYPE_MAX, "string" );
    snprintf( this_proc_param->value, LIGOMETA_TYPE_MAX, " " );
  }
  else
  {
    /* check that all the high pass parameters have been specified */
    if ( highPassOrder < 0 )
    {
      fprintf( stderr, "--high-pass-order must be specified\n" );
      exit( 1 );
    }
    if ( highPassAtten < 0 )
    {
      fprintf( stderr, "--high-pass-attenuation must be specified\n" );
      exit( 1 );
    }
  }

  if ( calData == real_8 )
  {
    /* check that strain high pass parameters have been specified */
    if ( strainHighPassFreq < 0 )
    {
      fprintf( stderr,
          "--strain-high-pass-freq must be specified for REAL8 h(t) data\n" );
      exit( 1 );
    }
    if ( strainHighPassOrder < 0 )
    {
      fprintf( stderr,
          "--strain-high-pass-order must be specified for REAL8 h(t) data\n");
      exit( 1 );
    }
    if ( strainHighPassAtten < 0 )
    {
      fprintf( stderr,
          "--strain-high-pass-atten must be specified for REAL8 h(t) data\n");
      exit( 1 );
    }
  }

  /* check validity of input data length */
  inputDataLength = numPoints * numSegments - ( numSegments - 1 ) *
    (numPoints / 2);
  {
    UINT8 gpsChanIntervalNS = gpsEndTime.gpsSeconds * LAL_INT8_C(1000000000) -
      gpsStartTime.gpsSeconds * LAL_INT8_C(1000000000);
    UINT8 inputDataLengthNS = (UINT8) inputDataLength * LAL_INT8_C(1000000000)
      / (UINT8) sampleRate;

    if ( inputDataLengthNS != gpsChanIntervalNS )
    {
      fprintf( stderr, "length of input data and data chunk do not match\n" );
      fprintf( stderr, "start time: %d, end time %d\n",
          gpsStartTime.gpsSeconds, gpsEndTime.gpsSeconds );
      fprintf( stderr, "gps channel time interval: %" LAL_UINT8_FORMAT " ns\n"
          "computed input data length: %" LAL_UINT8_FORMAT " ns\n",
          gpsChanIntervalNS, inputDataLengthNS );
      exit( 1 );
    }
  }

  /* check standard candle arguments */
  if ( computeCandle )
  {
    this_proc_param = this_proc_param->next = (ProcessParamsTable *)
      calloc( 1, sizeof(ProcessParamsTable) );
    snprintf( this_proc_param->program, LIGOMETA_PROGRAM_MAX,
        "%s", PROGRAM_NAME );
    snprintf( this_proc_param->param, LIGOMETA_PARAM_MAX,
        "--standard-candle" );
    snprintf( this_proc_param->type, LIGOMETA_TYPE_MAX, "string" );
    snprintf( this_proc_param->value, LIGOMETA_TYPE_MAX, " " );

    if ( candleSnr < 0 )
    {
      fprintf( stderr,
          "--candle-snr must be specified if --standard-candle is given\n" );
      exit( 1 );
    }
    if ( candleMass1 < 0 )
    {
      fprintf( stderr,
          "--candle-mass1 must be specified if --standard-candle is given\n" );
      exit( 1 );
    }
    if ( candleMass2 < 0 )
    {
      fprintf( stderr,
          "--candle-mass2 must be specified if --standard-candle is given\n" );
      exit( 1 );
    }
  }

  /* check that the spectrum generation parameters have been given */
  if ( fLow < 0 )
  {
    fprintf( stderr, "--low-frequency-cutoff must be specified\n" );
    exit( 1 );
  }
  if ( resampFiltType < 0 )
  {
    fprintf( stderr, "--resample-filter must be specified\n" );
    exit( 1 );
  }
  if ( specType == specType_undefined )
  {
    fprintf( stderr, "--spectrum-type must be specified\n" );
    exit( 1 );
  }

  /* check that a channel has been requested and fill the ifo */
  if ( ! fqChanName )
  {
    fprintf( stderr, "--channel-name must be specified\n" );
    exit( 1 );
  }

  /* check that we can correctly obtain the input frame data */
  if ( globFrameData )
  {
    if ( frInCacheName )
    {
      fprintf( stderr,
          "--frame-cache must not be specified when globbing frame data\n" );
      exit( 1 );
    }

    if ( ! frInType )
    {
      fprintf( stderr,
          "--frame-type must be specified when globbing frame data\n" );
      exit( 1 );
    }
  }
  else
  {
    if ( ! frInCacheName )
    {
      fprintf( stderr,
          "--frame-cache must be specified when not globbing frame data\n" );
      exit( 1 );
    }

    if ( frInType )
    {
      fprintf( stderr, "--frame-type must not be specified when obtaining "
          "frame data from a cache file\n" );
      exit( 1 );
    }
  }

  /* record the glob frame data option in the process params */
  if ( globFrameData )
  {
    this_proc_param = this_proc_param->next = (ProcessParamsTable *)
      calloc( 1, sizeof(ProcessParamsTable) );
    snprintf( this_proc_param->program, LIGOMETA_PROGRAM_MAX,
        "%s", PROGRAM_NAME );
    snprintf( this_proc_param->param, LIGOMETA_PARAM_MAX,
        "--glob-frame-data" );
    snprintf( this_proc_param->type, LIGOMETA_TYPE_MAX, "string" );
    snprintf( this_proc_param->value, LIGOMETA_TYPE_MAX, " " );
  }

  /* store point calibration option */
  if ( pointCal )
  {
    this_proc_param = this_proc_param->next = (ProcessParamsTable *)
      calloc( 1, sizeof(ProcessParamsTable) );
    snprintf( this_proc_param->program, LIGOMETA_PROGRAM_MAX,
        "%s", PROGRAM_NAME );
    snprintf( this_proc_param->param, LIGOMETA_PARAM_MAX,
        "--point-calibration" );
    snprintf( this_proc_param->type, LIGOMETA_TYPE_MAX, "string" );
    snprintf( this_proc_param->value, LIGOMETA_TYPE_MAX, " " );
  }

  /* check we can calibrate the data if it's not h(t) */
  if ( ! calData )
  {
    if ( ! ( calCacheName || globCalData ) )
    {
      fprintf( stderr, "either --calibration-cache or "
          "--glob-calibration-data must be specified\n" );
      exit( 1 );
    }
    else if ( calCacheName && globCalData )
    {
      fprintf( stderr, "only one of --calibration-cache or "
          "--glob-calibration-data can be specified\n" );
      exit( 1 );
    }
  }
  else
  {
    if ( calCacheName || globCalData )
    {
      fprintf( stderr, "neither --calibration-cache nor "
          "--glob-calibration-data\nshould be given for calibrated data\n" );
      exit( 1 );
    }
  }

  /* record the glob calibration data option in the process params */
  if ( globCalData )
  {
    this_proc_param = this_proc_param->next = (ProcessParamsTable *)
      calloc( 1, sizeof(ProcessParamsTable) );
    snprintf( this_proc_param->program, LIGOMETA_PROGRAM_MAX,
        "%s", PROGRAM_NAME );
    snprintf( this_proc_param->param, LIGOMETA_PARAM_MAX,
        "--glob-calibration-data" );
    snprintf( this_proc_param->type, LIGOMETA_TYPE_MAX, "string" );
    snprintf( this_proc_param->value, LIGOMETA_TYPE_MAX, " " );
  }

  /* check that the bank type has been specified */
  if ( ! haveOrder )
  {
    fprintf( stderr, "--order must be specified\n" );
    exit( 1 );
  }
  if ( ! haveApprox )
  {
    fprintf( stderr, "--approximant must be specified\n" );
    exit( 1 );
  }
  if ( ! haveSpace )
  {
    fprintf( stderr, "--space must be specified\n" );
    exit( 1 );
  }

  /* check validity of grid spacing with respect to approximant */
  if ( ! haveGridSpacing )
  {
    fprintf( stderr, "--grid-spacing must be specified\n" );
    exit( 1 );
  }
  if (gridSpacing != SquareNotOriented && gridSpacing != Hexagonal)
  {
    fprintf( stderr, "--grid-spacing must be either SquareNotOriented or Hexagonal\n" );
    exit( 1 );
  }

  /* check that the correct range parameters have been given for the bank */
  if ( approximant == BCV )
  {
    if ( ! havePsi0Min )
    {
      fprintf( stderr, "--minimum-psi0 must be specified\n" );
      exit( 1 );
    }
    if ( ! havePsi0Max )
    {
      fprintf( stderr, "--maximum-psi0 must be specified\n" );
      exit( 1 );
    }
    if ( ! havePsi3Min )
    {
      fprintf( stderr, "--minimum-psi3 must be specified\n" );
      exit( 1 );
    }
    if ( ! havePsi3Max )
    {
      fprintf( stderr, "--maximum-psi3 must be specified\n" );
      exit( 1 );
    }
    if ( ! haveAlpha )
    {
      fprintf( stderr, "--alpha must be specified\n" );
      exit( 1 );
    }
    if ( maxFcutTmplts < 0 )
    {
      fprintf( stderr, "--maximum-fcut-tmplts must be specified\n" );
      exit( 1 );
    }

    if ( psi3Max <= psi3Min )
    {
      fprintf( stdout, "invalid argument to --maximum-psi3:\n"
          "maximum value of psi3 must be greater than minimum value of psi3: "
          "(%f specified)\n",
          psi3Max );
      exit( 1 );
    }

    minMass = maxMass = 0;
  }
  else if ( approximant == BCVSpin )
  {
    if ( minMass < 0 && ( ! havePsi0Min || ! havePsi3Min ) )
    {
      fprintf( stderr, "--minimum-mass or --minimum-psi0 and --minimum-psi3 "
                       "must be specified\n" );
      exit( 1 );
    }
    if ( maxMass < 0 && ( ! havePsi0Max || ! havePsi3Max ) )
    {
      fprintf( stderr, "--maximum-mass or --maximum-psi0 and --maximum-psi3 "
                       "must be specified\n" );
      exit( 1 );
    }
  }
  else
  {
    if ( minMass < 0 )
    {
      fprintf( stderr, "--minimum-mass must be specified\n" );
      exit( 1 );
    }
    if ( maxMass < 0 && maxTotalMass < 0 )
    {
      fprintf( stderr, "Either --maximum-mass or --max-total-mass must be specified\n" );
      exit( 1 );
    }
    if ( minTotalMass > 0 && maxTotalMass < 0 )
    {
      fprintf( stderr, "--max-total-mass must be specified with --min-total-mass\n" );
      exit( 1 );
    }
  }

  /* check that the bank parameters have been specified */
  if ( minMatch < 0 )
  {
    fprintf( stderr, "--minimal-match must be specified\n" );
    exit( 1 );
  }
  if ( fUpper < 0 )
  {
    fprintf( stderr, "--high-frequency-cutoff must be specified\n" );
    exit( 1 );
  }

  /* Check that multiple cutoff freq. options specified */
  if ( ! haveNumFcut )
    {
      fprintf( stderr, "must specify --num-freq-cutoffs\n" );
      exit( 1 );
    }
  if ( ! haveMaxFcut )
    {
      fprintf( stderr, "must specify --max-high-freq-cutoff\n" );
      exit( 1 );
    }
  if ( ! haveMinFcut )
    {
      fprintf( stderr, "must specify --min-high-freq-cutoff\n" );
      exit( 1 );
    }
  /* Check Min and Max upper freq. cuts are the same if NumFreqCut = 1 */
  if ( numFreqCut == 1 )
  {
    if( maxFreqCut < minFreqCut || maxFreqCut > minFreqCut )
    {
      fprintf(stderr, "--max-high-freq-cutoff must equal --min-high-freq-cutoff when --num-freq-cutoffs = 1\n" );
      exit( 1 );
    }
  }

  if ( approximant==FindChirpPTF )
  {
    /* check that ranges for m1 and m2 are consistent and compatible with component masses
     * ranges */

    if (minMass1PTF < minMass || minMass2PTF < minMass || maxMass1PTF > maxMass ||
        maxMass2PTF > maxMass )
    {
      fprintf( stderr,
          "Error: argument to --min(max)Mass1(Mass2)PTF must be within the specified range for --minimum-mass and"
          "--maximum-mass\n" );
      exit( 1 );
    }

    if (minMass1PTF > maxMass1PTF || minMass2PTF > maxMass2PTF )
    {
      fprintf( stderr,
          "Error: argument to --minMass1(Mass2)PTF must be smaller than --maxMass1(Mass2)PTF \n" );
      exit( 1 );
    }


    /* check max and mins are the correct way around */
    if (chiMin > chiMax )
    {
      fprintf( stderr,
          "Error: argument to --minimum-spin1 must be less than --maximum-spin1 .\n" );
      exit( 1 );
    }

    /* check that kappa min-max are set correctly */
    if (kappaMin > kappaMax)
    {
      fprintf( stderr,
          "Error: argument to --minimum-kappa1 must be less than --maximum-kappa1 .\n" );
      exit( 1 );
    }

    /* check nPointsKappa is not greater than nPointsChi */
<<<<<<< HEAD
    if (nPointsKappa > nPointsChi )
    {
      fprintf( stderr,
          "Error: argument to --npoints-kappa must be less than --npoints-chi .\n" );
      exit( 1 );
    }
=======
    if (!(squareGrid || squareGridOpt) && (nPointsKappa > nPointsChi) )
    {
      fprintf( stderr,
          "Error: argument to --npoints-kappa must be less than --npoints-chi when --ptf-square-grid or --ptf-square-grid-opt are not specified.\n" );
      exit( 1 );
    }
  }

  if ( (squareGrid || squareGridOpt)  & approximant!=FindChirpPTF)
  {
    fprintf( stderr,
                  "Error: Options --ptf-square-grid / --ptf-square-grid-opt available only when approximant FindChirpPTF is specified.\n" );
          exit( 1 );
  }
  
  if ( squareGrid && squareGridOpt )
  {
    fprintf( stderr,
                  "Error: Either --ptf-square-grid or --ptf-square-grid-opt can be specified.\n" );
          exit( 1 );
>>>>>>> 235eca61
  }

  if( etaMaxCutoff > 0 || etaMinCutoff >= 0 )
  {
    if( etaMaxCutoff <= 0 )
    {
      fprintf( stderr,
          "Error: argument --max-eta must be given if --min-eta is given\n");
      exit(1);
    }

    if( etaMinCutoff < 0 )
    {
      fprintf( stderr,
          "Error: argument --min-eta must be given if --max-eta is given\n");
      exit(1);
    }
    
    if( etaMaxCutoff < etaMinCutoff )
    {
      fprintf( stderr,
            "Error: value for --max-eta must be greater than or equal to value for --min-eta\n");
      exit(1);
    }
  }

  return 0;
}

#undef ADD_PROCESS_PARAM
<|MERGE_RESOLUTION|>--- conflicted
+++ resolved
@@ -167,15 +167,10 @@
 REAL4   chiMax          = 1.0;          /* maximum value of chi for PTF */
 REAL4   kappaMin        = -1.0;         /* minimum value of kappa for PTF */
 REAL4   kappaMax        = 1.0;          /* maximum value of kappa for PTF */
-<<<<<<< HEAD
-INT4    nPointsChi      = 5;            /* PTF template bank density    */
-INT4    nPointsKappa    = 4;            /* PTF templated bank density   */
-=======
 INT4    nPointsChi      = 5;            /* PTF bank density along chi     */
 INT4    nPointsKappa    = 4;            /* PTF bank density along kappa   */
 INT4    squareGrid      = 0;            /* PTF spin space grid            */
 INT4    squareGridOpt   = 0;            /* PTF spin space grid optimized  */
->>>>>>> 235eca61
 LALPNOrder order;                       /* post-Newtonian order         */
 Approximant approximant;                /* approximation method         */
 CoordinateSpace space;                  /* coordinate space used        */
@@ -3160,14 +3155,6 @@
     }
 
     /* check nPointsKappa is not greater than nPointsChi */
-<<<<<<< HEAD
-    if (nPointsKappa > nPointsChi )
-    {
-      fprintf( stderr,
-          "Error: argument to --npoints-kappa must be less than --npoints-chi .\n" );
-      exit( 1 );
-    }
-=======
     if (!(squareGrid || squareGridOpt) && (nPointsKappa > nPointsChi) )
     {
       fprintf( stderr,
@@ -3188,7 +3175,6 @@
     fprintf( stderr,
                   "Error: Either --ptf-square-grid or --ptf-square-grid-opt can be specified.\n" );
           exit( 1 );
->>>>>>> 235eca61
   }
 
   if( etaMaxCutoff > 0 || etaMinCutoff >= 0 )
