/*
*  Copyright (C) 2007 Alexander Dietz, Duncan Brown, Eirini Messaritaki, Gareth Jones, Benjamin Owen, Patrick Brady, Robert Adam Mercer, Stephen Fairhurst, Craig Robinson , Thomas Cokelaer, Evan Ochsner
*
*  This program is free software; you can redistribute it and/or modify
*  it under the terms of the GNU General Public License as published by
*  the Free Software Foundation; either version 2 of the License, or
*  (at your option) any later version.
*
*  This program is distributed in the hope that it will be useful,
*  but WITHOUT ANY WARRANTY; without even the implied warranty of
*  MERCHANTABILITY or FITNESS FOR A PARTICULAR PURPOSE.  See the
*  GNU General Public License for more details.
*
*  You should have received a copy of the GNU General Public License
*  along with with program; see the file COPYING. If not, write to the
*  Free Software Foundation, Inc., 59 Temple Place, Suite 330, Boston,
*  MA  02111-1307  USA
*/

/*-----------------------------------------------------------------------
 *
 * File Name: tmpltbank.c
 *
 * Author: Brown, D. A.
 *
 *
 *-----------------------------------------------------------------------
 */

#include <config.h>
#include <stdio.h>
#include <stdlib.h>
#include <string.h>
#include <getopt.h>
#include <unistd.h>
#include <sys/types.h>
#include <sys/stat.h>
#include <fcntl.h>
#include <regex.h>
#include <time.h>

#define LAL_USE_OLD_COMPLEX_STRUCTS
#include <lalapps.h>
#include <series.h>
#include <processtable.h>
#include <lalappsfrutils.h>

#ifdef LALAPPS_CUDA_ENABLED
#include <cuda_runtime_api.h>
#endif

#include <lal/LALConfig.h>
#include <lal/LALStdio.h>
#include <lal/LALStdlib.h>
#include <lal/LALError.h>
#include <lal/LALDatatypes.h>
#include <lal/AVFactories.h>
#include <lal/LALConstants.h>
#include <lal/PrintFTSeries.h>
#include <lal/FrameStream.h>
#include <lal/FrameCalibration.h>
#include <lal/Window.h>
#include <lal/TimeFreqFFT.h>
#include <lal/IIRFilter.h>
#include <lal/ResampleTimeSeries.h>
#include <lal/BandPassTimeSeries.h>
#include <lal/LIGOMetadataTables.h>
#include <lal/LIGOMetadataInspiralUtils.h>
#include <lal/LIGOLwXML.h>
#include <lal/LIGOLwXMLInspiralRead.h>
#include <lal/Date.h>
#include <lal/Units.h>
#include <lal/LALInspiral.h>
#include <lal/LALInspiralBank.h>
#include <lal/LALFrameL.h>
#include <lal/LALSimNoise.h>

#include <LALAppsVCSInfo.h>

#include "inspiral.h"

#define CVS_ID_STRING "$Id$"
#define CVS_NAME_STRING "$Name$"
#define CVS_REVISION "$Revision$"
#define CVS_SOURCE "$Source$"
#define CVS_DATE "$Date$"
#define PROGRAM_NAME "tmpltbank"

int arg_parse_check( int argc, char *argv[], MetadataTable procparams );

/* type of data to analyze */
enum
{
  undefined,
  real_4,
  real_8
} calData = undefined;

/*
 * which type of PSD to use - 'simulated' refers to LALSimNoise PSD functions
 *
 */
enum
{
  specType_mean,
  specType_median,
  specType_simulated,
  specType_undefined
} specType = specType_undefined;

/*
 *
 * variables that control program behaviour
 *
 */


/* debugging */
extern int vrbflg;                      /* verbosity of lal function    */

/* parameters used to generate calibrated power spectrum */
LIGOTimeGPS gpsStartTime = { 0, 0 };    /* input data GPS start time    */
LIGOTimeGPS gpsEndTime = { 0, 0 };      /* input data GPS end time      */
INT4  padData = 0;                      /* saftety margin on input data */
CHAR  *fqChanName       = NULL;         /* name of data channel         */
INT4  globFrameData     = 0;            /* glob *.gwf to get frame data */
CHAR  *frInCacheName    = NULL;         /* cache file containing frames */
CHAR  *frInType         = NULL;         /* type of data frames          */
INT4  numPoints         = -1;           /* points in a segment          */
INT4  numSegments       = -1;           /* number of segments           */
CHAR  ifo[3];                           /* two character ifo code       */
CHAR *channelName = NULL;               /* channel string               */
INT4  inputDataLength = 0;              /* number of points in input    */
INT4   resampFiltType   = -1;           /* low pass filter used for res */
INT4   sampleRate       = -1;           /* sample rate of filter data   */
INT4   highPass         = -1;           /* enable high pass on raw data */
REAL4  highPassFreq     = 0;            /* high pass frequency          */
INT4   highPassOrder    = -1;           /* order of the td iir filter   */
REAL4  highPassAtten    = -1;           /* attenuation of the td filter */
REAL4  fLow             = -1;           /* low frequency cutoff         */
CHAR  *calCacheName     = NULL;         /* location of calibration data */
INT4   globCalData      = 0;            /* glob for calibration frames  */
INT4   pointCal         = 0;            /* don't average cal over chunk */
REAL4  dynRangeExponent = 0;            /* exponent of dynamic range    */
REAL4  strainHighPassFreq = -1;         /* h(t) high pass frequency     */
INT4   strainHighPassOrder = -1;        /* h(t) high pass filter order  */
REAL4  strainHighPassAtten = -1;        /* h(t) high pass attenuation   */
REAL8 (*specFunc)(REAL8) = NULL;        /* pointer to simPSD functions  */

/* template bank generation parameters */
REAL4   minMass         = -1;           /* minimum component mass       */
REAL4   maxMass         = -1;           /* maximum component mass       */
REAL4   minTotalMass    = -1;           /* minimum total mass           */
REAL4   maxTotalMass    = -1;           /* maximum total mass           */
REAL4   chirpMassCutoff = -1;           /* maximum chirp mass to keep   */
REAL4   etaMinCutoff    = -1;           /* minimum eta to keep          */
REAL4   etaMaxCutoff    = -1;           /* maximum eta to keep          */
REAL4   psi0Min         = 0;            /* minimum value of psi0        */
REAL4   psi0Max         = 0;            /* maximum value of psi0        */
REAL4   psi3Min         = 0;            /* minimum value of psi3        */
REAL4   psi3Max         = 0;            /* maximum value of psi3        */
REAL4   alpha           = 0;            /* BCV amplitude correction     */
REAL4   betaMin         = 0;            /* minimum BCV spin parameter   */
REAL4   betaMax         = 0;            /* maximum BCV spin parameter   */
INT4    maxFcutTmplts   = -1;           /* num tmplts in fcut direction */
REAL4   minMatch        = -1;           /* minimum requested match      */
REAL4   fUpper          = -1;           /* upper frequency cutoff       */
REAL4   chiMin          = 0.0;          /* minimum value of chi for PTF */
REAL4   chiMax          = 1.0;          /* maximum value of chi for PTF */
REAL4   kappaMin        = -1.0;         /* minimum value of kappa for PTF */
REAL4   kappaMax        = 1.0;          /* maximum value of kappa for PTF */
INT4    nPointsChi      = 3;            /* PTF template bank density    */
INT4    nPointsKappa    = 5;            /* PTF templated bank density   */
REAL4   spin1zMin       = -1.0;         /* minimum value of spin1z for phenspin */
REAL4   spin1zMax       = 1.0;          /* maximum value of spin1z for phenspin */
REAL4   spin2zMin       = -1.0;         /* minimum value of spin2z for phenspin */
REAL4   spin2zMax       = 1.0;          /* maximum value of spin2z for phenspin */
INT4    nPointsSpin1z   = 1;            /* phenspin template bank density  */
INT4    nPointsSpin2z   = 1;            /* phenspin template bank density */
LALPNOrder order;                       /* post-Newtonian order         */
Approximant approximant;                /* approximation method         */
CoordinateSpace space;                  /* coordinate space used        */
INT4    haveGridSpacing = 0;            /* flag to indicate gridspacing */
INT4    computeMoments  = 1;
FreqCut maxFreqCut;                     /* Max. upper frequency cutoff  */
FreqCut minFreqCut;                     /* Min. upper frequency cutoff  */
INT4    numFreqCut      = 0;            /* # of upper freq. cuts to use */

GridSpacing gridSpacing = SquareNotOriented; /* grid spacing (square or hexa)*/
int     polygonFit      = 1;            /* fit a polygon around BCV bank */

/* standard candle parameters */
INT4    computeCandle = 0;              /* should we compute a candle?  */
REAL4   candleSnr     = -1;             /* candle signal to noise ratio */
REAL4   candleMinMass = -1;             /* standard candle mass (solar) */
REAL4   candleMaxMass = 50;             /* standard candle mass (solar) */

/* TD follow up filenames */
CHAR **tdFileNames = NULL;
INT4  numTDFiles = 0;

/* output parameters */
CHAR  *userTag          = NULL;
CHAR  *ifoTag           = NULL;
int    writeRawData     = 0;            /* write the raw data to a file */
int    writeResponse    = 0;            /* write response function used */
int    writeSpectrum    = 0;            /* write computed psd to file   */
int    writeStrainSpec  = 0;            /* write computed strain spec   */
INT4   outCompress      = 0;

/* other command line args */
CHAR comment[LIGOMETA_COMMENT_MAX];     /* process param comment        */

int main ( int argc, char *argv[] )
{
  /* lal function variables */
  LALStatus             status = blank_status;

  /* frame input data */
  FrCache      *frInCache = NULL;
  FrCache      *frGlobCache = NULL;
  FrCache      *calCache = NULL;
  FrStream     *frStream = NULL;
  FrChanIn      frChan;
  FrCacheSieve  sieve;
  const size_t  calGlobLen = FILENAME_MAX;
  CHAR         *calGlobPattern;

  /* frame output data */
  struct FrFile *frOutFile = NULL;
  struct FrameH *outFrame  = NULL;

  /* raw input data storage */
  REAL4TimeSeries               chan;
  REAL8TimeSeries               strainChan;
  REAL4FrequencySeries          spec;
  COMPLEX8FrequencySeries       resp;

  /* structures for preconditioning */
  ResampleTSParams              resampleParams;
  AverageSpectrumParams         avgSpecParams;

  /* templates */
  InspiralCoarseBankIn          bankIn;
  SnglInspiralTable            *tmplt  = NULL;
  INT4                          numCoarse = 0;

  /* output data */
  MetadataTable         templateBank;
  MetadataTable         proctable;
  MetadataTable         procparams;
  MetadataTable         searchsumm;
  MetadataTable         searchsummvars;
  MetadataTable         candle;
  SummValueTable      **this_summvalue = &(candle.summValueTable);
  SearchSummvarsTable  *this_search_summvar = NULL;
  ProcessParamsTable   *this_proc_param;
  LIGOLwXMLStream       results;


  /* counters and other variables */
  UINT4 cut, i, j, k;
  const LALUnit strainPerCount = {0,{0,0,0,0,0,1,-1},{0,0,0,0,0,0,0}};
  CHAR  fname[256];
  LALUnitPair pair;
  REAL8 respRe, respIm;
  REAL8 shf;
  REAL8 inputLengthNS;
  UINT4 numInputPoints;
  const REAL8 epsilon = 1.0e-8;
  UINT4 resampleChan = 0;
  REAL8 tsLength;
  CalibrationUpdateParams calfacts;
  REAL8 dynRange = 0;

  /* TD follow-up variables */
  int numTdFollow;           /* Number of events to follow up in this time */
  SnglInspiralTable *tdFollowUp   = NULL;
  SnglInspiralTable *thisTdFollow = NULL;

  /*
   *
   * initialization
   *
   */


  /* set up inital debugging values */
  lal_errhandler = LAL_ERR_EXIT;
  set_debug_level( "1" );

  /* create the process and process params tables */
  proctable.processTable = (ProcessTable *)
    calloc( 1, sizeof(ProcessTable) );
  XLALGPSTimeNow(&(proctable.processTable->start_time));
  XLALPopulateProcessTable(proctable.processTable, PROGRAM_NAME, LALAPPS_VCS_IDENT_ID,
      LALAPPS_VCS_IDENT_STATUS, LALAPPS_VCS_IDENT_DATE, 0);
  this_proc_param = procparams.processParamsTable = (ProcessParamsTable *)
    calloc( 1, sizeof(ProcessParamsTable) );
  memset( comment, 0, LIGOMETA_COMMENT_MAX * sizeof(CHAR) );
  candle.summValueTable = NULL;

  /* create the search summary and zero out the summvars table */
  searchsumm.searchSummaryTable = (SearchSummaryTable *)
    calloc( 1, sizeof(SearchSummaryTable) );
  searchsummvars.searchSummvarsTable = NULL;

  /* call the argument parse and check function */
  arg_parse_check( argc, argv, procparams );

  /* can use LALMalloc() / LALCalloc() from here */

  /* fill the comment, if a user has specified on, or leave it blank */
  if ( ! *comment )
  {
    snprintf( proctable.processTable->comment, LIGOMETA_COMMENT_MAX, " " );
    snprintf( searchsumm.searchSummaryTable->comment, LIGOMETA_COMMENT_MAX,
        " " );
  }
  else
  {
    snprintf( proctable.processTable->comment, LIGOMETA_COMMENT_MAX,
        "%s", comment );
    snprintf( searchsumm.searchSummaryTable->comment, LIGOMETA_COMMENT_MAX,
        "%s", comment );
  }

  /* make sure the pointer to the first template is null */
  templateBank.snglInspiralTable = NULL;

  /* the number of nodes for a standalone job is always 1 */
  searchsumm.searchSummaryTable->nnodes = 1;


  /* If we're doing a td follow-up we dont want to generate a bank
   * if there was no BCV trigger in this time
   */
  if ( tdFileNames )
  {
    if ( vrbflg )
    {
      fprintf( stdout, "We are doing a TD follow-up\n" );
      fprintf( stdout, "Following up %d files...\n", numTDFiles );
    }

    numTdFollow = 0;

    for (i = 0; i < (UINT4)numTDFiles; i++ )
    {
      INT4 thisTDNum = 0;
      if ( !tdFollowUp )
      {
        thisTDNum = LALSnglInspiralTableFromLIGOLw(&tdFollowUp,
          tdFileNames[i], 0, -1);
        thisTdFollow = tdFollowUp;
      }
      else
      {
        thisTDNum = LALSnglInspiralTableFromLIGOLw(&(thisTdFollow->next),
          tdFileNames[i], 0, -1);
      }
      if ( thisTDNum < 0 )
      {
        fprintf( stderr, "Error reading file %s\n", tdFileNames[i] );
        exit( 1 );
      }
      numTdFollow += thisTDNum;

      while ( thisTdFollow->next )
      {
        thisTdFollow = thisTdFollow->next;
      }
    }

    if (numTdFollow <= 0) goto cleanExit;

    tdFollowUp  = XLALIfoCutSingleInspiral( &tdFollowUp, ifo );
    if ( tdFollowUp )
       tdFollowUp = XLALTimeCutSingleInspiral( tdFollowUp, &gpsStartTime,
           &gpsEndTime );

    /* If there are no events to follow up, we just exit */
    if ( !tdFollowUp ) goto cleanExit;

    /* Free the follow-up events */
    while (tdFollowUp)
    {
      thisTdFollow = tdFollowUp;
      tdFollowUp = tdFollowUp->next;
      XLALFreeSnglInspiral(&thisTdFollow);
    }
  }


  if ( dynRangeExponent )
  {
    /* compute the dynamic range scaling for the psd computation */
    dynRange = (REAL8) pow( 2.0, dynRangeExponent );
  }
  else
  {
    dynRange = 1.0;
  }
  if ( vrbflg )
    fprintf( stdout, "using dynamic range scaling %e\n", dynRange );



  if ( (specType==specType_mean) || (specType==specType_median) )
  {

    /*
     *
     * read in the input data channel
     *
     */

    /* set the time series parameters of the input data and resample params */
    memset( &resampleParams, 0, sizeof(ResampleTSParams) );
    resampleParams.deltaT = 1.0 / (REAL8) sampleRate;

    /* set the params of the input data time series */
    memset( &chan, 0, sizeof(REAL4TimeSeries) );
    memset( &strainChan, 0, sizeof(REAL8TimeSeries) );
    chan.epoch = gpsStartTime;
    chan.epoch.gpsSeconds -= padData; /* subtract pad seconds from start */

    /* copy the start time into the REAL8 h(t) time series */
    strainChan.epoch = chan.epoch;

    if ( globFrameData )
    {
      CHAR ifoRegExPattern[6];

      if ( vrbflg ) fprintf( stdout, "globbing for *.gwf frame files from %c "
          "of type %s in current directory\n", fqChanName[0], frInType );

      frGlobCache = NULL;

      /* create a frame cache by globbing all *.gwf files in the pwd */
      LAL_CALL( LALFrCacheGenerate( &status, &frGlobCache, NULL, NULL ),
          &status );

      /* check we globbed at least one frame file */
      if ( ! frGlobCache->numFrameFiles )
      {
        fprintf( stderr, "error: no frame files of type %s found\n",
            frInType );
        exit( 1 );
      }

      /* sieve out the requested data type */
      memset( &sieve, 0, sizeof(FrCacheSieve) );
      snprintf( ifoRegExPattern,
          sizeof(ifoRegExPattern) / sizeof(*ifoRegExPattern), ".*%c.*",
          fqChanName[0] );
      sieve.srcRegEx = ifoRegExPattern;
      sieve.dscRegEx = frInType;
      LAL_CALL( LALFrSieveCache( &status, &frInCache, frGlobCache, &sieve ),
          &status );

      /* check we got at least one frame file back after the sieve */
      if ( ! frInCache->numFrameFiles )
      {
        fprintf( stderr, "error: no frame files of type %s globbed as input\n",
            frInType );
        exit( 1 );
      }

      LAL_CALL( LALDestroyFrCache( &status, &frGlobCache ), &status );
    }
    else
    {
      if ( vrbflg ) fprintf( stdout,
          "reading frame file locations from cache file: %s\n", frInCacheName );

      /* read a frame cache from the specified file */
      LAL_CALL( LALFrCacheImport( &status, &frInCache, frInCacheName), &status );
    }

    /* open the input data frame stream from the frame cache */
    LAL_CALL( LALFrCacheOpen( &status, &frStream, frInCache ), &status );

    /* set the mode of the frame stream to fail on gaps or time errors */
    frStream->mode = LAL_FR_VERBOSE_MODE;

    /* enable frame-file checksum checking */
    XLALFrSetMode( frStream, frStream->mode | LAL_FR_CHECKSUM_MODE );

    /* seek to required epoch and set chan name */
    LAL_CALL( LALFrSeek( &status, &(chan.epoch), frStream ), &status );
    frChan.name = fqChanName;

    if ( calData == real_8 )
    {
      /* determine the sample rate of the raw data */
      LAL_CALL( LALFrGetREAL8TimeSeries( &status, &strainChan, &frChan,
          frStream ), &status );

      /* copy the data parameters from the h(t) channel to input data channel */
      snprintf( chan.name, LALNameLength, "%s", strainChan.name );
      chan.epoch          = strainChan.epoch;
      chan.deltaT         = strainChan.deltaT;
      chan.f0             = strainChan.f0;
      chan.sampleUnits    = strainChan.sampleUnits;
    }
    else
    {
      /* determine the sample rate of the raw data and allocate enough memory */
      LAL_CALL( LALFrGetREAL4TimeSeries( &status, &chan, &frChan, frStream ),
          &status );
    }

    /* store the input sample rate */
    this_search_summvar = searchsummvars.searchSummvarsTable =
      (SearchSummvarsTable *) LALCalloc( 1, sizeof(SearchSummvarsTable) );
    snprintf( this_search_summvar->name, LIGOMETA_NAME_MAX,
        "raw data sample rate" );
    this_search_summvar->value = chan.deltaT;

    /* determine if we need to resample the channel */
    if ( vrbflg )
    {
      fprintf( stdout, "resampleParams.deltaT = %e\n", resampleParams.deltaT );
      fprintf( stdout, "chan.deltaT = %e\n", chan.deltaT );
    }
    if ( ! ( fabs( resampleParams.deltaT - chan.deltaT ) < epsilon ) )
    {
      resampleChan = 1;
      if ( vrbflg )
        fprintf( stdout, "input channel will be resampled\n" );

      if ( resampFiltType == 0 )
      {
        resampleParams.filterType = LDASfirLP;
      }
      else if ( resampFiltType == 1 )
      {
        resampleParams.filterType = defaultButterworth;
      }
    }

    /* determine the number of points to get and create storage for the data */
    inputLengthNS = (REAL8) ( LAL_INT8_C(1000000000) *
        ( gpsEndTime.gpsSeconds - gpsStartTime.gpsSeconds + 2 * padData ) );
    chan.deltaT *= 1.0e9;
    numInputPoints = (UINT4) floor( inputLengthNS / chan.deltaT + 0.5 );
    if ( calData == real_8 )
    {
      /* create storage for the REAL8 h(t) input data */
      LAL_CALL( LALDCreateVector( &status, &(strainChan.data), numInputPoints ),
          &status );
    }
    LAL_CALL( LALSCreateVector( &status, &(chan.data), numInputPoints ),
        &status );

    if ( vrbflg ) fprintf( stdout, "input channel %s has sample interval "
        "(deltaT) = %e\nreading %d points from frame stream\n", fqChanName,
        chan.deltaT / 1.0e9, numInputPoints );

    if ( calData == real_8 )
    {
      /* read in the REAL8 h(t) data here */
      PassBandParamStruc strainHighpassParam;

      /* read the REAL8 h(t) data from the time series into strainChan      */
      /* which already has the correct amount of memory allocated */
      if ( vrbflg ) fprintf( stdout, "reading REAL8 h(t) data from frames... " );

      LAL_CALL( LALFrGetREAL8TimeSeries( &status, &strainChan, &frChan,
          frStream ), &status);

      if ( vrbflg ) fprintf( stdout, "done\n" );

      /* high pass the h(t) data using the parameters specified on the cmd line*/
      strainHighpassParam.nMax = strainHighPassOrder;
      strainHighpassParam.f1 = -1.0;
      strainHighpassParam.f2 = (REAL8) strainHighPassFreq;
      strainHighpassParam.a1 = -1.0;
      strainHighpassParam.a2 = (REAL8)(1.0 - strainHighPassAtten);
      if ( vrbflg ) fprintf( stdout,
          "applying %d order high pass to REAL8 h(t) data: "
          "%3.2f of signal passes at %4.2f Hz\n",
          strainHighpassParam.nMax, strainHighpassParam.a2,
          strainHighpassParam.f2 );

      LAL_CALL( LALButterworthREAL8TimeSeries( &status, &strainChan,
            &strainHighpassParam ), &status );

      /* cast the REAL8 h(t) data to REAL4 in the chan time series       */
      /* which already has the correct amount of memory allocated */
      for ( j = 0 ; j < numInputPoints ; ++j )
      {
        chan.data->data[j] = (REAL4) ( strainChan.data->data[j] * dynRange );
      }

      /* re-copy the data parameters from h(t) channel to input data channel */
      snprintf( chan.name, LALNameLength, "%s", strainChan.name );
      chan.epoch          = strainChan.epoch;
      chan.deltaT         = strainChan.deltaT;
      chan.f0             = strainChan.f0;
      chan.sampleUnits    = strainChan.sampleUnits;

      /* free the REAL8 h(t) input data */
      LAL_CALL( LALDDestroyVector( &status, &(strainChan.data) ), &status );
      strainChan.data = NULL;
    }
    else
    {
      /* read the data channel time series from frames */
      LAL_CALL( LALFrGetREAL4TimeSeries( &status, &chan, &frChan, frStream ),
          &status );

      if ( calData == real_4 )
      {
        /* multiply the input data by dynRange */
        for ( j = 0 ; j < numInputPoints ; ++j )
        {
          chan.data->data[j] *= dynRange;
        }
      }
    }
    memcpy( &(chan.sampleUnits), &lalADCCountUnit, sizeof(LALUnit) );

    /* store the start and end time of the raw channel in the search summary */
    /* FIXME:  loss of precision;  consider
    searchsumm.searchSummaryTable->in_start_time = searchsumm.searchSummaryTable->in_end_time = chan.epoch;
    XLALGPSAdd(&searchsumm.searchSummaryTable->in_end_time, chan.deltaT * (REAL8) chan.data->length);
    */
    searchsumm.searchSummaryTable->in_start_time = chan.epoch;
    tsLength = XLALGPSGetREAL8(&(chan.epoch) );
    tsLength += chan.deltaT * (REAL8) chan.data->length;
    XLALGPSSetREAL8( &(searchsumm.searchSummaryTable->in_end_time), tsLength );

    /* close the frame file stream and destroy the cache */
    LAL_CALL( LALFrClose( &status, &frStream ), &status );
    LAL_CALL( LALDestroyFrCache( &status, &frInCache ), &status );

    /* write the raw channel data as read in from the frame files */
    if ( writeRawData ) outFrame = fr_add_proc_REAL4TimeSeries( outFrame,
        &chan, "ct", "RAW" );

    if ( vrbflg ) fprintf( stdout, "read channel %s from frame stream\n"
        "got %d points with deltaT %e\nstarting at GPS time %d sec %d ns\n",
        chan.name, chan.data->length, chan.deltaT,
        chan.epoch.gpsSeconds, chan.epoch.gpsNanoSeconds );

    /* resample the input data */
    if ( resampleChan )
    {
      if (vrbflg) fprintf( stdout, "resampling input data from %e to %e\n",
          chan.deltaT, resampleParams.deltaT );

      LAL_CALL( LALResampleREAL4TimeSeries( &status, &chan, &resampleParams ),
          &status );

      if ( vrbflg ) fprintf( stdout, "channel %s resampled:\n"
          "%d points with deltaT %e\nstarting at GPS time %d sec %d ns\n",
          chan.name, chan.data->length, chan.deltaT,
          chan.epoch.gpsSeconds, chan.epoch.gpsNanoSeconds );

      /* write the resampled channel data as read in from the frame files */
      if ( writeRawData ) outFrame = fr_add_proc_REAL4TimeSeries( outFrame,
          &chan, "ct", "RAW_RESAMP" );
    }

    /* store the filter data sample rate */
    this_search_summvar = this_search_summvar->next =
      (SearchSummvarsTable *) LALCalloc( 1, sizeof(SearchSummvarsTable) );
    snprintf( this_search_summvar->name, LIGOMETA_NAME_MAX, "filter data sample rate" );
    this_search_summvar->value = chan.deltaT;
  }

  /*
   *
   * compute a calibrated strain spectrum
   *
   */

  /* create storage for the response and spectrum */
  memset( &spec, 0, sizeof(REAL4FrequencySeries) );
  LAL_CALL( LALSCreateVector( &status, &(spec.data), numPoints / 2 + 1 ),
      &status );
  memset( &resp, 0, sizeof(COMPLEX8FrequencySeries) );
  LAL_CALL( LALCCreateVector( &status, &(resp.data), numPoints / 2 + 1 ),
      &status );
  resp.epoch = spec.epoch = gpsStartTime;

  if ( (specType==specType_mean) || (specType==specType_median) )
  {
    /* iir filter to remove low frequencies from data channel */
    if ( highPass )
    {
      PassBandParamStruc highpassParam;
      highpassParam.nMax = highPassOrder;
      highpassParam.f1 = -1.0;
      highpassParam.f2 = (REAL8) highPassFreq;
      highpassParam.a1 = -1.0;
      highpassParam.a2 = (REAL8)(1.0 - highPassAtten); /* a2 is not attenuation */

      if ( vrbflg ) fprintf( stdout, "applying %d order high pass: "
          "%3.2f of signal passes at %4.2f Hz\n",
          highpassParam.nMax, highpassParam.a2, highpassParam.f2 );

      LAL_CALL( LALDButterworthREAL4TimeSeries( &status, &chan, &highpassParam ),
          &status );
    }

    /* remove pad from requested data from start and end of time series */
    memmove( chan.data->data, chan.data->data + padData * sampleRate,
        (chan.data->length - 2 * padData * sampleRate) * sizeof(REAL4) );
    XLALRealloc( chan.data->data,
        (chan.data->length - 2 * padData * sampleRate) * sizeof(REAL4) );
    chan.data->length -= 2 * padData * sampleRate;
    chan.epoch.gpsSeconds += padData;

    if ( vrbflg ) fprintf( stdout, "after removal of %d second padding at "
        "start and end:\ndata channel sample interval (deltaT) = %e\n"
        "data channel length = %d\nstarting at %d sec %d ns\n",
        padData , chan.deltaT , chan.data->length,
        chan.epoch.gpsSeconds, chan.epoch.gpsNanoSeconds );

    /* store the start and end time of the filter channel in the search summ */
    /* FIXME:  loss of precision;  consider
    searchsumm.searchSummaryTable->out_start_time = chan.epoch;
    XLALGPSAdd(&searchsumm.searchSummaryTable->out_start_time, chan.deltaT * (REAL8) chan.data->length);
    */
    searchsumm.searchSummaryTable->out_start_time = chan.epoch;
    tsLength = XLALGPSGetREAL8( &(chan.epoch) );
    tsLength += chan.deltaT * (REAL8) chan.data->length;
    XLALGPSSetREAL8( &(searchsumm.searchSummaryTable->out_end_time), tsLength );

    /* compute the windowed power spectrum for the data channel */
    avgSpecParams.window = NULL;
    avgSpecParams.plan = NULL;
    LAL_CALL( LALCreateForwardRealFFTPlan( &status,
          &(avgSpecParams.plan), numPoints, 0 ), &status );
    switch ( specType )
    {
      case specType_mean:
        avgSpecParams.method = useMean;
        if ( vrbflg ) fprintf( stdout, "computing mean psd" );
        break;
      case specType_median:
        avgSpecParams.method = useMedian;
        if ( vrbflg ) fprintf( stdout, "computing median psd" );
        break;
      case specType_simulated:
        avgSpecParams.method = useUnity;
        fprintf( stderr, "This should never happen! Exiting..." );
        exit( 1 );
      default:
        fprintf( stderr, "unknown spectrum type %d\n", specType );
        exit( 1 );
    }

    avgSpecParams.overlap = numPoints / 2;
    if ( vrbflg )
      fprintf( stdout, " with overlap %d\n", avgSpecParams.overlap );

    avgSpecParams.window = XLALCreateHannREAL4Window(numPoints);
    LAL_CALL( LALREAL4AverageSpectrum( &status, &spec, &chan, &avgSpecParams ),
        &status );
    XLALDestroyREAL4Window( avgSpecParams.window );
    LAL_CALL( LALDestroyRealFFTPlan( &status, &(avgSpecParams.plan) ), &status );
    LAL_CALL( LALSDestroyVector( &status, &(chan.data) ), &status );
  }

  if ( specType == specType_simulated )
  /* initialize spectrum frequency bins */
  {
    spec.f0 = 0.0;
    /* frequency bin (Hz) is 1/duration of segment */
    /* = sample rate/number of points */
    spec.deltaF = ( (REAL8) sampleRate ) / ( (REAL8) numPoints );

    /* evaluate the simulated PSD */
    for ( k = 0; k < spec.data->length; ++k )
    {
      REAL8 sim_psd_freq = (REAL8) k * spec.deltaF;

      /* PSD can be a very small number, rescale it before casting to REAL4 */
      spec.data->data[k] = (REAL4) (dynRange * dynRange * specFunc( sim_psd_freq ));
    }
  }

  /* write the spectrum data to a file */
  if ( writeSpectrum )
  {
    strcpy( spec.name, chan.name );
    outFrame = fr_add_proc_REAL4FrequencySeries( outFrame,
        &spec, "ct/sqrtHz", "PSD" );
  }

  /* set the parameters of the response to match the data and spectrum */
  resp.deltaF = spec.deltaF;
  resp.f0 = spec.f0;
  resp.sampleUnits = strainPerCount;

  if ( calData || (specType==specType_simulated) )
  {
    /* if we are using calibrated data or a design PSD set the response to unity */
    /* i.e. 1 over the dynamic range scaling factor */
    if ( vrbflg ) fprintf( stdout, "generating unity response function\n" );
    for( k = 0; k < resp.data->length; ++k )
    {
      resp.data->data[k].re = (REAL4) (1.0 / dynRange);
      resp.data->data[k].im = 0.0;
    }
  }
  else
  {
    /* initialize the calfacts */
    memset( &calfacts, 0, sizeof(CalibrationUpdateParams) );

    if ( pointCal )
    {
      calfacts.duration.gpsSeconds = 1;
      calfacts.duration.gpsNanoSeconds = 0;
    }
    else
    {
      calfacts.duration.gpsSeconds = gpsEndTime.gpsSeconds
        - gpsStartTime.gpsSeconds;
    }
    calfacts.ifo = ifo;

    /* create the lal calibration frame cache */
    if ( globCalData )
    {
      calGlobPattern = (CHAR *) LALCalloc( calGlobLen, sizeof(CHAR) );
      snprintf( calGlobPattern, calGlobLen, "*CAL*%s*.gwf", ifo );
      if ( vrbflg ) fprintf( stdout, "globbing for %s calibration frame files "
          "in current directory\n", calGlobPattern );
    }
    else
    {
      calGlobPattern = NULL;
      if ( vrbflg ) fprintf( stdout,
          "reading calibration data from cache: %s\n", calCacheName );
    }

    LAL_CALL( LALCreateCalibFrCache( &status, &calCache, calCacheName,
          NULL, calGlobPattern ), &status );

    if ( calGlobPattern ) LALFree( calGlobPattern );

    /* store the name of the calibration files used */
    for ( i = 0; i < calCache->numFrameFiles; ++i )
    {
      this_search_summvar = this_search_summvar->next =
        (SearchSummvarsTable *) LALCalloc( 1, sizeof(SearchSummvarsTable) );
      snprintf( this_search_summvar->name, LIGOMETA_NAME_MAX,
          "calibration frame %d", i );
      snprintf( this_search_summvar->string,
          LIGOMETA_STRING_MAX, "%s", calCache->frameFiles[i].url );
    }

    /* generate the response function for the current time */
    if ( vrbflg ) fprintf( stdout, "generating response at time %d sec %d ns\n"
        "response parameters f0 = %e, deltaF = %e, length = %d\n",
        resp.epoch.gpsSeconds, resp.epoch.gpsNanoSeconds,
        resp.f0, resp.deltaF, resp.data->length );
    LAL_CALL( LALExtractFrameResponse( &status, &resp, calCache,
          &calfacts ), &status );

    /* descroy the frame cache for the calibrated data */
    LAL_CALL( LALDestroyFrCache( &status, &calCache ), &status );

    if ( vrbflg ) fprintf( stdout, "Values of calibration coefficients \n"
        "alpha = %f, alpha_beta = %f\n",
        calfacts.alpha.re, calfacts.alphabeta.re );
  }

  /* write the calibration data to a file */
  if ( writeResponse )
  {
    strcpy( resp.name, chan.name );
    outFrame = fr_add_proc_COMPLEX8FrequencySeries( outFrame,
        &resp, "strain/ct", "RESPONSE" );
  }

  /* set low frequency cutoff of power spectrum */
  cut = fLow / spec.deltaF > 1 ?  fLow / spec.deltaF : 1;

  /* compute a calibrated strain power spectrum */
  bankIn.shf.epoch = spec.epoch;
  memcpy( bankIn.shf.name, spec.name, LALNameLength * sizeof(CHAR) );
  bankIn.shf.deltaF = spec.deltaF;
  bankIn.shf.f0 = spec.f0;
  bankIn.shf.data = NULL;
  pair.unitOne = &(spec.sampleUnits);
  pair.unitTwo = &(resp.sampleUnits);
  LAL_CALL( LALUnitMultiply( &status, &(bankIn.shf.sampleUnits), &pair ),
      &status );
  LAL_CALL( LALDCreateVector( &status, &(bankIn.shf.data), spec.data->length ),
      &status );
  memset( bankIn.shf.data->data, 0,
      bankIn.shf.data->length * sizeof(REAL8) );

  shf = spec.data->data[cut] *
    ( resp.data->data[cut].re * resp.data->data[cut].re +
      resp.data->data[cut].im * resp.data->data[cut].im );
  for ( k = 1; k < cut ; ++k )
  {
    bankIn.shf.data->data[k] = shf;
  }
  for ( k = cut; k < bankIn.shf.data->length; ++k )
  {
    respRe = (REAL8) resp.data->data[k].re;
    respIm = (REAL8) resp.data->data[k].im;
    bankIn.shf.data->data[k] = (REAL8) spec.data->data[k] *
      ( respRe * respRe + respIm * respIm );
  }

  /* write the scaled strain spectrum data to a file */
  if ( writeStrainSpec )
  {
#if 0
    strcpy( spec.name, chan.name );
    outFrame = fr_add_proc_REAL8FrequencySeries( outFrame,
        &(bankIn.shf), "strain/sqrtHz", "STRAIN_PSD" );
#endif
    snprintf( fname, sizeof(fname), "%s-TMPLTBANK-%d-%d.strainspec.txt",
        ifo, gpsStartTime.gpsSeconds,
        gpsEndTime.gpsSeconds - gpsStartTime.gpsSeconds );
    LALDPrintFrequencySeries( &(bankIn.shf), fname );
  }


  /*
   *
   * compute the standard candle distance
   *
   */

  if ( computeCandle )
  {
    CHAR  candleComment[LIGOMETA_SUMMVALUE_COMM_MAX];
    REAL8 distance = 0;
    REAL8 candleDeltaT = 1.0 / (REAL8) sampleRate;

    /* store the sample rate used to compute the candle */
    if ( specType == specType_simulated )
    {
      /* search summary value was not previously initialized */
      this_search_summvar = searchsummvars.searchSummvarsTable =
          (SearchSummvarsTable *) LALCalloc( 1, sizeof(SearchSummvarsTable) );
    }
    else
    {
      this_search_summvar = this_search_summvar->next =
          (SearchSummvarsTable *) LALCalloc( 1, sizeof(SearchSummvarsTable) );
    }
    snprintf( this_search_summvar->name, LIGOMETA_NAME_MAX,
        "standard candle sample rate" );
    this_search_summvar->value = candleDeltaT;

    while ( candleMinMass <= candleMaxMass )
    {
      if ( approximant == EOB || approximant == EOBNR || approximant == EOBNRv2 ||
          approximant == IMRPhenomA || approximant == IMRPhenomB || approximant == IMRPhenomC )
      {
        distance = XLALCandleDistanceTD(approximant, candleMinMass, candleMinMass,
            candleSnr, candleDeltaT, numPoints, &(bankIn.shf), cut);
      }
      else
      {
        distance = compute_candle_distance(candleMinMass, candleMinMass,
            candleSnr, candleDeltaT, numPoints, &(bankIn.shf), cut);
      }

      snprintf( candleComment, LIGOMETA_SUMMVALUE_COMM_MAX,
          "%3.2f_%3.2f_%3.2f", candleMinMass, candleMinMass, candleSnr );

      if ( vrbflg ) fprintf( stdout, "maximum distance for (%3.2f,%3.2f) "
          "at signal-to-noise %3.2f = ", candleMinMass, candleMinMass, candleSnr );

      this_summvalue =
        add_summvalue_table(this_summvalue, gpsStartTime, gpsEndTime,
            PROGRAM_NAME, ifo, "inspiral_effective_distance",
            candleComment, distance);

      if ( vrbflg ) fprintf( stdout, "%e Mpc\n", (*this_summvalue)->value );

      candleMinMass = candleMinMass + 1.0;
      this_summvalue = &(*this_summvalue)->next;
    }
  }


  /*
   *
   * compute the template bank
   *
   */


  /* bank generation parameters */
  bankIn.mMin          = (REAL8) minMass;
  bankIn.mMax          = (REAL8) maxMass;
  if (maxTotalMass > 0)
  {
    bankIn.MMax        = (REAL8) maxTotalMass;
    bankIn.mMax        = bankIn.MMax - bankIn.mMin;
    if (minTotalMass > 0)
    {
      bankIn.massRange = MinMaxComponentTotalMass;
      bankIn.MMin      = (REAL8) minTotalMass;
    }
    else
    {
      bankIn.massRange   = MinComponentMassMaxTotalMass;
    }
  }
  else
  {
    bankIn.massRange     = MinMaxComponentMass;
    bankIn.MMax          = bankIn.mMax * 2.0;
  }
  bankIn.psi0Min          = (REAL8) psi0Min;
  bankIn.psi0Max          = (REAL8) psi0Max;
  bankIn.psi3Min          = (REAL8) psi3Min;
  bankIn.psi3Max          = (REAL8) psi3Max;
  bankIn.numFcutTemplates = (UINT4) maxFcutTmplts;
  bankIn.alpha            = (REAL8) alpha;
  bankIn.betaMin          = (REAL8) betaMin;
  bankIn.betaMax          = (REAL8) betaMax;
  bankIn.chiMin           = (REAL8) chiMin;
  bankIn.chiMax           = (REAL8) chiMax;
  bankIn.kappaMin         = (REAL8) kappaMin;
  bankIn.kappaMax         = (REAL8) kappaMax;
  bankIn.nPointsChi       = nPointsChi;
  bankIn.nPointsKappa     = nPointsKappa;
  bankIn.spin1zMin        = (REAL8) spin1zMin;
  bankIn.spin1zMax        = (REAL8) spin1zMax;
  bankIn.spin2zMin        = (REAL8) spin2zMin;
  bankIn.spin2zMax        = (REAL8) spin2zMax;
  bankIn.nPointsSpin1z    = nPointsSpin1z;
  bankIn.nPointsSpin2z    = nPointsSpin2z;
  bankIn.mmCoarse         = (REAL8) minMatch;
  bankIn.mmFine           = 0.99; /* doesn't matter since no fine bank yet */
  bankIn.fLower           = (REAL8) fLow;
  bankIn.fUpper           = (REAL8) fUpper;
  bankIn.iflso            = 0; /* currently not implemented */
  bankIn.tSampling        = (REAL8) sampleRate;
  bankIn.order            = order;
  bankIn.approximant      = approximant;
  bankIn.gridSpacing      = gridSpacing;
  bankIn.space            = space;
  bankIn.insidePolygon    = polygonFit; /*by default it uses a polygon fitting. */
  bankIn.etamin           = bankIn.mMin * ( bankIn.MMax - bankIn.mMin) /
    ( bankIn.MMax * bankIn.MMax );
  bankIn.LowGM            = -4.;
  bankIn.HighGM           = 6.;
  bankIn.computeMoments   = computeMoments; /* by default, gammas/moments are recomputed */
  bankIn.maxFreqCut       = maxFreqCut;
  bankIn.minFreqCut       = minFreqCut;
  bankIn.numFreqCut       = numFreqCut;

  /* generate the template bank */
  if ( vrbflg )
  {
    fprintf( stdout, "generating template bank parameters... " );
    fflush( stdout );
  }
  LAL_CALL( LALInspiralBankGeneration( &status, &bankIn, &tmplt, &numCoarse),
      &status );

  /* Do chirp mass cut */
  if ( chirpMassCutoff > 0 )
  {
    tmplt = XLALMassCut( tmplt, "mchirp", 0, chirpMassCutoff, -1, -1 );
    /* count the remaining tmplts */
    numCoarse = XLALCountSnglInspiral( tmplt );
  }

  /* Do eta cut */
  if ( etaMinCutoff >= 0 || etaMaxCutoff > 0 )
  {
    tmplt = XLALMassCut( tmplt, "eta", etaMinCutoff, etaMaxCutoff, -1, -1 );
    /* count the remaining tmplts */
    numCoarse = XLALCountSnglInspiral( tmplt );
  }

  if ( vrbflg )
  {
    fprintf( stdout, "done. Got %d templates\n", numCoarse );
    fflush( stdout );
  }

  if ( numCoarse )
  {
    templateBank.snglInspiralTable = tmplt;
    snprintf( tmplt->ifo, LIGOMETA_IFO_MAX, "%s", ifo );
    snprintf( tmplt->search, LIGOMETA_SEARCH_MAX, "tmpltbank" );
    snprintf( tmplt->channel, LIGOMETA_CHANNEL_MAX,
        "%s", channelName );
    while( (tmplt = tmplt->next) )
    {
      snprintf( tmplt->ifo, LIGOMETA_IFO_MAX, "%s", ifo );
      snprintf( tmplt->search, LIGOMETA_SEARCH_MAX, "tmpltbank" );
      snprintf( tmplt->channel, LIGOMETA_CHANNEL_MAX,
          "%s", channelName );
    }
  }

  /* save the number of templates in the search summary table */
  searchsumm.searchSummaryTable->nevents = numCoarse;


  /*
   *
   * free the data storage
   *
   */


  LAL_CALL( LALDDestroyVector( &status, &(bankIn.shf.data) ), &status );
  LAL_CALL( LALSDestroyVector( &status, &(spec.data) ), &status );
  LAL_CALL( LALCDestroyVector( &status, &(resp.data) ), &status );


  /*
   *
   * write the results to disk
   *
   */


  /* write the output frame */
  if ( writeRawData || writeResponse || writeSpectrum )
  {
    snprintf( fname, sizeof(fname), "%s-TMPLTBANK-%d-%d.gwf",
        ifo, gpsStartTime.gpsSeconds,
        gpsEndTime.gpsSeconds - gpsStartTime.gpsSeconds );
    frOutFile = FrFileONew( fname, 0 );
    FrameWrite( outFrame, frOutFile );
    FrFileOEnd( frOutFile );
  }

cleanExit:
  /* open the output xml file */
  memset( &results, 0, sizeof(LIGOLwXMLStream) );
  if ( userTag && ifoTag && !outCompress)
  {
    snprintf( fname, sizeof(fname), "%s-TMPLTBANK_%s_%s-%d-%d.xml",
        ifo, ifoTag, userTag, gpsStartTime.gpsSeconds,
        gpsEndTime.gpsSeconds - gpsStartTime.gpsSeconds );
  }
  else if (userTag && !ifoTag && !outCompress)
  {
    snprintf( fname, sizeof(fname), "%s-TMPLTBANK_%s-%d-%d.xml",
        ifo, userTag, gpsStartTime.gpsSeconds,
        gpsEndTime.gpsSeconds - gpsStartTime.gpsSeconds );
  }
  else if (!userTag && ifoTag && !outCompress)
  {
    snprintf( fname, sizeof(fname), "%s-TMPLTBANK_%s-%d-%d.xml",
        ifo, ifoTag, gpsStartTime.gpsSeconds,
        gpsEndTime.gpsSeconds - gpsStartTime.gpsSeconds );
  }
  else if ( userTag && ifoTag && outCompress)
  {
    snprintf( fname, sizeof(fname), "%s-TMPLTBANK_%s_%s-%d-%d.xml.gz",
        ifo, ifoTag, userTag, gpsStartTime.gpsSeconds,
        gpsEndTime.gpsSeconds - gpsStartTime.gpsSeconds );
  }
  else if (userTag && !ifoTag && outCompress)
  {
    snprintf( fname, sizeof(fname), "%s-TMPLTBANK_%s-%d-%d.xml.gz",
        ifo, userTag, gpsStartTime.gpsSeconds,
        gpsEndTime.gpsSeconds - gpsStartTime.gpsSeconds );
  }
  else if (!userTag && ifoTag && outCompress)
  {
    snprintf( fname, sizeof(fname), "%s-TMPLTBANK_%s-%d-%d.xml.gz",
        ifo, ifoTag, gpsStartTime.gpsSeconds,
        gpsEndTime.gpsSeconds - gpsStartTime.gpsSeconds );
  }
  else if (!userTag && !ifoTag && outCompress)
  {
    snprintf( fname, sizeof(fname), "%s-TMPLTBANK-%d-%d.xml.gz",
        ifo, gpsStartTime.gpsSeconds,
        gpsEndTime.gpsSeconds - gpsStartTime.gpsSeconds );
  }
  else
  {
    snprintf( fname, sizeof(fname), "%s-TMPLTBANK-%d-%d.xml",
        ifo, gpsStartTime.gpsSeconds,
        gpsEndTime.gpsSeconds - gpsStartTime.gpsSeconds );
  }
  LAL_CALL( LALOpenLIGOLwXMLFile( &status, &results, fname ), &status );

  /* write the process table */
  snprintf( proctable.processTable->ifos, LIGOMETA_IFO_MAX, "%s", ifo );
  XLALGPSTimeNow(&(proctable.processTable->end_time));
  LAL_CALL( LALBeginLIGOLwXMLTable( &status, &results, process_table ),
      &status );
  LAL_CALL( LALWriteLIGOLwXMLTable( &status, &results, proctable,
        process_table ), &status );
  LAL_CALL( LALEndLIGOLwXMLTable ( &status, &results ), &status );
  free( proctable.processTable );

  /* erase the first empty process params entry */
  {
    ProcessParamsTable *emptyPPtable = procparams.processParamsTable;
    procparams.processParamsTable = procparams.processParamsTable->next;
    free( emptyPPtable );
  }

  /* write the process params table */
  LAL_CALL( LALBeginLIGOLwXMLTable( &status, &results, process_params_table ),
      &status );
  LAL_CALL( LALWriteLIGOLwXMLTable( &status, &results, procparams,
        process_params_table ), &status );
  LAL_CALL( LALEndLIGOLwXMLTable ( &status, &results ), &status );
  while( procparams.processParamsTable )
  {
    this_proc_param = procparams.processParamsTable;
    procparams.processParamsTable = this_proc_param->next;
    free( this_proc_param );
  }

  /* write the search summary table */
  LAL_CALL( LALBeginLIGOLwXMLTable( &status, &results,
        search_summary_table ), &status );
  LAL_CALL( LALWriteLIGOLwXMLTable( &status, &results, searchsumm,
        search_summary_table ), &status );
  LAL_CALL( LALEndLIGOLwXMLTable ( &status, &results ), &status );

  /* write the search summvars table */
  LAL_CALL( LALBeginLIGOLwXMLTable( &status, &results,
        search_summvars_table ), &status );
  LAL_CALL( LALWriteLIGOLwXMLTable( &status, &results, searchsummvars,
        search_summvars_table ), &status );
  LAL_CALL( LALEndLIGOLwXMLTable ( &status, &results ), &status );
  while( searchsummvars.searchSummvarsTable )
  {
    this_search_summvar = searchsummvars.searchSummvarsTable;
    searchsummvars.searchSummvarsTable = this_search_summvar->next;
    LALFree( this_search_summvar );
  }

  /* write the standard candle to the file */
  if ( computeCandle )
  {
    LAL_CALL( LALBeginLIGOLwXMLTable( &status, &results, summ_value_table ),
        &status );
    LAL_CALL( LALWriteLIGOLwXMLTable( &status, &results, candle,
          summ_value_table ), &status );
    LAL_CALL( LALEndLIGOLwXMLTable ( &status, &results ), &status );

    while ( candle.summValueTable )
    {
      SummValueTable *tmp_summvalue = NULL;
      tmp_summvalue = candle.summValueTable;
      candle.summValueTable = candle.summValueTable->next;
      LALFree( tmp_summvalue );
    }
  }

  /* write the template bank to the file */
  if ( templateBank.snglInspiralTable )
  {
    LAL_CALL( LALBeginLIGOLwXMLTable( &status, &results, sngl_inspiral_table ),
        &status );
    LAL_CALL( LALWriteLIGOLwXMLTable( &status, &results, templateBank,
          sngl_inspiral_table ), &status );
    LAL_CALL( LALEndLIGOLwXMLTable ( &status, &results ), &status );
  }
  while ( templateBank.snglInspiralTable )
  {
    tmplt = templateBank.snglInspiralTable;
    templateBank.snglInspiralTable = templateBank.snglInspiralTable->next;
    LALFree( tmplt );
  }

  /* close the output xml file */
  LAL_CALL( LALCloseLIGOLwXMLFile ( &status, &results ), &status );

  /* free the rest of the memory, check for memory leaks and exit */
  if ( tdFileNames ) free( tdFileNames );
  if ( calCacheName ) free( calCacheName );
  if ( frInCacheName ) free( frInCacheName );
  if ( frInType ) free( frInType );
  if ( channelName ) free( channelName );
  if ( fqChanName ) free( fqChanName );
  LALCheckMemoryLeaks();

#ifdef LALAPPS_CUDA_ENABLED
  cudaThreadExit();
#endif

  exit( 0 );
}

/* ------------------------------------------------------------------------- */

#define ADD_PROCESS_PARAM( pptype, format, ppvalue ) \
this_proc_param = this_proc_param->next = (ProcessParamsTable *) \
  calloc( 1, sizeof(ProcessParamsTable) );\
  snprintf( this_proc_param->program, LIGOMETA_PROGRAM_MAX, "%s", \
   PROGRAM_NAME );\
   snprintf( this_proc_param->param, LIGOMETA_PARAM_MAX, "--%s", \
     long_options[option_index].name );\
     snprintf( this_proc_param->type, LIGOMETA_TYPE_MAX, "%s", pptype );\
     snprintf( this_proc_param->value, LIGOMETA_VALUE_MAX, format, ppvalue );

#define USAGE( a ) \
fprintf(a, "  --help                       display this message\n");\
fprintf(a, "  --verbose                    print progress information\n");\
fprintf(a, "  --version                    print version information and exit\n");\
fprintf(a, "  --debug-level LEVEL          set the LAL debug level to LEVEL\n");\
fprintf(a, "  --user-tag STRING            set the process_params usertag to STRING\n");\
fprintf(a, "  --ifo-tag STRING             set the ifotag to STRING - for file naming\n");\
fprintf(a, "  --comment STRING             set the process table comment to STRING\n");\
fprintf(a, "  --write-compress             write a compressed xml file\n");\
fprintf(a, "\n");\
fprintf(a, "  NOTE: Data-related options not required when using a simulated PSD are labelled @\n");\
fprintf(a, "\n");\
fprintf(a, "  --gps-start-time SEC         GPS second of data start time\n");\
fprintf(a, "  --gps-end-time SEC           GPS second of data end time\n");\
fprintf(a, "@ --pad-data T                 pad the data start and end time by T seconds\n");\
fprintf(a, "\n");\
fprintf(a, "@ --glob-frame-data            glob *.gwf files in the pwd to obtain frame data\n");\
fprintf(a, "@ --frame-type TAG             input data is contained in frames of type TAG\n");\
fprintf(a, "@ --frame-cache                obtain frame data from LAL frame cache FILE\n");\
fprintf(a, "@ --calibration-cache FILE     obtain calibration from LAL frame cache FILE\n");\
fprintf(a, "@ --glob-calibration-data      obtain calibration by globbing in working dir\n");\
fprintf(a, "\n");\
fprintf(a, "@ --channel-name CHAN          read data from interferometer channel CHAN\n");\
fprintf(a, "@ --calibrated-data TYPE       calibrated data of TYPE real_4 or real_8\n");\
fprintf(a, "@ --strain-high-pass-freq F    high pass REAL8 h(t) data above F Hz\n");\
fprintf(a, "@ --strain-high-pass-order O   set the order of the h(t) high pass filter to O\n");\
fprintf(a, "@ --strain-high-pass-atten A   set the attenuation of the high pass filter to A\n");\
fprintf(a, "@ --point-calibration          use the first point in the chunk to calibrate\n");\
fprintf(a, "\n");\
fprintf(a, "  --sample-rate F              filter data at F Hz, downsampling if necessary\n");\
fprintf(a, "@ --resample-filter TYPE       set resample filter to TYPE [ldas|butterworth]\n");\
fprintf(a, "\n");\
fprintf(a, "  --disable-high-pass          turn off the IIR highpass filter\n");\
fprintf(a, "@ --enable-high-pass F         high pass data above F Hz using an IIR filter\n");\
fprintf(a, "@ --high-pass-order O          set the order of the high pass filter to O\n");\
fprintf(a, "@ --high-pass-attenuation A    set the attenuation of the high pass filter to A\n");\
fprintf(a, "  --spectrum-type TYPE         use PSD estimator TYPE \n");\
fprintf(a, "                               (mean|median|iLIGOSRD|eLIGOModel|GEOModel|\n");\
fprintf(a, "                               |aLIGONoSRMLoP|aLIGONoSRMHiP|aLIGOZDLoP|aLIGOZDHiP|\n");\
fprintf(a, "                               |iVirgoModel|aVirgoModel|KAGRAModel)\n");\
fprintf(a, "  --dynamic-range-exponent X   set dynamic range scaling to 2^X (eg X=69.0)\n");\
fprintf(a, "\n");\
fprintf(a, "  --segment-length N           set data segment length to N points\n");\
fprintf(a, "@ --number-of-segments N       set number of data segments to N\n");\
fprintf(a, "\n");\
fprintf(a, "  --td-follow-up FILE          follow up BCV events contained in FILE\n");\
fprintf(a, "\n");\
fprintf(a, "  --standard-candle            compute a standard candle from the PSD\n");\
fprintf(a, "  --candle-snr SNR             signal-to-noise ratio of standard candle\n");\
fprintf(a, "  --candle-minmass M           minimum component mass for (equal-mass) candle binary\n");\
fprintf(a, "  --candle-maxmass M           maximum component mass for candle binary, default=50\n");\
fprintf(a, "\n");\
fprintf(a, "  --low-frequency-cutoff F     do not filter below F Hz\n");\
fprintf(a, "  --high-frequency-cutoff F    upper frequency cutoff in Hz\n");\
fprintf(a, "  --disable-compute-moments    do not recompute the moments stored in the template bank. \n");\
fprintf(a, "\n");\
fprintf(a, "  --minimum-mass MASS          set minimum component mass of bank to MASS: required\n");\
fprintf(a, "  --maximum-mass MASS          set maximum component mass of bank to MASS\n");\
fprintf(a, "  --max-total-mass MASS        set maximum total mass of the bank to MASS. Will override --maximum-mass option\n");\
fprintf(a, "  --min-total-mass MASS        set minimum total mass of the bank to MASS: --max-total-mass must also be given\n");\
fprintf(a, "  --chirp-mass-cutoff MASS     set chirp mass cutoff to MASS\n");\
fprintf(a, "  --max-eta ETA                set maximum symmetric mass ratio of the bank to ETA\n");\
fprintf(a, "  --min-eta ETA                set minimum symmetric mass ratio of the bank to ETA\n");\
fprintf(a, "\n");\
fprintf(a, "  --minimum-psi0 PSI0          set minimum range of BCV parameter psi0 to PSI0\n");\
fprintf(a, "  --maximum-psi0 PSI0          set maximum range of BCV parameter psi0 to PSI0\n");\
fprintf(a, "  --minimum-psi3 PSI3          set minimum range of BCV parameter psi3 to PSI3\n");\
fprintf(a, "  --maximum-psi3 PSI3          set maximum range of BCV parameter psi3 to PSI3\n");\
fprintf(a, "  --maximum-fcut-tmplts N      maximum number of tmplts in fcut direction is N\n");\
fprintf(a, "  --disable-polygon-fit        disable the polygon fitting for BCV bank\n");\
fprintf(a, "  --alpha ALPHA                set alpha for the BCV bank generation\n");\
fprintf(a, "  --minimum-beta BETA          set minimum BCV spin parameter beta to BETA\n");\
fprintf(a, "  --maximum-beta BETA          set maximum BCV spin parameter beta to BETA\n");\
fprintf(a, "\n");\
fprintf(a, "  --minimum-spin1 SPIN1_MIN    set minimum value of chi for PTF to SPIN1_MIN (0.0)\n");\
fprintf(a, "  --maximum-spin1 SPIN1_MAX    set maximum value of chi for PTF to SPIN1_MAX (1.0)\n");\
fprintf(a, "  --minimum-kappa1 KAPPA1_MIN  set minimum value of kappa for PTF to KAPPA1_MIN (-1.0)\n");\
fprintf(a, "  --maximum-kappa1 KAPPA1_MAX  set maximum value of kappa for PTF to KAPPA1_MAX (1.0)\n");\
fprintf(a, "  --npoints-chi N-CHI          set number of points in the Chi direction for PTF template bank to N-CHI (3)\n");\
fprintf(a, "  --npoints-kappa N-KAPPA      set number of points in the Kappa direction for PTF template bank to N-KAPPA (5)\n");\
fprintf(a, "\n");\
fprintf(a, "  --minimum-spin1z spin1z_MIN  set minimum value of spin1z for phenspin to spin1z_MIN (-1.0)\n");\
fprintf(a, "  --maximum-spin1z spin1z_MAX  set maximum value of spin1z for phenspin to spin1z_MAX (1.0)\n");\
fprintf(a, "  --minimum-spin2z spin2z_MIN  set minimum value of spin2z for phenspin to spin2z_MIN (-1.0)\n");\
fprintf(a, "  --maximum-spin2z spin2z_MAX  set maximum value of spin2z for phenspin to spin2z_MAX (1.0)\n");\
fprintf(a, "  --npoints-spin1z N-spin1z    set number of points in the spin1z direction for phenspin template bank to N-spin1z (1)\n");\
fprintf(a, "  --npoints-spin2z N-spin2z    set number of points in the spin2z direction for phenspin template bank to N-spin2z (1)\n");\
fprintf(a, "\n");\
fprintf(a, "  --minimal-match M            generate bank with minimal match M\n");\
fprintf(a, "\n");\
fprintf(a, "  --order ORDER                set post-Newtonian order of the waveform to ORDER\n");\
fprintf(a, "                                 (newtonian|oneHalfPN|onePN|onePointFivePN|\n");\
fprintf(a, "                                 twoPN|twoPointFive|threePN|threePointFivePN)\n");\
fprintf(a, "  --approximant APPROX         set approximant of the waveform to APPROX\n");\
fprintf(a, "                                 (TaylorT1|TaylorT2|TaylorT3|TaylorF1|TaylorF2|\n");\
<<<<<<< HEAD
fprintf(a, "                                 PadeT1|PadeT2|EOB|EOBNR|PhenSpinTaylorRD|BCV|SpinTaylorT3|BCVSpin)\n");\
fprintf(a, " --num-freq-cutoffs Ncut       create a template bank with Ncut different upper \n");\
=======
fprintf(a, "                                 PadeT1|PadeT2|EOB|EOBNR|BCV|SpinTaylorT3|BCVSpin)\n");\
fprintf(a, "  --num-freq-cutoffs Ncut       create a template bank with Ncut different upper \n");\
>>>>>>> ece6ea50
fprintf(a, "                                 frequency cutoffs (must be a positive integer) \n");\
fprintf(a, "  --max-high-freq-cutoff MAX    formula to compute the largest high freq. cutoff\n");\
fprintf(a, "                                 possible choices in ascending order: (SchwarzISCO|BKLISCO|LightRing|FRD|ERD|LRD)\n");\
fprintf(a, "  --min-high-freq-cutoff MIN    formula to compute the smallest high freq. cutoff\n");\
fprintf(a, "                                 possible choices in ascending order: (SchwarzISCO|BKLISCO|LightRing|FRD|ERD|LRD)\n");\
fprintf(a, "  --space SPACE                grid up template bank with mass parameters SPACE\n");\
fprintf(a, "                                 (Tau0Tau2|Tau0Tau3|Psi0Psi3)\n");\
fprintf(a, "  --grid-spacing GRIDSPACING   grid up template bank with GRIDSPACING\n");\
fprintf(a, "                                 (Hexagonal|SquareNotOriented)\n");\
fprintf(a, "\n");\
fprintf(a, "  --write-response             write the computed response function to a frame\n");\
fprintf(a, "  --write-spectrum             write the uncalibrated psd to a frame\n");\
fprintf(a, "  --write-strain-spectrum      write the calibrated strain psd to a text file\n");


int arg_parse_check( int argc, char *argv[], MetadataTable procparams )
{
  /* getopt arguments */
  struct option long_options[] =
  {
    /* these options set a flag */
    {"verbose",                 no_argument,       &vrbflg,           1 },
    {"write-compress",          no_argument,       &outCompress,      1 },
    {"disable-high-pass",       no_argument,       &highPass,         0 },
    {"standard-candle",         no_argument,       &computeCandle,    1 },
    {"glob-frame-data",         no_argument,       &globFrameData,    1 },
    {"glob-calibration-data",   no_argument,       &globCalData,      1 },
    {"point-calibration",       no_argument,       &pointCal,         1 },
    /* parameters used to generate calibrated power spectrum */
    {"gps-start-time",          required_argument, 0,                'a'},
    {"gps-end-time",            required_argument, 0,                'b'},
    {"channel-name",            required_argument, 0,                'c'},
    {"segment-length",          required_argument, 0,                'd'},
    {"number-of-segments",      required_argument, 0,                'e'},
    {"sample-rate",             required_argument, 0,                'g'},
#ifdef LALAPPS_CUDA_ENABLED
    {"gpu-device-id",           required_argument, 0,                '+'},
#endif
    {"calibrated-data",         required_argument, 0,                'M'},
    {"strain-high-pass-freq",   required_argument, 0,                'J'},
    {"strain-high-pass-order",  required_argument, 0,                'K'},
    {"strain-high-pass-atten",  required_argument, 0,                'L'},
    {"help",                    no_argument,       0,                'h'},
    {"low-frequency-cutoff",    required_argument, 0,                'i'},
    {"spectrum-type",           required_argument, 0,                'j'},
    {"dynamic-range-exponent",  required_argument, 0,                'f'},
    {"calibration-cache",       required_argument, 0,                'p'},
    {"comment",                 required_argument, 0,                's'},
    {"enable-high-pass",        required_argument, 0,                't'},
    {"high-pass-order",         required_argument, 0,                'H'},
    {"high-pass-attenuation",   required_argument, 0,                'I'},
    {"frame-cache",             required_argument, 0,                'u'},
    {"frame-type",              required_argument, 0,                'n'},
    {"pad-data",                required_argument, 0,                'x'},
    {"debug-level",             required_argument, 0,                'z'},
    {"user-tag",                required_argument, 0,                'Z'},
    {"ifo-tag",                 required_argument, 0,                'Y'},
    {"version",                 no_argument,       0,                'V'},
    {"resample-filter",         required_argument, 0,                'r'},
    /* template bank generation parameters */
    {"minimum-mass",            required_argument, 0,                'A'},
    {"maximum-mass",            required_argument, 0,                'B'},
    {"minimum-psi0",            required_argument, 0,                'P'},
    {"maximum-psi0",            required_argument, 0,                'Q'},
    {"minimum-psi3",            required_argument, 0,                'R'},
    {"maximum-psi3",            required_argument, 0,                'S'},
    {"maximum-fcut-tmplts",     required_argument, 0,                'U'},
    {"minimum-beta",            required_argument, 0,                'o'},
    {"maximum-beta",            required_argument, 0,                'O'},
    {"alpha",                   required_argument, 0,                'T'},
    {"minimum-spin1",           required_argument, 0,                '4'},
    {"maximum-spin1",           required_argument, 0,                '5'},
    {"minimum-kappa1",          required_argument, 0,                '6'},
    {"maximum-kappa1",          required_argument, 0,                '7'},
    {"npoints-chi",             required_argument, 0,                '8'},
    {"npoints-kappa",           required_argument, 0,                '9'},
    {"minimum-spin1z",          required_argument, 0,                '$'},
    {"maximum-spin1z",          required_argument, 0,                '%'},
    {"minimum-spin2z",          required_argument, 0,                '&'},
    {"maximum-spin2z",          required_argument, 0,                '/'},
    {"npoints-spin1z",          required_argument, 0,                '('},
    {"npoints-spin2z",          required_argument, 0,                ')'},
    {"minimal-match",           required_argument, 0,                'C'},
    {"high-frequency-cutoff",   required_argument, 0,                'D'},
    {"order",                   required_argument, 0,                'E'},
    {"approximant",             required_argument, 0,                'F'},
    {"num-freq-cutoffs",        required_argument, 0,                '1'},
    {"max-high-freq-cutoff",    required_argument, 0,                '2'},
    {"min-high-freq-cutoff",    required_argument, 0,                '3'},
    {"space",                   required_argument, 0,                'G'},
    {"grid-spacing",            required_argument, 0,                'v'},
    {"max-total-mass",          required_argument, 0,                'y'},
    {"min-total-mass",          required_argument, 0,                'W'},
    {"chirp-mass-cutoff",       required_argument, 0,                'q'},
    {"max-eta",                 required_argument, 0,                '0'},
    {"min-eta",                 required_argument, 0,                'X'},
    {"disable-polygon-fit",     no_argument,            &polygonFit,       0 },
    {"disable-compute-moments", no_argument,            &computeMoments,   0 },
    /* standard candle parameters */
    {"candle-snr",              required_argument, 0,                'k'},
    {"candle-minmass",          required_argument, 0,                'l'},
    {"candle-maxmass",          required_argument, 0,                'm'},
    /* frame writing options */
    {"write-raw-data",          no_argument,       &writeRawData,     1 },
    {"write-response",          no_argument,       &writeResponse,    1 },
    {"write-spectrum",          no_argument,       &writeSpectrum,    1 },
    {"write-strain-spectrum",   no_argument,       &writeStrainSpec,  1 },
    /* td follow up file */
    {"td-follow-up",            required_argument, 0,                'w'},
    {0, 0, 0, 0}
  };

  int c;
#ifdef LALAPPS_CUDA_ENABLED
  INT4 gpuDeviceID = 0;
  cudaError_t cudaError = cudaSuccess;
#endif
  ProcessParamsTable *this_proc_param = procparams.processParamsTable;
  UINT4   haveOrder       = 0;
  UINT4   haveApprox      = 0;
  UINT4   haveSpace       = 0;
  UINT4   havePsi0Min     = 0;
  UINT4   havePsi0Max     = 0;
  UINT4   havePsi3Min     = 0;
  UINT4   havePsi3Max     = 0;
  UINT4   haveAlpha       = 0;
  UINT4   haveNumFcut     = 0;
  UINT4   haveMaxFcut     = 0;
  UINT4   haveMinFcut     = 0;

  /*
   *
   * parse command line arguments
   *
   */

  while ( 1 )
  {
    /* getopt_long stores long option here */
    int option_index = 0;
    size_t optarg_len;

    c = getopt_long_only( argc, argv,
#ifdef LALAPPS_CUDA_ENABLED
        "a:b:c:d:e:f:g:hi:j:k:l:m:n:o:p:r:s:t:u:v:x:yz:X:0:"
        "A:B:C:D:E:F:G:H:I:J:K:L:M:O:P:Q:R:S:T:U:VZ:1:2:3:4:5:6:7:8:9:+:",
#else
        "a:b:c:d:e:f:g:hi:j:k:l:m:n:o:p:r:s:t:u:v:x:yz:X:0:"
        "A:B:C:D:E:F:G:H:I:J:K:L:M:O:P:Q:R:S:T:U:VZ:1:2:3:4:5:6:7:8:9:",
#endif
        long_options, &option_index );

    /* detect the end of the options */
    if ( c == - 1 )
    {
      break;
    }

    switch ( c )
    {
      case 0:
        /* if this option set a flag, do nothing else now */
        if ( long_options[option_index].flag != 0 )
        {
          break;
        }
        else
        {
          fprintf( stderr, "error parsing option %s with argument %s\n",
              long_options[option_index].name, optarg );
          exit( 1 );
        }
        break;

      case 'a':
        {
          long int gstartt = atol( optarg );
          if ( gstartt < 441417609 )
          {
            fprintf( stderr, "invalid argument to --%s:\n"
                "GPS start time is prior to "
                "Jan 01, 1994  00:00:00 UTC:\n"
                "(%ld specified)\n",
                long_options[option_index].name, gstartt );
            exit( 1 );
          }
          gpsStartTime.gpsSeconds = (INT4) gstartt;
          gpsStartTime.gpsNanoSeconds = 0;
          ADD_PROCESS_PARAM( "int", "%ld", gstartt );
        }
        break;

      case 'b':
        {
          long int gendt = atol( optarg );
          if ( gendt < 441417609 )
          {
            fprintf( stderr, "invalid argument to --%s:\n"
                "GPS end time is prior to "
                "Jan 01, 1994  00:00:00 UTC:\n"
                "(%ld specified)\n",
                long_options[option_index].name, gendt );
            exit( 1 );
          }
          gpsEndTime.gpsSeconds = (INT4) gendt;
          gpsEndTime.gpsNanoSeconds = 0;
          ADD_PROCESS_PARAM( "int", "%ld", gendt );
        }
        break;

      case 'c':
        {
          /* create storage for the channel name and copy it */
          char *channamptr = NULL;
          optarg_len = strlen( optarg ) + 1;
          fqChanName = (CHAR *) calloc( optarg_len, sizeof(CHAR) );
          memcpy( fqChanName, optarg, optarg_len );
          ADD_PROCESS_PARAM( "string", "%s", optarg );

          /* check that we have a proper channel name */
          if ( ! (channamptr = strstr( fqChanName, ":" ) ) )
          {
            fprintf( stderr, "invalid argument to --%s:\n"
                "channel name must be a full LIGO channel name "
                "e.g. L1:LSC-AS_Q\n(%s specified)\n",
                long_options[option_index].name, optarg );
            exit( 1 );
          }
          optarg_len = strlen( ++channamptr ) + 1;
          channelName = (CHAR *) calloc( optarg_len, sizeof(CHAR) );
          memcpy( channelName, channamptr, optarg_len );

          /* copy the first two characters to ifo */
          memset( ifo, 0, sizeof(ifo) );
          memcpy( ifo, optarg, sizeof(ifo) - 1 );
        }
        break;

      case 'd':
        numPoints = (INT4) atoi( optarg );
        if ( numPoints < 2 || numPoints % 2 )
        {
          fprintf( stderr, "invalid argument to --%s:\n"
              "number of points must be a non-zero power of 2: "
              "(%d specified) \n",
              long_options[option_index].name, numPoints );
          exit( 1 );
        }
        ADD_PROCESS_PARAM( "int", "%d", numPoints );
        break;

      case 'e':
        numSegments = (INT4) atoi( optarg );
        if ( numSegments < 1 )
        {
          fprintf( stderr, "invalid argument to --%s:\n"
              "number of data segment must be greater than 0: "
              "(%d specified)\n",
              long_options[option_index].name, numSegments );
          exit( 1 );
        }
        ADD_PROCESS_PARAM( "int", "%d", numSegments );
        break;

      case 'g':
        sampleRate = (INT4) atoi( optarg );
        if ( sampleRate < 2 || sampleRate > 16384 || sampleRate % 2 )
        {
          fprintf( stderr, "invalid argument to --%s:\n"
              "rate must be power of 2 between 2 and 16384 inclusive: "
              "(%d specified)\n",
              long_options[option_index].name, sampleRate );
          exit( 1 );
        }
        ADD_PROCESS_PARAM( "int", "%d", sampleRate );
        break;

#ifdef LALAPPS_CUDA_ENABLED
      case '+':
        gpuDeviceID = (INT4) atoi( optarg );
        cudaError = cudaSetDevice( gpuDeviceID );
        if ( cudaError != cudaSuccess )
        {
          fprintf( stderr, "invalid argument to --%s:\n"
                   "could not associate thread to GPU %d\n"
                   "CudaError: %s\n",
                   long_options[option_index].name, gpuDeviceID,
                   cudaGetErrorString(cudaError));
          exit( 1 );
        }
        ADD_PROCESS_PARAM( "int", "%d", gpuDeviceID );
        break;
#endif

      case 'M':
        /* specify which type of calibrated data */
        {
          if ( ! strcmp( "real_4", optarg ) )
          {
            calData = real_4;
          }
          else if ( ! strcmp( "real_8", optarg ) )
          {
            calData = real_8;
          }
          else
          {
            fprintf( stderr, "invalid argument to --%s:\n"
                "unknown data type specified;\n"
                "%s (must be one of: real_4, real_8)\n",
                long_options[option_index].name, optarg);
          }
          ADD_PROCESS_PARAM( "string", "%s", optarg );
        }
        break;

      case 'J':
        strainHighPassFreq = (REAL4) atof( optarg );
        if ( strainHighPassFreq <= 0 )
        {
          fprintf( stderr, "invalid argument to --%s:\n"
              "REAL8 h(t) high pass filter frequency must be greater than 0 Hz:"
              "(%f Hz specified)\n",
              long_options[option_index].name, strainHighPassFreq );
          exit( 1 );
        }
        ADD_PROCESS_PARAM( "float", "%e", strainHighPassFreq );
        break;

      case 'K':
        strainHighPassOrder = (INT4) atoi( optarg );
        if ( strainHighPassOrder <= 0 )
        {
          fprintf( stderr, "invalid argument to --%s:\n"
              "REAL8 h(t) high pass filter order must be greater than 0: "
              "(%d specified)\n",
              long_options[option_index].name, strainHighPassOrder );
          exit( 1 );
        }
        ADD_PROCESS_PARAM( "int", "%d", strainHighPassOrder );
        break;

      case 'L':
        strainHighPassAtten = (REAL4) atof( optarg );
        if ( strainHighPassAtten < 0.0 || strainHighPassAtten > 1.0 )
        {
          fprintf( stderr, "invalid argument to --%s:\n"
              "REAL8 h(t) high pass attenuation must be in the range [0:1]: "
              "(%f specified)\n",
              long_options[option_index].name, strainHighPassAtten );
          exit( 1 );
        }
        ADD_PROCESS_PARAM( "float", "%e", strainHighPassAtten );
        break;

      case 'h':
        USAGE( stdout );
        exit( 0 );
        break;

      case 'i':
        fLow = (REAL4) atof( optarg );
        if ( fLow < 0 )
        {
          fprintf( stdout, "invalid argument to --%s:\n"
              "low frequency cutoff is less than 0 Hz: "
              "(%f Hz specified)\n",
              long_options[option_index].name, fLow );
          exit( 1 );
        }
        ADD_PROCESS_PARAM( "float", "%e", fLow );
        break;

      case 'j':
        if ( ! strcmp( "mean", optarg ) )
        {
          specType = specType_mean;
        }
        else if ( ! strcmp( "median", optarg ) )
        {
          specType = specType_median;
        }
        else if ( ! strcmp( "iLIGOSRD", optarg ) )
        { specType = specType_simulated;
          specFunc = XLALSimNoisePSDiLIGOSRD; }
        else if ( ! strcmp( "eLIGOModel", optarg ) )
        { specType = specType_simulated;
          specFunc = XLALSimNoisePSDeLIGOModel; }
        else if ( ! strcmp( "GEOModel", optarg ) )
        { specType = specType_simulated;
          specFunc = XLALSimNoisePSDGEO; }
        else if ( ! strcmp( "aLIGONoSRMLoP", optarg ) )
        { specType = specType_simulated;
          specFunc = XLALSimNoisePSDaLIGONoSRMLowPower; }
        else if ( ! strcmp( "aLIGONoSRMHiP", optarg ) )
        { specType = specType_simulated;
          specFunc = XLALSimNoisePSDaLIGONoSRMHighPower; }
        else if ( ! strcmp( "aLIGOZDLoP", optarg ) )
        { specType = specType_simulated;
          specFunc = XLALSimNoisePSDaLIGOZeroDetLowPower; }
        else if ( ! strcmp( "aLIGOZDHiP", optarg ) )
        { specType = specType_simulated;
          specFunc = XLALSimNoisePSDaLIGOZeroDetHighPower; }
        else if ( ! strcmp( "iVirgoModel", optarg ) )
        { specType = specType_simulated;
          specFunc = XLALSimNoisePSDVirgo; }
        else if ( ! strcmp( "aVirgoModel", optarg ) )
        { specType = specType_simulated;
          specFunc = XLALSimNoisePSDAdvVirgo; }
        else if ( ! strcmp( "KAGRAModel", optarg ) )
        { specType = specType_simulated;
          specFunc = XLALSimNoisePSDKAGRA; }

        else
        {
          fprintf( stderr, "invalid argument to --%s:\n"
              "unknown power spectrum type: %s\n",
              long_options[option_index].name, optarg );
          exit( 1 );
        }
        ADD_PROCESS_PARAM( "string", "%s", optarg );
        break;

      case 'f':
        dynRangeExponent = (REAL4) atof( optarg );
        ADD_PROCESS_PARAM( "float", "%e", dynRangeExponent );
        break;

      case 'p':
        /* create storage for the calibration frame cache name */
        optarg_len = strlen( optarg ) + 1;
        calCacheName = (CHAR *) calloc( optarg_len, sizeof(CHAR));
        memcpy( calCacheName, optarg, optarg_len );
        ADD_PROCESS_PARAM( "string", "%s", optarg );
        break;

      case 'r':
        if ( ! strcmp( "ldas", optarg ) )
        {
          resampFiltType = 0;
        }
        else if ( ! strcmp( "butterworth", optarg ) )
        {
          resampFiltType = 1;
        }
        else
        {
          fprintf( stderr, "invalid argument to --%s:\n"
              "unknown resampling filter type: "
              "%s (must be ldas or butterworth)\n",
              long_options[option_index].name, optarg );
          exit( 1 );
        }
        ADD_PROCESS_PARAM( "string", "%s", optarg );
        break;

      case 's':
        if ( strlen( optarg ) > LIGOMETA_COMMENT_MAX - 1 )
        {
          fprintf( stderr, "invalid argument to --%s:\n"
              "comment must be less than %d characters\n",
              long_options[option_index].name, LIGOMETA_COMMENT_MAX );
          exit( 1 );
        }
        else
        {
          snprintf( comment, LIGOMETA_COMMENT_MAX, "%s", optarg);
        }
        break;

      case 't':
        highPass = 1;
        highPassFreq = (REAL4) atof( optarg );
        if ( highPassFreq < 0 )
        {
          fprintf( stdout, "invalid argument to --%s:\n"
              "low frequency cutoff is less than 0 Hz: "
              "(%f Hz specified)\n",
              long_options[option_index].name, highPassFreq );
          exit( 1 );
        }
        ADD_PROCESS_PARAM( "float", "%e", highPassFreq );
        break;

      case 'H':
        highPassOrder = (INT4) atoi( optarg );
        if ( highPassOrder <= 0 )
        {
          fprintf( stdout, "invalid argument to --%s:\n"
              "high pass filter order must be greater than 0: "
              "(%d specified)\n",
              long_options[option_index].name, highPassOrder );
          exit( 1 );
        }
        ADD_PROCESS_PARAM( "int", "%d", highPassOrder );
        break;

      case 'I':
        highPassAtten = (REAL4) atof( optarg );
        if ( highPassAtten < 0.0 || highPassAtten > 1.0 )
        {
          fprintf( stdout, "invalid argument to --%s:\n"
              "high pass attenuation must be in the range [0:1]: "
              "(%f specified)\n",
              long_options[option_index].name, highPassAtten );
          exit( 1 );
        }
        ADD_PROCESS_PARAM( "float", "%e", highPassAtten );
        break;

      case 'u':
        optarg_len = strlen( optarg ) + 1;
        frInCacheName = (CHAR *) calloc( optarg_len, sizeof(CHAR) );
        memcpy( frInCacheName, optarg, optarg_len );
        ADD_PROCESS_PARAM( "string", "%s", optarg );
        break;

      case 'n':
        optarg_len = strlen( optarg ) + 1;
        frInType = (CHAR *) calloc( optarg_len, sizeof(CHAR) );
        memcpy( frInType, optarg, optarg_len );
        ADD_PROCESS_PARAM( "string", "%s", optarg );
        break;

      case 'x':
        padData = (UINT4) atoi( optarg );
        if ( padData < 0 )
        {
          fprintf( stderr, "invalid argument to --%s:\n"
              "number of seconds to pad from input data"
              "must be greater than 0: (%d specified)\n",
              long_options[option_index].name, padData );
          exit( 1 );
        }
        ADD_PROCESS_PARAM( "int", "%d", padData );
        break;

      case 'z':
        set_debug_level( optarg );
        ADD_PROCESS_PARAM( "string", "%s", optarg );
        break;

      case 'Z':
        /* create storage for the usertag */
        optarg_len = strlen( optarg ) + 1;
        userTag = (CHAR *) calloc( optarg_len, sizeof(CHAR) );
        memcpy( userTag, optarg, optarg_len );

        this_proc_param = this_proc_param->next = (ProcessParamsTable *)
          calloc( 1, sizeof(ProcessParamsTable) );
        snprintf( this_proc_param->program, LIGOMETA_PROGRAM_MAX, "%s",
            PROGRAM_NAME );
        snprintf( this_proc_param->param, LIGOMETA_PARAM_MAX, "--user-tag" );
        snprintf( this_proc_param->type, LIGOMETA_TYPE_MAX, "string" );
        snprintf( this_proc_param->value, LIGOMETA_VALUE_MAX, "%s",
            optarg );
        break;

      case 'A':
        minMass = (REAL4) atof( optarg );
        if ( minMass <= 0 )
        {
          fprintf( stdout, "invalid argument to --%s:\n"
              "minimum component mass must be > 0: "
              "(%f solar masses specified)\n",
              long_options[option_index].name, minMass );
          exit( 1 );
        }
        ADD_PROCESS_PARAM( "float", "%e", minMass );
        break;

      case 'B':
        maxMass = (REAL4) atof( optarg );
        if ( maxMass <= 0 )
        {
          fprintf( stdout, "invalid argument to --%s:\n"
              "maximum component mass must be > 0: "
              "(%f solar masses specified)\n",
              long_options[option_index].name, maxMass );
          exit( 1 );
        }
        ADD_PROCESS_PARAM( "float", "%e", maxMass );
        break;

      case 'P':
        psi0Min = (REAL4) atof( optarg );
        if ( psi0Min <= 0 )
        {
          fprintf( stdout, "invalid argument to --%s:\n"
              "minimum value of psi0 must be > 0: "
              "(%f specified)\n",
              long_options[option_index].name, psi0Min );
          exit( 1 );
        }
        ADD_PROCESS_PARAM( "float", "%e", psi0Min );
        havePsi0Min = 1;
        break;

      case 'Q':
        psi0Max = (REAL4) atof( optarg );
        if ( psi0Max <= 0 )
        {
          fprintf( stdout, "invalid argument to --%s:\n"
              "maximum value of psi0 must be > 0: "
              "(%f specified)\n",
              long_options[option_index].name, psi0Max );
          exit( 1 );
        }
        ADD_PROCESS_PARAM( "float", "%e", psi0Max );
        havePsi0Max = 1;
        break;

      case 'R':
        psi3Min = (REAL4) atof( optarg );
        if ( psi3Min >= 0 )
        {
          fprintf( stdout, "invalid argument to --%s:\n"
              "miniumum value of psi3 must be < 0: "
              "(%f specified)\n",
              long_options[option_index].name, psi3Min );
          exit( 1 );
        }
        ADD_PROCESS_PARAM( "float", "%e", psi3Min );
        havePsi3Min = 1;
        break;

      case 'S':
        psi3Max = (REAL4) atof( optarg );
        ADD_PROCESS_PARAM( "float", "%e", psi3Max );
        havePsi3Max = 1;
        break;

      case 'o':
        betaMin = (REAL4) atof( optarg );
        ADD_PROCESS_PARAM( "float", "%e", betaMin );
        break;

      case 'O':
        betaMax = (REAL4) atof( optarg );
        ADD_PROCESS_PARAM( "float", "%e", betaMax );
        break;

      case 'U':
        maxFcutTmplts = (INT4) atof( optarg );
        if ( maxFcutTmplts < 0 )
        {
          fprintf( stdout, "invalid argument to --%s:\n"
              "number of templates in f_final direction must be >= 0"
              "(%d specified)\n",
              long_options[option_index].name, maxFcutTmplts );
          exit( 1 );
        }
        ADD_PROCESS_PARAM( "int", "%d", maxFcutTmplts );
        break;

      case 'T':
        alpha = (REAL4) atof( optarg );
        if ( alpha < -1 || alpha > 1 )
        {
          fprintf( stdout, "invalid argument to --%s:\n"
              "value of alpha must be the range [0:1]"
              "(%f specified)\n",
              long_options[option_index].name, alpha );
          exit( 1 );
        }
        ADD_PROCESS_PARAM( "float", "%e", alpha );
        haveAlpha = 1;
        break;

      case 'C':
        minMatch = (REAL4) atof( optarg );
        if ( minMatch <= 0 )
        {
          fprintf( stdout, "invalid argument to --%s:\n"
              "minimum match of bank must be > 0: "
              "(%f specified)\n",
              long_options[option_index].name, minMatch );
          exit( 1 );
        }
        ADD_PROCESS_PARAM( "float", "%e", minMatch );
        break;

      case 'D':
        fUpper = (REAL4) atof( optarg );
        if ( fUpper <= 0 )
        {
          fprintf( stdout, "invalid argument to --%s:\n"
              "miniumu component mass must be > 0: "
              "(%f specified)\n",
              long_options[option_index].name, fUpper );
          exit( 1 );
        }
        ADD_PROCESS_PARAM( "float", "%e", fUpper );
        break;

      case 'E':
        if ( ! strcmp( "newtonian", optarg ) )
        {
          order = LAL_PNORDER_NEWTONIAN;
        }
        else if ( ! strcmp( "oneHalfPN", optarg ) )
        {
          order = LAL_PNORDER_HALF;
        }
        else if ( ! strcmp( "onePN", optarg ) )
        {
          order = LAL_PNORDER_ONE;
        }
        else if ( ! strcmp( "onePointFivePN", optarg ) )
        {
          order = LAL_PNORDER_ONE_POINT_FIVE;
        }
        else if ( ! strcmp( "twoPN", optarg ) )
        {
          order = LAL_PNORDER_TWO;
        }
        else if ( ! strcmp( "twoPointFive", optarg ) )
        {
          order = LAL_PNORDER_TWO_POINT_FIVE;
        }
        else if ( ! strcmp( "threePN", optarg ) )
        {
          order = LAL_PNORDER_THREE;
        }
        else if ( ! strcmp( "threePointFivePN", optarg ) )
        {
          order = LAL_PNORDER_THREE_POINT_FIVE;
        }
        else
        {
          fprintf( stderr, "invalid argument to --%s:\n"
              "unknown order specified: "
              "%s (must be one of: newtonian, oneHalfPN, onePN,\n"
              "onePointFivePN, twoPN, twoPointFivePN, threePN or\n"
              "threePointFivePN)\n",
              long_options[option_index].name, optarg );
          exit( 1 );
        }
        haveOrder = 1;
        ADD_PROCESS_PARAM( "string", "%s", optarg );
        break;

      case 'F':
        if ( ! strcmp( "TaylorT1", optarg ) )
        {
          approximant = TaylorT1;
        }
        else if ( ! strcmp( "TaylorT2", optarg ) )
        {
          approximant = TaylorT2;
        }
        else if ( ! strcmp( "TaylorT3", optarg ) )
        {
          approximant = TaylorT3;
        }
        else if ( ! strcmp( "TaylorF1", optarg ) )
        {
          approximant = TaylorF1;
        }
        else if ( ! strcmp( "TaylorF2", optarg ) )
        {
          approximant = TaylorF2;
        }
        else if ( ! strcmp( "PadeT1", optarg ) )
        {
          approximant = PadeT1;
        }
        else if ( ! strcmp( "PadeF1", optarg ) )
        {
          approximant = PadeF1;
        }
        else if ( ! strcmp( "EOB", optarg ) )
        {
          approximant = EOB;
        }
        else if ( ! strcmp( "EOBNR", optarg ) )
        {
          approximant = EOBNR;
        }
        else if ( ! strcmp( "PhenSpinTaylorRD", optarg ) )
        {
          approximant = PhenSpinTaylorRD;
        else if ( ! strcmp( "EOBNRv2", optarg ) )
        {
          approximant = EOBNRv2;
        }
        else if ( ! strcmp( "IMRPhenomA", optarg ) )
        {
          approximant = IMRPhenomA;
        }
        else if ( ! strcmp( "IMRPhenomB", optarg ) )
        {
          approximant = IMRPhenomB;

        }
        else if ( ! strcmp( "BCV", optarg ) )
        {
          approximant = BCV;
        }
        else if ( ! strcmp( "SpinTaylorT3", optarg ) )
        {
          approximant = SpinTaylorT3;
        }
        else if ( ! strcmp( "BCVSpin", optarg ) )
        {
          approximant = BCVSpin;
        }
        else if ( ! strcmp( "FindChirpPTF", optarg ) )
        {
          approximant = FindChirpPTF;
        }
        else
        {
          fprintf( stderr, "invalid argument to --%s:\n"
              "unknown approximant specified: "
              "%s (must be one of: TaylorT1, TaylorT2, TaylorT3, TaylorF1,\n"
              "TaylorF2, PadeT1, PadeF1, EOB, EOBNR, EOBNRv2, IMRPhenomA,\n"
              "IMRPhenomB, PhenSpinTaylorRD, BCV, SpinTaylorT3, BCVSpin\n"
              "or FindChirpPTF)\n", long_options[option_index].name, optarg );
          exit( 1 );
        }
        haveApprox = 1;
        ADD_PROCESS_PARAM( "string", "%s", optarg );
        break;

      case 'G':
        if ( ! strcmp( "Tau0Tau2", optarg ) )
        {
          space = Tau0Tau2;
        }
        else if ( ! strcmp( "Tau0Tau3", optarg ) )
        {
          space = Tau0Tau3;
        }
        else if ( ! strcmp( "Psi0Psi3", optarg ) )
        {
          space = Psi0Psi3;
        }
        else
        {
          fprintf( stderr, "invalid argument to --%s:\n"
              "unknown space specified: "
              "%s (must be one of: Tau0Tau2, Tau0Tau3 or Psi0Psi3)\n",
              long_options[option_index].name, optarg );
          exit( 1 );
        }
        haveSpace = 1;
        ADD_PROCESS_PARAM( "string", "%s", optarg );
        break;

      case 'v':
        if ( ! strcmp( "Hexagonal", optarg) )
        {
          haveGridSpacing = 1;
          gridSpacing = Hexagonal;
        }
        else if ( ! strcmp( "SquareNotOriented", optarg) )
        {
          haveGridSpacing = 1;
          gridSpacing = SquareNotOriented;
        }
        else
        {
          fprintf(stderr, "invalid argument to --%s:\n"
              "unknown grid spacing specified: "
              "%s (must be one of  Hexagonal, SquareNotOriented )\n",
              long_options[option_index].name, optarg );
          exit(1);
        }
        ADD_PROCESS_PARAM( "string", "%s", optarg );
        break;

      case 'y':
        maxTotalMass = (REAL4) atof( optarg );
        if ( maxTotalMass <= 0 )
        {
          fprintf( stdout, "invalid argument to --%s:\n"
              "maximum total mass must be > 0: "
              "(%f solar masses specified)\n",
              long_options[option_index].name, maxTotalMass );
          exit( 1 );
        }
        ADD_PROCESS_PARAM( "float", "%e", maxTotalMass );
        break;

      case 'W':
        minTotalMass = (REAL4) atof( optarg );
        if ( minTotalMass <= 0 )
        {
          fprintf( stdout, "invalid argument to --%s:\n"
              "minimum total mass must be > 0: "
              "(%f solar masses specified)\n",
              long_options[option_index].name, minTotalMass );
          exit( 1 );
        }
        ADD_PROCESS_PARAM( "float", "%e", minTotalMass );
        break;

      case 'q':
        chirpMassCutoff = (REAL4) atof( optarg );
        if ( chirpMassCutoff <= 0 )
        {
          fprintf( stdout, "invalid argument to --%s:\n"
              "chirp mass cutoff must be > 0: "
              "(%f solar masses specified)\n",
              long_options[option_index].name, chirpMassCutoff );
          exit( 1 );
        }
        ADD_PROCESS_PARAM( "float", "%e", chirpMassCutoff );
        break;

      case 'X':
        etaMinCutoff = (REAL4) atof( optarg );
        if ( etaMinCutoff < 0 || etaMinCutoff >= 0.25 )
        {
          fprintf( stdout, "invalid argument to --%s:\n"
              "minimum eta must be >= 0 and < 0.25: "
              "(%f specified)\n",
              long_options[option_index].name, etaMinCutoff);
          exit( 1 );
        }
        ADD_PROCESS_PARAM( "float", "%e", etaMinCutoff);
        break;

      case '0':
        etaMaxCutoff = (REAL4) atof( optarg );
        if ( etaMaxCutoff <= 0 || etaMaxCutoff > 0.25 )
        {
          fprintf( stdout, "invalid argument to --%s:\n"
              "maximum eta must be > 0 and <= 0.25: "
              "(%f specified)\n",
              long_options[option_index].name, etaMaxCutoff );
          exit( 1 );
        }
        ADD_PROCESS_PARAM( "float", "%e", etaMaxCutoff );
        break;

      case 'k':
        candleSnr = (REAL4) atof( optarg );
        if ( candleSnr <= 0 )
        {
          fprintf( stdout, "invalid argument to --%s:\n"
              "standard candle signal-to-noise ratio must be > 0: "
              "(%f specified)\n",
              long_options[option_index].name, candleSnr );
          exit( 1 );
        }
        ADD_PROCESS_PARAM( "float", "%e", candleSnr );
        break;

      case 'l':
        candleMinMass = (REAL4) atof( optarg );
        if ( candleMinMass <= 0 )
        {
          fprintf( stdout, "invalid argument to --%s:\n"
              "standard candle minimum component mass must be > 0: "
              "(%f specified)\n",
              long_options[option_index].name, candleMinMass );
          exit( 1 );
        }
        ADD_PROCESS_PARAM( "float", "%e", candleMinMass );
        break;

      case 'm':
        candleMaxMass = (REAL4) atof( optarg );
        if ( ( candleMaxMass <= 0 ) || ( candleMaxMass < candleMinMass ) )
        {
          fprintf( stdout, "invalid argument to --%s:\n"
              "standard candle maximum component mass must be > 0 and greater than min mass: "
              "(%f specified)\n",
              long_options[option_index].name, candleMaxMass );
          exit( 1 );
        }
        ADD_PROCESS_PARAM( "float", "%e", candleMaxMass );
        break;

      case 'w':
        numTDFiles = 1;
        /* Count the number of thinca files to follow up */
        while ( !strstr( argv[optind], "--" ) )
        {
          numTDFiles++;
          optind++;
        }
        optind = optind - numTDFiles;

        /* Set pointers to the relevant filenames */
        tdFileNames = (CHAR **) calloc( numTDFiles, sizeof(CHAR *));
        numTDFiles = 0;

        while ( !strstr( argv[optind], "--" ) )
        {
          tdFileNames[numTDFiles++] = argv[optind];
          ADD_PROCESS_PARAM( "string", "%s", argv[optind] );
          optind++;

        }
        break;

      case 'Y':
        /* create storage for the ifo-tag */
        optarg_len = strlen( optarg ) + 1;
        ifoTag = (CHAR *) calloc( optarg_len, sizeof(CHAR) );
        memcpy( ifoTag, optarg, optarg_len );
        ADD_PROCESS_PARAM( "string", "%s", optarg );
        break;

      case 'V':
        /* print version information and exit */
        fprintf( stdout, "LIGO/LSC Standalone Inspiral Template Bank Code\n"
            "Duncan Brown <duncan@gravity.phys.uwm.edu>\n");
        XLALOutputVersionString(stderr, 0);
        exit( 0 );
        break;

      case '?':
        USAGE( stderr );
        exit( 1 );
        break;

      case '1':
        numFreqCut = (INT4) atof( optarg );
        if( numFreqCut < 1 )
        {
          fprintf( stdout, "invalid argument to --%s:\n"
              "Value must be a positive integer "
              "(%d specified)\n",
              long_options[option_index].name, numFreqCut );
          exit( 1 );
        }
        ADD_PROCESS_PARAM( "int", "%d", numFreqCut );
        haveNumFcut = 1;
        break;

      case '2':
        if ( ! strcmp( "SchwarzISCO", optarg ) )
        {
          maxFreqCut = FreqCut_SchwarzISCO;
        }
        else if( ! strcmp( "BKLISCO", optarg ) )
        {
          maxFreqCut = FreqCut_BKLISCO;
        }
        else if ( ! strcmp( "LightRing", optarg ) )
        {
          maxFreqCut = FreqCut_LightRing;
        }
        else if ( ! strcmp( "FRD", optarg ) )
        {
          maxFreqCut = FreqCut_FRD;
        }
        else if ( ! strcmp( "ERD", optarg ) )
        {
          maxFreqCut = FreqCut_ERD;
        }
        else if ( ! strcmp( "LRD", optarg ) )
        {
          maxFreqCut = FreqCut_LRD;
        }
        else
        {
          fprintf( stderr, "invalid argument to --%s:\n"
              "unknown cutoff frequency specified: "
              "%s (must be one of: SchwarzISCO, BKLISCO, LightRing, FRD, ERD or LRD)\n",
              long_options[option_index].name, optarg );
          exit( 1 );
        }
        ADD_PROCESS_PARAM( "string", "%s", optarg );
        haveMaxFcut = 1;
        break;

      case '3':
        if ( ! strcmp( "SchwarzISCO", optarg ) )
        {
          minFreqCut = FreqCut_SchwarzISCO;
        }
        else if ( ! strcmp( "BKLISCO", optarg ) )
        {
          minFreqCut = FreqCut_BKLISCO;
        }
        else if ( ! strcmp( "LightRing", optarg ) )
        {
          minFreqCut = FreqCut_LightRing;
        }
        else if ( ! strcmp( "FRD", optarg ) )
        {
          minFreqCut = FreqCut_FRD;
        }
        else if ( ! strcmp( "ERD", optarg ) )
        {
          minFreqCut = FreqCut_ERD;
        }
        else if ( ! strcmp( "LRD", optarg ) )
        {
          minFreqCut = FreqCut_LRD;
        }
        else
        {
          fprintf( stderr, "invalid argument to --%s:\n"
              "unknown cutoff frequency specified: "
              "%s (must be one of: SchwarzISCO, BKLISCO, LightRing, FRD, ERD, or LRD)\n",
              long_options[option_index].name, optarg );
          exit( 1 );
        }
        ADD_PROCESS_PARAM( "string", "%s", optarg );
        haveMinFcut = 1;
        break;

      case '4':
        chiMin = atof( optarg );
        if ( chiMin < 0. )
        {
          fprintf( stdout, "invalid argument to --%s:\n"
              "Spin magnitude can only take values between 0 and 1. : "
              "(%f specified)\n",
              long_options[option_index].name, chiMin );
          exit( 1 );
        }
        ADD_PROCESS_PARAM( "float", "%e", chiMin );
        break;

      case '5':
        chiMax = atof( optarg );
        if ( chiMax > 1. )
        {
          fprintf( stdout, "invalid argument to --%s:\n"
              "Spin magnitude can only take values between 0 and 1. : "
              "(%f specified)\n",
              long_options[option_index].name, chiMax );
          exit( 1 );
        }
        ADD_PROCESS_PARAM( "float", "%e", chiMax );
        break;

      case '6':
        kappaMin = atof( optarg );
        if ( kappaMin < -1. )
        {
          fprintf( stdout, "invalid argument to --%s:\n"
              "Kappa can only take values between -1. and 1. : "
              "(%f specified)\n",
              long_options[option_index].name, kappaMin );
          exit( 1 );
        }
        ADD_PROCESS_PARAM( "float", "%e", kappaMin );
        break;

      case '7':
        kappaMax = atof( optarg );
        if ( kappaMax > 1. )
        {
          fprintf( stdout, "invalid argument to --%s:\n"
              "Kappa can only take values between -1. and 1. : "
              "(%f specified)\n",
              long_options[option_index].name, kappaMax );
          exit( 1 );
        }
        ADD_PROCESS_PARAM( "float", "%e", kappaMax );
        break;

      case '8':
        nPointsChi = atof( optarg );
        if ( nPointsChi < 1 )
        {
          fprintf( stdout, "invalid argument to --%s:\n"
              "Number of points in the Chi direction must be greater than 0 : "
              "(%d specified)\n",
              long_options[option_index].name, nPointsChi );
          exit( 1 );
        }
        ADD_PROCESS_PARAM( "int", "%d", nPointsChi );
        break;

      case '9':
        nPointsKappa = atof( optarg );
        if ( nPointsKappa < 1 )
        {
          fprintf( stdout, "invalid argument to --%s:\n"
              "Number of points in the Kappa direction must be greater than 0 : "
              "(%d specified)\n",
              long_options[option_index].name, nPointsKappa );
          exit( 1 );
        }
        ADD_PROCESS_PARAM( "int", "%d", nPointsKappa );
        break;

      case '$':
	spin1zMin = atof( optarg );
	if ( spin1zMin < -1. ) {
	  fprintf( stdout, "invalid argument to --%s:\n"
		   "spin1zMin can only take values between -1 and 1 : "
		   "(%f specified)\n", long_options[option_index].name, chiMin );
	  exit( 1 );
	}
	ADD_PROCESS_PARAM( "float", "%e", spin1zMin );
	break;
	  
      case '%':
	spin1zMax = atof( optarg );
	if ( spin1zMax > 1. ) {
	  fprintf( stdout, "invalid argument to --%s:\n"
		   "spin1zMax can only take values between -1 and 1 : "
		   "(%f specified)\n", long_options[option_index].name, spin1zMax );
	  exit( 1 );
	}
	ADD_PROCESS_PARAM( "float", "%e", spin1zMax );
	break;
   
      case '&':
	spin2zMin = atof( optarg );
	if ( spin2zMin < -1. ) {
	  fprintf( stdout, "invalid argument to --%s:\n"
		   "spin2zMin can only take values between -1 and 1 : "
		   "(%f specified)\n",
		   long_options[option_index].name, spin2zMin );
	  exit( 1 );
	}
	ADD_PROCESS_PARAM( "float", "%e", spin2zMin );
	break;
	
       case '/':
	 spin2zMax = atof( optarg );
	 if ( spin2zMax > 1. ) {
           fprintf( stdout, "invalid argument to --%s:\n"
		    "spin2zMax can only take values between -1 and 1 : "
		    "(%f specified)\n",
		    long_options[option_index].name, spin2zMax );
	   exit( 1 );
	 }
	 ADD_PROCESS_PARAM( "float", "%e", spin2zMax );
	 break;
		
       case '(':
	 nPointsSpin1z = atof( optarg );
	 if ( nPointsSpin1z < 1 ) {
           fprintf( stdout, "invalid argument to --%s:\n"
		    "Number of points in the spin1z direction must be greater than 0 : "
                    "(%d specified)\n", long_options[option_index].name, nPointsSpin1z );
	   exit( 1 );
	 }
	 ADD_PROCESS_PARAM( "int", "%d", nPointsSpin1z );
	 break;

	case ')':
	  nPointsSpin2z = atof( optarg );
	  if ( nPointsSpin2z < 1 )  {
	    fprintf( stdout, "invalid argument to --%s:\n"
		     "Number of points in the spin2z direction must be greater than 0 : "
		     "(%d specified)\n",
		     long_options[option_index].name, nPointsSpin2z );
	    exit( 1 );
	  }
	  ADD_PROCESS_PARAM( "int", "%d", nPointsSpin2z );
	  break;
      default:
        fprintf( stderr, "unknown error while parsing options\n" );
        USAGE( stderr );
        exit( 1 );
    }
  }




  if ( optind < argc )
  {
    fprintf( stderr, "extraneous command line arguments:\n" );
    while ( optind < argc )
    {
      fprintf ( stderr, "%s\n", argv[optind++] );
    }
    exit( 1 );
  }

  /* add option without arguments into the process param table */
  if (vrbflg==1)
  {
    this_proc_param = this_proc_param->next = (ProcessParamsTable *)
      calloc( 1, sizeof(ProcessParamsTable) );
    snprintf( this_proc_param->program, LIGOMETA_PROGRAM_MAX,
        "%s", PROGRAM_NAME );
    snprintf( this_proc_param->param, LIGOMETA_PARAM_MAX,
        "--verbose" );
    snprintf( this_proc_param->type, LIGOMETA_TYPE_MAX, "string" );
    snprintf( this_proc_param->value, LIGOMETA_TYPE_MAX, " " );
  }
  if (outCompress==1)
  {
    this_proc_param = this_proc_param->next = (ProcessParamsTable *)
      calloc( 1, sizeof(ProcessParamsTable) );
    snprintf( this_proc_param->program, LIGOMETA_PROGRAM_MAX,
        "%s", PROGRAM_NAME );
    snprintf( this_proc_param->param, LIGOMETA_PARAM_MAX,
        "--write-compress" );
    snprintf( this_proc_param->type, LIGOMETA_TYPE_MAX, "string" );
    snprintf( this_proc_param->value, LIGOMETA_TYPE_MAX, " " );
  }
  if (computeMoments==0)
  {
    this_proc_param = this_proc_param->next = (ProcessParamsTable *)
      calloc( 1, sizeof(ProcessParamsTable) );
    snprintf( this_proc_param->program, LIGOMETA_PROGRAM_MAX,
        "%s", PROGRAM_NAME );
    snprintf( this_proc_param->param, LIGOMETA_PARAM_MAX,
        "--disable-compute-moments" );
    snprintf( this_proc_param->type, LIGOMETA_TYPE_MAX, "string" );
    snprintf( this_proc_param->value, LIGOMETA_TYPE_MAX, " " );
  }
  if (polygonFit==0)
  {
    this_proc_param = this_proc_param->next = (ProcessParamsTable *)
      calloc( 1, sizeof(ProcessParamsTable) );
    snprintf( this_proc_param->program, LIGOMETA_PROGRAM_MAX,
        "%s", PROGRAM_NAME );
    snprintf( this_proc_param->param, LIGOMETA_PARAM_MAX,
        "--disable-polygon-fit" );
    snprintf( this_proc_param->type, LIGOMETA_TYPE_MAX, "string" );
    snprintf( this_proc_param->value, LIGOMETA_TYPE_MAX, " " );
  }
  if (globFrameData==1)
  {
    this_proc_param = this_proc_param->next = (ProcessParamsTable *)
      calloc( 1, sizeof(ProcessParamsTable) );
    snprintf( this_proc_param->program, LIGOMETA_PROGRAM_MAX,
        "%s", PROGRAM_NAME );
    snprintf( this_proc_param->param, LIGOMETA_PARAM_MAX,
        "--glob-frame-data" );
    snprintf( this_proc_param->type, LIGOMETA_TYPE_MAX, "string" );
    snprintf( this_proc_param->value, LIGOMETA_TYPE_MAX, " " );
  }
  if (globCalData==1)
  {
    this_proc_param = this_proc_param->next = (ProcessParamsTable *)
      calloc( 1, sizeof(ProcessParamsTable) );
    snprintf( this_proc_param->program, LIGOMETA_PROGRAM_MAX,
        "%s", PROGRAM_NAME );
    snprintf( this_proc_param->param, LIGOMETA_PARAM_MAX,
        "--glob-calibration-data" );
    snprintf( this_proc_param->type, LIGOMETA_TYPE_MAX, "string" );
    snprintf( this_proc_param->value, LIGOMETA_TYPE_MAX, " " );
  }
  if (pointCal==1)
  {
    this_proc_param = this_proc_param->next = (ProcessParamsTable *)
      calloc( 1, sizeof(ProcessParamsTable) );
    snprintf( this_proc_param->program, LIGOMETA_PROGRAM_MAX,
        "%s", PROGRAM_NAME );
    snprintf( this_proc_param->param, LIGOMETA_PARAM_MAX,
        "--point-calibration" );
    snprintf( this_proc_param->type, LIGOMETA_TYPE_MAX, "string" );
    snprintf( this_proc_param->value, LIGOMETA_TYPE_MAX, " " );
  }

  /*
   *
   * check validity of arguments
   *
   */

  /* if using a simulated PSD, use the first two characters of */
  /* ifoTag as an ifo prefix */
  if ( specType == specType_simulated )
  {
    if ( ! ifoTag )
    {
      fprintf( stderr, "--ifo-tag must be specified if using a simulated PSD\n" );
      exit( 1 );
    }
    else
    {
      memset( ifo, 0, sizeof(ifo) );
      memcpy( ifo, ifoTag, sizeof(ifo) - 1 );
    }
  }

  /* check validity of input data time */
  if ( ! gpsStartTime.gpsSeconds )
  {
    fprintf( stderr, "--gps-start-time must be specified\n" );
    exit( 1 );
  }
  if ( ! gpsEndTime.gpsSeconds )
  {
    fprintf( stderr, "--gps-end-time must be specified\n" );
    exit( 1 );
  }
  if ( gpsEndTime.gpsSeconds <= gpsStartTime.gpsSeconds )
  {
    fprintf( stderr, "invalid gps time range: "
        "start time: %d, end time %d\n",
        gpsStartTime.gpsSeconds, gpsEndTime.gpsSeconds );
    exit( 1 );
  }

  /* check validity of data length parameters */
  if ( numPoints < 0 )
  {
    fprintf( stderr, "--segment-length must be specified\n" );
    exit( 1 );
  }
  if ( ( specType==specType_mean || specType==specType_median ) && numSegments < 0 )
  {
    fprintf( stderr, "--number-of-segments must be specified if using frama data\n" );
    exit( 1 );
  }

  /* check sample rate has been given */
  if ( sampleRate < 0 )
  {
    fprintf( stderr, "--sample-rate must be specified\n" );
    exit( 1 );
  }

  /* check high pass option has been given */
  if ( highPass < 0 )
  {
    fprintf( stderr, "--disable-high-pass or --enable-high-pass (freq)"
        " must be specified\n" );
    exit( 1 );
  }
  else if ( ! highPass )
  {
    this_proc_param = this_proc_param->next = (ProcessParamsTable *)
      calloc( 1, sizeof(ProcessParamsTable) );
    snprintf( this_proc_param->program, LIGOMETA_PROGRAM_MAX,
        "%s", PROGRAM_NAME );
    snprintf( this_proc_param->param, LIGOMETA_PARAM_MAX,
        "--disable-high-pass" );
    snprintf( this_proc_param->type, LIGOMETA_TYPE_MAX, "string" );
    snprintf( this_proc_param->value, LIGOMETA_TYPE_MAX, " " );
  }
  else
  {
    /* check that all the high pass parameters have been specified */
    if ( highPassOrder < 0 )
    {
      fprintf( stderr, "--high-pass-order must be specified\n" );
      exit( 1 );
    }
    if ( highPassAtten < 0 )
    {
      fprintf( stderr, "--high-pass-attenuation must be specified\n" );
      exit( 1 );
    }
  }

  if ( ( specType==specType_mean || specType==specType_median ) && calData == real_8 )
  {
    /* check that strain high pass parameters have been specified */
    if ( strainHighPassFreq < 0 )
    {
      fprintf( stderr,
          "--strain-high-pass-freq must be specified for REAL8 h(t) data\n" );
      exit( 1 );
    }
    if ( strainHighPassOrder < 0 )
    {
      fprintf( stderr,
          "--strain-high-pass-order must be specified for REAL8 h(t) data\n");
      exit( 1 );
    }
    if ( strainHighPassAtten < 0 )
    {
      fprintf( stderr,
          "--strain-high-pass-atten must be specified for REAL8 h(t) data\n");
      exit( 1 );
    }
  }

  /* check validity of input data length */
  if ( specType==specType_mean || specType==specType_median )
  {
    inputDataLength = numPoints * numSegments - ( numSegments - 1 ) *
      (numPoints / 2);
    {
      UINT8 gpsChanIntervalNS = gpsEndTime.gpsSeconds * LAL_INT8_C(1000000000) -
        gpsStartTime.gpsSeconds * LAL_INT8_C(1000000000);
      UINT8 inputDataLengthNS = (UINT8) inputDataLength * LAL_INT8_C(1000000000)
        / (UINT8) sampleRate;

      if ( inputDataLengthNS != gpsChanIntervalNS )
      {
        fprintf( stderr, "length of input data and data chunk do not match\n" );
        fprintf( stderr, "start time: %d, end time %d\n",
            gpsStartTime.gpsSeconds, gpsEndTime.gpsSeconds );
        fprintf( stderr, "gps channel time interval: %" LAL_UINT8_FORMAT " ns\n"
            "computed input data length: %" LAL_UINT8_FORMAT " ns\n",
            gpsChanIntervalNS, inputDataLengthNS );
        exit( 1 );
      }
    }
  }

  /* check standard candle arguments */
  if ( computeCandle )
  {
    this_proc_param = this_proc_param->next = (ProcessParamsTable *)
      calloc( 1, sizeof(ProcessParamsTable) );
    snprintf( this_proc_param->program, LIGOMETA_PROGRAM_MAX,
        "%s", PROGRAM_NAME );
    snprintf( this_proc_param->param, LIGOMETA_PARAM_MAX,
        "--standard-candle" );
    snprintf( this_proc_param->type, LIGOMETA_TYPE_MAX, "string" );
    snprintf( this_proc_param->value, LIGOMETA_TYPE_MAX, " " );

    if ( candleSnr < 0 )
    {
      fprintf( stderr,
          "--candle-snr must be specified if --standard-candle is given\n" );
      exit( 1 );
    }
    if ( candleMinMass < 0 )
    {
      fprintf( stderr,
          "--candle-minmass must be specified if --standard-candle is given\n" );
      exit( 1 );
    }
    if ( candleMaxMass < 0 )
    {
      fprintf( stderr,
          "--candle-maxmass must be specified if --standard-candle is given\n" );
      exit( 1 );
    }
    if ( ( specType == specType_simulated ) && numPoints < 0 )
    {
      fprintf( stderr,
          "--num-points must be specified if --standard-candle is given\n"
          "when using a simulated PSD\n" );
      exit( 1 );
    }
  }

  /* check that the spectrum generation parameters have been given */
  if ( fLow < 0 )
  {
    fprintf( stderr, "--low-frequency-cutoff must be specified\n" );
    exit( 1 );
  }
  if ( ( specType==specType_mean || specType==specType_median ) && resampFiltType < 0 )
  {
    fprintf( stderr, "--resample-filter must be specified for frame data\n" );
    exit( 1 );
  }
  if ( specType == specType_undefined )
  {
    fprintf( stderr, "--spectrum-type must be specified\n" );
    exit( 1 );
  }

  /* check for potential underflows in the simulated spectrum */
  if ( ( specType == specType_simulated ) && dynRangeExponent < 10 )
  {
    fprintf( stderr, "If using a simulated PSD, a suitable dynamic \n"
        "range exponent must be given, eg 69.0. Exiting...\n" );
    exit( 1 );
  }

  /* check that a channel has been requested and fill the ifo */
  if ( ( specType==specType_mean || specType==specType_median ) && ! fqChanName )
  {
    fprintf( stderr, "--channel-name must be specified for frame data\n" );
    exit( 1 );
  }

  /* check that we can correctly obtain the input frame data */
  if ( specType==specType_mean || specType==specType_median )
  {
    if ( globFrameData )
    {
      if ( frInCacheName )
      {
        fprintf( stderr,
            "--frame-cache must not be specified when globbing frame data\n" );
        exit( 1 );
      }

      if ( ! frInType )
      {
        fprintf( stderr,
            "--frame-type must be specified when globbing frame data\n" );
        exit( 1 );
      }
    }
    else
    {
      if ( ! frInCacheName )
      {
        fprintf( stderr,
            "--frame-cache must be specified when not globbing frame data\n" );
        exit( 1 );
      }

      if ( frInType )
      {
        fprintf( stderr, "--frame-type must not be specified when obtaining "
            "frame data from a cache file\n" );
        exit( 1 );
      }
    }
  }

  /* record the glob frame data option in the process params */
  if ( globFrameData )
  {
    this_proc_param = this_proc_param->next = (ProcessParamsTable *)
      calloc( 1, sizeof(ProcessParamsTable) );
    snprintf( this_proc_param->program, LIGOMETA_PROGRAM_MAX,
        "%s", PROGRAM_NAME );
    snprintf( this_proc_param->param, LIGOMETA_PARAM_MAX,
        "--glob-frame-data" );
    snprintf( this_proc_param->type, LIGOMETA_TYPE_MAX, "string" );
    snprintf( this_proc_param->value, LIGOMETA_TYPE_MAX, " " );
  }

  /* store point calibration option */
  if ( pointCal )
  {
    this_proc_param = this_proc_param->next = (ProcessParamsTable *)
      calloc( 1, sizeof(ProcessParamsTable) );
    snprintf( this_proc_param->program, LIGOMETA_PROGRAM_MAX,
        "%s", PROGRAM_NAME );
    snprintf( this_proc_param->param, LIGOMETA_PARAM_MAX,
        "--point-calibration" );
    snprintf( this_proc_param->type, LIGOMETA_TYPE_MAX, "string" );
    snprintf( this_proc_param->value, LIGOMETA_TYPE_MAX, " " );
  }

  /* check we can calibrate the data if it's not h(t) */
  if ( ( specType==specType_mean || specType==specType_median ) && ! calData )
  {
    if ( ! ( calCacheName || globCalData ) )
    {
      fprintf( stderr, "either --calibration-cache or "
          "--glob-calibration-data must be specified\n" );
      exit( 1 );
    }
    else if ( calCacheName && globCalData )
    {
      fprintf( stderr, "only one of --calibration-cache or "
          "--glob-calibration-data can be specified\n" );
      exit( 1 );
    }
  }
  else
  {
    if ( calCacheName || globCalData )
    {
      fprintf( stderr, "neither --calibration-cache nor --glob-calibration-data\n"
          "should be given when using calibrated data or a simulated PSD\n" );
      exit( 1 );
    }
  }

  /* record the glob calibration data option in the process params */
  if ( globCalData )
  {
    this_proc_param = this_proc_param->next = (ProcessParamsTable *)
      calloc( 1, sizeof(ProcessParamsTable) );
    snprintf( this_proc_param->program, LIGOMETA_PROGRAM_MAX,
        "%s", PROGRAM_NAME );
    snprintf( this_proc_param->param, LIGOMETA_PARAM_MAX,
        "--glob-calibration-data" );
    snprintf( this_proc_param->type, LIGOMETA_TYPE_MAX, "string" );
    snprintf( this_proc_param->value, LIGOMETA_TYPE_MAX, " " );
  }

  /* check that the bank type has been specified */
  if ( ! haveOrder )
  {
    fprintf( stderr, "--order must be specified\n" );
    exit( 1 );
  }
  if ( ! haveApprox )
  {
    fprintf( stderr, "--approximant must be specified\n" );
    exit( 1 );
  }
  if ( ! haveSpace )
  {
    fprintf( stderr, "--space must be specified\n" );
    exit( 1 );
  }

  /* check validity of grid spacing with respect to approximant */
  if ( ! haveGridSpacing )
  {
    fprintf( stderr, "--grid-spacing must be specified\n" );
    exit( 1 );
  }
  if (gridSpacing != SquareNotOriented && gridSpacing != Hexagonal)
  {
    fprintf( stderr, "--grid-spacing must be either SquareNotOriented or Hexagonal\n" );
    exit( 1 );
  }

  /* check that the correct range parameters have been given for the bank */
  if ( approximant == BCV )
  {
    if ( ! havePsi0Min )
    {
      fprintf( stderr, "--minimum-psi0 must be specified\n" );
      exit( 1 );
    }
    if ( ! havePsi0Max )
    {
      fprintf( stderr, "--maximum-psi0 must be specified\n" );
      exit( 1 );
    }
    if ( ! havePsi3Min )
    {
      fprintf( stderr, "--minimum-psi3 must be specified\n" );
      exit( 1 );
    }
    if ( ! havePsi3Max )
    {
      fprintf( stderr, "--maximum-psi3 must be specified\n" );
      exit( 1 );
    }
    if ( ! haveAlpha )
    {
      fprintf( stderr, "--alpha must be specified\n" );
      exit( 1 );
    }
    if ( maxFcutTmplts < 0 )
    {
      fprintf( stderr, "--maximum-fcut-tmplts must be specified\n" );
      exit( 1 );
    }

    if ( psi3Max <= psi3Min )
    {
      fprintf( stdout, "invalid argument to --maximum-psi3:\n"
          "maximum value of psi3 must be greater than minimum value of psi3: "
          "(%f specified)\n",
          psi3Max );
      exit( 1 );
    }

    minMass = maxMass = 0;
  }
  else if ( approximant == BCVSpin )
  {
    if ( minMass < 0 && ( ! havePsi0Min || ! havePsi3Min ) )
    {
      fprintf( stderr, "--minimum-mass or --minimum-psi0 and --minimum-psi3 "
                       "must be specified\n" );
      exit( 1 );
    }
    if ( maxMass < 0 && ( ! havePsi0Max || ! havePsi3Max ) )
    {
      fprintf( stderr, "--maximum-mass or --maximum-psi0 and --maximum-psi3 "
                       "must be specified\n" );
      exit( 1 );
    }
  }
  else
  {
    if ( minMass < 0 )
    {
      fprintf( stderr, "--minimum-mass must be specified\n" );
      exit( 1 );
    }
    if ( maxMass < 0 && maxTotalMass < 0 )
    {
      fprintf( stderr, "Either --maximum-mass or --max-total-mass must be specified\n" );
      exit( 1 );
    }
    if ( minTotalMass > 0 && maxTotalMass < 0 )
    {
      fprintf( stderr, "--max-total-mass must be specified with --min-total-mass\n" );
      exit( 1 );
    }
  }

  /* check that the bank parameters have been specified */
  if ( minMatch < 0 )
  {
    fprintf( stderr, "--minimal-match must be specified\n" );
    exit( 1 );
  }
  if ( fUpper < 0 )
  {
    fprintf( stderr, "--high-frequency-cutoff must be specified\n" );
    exit( 1 );
  }

  /* Check that multiple cutoff freq. options specified */
  if ( ! haveNumFcut )
    {
      fprintf( stderr, "must specify --num-freq-cutoffs\n" );
      exit( 1 );
    }
  if ( ! haveMaxFcut )
    {
      fprintf( stderr, "must specify --max-high-freq-cutoff\n" );
      exit( 1 );
    }
  if ( ! haveMinFcut )
    {
      fprintf( stderr, "must specify --min-high-freq-cutoff\n" );
      exit( 1 );
    }
  /* Check Min and Max upper freq. cuts are the same if NumFreqCut = 1 */
  if ( numFreqCut == 1 )
  {
    if( maxFreqCut < minFreqCut || maxFreqCut > minFreqCut )
    {
      fprintf(stderr, "--max-high-freq-cutoff must equal --min-high-freq-cutoff when --num-freq-cutoffs = 1\n" );
      exit( 1 );
    }
  }

  if ( approximant==FindChirpPTF )
  {
    /* check max and mins are the correct way around */
    if (chiMin > chiMax )
    {
      fprintf( stderr,
          "Error: argument to --minimum-spin1 must be less than --maximum-spin1 .\n" );
      exit( 1 );
    }

    /* check that kappa min-max are set correctly */
    if (kappaMin > kappaMax)
    {
      fprintf( stderr,
          "Error: argument to --minimum-kappa1 must be less than --maximum-kappa1 .\n" );
      exit( 1 );
    }
  }

  if( etaMaxCutoff > 0 || etaMinCutoff >= 0 )
  {
    if( etaMaxCutoff <= 0 )
    {
      fprintf( stderr,
          "Error: argument --max-eta must be given if --min-eta is given\n");
      exit(1);
    }

    if( etaMinCutoff < 0 )
    {
      fprintf( stderr,
          "Error: argument --min-eta must be given if --max-eta is given\n");
      exit(1);
    }

    if( etaMaxCutoff < etaMinCutoff )
    {
      fprintf( stderr,
            "Error: value for --max-eta must be greater than or equal to value for --min-eta\n");
      exit(1);
    }
  }

  if (spin1zMin > spin1zMax)
  {
    fprintf( stderr,
	     "Error: argument to --minimum-spin1z must be less than --maximum-spin1z .\n" );
    exit(1);
  }

  if (spin2zMin > spin2zMax)
  {
    fprintf( stderr,
	     "Error: argument to --minimum-spin2z must be less than --maximum-spin2z .\n" );
    exit(1);
  }

  return 0;
}

#undef ADD_PROCESS_PARAM
<|MERGE_RESOLUTION|>--- conflicted
+++ resolved
@@ -1402,13 +1402,8 @@
 fprintf(a, "                                 twoPN|twoPointFive|threePN|threePointFivePN)\n");\
 fprintf(a, "  --approximant APPROX         set approximant of the waveform to APPROX\n");\
 fprintf(a, "                                 (TaylorT1|TaylorT2|TaylorT3|TaylorF1|TaylorF2|\n");\
-<<<<<<< HEAD
 fprintf(a, "                                 PadeT1|PadeT2|EOB|EOBNR|PhenSpinTaylorRD|BCV|SpinTaylorT3|BCVSpin)\n");\
-fprintf(a, " --num-freq-cutoffs Ncut       create a template bank with Ncut different upper \n");\
-=======
-fprintf(a, "                                 PadeT1|PadeT2|EOB|EOBNR|BCV|SpinTaylorT3|BCVSpin)\n");\
 fprintf(a, "  --num-freq-cutoffs Ncut       create a template bank with Ncut different upper \n");\
->>>>>>> ece6ea50
 fprintf(a, "                                 frequency cutoffs (must be a positive integer) \n");\
 fprintf(a, "  --max-high-freq-cutoff MAX    formula to compute the largest high freq. cutoff\n");\
 fprintf(a, "                                 possible choices in ascending order: (SchwarzISCO|BKLISCO|LightRing|FRD|ERD|LRD)\n");\
