--- conflicted
+++ resolved
@@ -1228,35 +1228,26 @@
     snrs   = []
     bank_chisqs = []
     cont_chisqs = []
-<<<<<<< HEAD
-=======
     chisqs      = []
->>>>>>> 6c5bc7c3
 
     for l in f:
         data  = l.split(',')
         rho   = float(data[3])
 
-<<<<<<< HEAD
-=======
         chisqs.append(float(data[11]))
 
->>>>>>> 6c5bc7c3
         bank_chisq = float(data[13])
         bank_dof   = int(data[14])
 
         # Now using continuous chisq
         cont_chisq = float(data[15])
         cont_dof   = int(data[16])
-<<<<<<< HEAD
-=======
 
         if cont_dof == 0:
             cont_dof = 1
 
         if bank_dof == 0:
             bank_dof = 1
->>>>>>> 6c5bc7c3
 
         snrs.append(rho)
         bank_chisqs.append(bank_chisq / (2 * bank_dof - 2))
@@ -1264,8 +1255,6 @@
 
     pylab.figure(0)
     pylab.plot(snrs,bank_chisqs,'rx')
-<<<<<<< HEAD
-=======
     pylab.yscale('log')
 
     if snrs:
@@ -1306,7 +1295,6 @@
 
     pylab.figure(2)
     pylab.plot(snrs,chisqs,'rx')
->>>>>>> 6c5bc7c3
     pylab.yscale('log')
 
     if snrs:
@@ -1314,38 +1302,15 @@
             pylab.xscale('log')
 
         pylab.xlim(5.0,max(snrs) * 1.1)
-        pylab.ylim(min(bank_chisqs) * 0.9, max(bank_chisqs) * 1.1)
+        pylab.ylim(min(chisqs) * 0.9, max(chisqs) * 1.1)
 
     pylab.grid()
     pylab.xlabel('snr')
-<<<<<<< HEAD
-    pylab.ylabel('bank_chisq / (2p-2)')
-=======
     pylab.ylabel('chisq')
->>>>>>> 6c5bc7c3
     pylab.title(make_title(ifo, veto_level, cluster, start_time))
 
     pylab.savefig('%s/%s_%d_%s_chisq.png' % (config['out_dir'], ifo, veto_level, cluster))
 
-
-
-    pylab.figure(1)
-    pylab.plot(snrs,cont_chisqs,'rx')
-    pylab.yscale('log')
-
-    if snrs:
-        if max(snrs) > 11:
-            pylab.xscale('log')
-
-        pylab.xlim(5.0,max(snrs) * 1.1)
-        pylab.ylim(min(cont_chisqs) * 0.9, max(cont_chisqs) * 1.1)
-
-    pylab.grid()
-    pylab.xlabel('snr')
-    pylab.ylabel('cont. chisq / dof')
-    pylab.title(make_title(ifo, veto_level, cluster, start_time))
-
-    pylab.savefig('%s/%s_%d_%s_cont_veto.png' % (config['out_dir'], ifo, veto_level, cluster))
 
 
 def plot_bank_veto_old(config, ifo, veto_level, cluster, start_time, end_time):
