/*
 *  Copyright (C) 2007 Chad Hanna, Alexander Dietz, Duncan Brown, Gareth Jones, Jolien Creighton, Nickolas Fotopoulos, Patrick Brady, Stephen Fairhurst, Tania Regimbau
 *
 *  This program is free software; you can redistribute it and/or modify
 *  it under the terms of the GNU General Public License as published by
 *  the Free Software Foundation; either version 2 of the License, or
 *  (at your option) any later version.
 *
 *  This program is distributed in the hope that it will be useful,
 *  but WITHOUT ANY WARRANTY; without even the implied warranty of
 *  MERCHANTABILITY or FITNESS FOR A PARTICULAR PURPOSE.  See the
 *  GNU General Public License for more details.
 *
 *  You should have received a copy of the GNU General Public License
 *  along with with program; see the file COPYING. If not, write to the
 *  Free Software Foundation, Inc., 59 Temple Place, Suite 330, Boston,
 *  MA  02111-1307  USA
 */



/*-----------------------------------------------------------------------
 *
 * File Name: inspinj.c
 *
 * Author: Brown, D. A., Creighton, J. D. E. and Dietz A.
 *
 * Revision: $Id$
 *
 *-----------------------------------------------------------------------
 */

#include <ctype.h>
#include <getopt.h>
#include <lalapps.h>
#include <lal/Date.h>
#include <lal/LIGOMetadataTables.h>
#include <lal/LIGOMetadataInspiralUtils.h>
#include <lal/LIGOLwXMLInspiralRead.h>
#include <lal/LIGOLwXML.h>
#include <lal/Random.h>
#include <lal/AVFactories.h>
#include <lal/InspiralInjectionParams.h>
#include <lal/LALDetectors.h>
#include <lal/LALSimulation.h>
#include <processtable.h>
#include <lal/RingUtils.h>
#include <LALAppsVCSInfo.h>

#include "inspiral.h"

RCSID( "$Id$" );

#define CVS_REVISION "$Revision$"
#define CVS_ID_STRING "$Id$"
#define CVS_SOURCE "$Source$"
#define CVS_DATE "$Date$"
#define CVS_NAME_STRING "$Name$"
#define PROGRAM_NAME "inspinj"

#define ADD_PROCESS_PARAM( pptype, format, ppvalue ) \
  this_proc_param = this_proc_param->next = (ProcessParamsTable *) \
calloc( 1, sizeof(ProcessParamsTable) ); \
snprintf( this_proc_param->program, LIGOMETA_PROGRAM_MAX, "%s", \
    PROGRAM_NAME ); \
snprintf( this_proc_param->param, LIGOMETA_PARAM_MAX, "--%s", \
    long_options[option_index].name ); \
snprintf( this_proc_param->type, LIGOMETA_TYPE_MAX, "%s", pptype ); \
snprintf( this_proc_param->value, LIGOMETA_VALUE_MAX, format, ppvalue );

#ifdef __GNUC__
#define UNUSED __attribute__ ((unused))
#else
#define UNUSED
#endif

/*
 *  *********************************
 *  Definition of the prototypes
 *  *********************************
 */
extern int vrbflg;
ProcessParamsTable *next_process_param( const char *name, const char *type,
    const char *fmt, ... );
void read_mass_data( char *filename );
void read_nr_data( char* filename );
void read_source_data( char* filename );
void sourceComplete(void);
void drawFromSource( REAL8 *rightAscension,
    REAL8 *declination,
    REAL8 *distance,
    CHAR  name[LIGOMETA_SOURCE_MAX] );
void drawLocationFromExttrig( SimInspiralTable* table );
void drawMassFromSource( SimInspiralTable* table );
void drawMassSpinFromNR( SimInspiralTable* table );
void drawMassSpinFromNRNinja2( SimInspiralTable* table );

void adjust_snr(SimInspiralTable *inj, REAL8 target_snr, const char *ifos);
void adjust_snr_real8(SimInspiralTable *inj, REAL8 target_snr, const char *ifos);
REAL8 network_snr(const char *ifos, SimInspiralTable *inj);
REAL8 snr_in_ifo(const char *ifo, SimInspiralTable *inj);
REAL8 network_snr_real8(const char *ifos, SimInspiralTable *inj);
REAL8 snr_in_ifo_real8(const char *ifo, SimInspiralTable *inj);

REAL8 probability_redshift(REAL8 rshift);
REAL8 luminosity_distance(REAL8 rshift);
REAL8 mean_time_step_sfr(REAL8 zmax, REAL8 rate_local);
REAL8 drawRedshift(REAL8 zmin, REAL8 zmax, REAL8 pzmax);
REAL8 redshift_mass(REAL8 mass, REAL8 z);

/*
 *  *************************************
 *  Defining of the used global variables
 *  *************************************
 */

lalinspiral_time_distribution tDistr;
DistanceDistribution          dDistr;
SkyLocationDistribution       lDistr;
MassDistribution              mDistr;
InclDistribution              iDistr;

SimInspiralTable *simTable;
SimRingdownTable *simRingTable;

char *massFileName = NULL;
char *nrFileName = NULL;
char *sourceFileName = NULL;
char *outputFileName = NULL;
char *exttrigFileName = NULL;

INT4 outCompress = 0;
INT4 ninjaMass   = 0;


INT4 logSNR      = 0;
REAL4 minSNR     = -1;
REAL4 maxSNR     = -1;
char *ifos       = NULL;

float mwLuminosity = -1;
REAL4 dmin= -1;
REAL4 dmax= -1;
REAL4 localRate = -1.0;
REAL4 minMass1=-1;
REAL4 maxMass1=-1;
REAL4 minMass2=-1;
REAL4 maxMass2=-1;
REAL4 minMtotal=-1;
REAL4 maxMtotal=-1;
REAL4 meanMass1=-1.0;
REAL4 meanMass2=-1.0;
REAL4 massStdev1=-1.0;
REAL4 massStdev2=-1.0;
REAL4 minMassRatio=-1.0;
REAL4 maxMassRatio=-1.0;
REAL4 inclStd=-1.0;
REAL4 fixed_inc=-1.0;
REAL4 max_inc=LAL_PI/2.0;
REAL4 psi=-1.0;
REAL4 longitude=181.0;
REAL4 latitude=91.0;
REAL4 epsAngle=1e-7;
int spinInjections=-1;
REAL4 minSpin1=-1.0;
REAL4 maxSpin1=-1.0;
REAL4 minSpin2=-1.0;
REAL4 maxSpin2=-1.0;
REAL4 minKappa1=-1.0;
REAL4 maxKappa1=1.0;
REAL4 minabsKappa1=0.0;
REAL4 maxabsKappa1=1.0;
INT4 bandPassInj = 0;
INT4 writeSimRing = 0;
InspiralApplyTaper taperInj = INSPIRAL_TAPER_NONE;
REAL8 redshift;

/* PhiTest parameters */
/* default: they are NOT used! */
INT4 phiTestInjections=0;
INT4 MGInjections = 0;

REAL8 dphi0=0.0;
REAL8 dphi1=0.0;
REAL8 dphi2=0.0;
REAL8 dphi3=0.0;
REAL8 dphi4=0.0;
REAL8 dphi5=0.0;
REAL8 dphi5l=0.0;
REAL8 dphi6=0.0;
REAL8 dphi6l=0.0;
REAL8 dphi7=0.0;
REAL8 loglambdaG=-10000.0;

static LALStatus status;
static RandomParams* randParams=NULL;
INT4 numExtTriggers = 0;
ExtTriggerTable   *exttrigHead = NULL;

int num_source;
int galaxynum;
struct {
  char   name[LIGOMETA_SOURCE_MAX];
  REAL8 ra;
  REAL8 dec;
  REAL8 dist;
  REAL8 lum;
  REAL8 fudge;
} *source_data, *old_source_data,*temparray;

char MW_name[LIGOMETA_SOURCE_MAX] = "MW";
REAL8* fracVec  =NULL;
REAL8* ratioVec = NULL;
REAL8 norm=0;

int num_mass;
struct {
  REAL8 mass1;
  REAL8 mass2;
} *mass_data;

struct FakeGalaxy{
char name[LIGOMETA_SOURCE_MAX];
REAL8 ra;
REAL8 dec;
REAL8 lum;
REAL8 dist;
REAL8 fudge;
struct FakeGalaxy *next; };
int srcComplete = 0;
int makeCatalog = 0;
REAL8 srcCompleteDist;

int num_nr = 0;
int i = 0;
SimInspiralTable **nrSimArray = NULL;

/*
 *  *********************************
 *  Implementation of the code pieces
 *  *********************************
 */

REAL8 probability_redshift(REAL8 rshift)
{
  REAL8 pz;

  pz = -0.000429072589677+(rshift*(-0.036349728568888+(rshift*(0.860892111762314
     +(rshift*(-0.740935488674010+rshift*(0.265848831356864+rshift*(-0.050041573542298
     +rshift*(0.005184554232421+rshift*(-0.000281450045300+rshift*0.000006400690921))))))))));

  return pz;
}

REAL8 luminosity_distance(REAL8 rshift)
{
  REAL8 dL;
        
        dL = -2.89287707063171+(rshift*(4324.33492012756+(rshift*(3249.74193862773
           +(rshift*(-1246.66339928289+rshift*(335.354613407693+rshift*(-56.1194965448065
       +rshift*(5.20261234121263+rshift*(-0.203151569744028))))))))));
  return dL;
}

REAL8 mean_time_step_sfr(REAL8 zmax, REAL8 rate_local)
{
  REAL8 logzmax,loglambda,step;

  logzmax=log10(zmax);
  loglambda = -0.039563*pow(logzmax,6.)-0.15282*pow(logzmax,5.)-0.017596*pow(logzmax,4.)
            + 0.67193*pow(logzmax,3.)+1.1347*pow(logzmax,2.)-2.3543*logzmax+ 2.0228;
  step=pow(10.,loglambda)/rate_local;

  return step;
}

REAL8 drawRedshift(REAL8 zmin, REAL8 zmax, REAL8 pzmax)
{
  REAL8 test,z,p;
    do
        {
      test = pzmax * XLALUniformDeviate(randParams);
      z = (zmax-zmin) * XLALUniformDeviate(randParams)+zmin;
          p= probability_redshift(z);
        }
        while (test>p);
        
  return z;
}

REAL8 redshift_mass(REAL8 mass, REAL8 z)
{
  REAL8 mz;
  mz= mass * (1.+z);
        
  return mz;
}

REAL8 snr_in_ifo(const char *ifo, SimInspiralTable *inj)
{
  REAL8 this_snr;
  REAL4TimeVectorSeries *tempStrain=NULL;

  AddNumRelStrainModes( &status, &tempStrain, inj);

  this_snr = calculate_ligo_snr_from_strain( tempStrain, inj, ifo);

  XLALDestroyREAL4VectorSequence (tempStrain->data);
  tempStrain->data = NULL;
  LALFree(tempStrain);
  tempStrain = NULL;

  return this_snr;
}


REAL8 snr_in_ifo_real8(const char *ifo, SimInspiralTable *inj)
{
  REAL8       this_snr;
  REAL8TimeSeries *strain = NULL;

  strain   = XLALNRInjectionStrain(ifo, inj);
  this_snr = calculate_ligo_snr_from_strain_real8(strain, ifo);

  XLALDestroyREAL8TimeSeries (strain);

  return this_snr;
}


REAL8 network_snr_real8(const char *ifo_list, SimInspiralTable *inj)
{
  char *tmp;
  char *ifo;

  REAL8 snr_total = 0.0;
  REAL8 this_snr;

  tmp = LALCalloc(1, strlen(ifos) + 1);
  strcpy(tmp, ifo_list);
  ifo = strtok (tmp,",");

  while (ifo != NULL)
  {
    this_snr   = snr_in_ifo_real8(ifo, inj);
    snr_total += this_snr * this_snr;
    ifo        = strtok (NULL, ",");
  }

  LALFree(tmp);

  return sqrt(snr_total);
}


REAL8 network_snr(const char *ifo_list, SimInspiralTable *inj)
{
  char *tmp;
  char *ifo;
  REAL8 snr_total = 0.0;
  REAL8 this_snr;

  tmp = LALCalloc(1, strlen(ifos) + 1);
  strcpy(tmp, ifo_list);

  ifo = strtok (tmp,",");
  while (ifo != NULL)
  {
    this_snr   = snr_in_ifo(ifo, inj);
    snr_total += this_snr * this_snr;
    ifo        = strtok (NULL, ",");
  }

  LALFree(tmp);

  return sqrt(snr_total);
}


void adjust_snr_real8(SimInspiralTable *inj, REAL8 target_snr, const char *ifo_list)
{
  /* Vars for calculating SNRs */
  REAL8 this_snr;
  REAL8 UNUSED low_snr, UNUSED high_snr;
  REAL8 low_dist,high_dist;

  this_snr = network_snr_real8(ifo_list, inj);

  if (this_snr > target_snr)
  {
    high_snr  = this_snr;
    high_dist = inj->distance;

    while (this_snr > target_snr)
    {
      inj-> distance = inj->distance * 3.0;
      this_snr       = network_snr_real8(ifo_list, inj);
    }
    low_snr  = this_snr;
    low_dist = inj->distance;
  } else {
    low_snr  = this_snr;
    low_dist = inj->distance;

    while (this_snr < target_snr)
    {
      inj->distance = (inj->distance) / 3.0;
      this_snr      = network_snr_real8(ifo_list, inj);
    }
    high_snr  = this_snr;
    high_dist = inj->distance;
  }

  while ( abs(target_snr - this_snr) > 1.0 )
  {
    inj->distance = (high_dist + low_dist) / 2.0;
    this_snr = network_snr_real8(ifo_list, inj);

    if (this_snr > target_snr)
    {
      high_snr  = this_snr;
      high_dist = inj->distance;
    } else {
      low_snr  = this_snr;
      low_dist = inj->distance;
    }
  }
}



void adjust_snr(SimInspiralTable *inj, REAL8 target_snr, const char *ifo_list)
{
  /* Vars for calculating SNRs */
  REAL8 this_snr;
  REAL8 UNUSED low_snr, UNUSED high_snr;
  REAL8 low_dist,high_dist;

  this_snr = network_snr(ifo_list, inj);

  if (this_snr > target_snr)
  {
    high_snr  = this_snr;
    high_dist = inj->distance;

    while (this_snr > target_snr)
    {
      inj-> distance = inj->distance * 3.0;
      this_snr       = network_snr(ifo_list, inj);
    }
    low_snr  = this_snr;
    low_dist = inj->distance;
  } else {
    low_snr  = this_snr;
    low_dist = inj->distance;

    while (this_snr < target_snr)
    {
      inj->distance = (inj->distance) / 3.0;
      this_snr      = network_snr(ifo_list, inj);
    }
    high_snr  = this_snr;
    high_dist = inj->distance;
  }

  while ( abs(target_snr - this_snr) > 1.0 )
  {
    inj->distance = (high_dist + low_dist) / 2.0;
    this_snr = network_snr(ifo_list, inj);

    if (this_snr > target_snr)
    {
      high_snr  = this_snr;
      high_dist = inj->distance;
    } else {
      low_snr  = this_snr;
      low_dist = inj->distance;
    }
  }
}



/*
 *
 * code to step forward in the process table
 *
 */
ProcessParamsTable *next_process_param( const char *name, const char *type,
    const char *fmt, ... )
{
  ProcessParamsTable *pp;
  va_list ap;
  pp = calloc( 1, sizeof( *pp ) );
  if ( ! pp )
  {
    perror( "next_process_param" );
    exit( 1 );
  }
  strncpy( pp->program, PROGRAM_NAME, LIGOMETA_PROGRAM_MAX );
  snprintf( pp->param, LIGOMETA_PARAM_MAX, "--%s", name );
  strncpy( pp->type, type, LIGOMETA_TYPE_MAX );
  va_start( ap, fmt );
  vsnprintf( pp->value, LIGOMETA_VALUE_MAX, fmt, ap );
  va_end( ap );
  return pp;
}

/*
 *
 * print-out of the usage
 *
 */
static void print_usage(char *program)
{
  fprintf(stderr,
      "%s [options]\n"\
      "The following options are recognized.  Options not surrounded in []\n"\
      "are required. Defaults are shown in brackets\n", program );
  fprintf(stderr,
      " [--help ]                 display this message\n"\
      " [--verbose]               print progress information\n"\
      " [--user-tag] usertag      set the usertag \n"\
      " [--output ] name          overwrite the standard file naming convention\n"\
      " [--write-compress]        write a compressed xml file\n\n");\
  fprintf(stderr,
      "Waveform details:\n"\
      " [--seed] randomSeed       seed for random number generator (default : 1)\n"\
      "  --f-lower freq           lower cut-off frequency.\n"\
      "  --waveform wfm           set waveform type to wfm\n"\
      "  --amp-order              set PN order in amplitude\n\n");
  fprintf(stderr,
      "Time distribution information:\n"\
      "  --gps-start-time start   GPS start time for injections\n"\
      "  --gps-end-time end       GPS end time for injections\n"\
      "  --t-distr timeDist       set the time step distribution of injections\n"\
      "                           fixed: fixed time step\n"\
      "                           uniform: uniform distribution\n"\
      "                           exponential: exponential distribution for Poisson process\n"\
      "  [--time-step] step       space injections by average of step seconds\n"\
      "                           (suggestion : 2630 / pi seconds)\n"\
      "  [--time-interval] int    distribute injections in an interval, int s\n"\
      "                           (default : 0 seconds)\n\n");
  fprintf(stderr,
      "Source distribution information:\n"\
      "  --l-distr  locDist       set the source location distribution,\n"\
      "                           locDist must be one of:\n"\
      "                           source: use locations from source-file\n"\
      "                           exttrig: use external trigger file\n"\
      "                           random: uses random locations\n"\
      "                           fixed: set fixed location\n"\
      " [--longitude] longitude   read longitude if fixed value (degrees)\n"
      " [--latitude] latitude     read latitide if fixed value (degrees)\n"
      "  --d-distr distDist       set the distance distribution of injections\n"\
      "                           source: take distance from galaxy source file\n"\
      "                           uniform: uniform distribution in distance\n"\
      "                           log10: uniform distribution in log10(d) \n"\
      "                           volume: uniform distribution in volume\n"\
      "                           sfr: distribution derived from the SFR\n"\
      " [--local-rate] rho        set the local coalescence rate when --d-dist sfr\n"\
      "                           (suggestion: 1 per Mpc^3 per Myr)\n"\
      "  --i-distr INCDIST        set the inclination distribution, must be either\n"\
      "                           uniform: distribute uniformly over arccos(i)\n"\
      "                           gaussian: gaussian distributed in (i)\n"\
      "                           fixed: no distribution, fixed valued of (i)\n"\
      " --polarization psi        set the polarization angle for all \n"
      "                           injections (degrees)\n"\
      " [--incl-std]  inclStd     std dev for gaussian inclination dist\n"\
      " [--fixed-inc]  fixed_inc  value for the fixed inclination angle (in degrees) if '--i-distr fixed' is chosen.\n"\
      " [--max-inc]  max_inc      value for the maximum inclination angle (in degrees) if '--i-distr uniform' is chosen. \n"\
      " [--source-file] sources   read source parameters from sources\n"\
      "                           requires enable/disable milkyway\n"\
      " [--sourcecomplete] distance \n"
      "                           complete galaxy catalog out to distance (kPc)\n"\
      " [--make-catalog]          create a text file of the completed galaxy catalog\n"\
      " [--enable-milkyway] lum   enables MW injections, set MW luminosity\n"\
      " [--disable-milkyway]      disables Milky Way injections\n"\
      " [--exttrig-file] exttrig  XML file containing external trigger\n"\
      " [--min-distance] DMIN     set the minimum distance to DMIN kpc\n"\
      " [--max-distance] DMAX     set the maximum distance to DMAX kpc\n"\
      "                           min/max distance required if d-distr not 'source'\n"\
      " [--use-chirp-distance]    Use this option to scale injections using \n"
      "                           chirp distance (relative to a 1.4,1.4)\n"\
      " [--min-snr] SMIN          Sets the minimum network snr\n"\
      " [--max-snr] SMAX          Sets the maximum network snr\n"\
      " [--log-snr]               If set distribute uniformly in log(snr) rather than snr\n"\
      " [--ifos] ifos             Comma-separated list of ifos to include in network SNR\n\n");
  fprintf(stderr,
      "Mass distribution information:\n"\
      " --m-distr massDist        set the mass distribution of injections\n"\
      "                           must be one of:\n"\
      "                           source: using file containing list of mass pairs\n"\
      "                           nrwaves: using xml file with list of NR waveforms\n"\
      "                           (requires setting max/min total masses)\n"\
      "                           totalMass: uniform distribution in total mass\n"\
      "                           componentMass: uniform in m1 and m2\n"\
      "                           gaussian: gaussian mass distribution\n"\
      "                           log: log distribution in comonent mass\n"\
      "                           totalMassRatio: uniform distribution in total mass ratio\n"\
      "                           logTotalMassUniformMassRatio: log distribution in total mass\n"\
      "                           and uniform in total mass ratio\n"\
      " [--ninja2-mass]           use the NINJA 2 mass-selection algorithm\n"\
      " [--mass-file] mFile       read population mass parameters from mFile\n"\
      " [--nr-file] nrFile        read mass/spin parameters from xml nrFile\n"\
      " [--min-mass1] m1min       set the minimum component mass to m1min\n"\
      " [--max-mass1] m1max       set the maximum component mass to m1max\n"\
      " [--min-mass2] m2min       set the min component mass2 to m2min\n"\
      " [--max-mass2] m2max       set the max component mass2 to m2max\n"\
      " [--min-mtotal] minTotal   sets the minimum total mass to minTotal\n"\
      " [--max-mtotal] maxTotal   sets the maximum total mass to maxTotal\n"\
      " [--mean-mass1] m1mean     set the mean value for mass1\n"\
      " [--stdev-mass1] m1std     set the standard deviation for mass1\n"\
      " [--mean-mass2] m2mean     set the mean value for mass2\n"\
      " [--stdev-mass2] m2std     set the standard deviation for mass2\n"\
      " [--min-mratio] minr       set the minimum mass ratio\n"\
      " [--max-mratio] maxr       set the maximum mass ratio\\n");
  fprintf(stderr,
      "Spin distribution information:\n"\
      "  --disable-spin           disables spinning injections\n"\
      "  --enable-spin            enables spinning injections\n"\
      "                           One of these is required.\n"\
      "  [--min-spin1] spin1min   Set the minimum spin1 to spin1min (0.0)\n"\
      "  [--max-spin1] spin1max   Set the maximum spin1 to spin1max (0.0)\n"\
      "  [--min-spin2] spin2min   Set the minimum spin2 to spin2min (0.0)\n"\
      "  [--max-spin2] spin2max   Set the maximum spin2 to spin2max (0.0)\n"\
      "  [--min-kappa1] kappa1min Set the minimum cos(S1.L_N) to kappa1min (-1.0)\n"\
      "  [--max-kappa1] kappa1max Set the maximum cos(S1.L_N) to kappa1max (1.0)\n"\
      "  [--min-abskappa1] abskappa1min \n"\
      "                           Set the minimum absolute value of cos(S1.L_N)\n"\
      "                           to abskappa1min (0.0)\n"\
      "  [--max-abskappa1] abskappa1max \n"\
      "                           Set the maximum absolute value of cos(S1.L_N) \n"\
      "                           to abskappa1max (1.0)\n\n");
fprintf(stderr,
      "Test parameter information:\n"\
      " --enable-dphi             enable phiTest injections\n"\
      " --dphi0 value             value of the dphi0 parameter\n"\
      " --dphi1 value             value of the dphi1 parameter\n"\
      " --dphi2 value             value of the dphi2 parameter\n"\
      " --dphi3 value             value of the dphi3 parameter\n"\
      " --dphi4 value             value of the dphi4 parameter\n"\
      " --dphi5 value             value of the dphi5 parameter\n"\
      " --dphi5l value            value of the dphi5l parameter\n"\
      " --dphi6 value             value of the dphi6 parameter\n"\
      " --dphi6l value            value of the dphi6l parameter\n"\
      " --dphi7 value             value of the dphi7 parameter\n");
fprintf(stderr,
	  "Massive Graviton Information:\n"\
	  " --enable-mg				  enable Massive Graviton injections\n"\
	  " --loglambdaG			  log Compton wavelength value\n"); 	
  fprintf(stderr,
      "Tapering the injection waveform:\n"\
      "  [--taper-injection] OPT  Taper the inspiral template using option OPT\n"\
      "                            (start|end|startend) \n)"\
      "  [--band-pass-injection]  sets the tapering method of the injected waveform\n\n");
  fprintf(stderr,
      "Output:\n"\
      " [--write-sim-ring]        Writes a sim_ringdown table\n\n");
}


/*
 *
 * functions to read source masses
 *
 */

  void
read_mass_data( char* filename )
{
  char line[256];
  FILE   *fp;
  int n = 0;

  fp=fopen( filename, "r" );
  if ( ! fp )
  {
    perror( "read_mass_data" );
    fprintf( stderr,
        "Error while trying to open file %s\n",
        filename );
    exit( 1 );
  }

  /* count the number of lines in the file */
  num_mass=0;
  while ( fgets( line, sizeof( line ), fp ) )
    ++num_mass;

  /* alloc space for the data */
  mass_data = LALCalloc( num_mass, sizeof(*mass_data) );
  if ( !mass_data )
  {
    fprintf( stderr, "Allocation error for mass_data\n" );
    exit( 1 );
  }

  /* 'rewind' the file */
  rewind( fp );

  /* read the file finally */
  while ( fgets( line, sizeof( line ), fp ) )
  {
    sscanf( line, "%le %le", &mass_data[n].mass1, &mass_data[n].mass2 );
    n++;
  }

  /* close the file */
  fclose( fp );
}

  void
read_nr_data( char* filename )
{
  SimInspiralTable  *nrSimHead = NULL;
  SimInspiralTable  *thisEvent= NULL;
  INT4               j = 0;

  num_nr = SimInspiralTableFromLIGOLw( &nrSimHead, filename, 0, 0 );


  if ( num_nr < 0 )
  {
    fprintf( stderr, "error: unable to read sim_inspiral table from %s\n",
        filename );
    exit( 1 );
  }
  else if ( num_nr == 0 )
  {
    fprintf( stderr, "error: zero events in sim_inspiral table from %s\n",
        filename );
  }

  /* allocate an array of pointers */
  nrSimArray = (SimInspiralTable ** )
    LALCalloc( num_nr, sizeof(SimInspiralTable *) );

  if ( !nrSimArray )
  {
    fprintf( stderr, "Allocation error for nr simulations\n" );
    exit( 1 );
  }

  for( j = 0, thisEvent=nrSimHead; j < num_nr;
      ++j, thisEvent = thisEvent->next )
  {
    nrSimArray[j] = thisEvent;
    if (j > 0)
    {
      nrSimArray[j-1]->next = NULL;
    }
  }
}


/*
 *
 * functions to read source distribution
 *
 */

  void
read_source_data( char* filename )
{
  char line[256];
  FILE *fp;
  int j, k;

  fp = fopen (filename, "r" );
  if ( ! fp )
  {
    perror( "read_source_data" );
    fprintf( stderr, "Could not find file %s\n", filename );
    exit( 1 );
  }

  /* count the number of entries in this file */
  num_source = 0;
  while ( fgets( line, sizeof( line ), fp ) )
    if ( line[0] == '#' )
      continue;
    else
      ++num_source;

  /* rewind the file */
  rewind( fp );

  /* allocate space */
  source_data = LALCalloc( num_source, sizeof( *source_data ) );
  if ( ! source_data )
  {
    fprintf( stderr, "Allocation error for source_data\n" );
    exit( 1 );
  }

  j = 0;
  while ( fgets( line, sizeof( line ), fp ) )
    if ( line[0] == '#' )
      continue;
    else
    {
      char ra_sgn, dec_sgn;
      REAL8 ra_h, ra_m, dec_d, dec_m;
      int c;

      c = sscanf( line, "%s %c%le:%le %c%le:%le %le %le %le",
          source_data[j].name, &ra_sgn, &ra_h, &ra_m, &dec_sgn, &dec_d, &dec_m,
          &source_data[j].dist, &source_data[j].lum, &source_data[j].fudge );
      if ( c != 10 )
      {
        fprintf( stderr, "error parsing source datafile %s\n", sourceFileName );
        exit( 1 );
      }

      /* by convention, overall sign is carried only on hours/degrees entry */
      source_data[j].ra  = ( ra_h + ra_m / 60.0 ) * LAL_PI / 12.0;
      source_data[j].dec = ( dec_d + dec_m / 60.0 ) * LAL_PI / 180.0;

      if ( ra_sgn == '-' )
        source_data[j].ra *= -1;
      if ( dec_sgn == '-' )
        source_data[j].dec *= -1;
      ++j;
    }

  /* close file */
  fclose( fp );


  /* generate ratio and fraction vectors */
  ratioVec = calloc( num_source, sizeof( REAL8 ) );
  fracVec  = calloc( num_source, sizeof( REAL8  ) );
  if ( !ratioVec || !fracVec )
  {
    fprintf( stderr, "Allocation error for ratioVec/fracVec\n" );
    exit( 1 );
  }

  /* MW luminosity might be zero */
  norm = mwLuminosity;

  /* calculate the fractions of the different sources */
  for ( k = 0; k < num_source; ++k )
    norm += ratioVec[k] = source_data[k].lum * source_data[k].fudge;
  fracVec[0] = ratioVec[0] / norm;
  for ( k = 1; k < num_source; ++k )
    fracVec[k] = fracVec[k-1] + ratioVec[k] / norm;
}

/*
*
*
* Function to complete galaxy catalog
*
*/
void sourceComplete() {

/*  Catalog Completion Constants */
REAL8 Mbstar = -20.45;
/* Mbstar = magnitude at which the number of galaxies begins to fall off exponentially, corrected for reddening (to agree with the
lum density of 0.0198) */
REAL8 phistar = 0.0081/0.92; /* normalization constant */
REAL8 alpha = -0.9; /* determines slope at faint end of luminosity function */
REAL8 initDistance = 0.0; /*minimum Distance for galaxy catalog*/
REAL8 DeltaD = 100.0; /* Distance step for stepping through galaxy catalog (kpc) */
REAL8 maxDistance = srcCompleteDist; /*Distance to which you want to correct the catalog (kPc)*/
REAL8 M_min = -12.0; /* minimum blue light magnitude */
REAL8 M_max = -25; /* maximum blue light magnitude */
REAL8 edgestep = 0.1; /* magnitude bin size */

/*  Vectors  */
REAL8Vector *phibins = NULL; /* Magnitude bins for calculating Schechter function */
REAL8Vector *Distance = NULL; /* Distances from initDistance to maxDistance in steps of DeltaD */
REAL8Vector *phi = NULL; /* Schecter magnitude function */
REAL8Vector *phiN = NULL; /* Number of expected galaxies in each magnitude bin */
REAL8Vector *N = NULL; /* Actual number of galaxies in each magnitude bin */
REAL8Vector *pN = NULL; /* Running tally of the fake galaxies added to the catalog */
REAL8Vector *Corrections = NULL; /* Number of galaxies to be added in each magnitude bin */

/* Other Variables */
int edgenum = (int) ceil((M_min-M_max)/edgestep); /* Number of magnitude bins */
char galaxyname[LIGOMETA_SOURCE_MAX] = "Fake"; /* Beginning of name for all added (non-real) galaxies */
int distnum = (maxDistance-initDistance)/DeltaD; /* Number of elements in Distance vector */
int k_at_25Mpc = floor((25000-initDistance)/DeltaD); /*Initial index for Distance vector - no galaxies added before 25Mpc */
int j,k,q; /* Indices for loops */
REAL8 mag; /* Converted blue light luminosity of each galaxy */
int mag_index; /* Index of each galaxy when binning by magnitude */
FILE *fp; /* File for output of corrected galaxy catalog */
REAL8 pow1 = 0.0; /* Used to calculate Schechter function */
REAL8 pow2 = 0.0; /* Used to calculate Schechter function */

REAL8 UNUSED shellLum = 0.0;

/* Parameters for generating random sky positions */
SimInspiralTable *randPositionTable;
static RandomParams* randPositions=NULL;
int rand_skylocation_seed = 3456;

/* Set up linked list for added galaxies*/
struct FakeGalaxy *myFakeGalaxy;
struct FakeGalaxy *head; /*=myFakeGalaxy;*/
struct FakeGalaxy *saved_next;

/* Create the Vectors */
phibins = XLALCreateREAL8Vector(edgenum);
Distance = XLALCreateREAL8Vector(distnum+1);
phi = XLALCreateREAL8Vector(edgenum);
phiN = XLALCreateREAL8Vector(edgenum); N = XLALCreateREAL8Vector(edgenum);
pN = XLALCreateREAL8Vector(edgenum);
Corrections = XLALCreateREAL8Vector(edgenum);

/* Initialize sky location parameters and FakeGalaxy linked list */
randPositionTable = calloc(1, sizeof(SimInspiralTable));
LALCreateRandomParams( &status, &randPositions, rand_skylocation_seed);
galaxynum = 0;
myFakeGalaxy = (struct FakeGalaxy*) calloc(1, sizeof(struct FakeGalaxy));
head = myFakeGalaxy;

/* Initialize the vectors */
for (j=0; j<edgenum; j++)
  {
  phibins->data[j] = M_max+j*edgestep;
  phiN->data[j] = 0;
  N->data[j] = 0;
  pN->data[j] = 0;
  Corrections->data[j] = 0;

  /* Calculate the theoretical blue light magnitude in each magnitude bin */
  pow1 = -1*pow(10, (-0.4*(phibins->data[j]-Mbstar)));
  pow2 = pow(10, (-0.4*(phibins->data[j]-Mbstar)));
  phi->data[j] = 0.92*phistar*exp(pow1)*pow(pow2, alpha+1);
  }

/* Initialize the Distance array */
for (j=0; j<=distnum; j++)
  {
  Distance->data[j] = initDistance+j*DeltaD;
  }


/* Iterate through Distance vector and bin galaxies according to magnitude at each distance */
for (k = k_at_25Mpc; k<distnum; k++)
  {

  /* Reset N to zero before you count the galaxies with distances less than the current Distance */
  for (q = 0; q<edgenum;q++)
    {
    N->data[q]=0;
    }

  /* Count the number of galaxies in the spherical volume with radius Distance->data[k+1] and bin them in magnitude */
  for( q = 0; q<num_source; q++)
    {
    if ( (source_data[q].dist<=Distance->data[k+1]) )
      {
      /* Convert galaxy luminosity to blue light magnitude */
      mag = -2.5*(log10(source_data[q].lum)+7.808);
      /* Calculate which magnitude bin it falls in */
      mag_index = (int) floor((mag-M_max)/edgestep);
      /* Create a histogram array of the number of galaxies in each magnitude bin */
      if (mag_index >= 0 && mag_index<edgenum)
        {
        N->data[mag_index] += 1.0;
        }
      else printf("WARNING GALAXY DOESNT FIT IN BIN\n");
      }
    }

  /* Add galaxies to the catalog based on the difference between the expected number of galaxies and the number of galaxies in the catalog */
  for (j = 0; j<edgenum; j++)
    {
    /* Number of galaxies expected in the spherical volume with radius Distance->data[k+1] */
    phiN->data[j] =edgestep*phi->data[j]*(4.0/3.0)*LAL_PI*(pow(Distance->data[k+1]/1000.0,3));
    /*Difference between the counted number of galaxies and the expected number of galaxies */
    Corrections->data[j] = phiN->data[j] - N->data[j] - pN->data[j];
    /* If there are galaxies missing, add them */
    if (Corrections->data[j]>0.0)
      {
      for (q=0;q<floor(Corrections->data[j]);q++)
        {
        randPositionTable = XLALRandomInspiralSkyLocation( randPositionTable, randPositions);
        myFakeGalaxy->dist = Distance->data[k+1];
        myFakeGalaxy->ra = randPositionTable->longitude;
        myFakeGalaxy->dec = randPositionTable->latitude;
        myFakeGalaxy->fudge = 1;
        sprintf(myFakeGalaxy->name, "%s%d", galaxyname, galaxynum);
        myFakeGalaxy->lum = pow(10.0, (phibins->data[j]/(-2.5)-7.808));
        myFakeGalaxy->next = (struct FakeGalaxy*) calloc(1,sizeof(struct FakeGalaxy));
        myFakeGalaxy = myFakeGalaxy->next;
        galaxynum++;
        pN->data[j] += 1.0;
        }
      }
    }
  }

/*Combine source_data (original catalog) and FakeGalaxies into one array */
temparray = calloc((num_source+galaxynum), sizeof(*source_data));
  if ( !temparray )
  {     fprintf( stderr, "Allocation error for temparray\n" );
    exit( 1 );
  }

for (j=0;j<num_source;j++) {
        temparray[j].dist = source_data[j].dist;
        temparray[j].lum = source_data[j].lum;
        sprintf(temparray[j].name, "%s", source_data[j].name);
        temparray[j].ra = source_data[j].ra;
        temparray[j].dec = source_data[j].dec;
        temparray[j].fudge = source_data[j].fudge;
}
myFakeGalaxy = head;
for (j=num_source;j<(num_source+galaxynum);j++) {
        temparray[j].dist = myFakeGalaxy->dist;
        temparray[j].lum = myFakeGalaxy->lum;
        sprintf(temparray[j].name, "%s", myFakeGalaxy->name);
        temparray[j].ra = myFakeGalaxy->ra;
        temparray[j].dec = myFakeGalaxy->dec;
        temparray[j].fudge = myFakeGalaxy->fudge;
        myFakeGalaxy = myFakeGalaxy->next;
}
myFakeGalaxy->next = NULL;

/*Point old_source_data at source_data */
old_source_data = source_data;

/*Point source_data at the new array*/
source_data = temparray;
shellLum = 0;

if (makeCatalog == 1) {
/* Write the corrected catalog to a file */
fp = fopen("correctedcatalog.txt", "w+");
for (j=0; j<(num_source+galaxynum);j++) {
fprintf(fp, "%s %g %g %g %g %g \n", source_data[j].name, source_data[j].ra, source_data[j].dec, source_data[j].dist, source_data[j].lum, source_data[j].fudge );
}
fclose(fp);
}
/* Recalculate some variables from read_source_data that will have changed due to the addition of fake galaxies */
 ratioVec = (REAL8*) calloc( (num_source+galaxynum), sizeof( REAL8 ) );
 fracVec  = (REAL8*) calloc( (num_source+galaxynum), sizeof( REAL8  ) );
  if ( !ratioVec || !fracVec )
  {
    fprintf( stderr, "Allocation error for ratioVec/fracVec\n" );
    exit( 1 );
  }

  /* MW luminosity might be zero */
  norm = mwLuminosity;

  /* calculate the fractions of the different sources */
  for ( i = 0; i <(num_source+galaxynum); ++i )
    norm += ratioVec[i] = source_data[i].lum * source_data[i].fudge;
  fracVec[0] = ratioVec[0] / norm;
  for ( i = 1; i <(num_source+galaxynum); ++i )
    fracVec[i] = fracVec[i-1] + ratioVec[i] / norm;

/* Free some stuff */
myFakeGalaxy = head;
for (j=0; j<galaxynum; j++) {
        saved_next = myFakeGalaxy->next;
        free(myFakeGalaxy);
        myFakeGalaxy = saved_next;
}
LALFree(old_source_data);
LALDestroyRandomParams( &status, &randPositions);

XLALDestroyREAL8Vector(phibins);
XLALDestroyREAL8Vector(Corrections);
XLALDestroyREAL8Vector(Distance);
XLALDestroyREAL8Vector(phi);
XLALDestroyREAL8Vector(phiN);
XLALDestroyREAL8Vector(N);
XLALDestroyREAL8Vector(pN);
}



/*
 *
 * functions to draw masses from mass distribution
 *
 */

void drawMassFromSource( SimInspiralTable* table )
{
  REAL4 m1, m2, eta;
  int mass_index=0;

  /* choose masses from the mass-list */
  mass_index = (int)( num_mass * XLALUniformDeviate( randParams ) );
  m1 = redshift_mass(mass_data[mass_index].mass1,redshift);
  m2 = redshift_mass(mass_data[mass_index].mass2,redshift);

  eta=m1 * m2 / ( ( m1 + m2 ) * ( m1 + m2 ) );
  table->mass1 = m1;
  table->mass2 = m2;
  table->eta = eta;
  table->mchirp = pow( eta, 0.6) * (m1 + m2);
}


/*
 *
 * functions to draw masses from mass distribution
 *
 */
void drawMassSpinFromNR( SimInspiralTable* table )
{
  int mass_index=0;

  /* choose masses from the mass-list */
  mass_index = (int)( num_nr * XLALUniformDeviate( randParams ) );
  XLALRandomNRInjectTotalMass( table, randParams, minMtotal, maxMtotal,
      nrSimArray[mass_index]);
}


void drawMassSpinFromNRNinja2( SimInspiralTable* inj )
{
  /* For ninja2 we first select a mass, then find */
  /* a waveform that can be injected at that mass */

  int j,k;
  REAL8 startFreq, startFreqHz, massTotal;
  int indx,tmp,*indicies;

  /* Permute the indicies in a random order      */
  /* This lets us check each available waveform  */
  /* once and lets us know when no option works  */
  indicies = (int *) LALCalloc( num_nr, sizeof(int) );

  for ( j = 0; j < num_nr; j++ )
    indicies[j] = j;

  for ( j = 0; j < num_nr; j++ )
  {
    indx           = (int) ( (num_nr-j) * XLALUniformDeviate( randParams ) ) + j;
    tmp            = indicies[j];
    indicies[j]    = indicies[indx];
    indicies[indx] = tmp;
  }

  massTotal = (maxMtotal - minMtotal) * XLALUniformDeviate( randParams ) + minMtotal;

  for ( j = 0; j < num_nr; j++ )
  {
    k           = indicies[j];
    startFreq   = start_freq_from_frame_url(nrSimArray[k]->numrel_data);
    startFreqHz = startFreq / (LAL_TWOPI * massTotal * LAL_MTSUN_SI);

    /* if this startFreqHz makes us happy, inject it */
    if (startFreqHz <= inj->f_lower)
    {
      /* This is a copy of XLALRandomNRInjectTotalMass without  */
      /* the random mass selection.  TODO: refactor that method */
      inj->eta    = nrSimArray[k]->eta;
      inj->mchirp = massTotal * pow(inj->eta, 3.0/5.0);

      /* set mass1 and mass2 */
      inj->mass1 = (massTotal / 2.0) * (1 + pow( (1 - 4 * inj->eta), 0.5) );
      inj->mass2 = (massTotal / 2.0) * (1 - pow( (1 - 4 * inj->eta), 0.5) );

      /* copy over the spin parameters */
      inj->spin1x = nrSimArray[k]->spin1x;
      inj->spin1y = nrSimArray[k]->spin1y;
      inj->spin1z = nrSimArray[k]->spin1z;
      inj->spin2x = nrSimArray[k]->spin2x;
      inj->spin2y = nrSimArray[k]->spin2y;
      inj->spin2z = nrSimArray[k]->spin2z;

      /* copy over the numrel information */
      inj->numrel_mode_min = nrSimArray[k]->numrel_mode_min;
      inj->numrel_mode_max = nrSimArray[k]->numrel_mode_max;
      snprintf(inj->numrel_data, LIGOMETA_STRING_MAX, "%s",
               nrSimArray[k]->numrel_data);

      XLALFree(indicies);
      return;
    }
  }

  /* If we hit the end of the list, oops */
  XLALFree(indicies);
  /* should throw an error here... */
  fprintf(stderr,"No waveform could be injected at MTotal=%f Msun\n", massTotal/LAL_MTSUN_SI);
}

/*
 *
 * functions to draw sky location from source distribution
 *
 */
void drawFromSource( REAL8 *rightAscension,
    REAL8 *declination,
    REAL8 *distance,
    CHAR   name[LIGOMETA_SOURCE_MAX] )
{
  REAL4 u;
  int j;

  u=XLALUniformDeviate( randParams );

  /* draw from the source table */
  for ( j = 0; j < num_source; ++j )
  {
    if ( u < fracVec[j] )
    {
      /* put the parameters */
      *rightAscension = source_data[j].ra;
      *declination    = source_data[j].dec;
      *distance = source_data[j].dist/1000.0;
      memcpy( name, source_data[j].name,
          sizeof(CHAR) * LIGOMETA_SOURCE_MAX );
      return;
    }
  }

  /* now then, draw from MilkyWay
   * WARNING: This sets location AND distance */
  XLALRandomInspiralMilkywayLocation( rightAscension, declination, distance,
      randParams );
  memcpy( name, MW_name, sizeof(CHAR) * 30 );

}

/*
 *
 * functions to draw sky location from exttrig source file
 *
 */
void drawLocationFromExttrig( SimInspiralTable* table )
{
  LIGOTimeGPS timeGRB;  /* real time of the GRB */
  REAL4 ra_rad, de_rad;
  REAL8 gmst1, gmst2;

  /* convert the position (stored as degree) to radians first */
  ra_rad = exttrigHead->event_ra  * LAL_PI_180;
  de_rad = exttrigHead->event_dec * LAL_PI_180;

  /* populate the time structures */
  timeGRB.gpsSeconds     = exttrigHead->start_time;
  timeGRB.gpsNanoSeconds = exttrigHead->start_time_ns;

  gmst1 = XLALGreenwichMeanSiderealTime(&timeGRB);
  gmst2 = XLALGreenwichMeanSiderealTime(&table->geocent_end_time);

  /* populate the table */
  table->longitude = ra_rad- gmst1 + gmst2;
  table->latitude  = de_rad;
}


/*
 *
 * generate all parameters (sky position and angles) for a random inspiral
 *
 */
int main( int argc, char *argv[] )
{
  LIGOTimeGPS gpsStartTime = {-1,0};
  LIGOTimeGPS gpsEndTime = {-1,0};
  LIGOTimeGPS currentGpsTime;
  long gpsDuration;

  REAL8 meanTimeStep = -1;
  REAL8 timeInterval = 0;
  REAL4 fLower = -1;
  UINT4 useChirpDist = 0;
  REAL4 minMass10, maxMass10, minMass20, maxMass20, minMtotal0, maxMtotal0, meanMass10, meanMass20, massStdev10, massStdev20; /* masses at z=0 */
  REAL8 pzmax=0; /* maximal value of the probability distribution of the redshift */
  size_t ninj;
  int rand_seed = 1;

  /* waveform */
  CHAR waveform[LIGOMETA_WAVEFORM_MAX];
  CHAR dummy[256];
  INT4 amp_order = -1;
  /* xml output data */
  CHAR                  fname[256];
  CHAR                 *userTag = NULL;
  MetadataTable         proctable;
  MetadataTable         procparams;
  MetadataTable         injections;
  MetadataTable         ringparams;
  ProcessParamsTable   *this_proc_param;
  LIGOLwXMLStream       xmlfp;

  REAL8 drawnDistance = 0.0;
  REAL8 drawnRightAscension = 0.0;
  REAL8 drawnDeclination = 0.0;
  CHAR  drawnSourceName[LIGOMETA_SOURCE_MAX];

  REAL8 targetSNR;

  int aligned  = 0;


  status=blank_status;

  /* getopt arguments */
  struct option long_options[] =
  {
    {"help",                          no_argument, 0,                'h'},
    {"verbose",                 no_argument,       &vrbflg,           1 },
    {"source-file",             required_argument, 0,                'f'},
    {"mass-file",               required_argument, 0,                'm'},
    {"nr-file",                 required_argument, 0,                'c'},
    {"exttrig-file",            required_argument, 0,                'E'},
    {"f-lower",                 required_argument, 0,                'F'},
    {"gps-start-time",          required_argument, 0,                'a'},
    {"gps-end-time",            required_argument, 0,                'b'},
    {"t-distr",                 required_argument, 0,                '('},
    {"time-step",               required_argument, 0,                't'},
    {"time-interval",           required_argument, 0,                'i'},
    {"seed",                    required_argument, 0,                's'},
    {"waveform",                required_argument, 0,                'w'},
    {"amp-order",               required_argument, 0,                'q'},
    {"user-tag",                required_argument, 0,                'Z'},
    {"userTag",                 required_argument, 0,                'Z'},
    {"m-distr",                 required_argument, 0,                'd'},
    {"min-mass1",               required_argument, 0,                'j'},
    {"max-mass1",               required_argument, 0,                'k'},
    {"min-mass2",               required_argument, 0,                'J'},
    {"max-mass2",               required_argument, 0,                'K'},
    {"min-mtotal",              required_argument, 0,                'A'},
    {"max-mtotal",              required_argument, 0,                'L'},
    {"mean-mass1",              required_argument, 0,                'n'},
    {"mean-mass2",              required_argument, 0,                'N'},
    {"ninja2-mass",             no_argument,       &ninjaMass,         1},
    {"stdev-mass1",             required_argument, 0,                'o'},
    {"stdev-mass2",             required_argument, 0,                'O'},
    {"min-mratio",              required_argument, 0,                'x'},
    {"max-mratio",              required_argument, 0,                'y'},
    {"min-distance",            required_argument, 0,                'p'},
    {"max-distance",            required_argument, 0,                'r'},
    {"use-chirp-distance",      no_argument,       0,                ','},
    {"min-snr",                 required_argument, 0,                '1'},
    {"max-snr",                 required_argument, 0,                '2'},
    {"log-snr",                 no_argument,       &logSNR,            1},
    {"ifos",                    required_argument, 0,                '3'},
    {"d-distr",                 required_argument, 0,                'e'},
    {"local-rate",              required_argument, 0,                ')'},
    {"l-distr",                 required_argument, 0,                'l'},
    {"longitude",               required_argument, 0,                'v'},
    {"latitude",                required_argument, 0,                'z'},
    {"i-distr",                 required_argument, 0,                'I'},
    {"incl-std",                required_argument, 0,                'B'},
    {"fixed-inc",               required_argument, 0,                'C'},
    {"max-inc",                 required_argument, 0,               1001},
    {"polarization",            required_argument, 0,                'S'},
    {"sourcecomplete",          required_argument, 0,                'H'},
    {"make-catalog",            no_argument,       0,                '.'},
    {"enable-milkyway",         required_argument, 0,                'M'},
    {"disable-milkyway",        no_argument,       0,                'D'},
    {"min-spin1",               required_argument, 0,                'g'},
    {"min-kappa1",              required_argument, 0,                'Q'},
    {"max-kappa1",              required_argument, 0,                'R'},
    {"min-abskappa1",           required_argument, 0,                'X'},
    {"max-abskappa1",           required_argument, 0,                'Y'},
    {"max-spin1",               required_argument, 0,                'G'},
    {"min-spin2",               required_argument, 0,                'u'},
    {"max-spin2",               required_argument, 0,                'U'},
    {"output",                  required_argument, 0,                'P'},
    {"version",                 no_argument,       0,                'V'},
    {"enable-spin",             no_argument,       0,                'T'},
    {"disable-spin",            no_argument,       0,                'W'},
    {"write-compress",          no_argument,       &outCompress,       1},
    {"taper-injection",         required_argument, 0,                '*'},
    {"band-pass-injection",     no_argument,       0,                '}'},
    {"write-sim-ring",          no_argument,       0,                '{'},
    {"enable-dphi",             no_argument,       0,                 '@'},
    {"dphi0",                   required_argument, 0,                 1010},
    {"dphi1",                   required_argument, 0,                 1011},
    {"dphi2",                   required_argument, 0,                 1012},
    {"dphi3",                   required_argument, 0,                 1013},
    {"dphi4",                   required_argument, 0,                 1014},
    {"dphi5",                   required_argument, 0,                 1015},
    {"dphi5l",                  required_argument, 0,                 1016},
    {"dphi6",                   required_argument, 0,                 1017},
    {"dphi6l",                  required_argument, 0,                 1018},
    {"dphi7",                   required_argument, 0,                 1019},
    {"enable-mg",               no_argument,       0,                 1020},   
    {"loglambdaG",              required_argument, 0,                 1021},           
    {0, 0, 0, 0}
  };
  int c;

  /* set up inital debugging values */
  lal_errhandler = LAL_ERR_EXIT;
  set_debug_level( "1" );

  /* create the process and process params tables */
  proctable.processTable = (ProcessTable *)
    calloc( 1, sizeof(ProcessTable) );
  XLALGPSTimeNow(&(proctable.processTable->start_time));
  XLALPopulateProcessTable(proctable.processTable, PROGRAM_NAME, LALAPPS_VCS_IDENT_ID,
      LALAPPS_VCS_IDENT_STATUS, LALAPPS_VCS_IDENT_DATE, 0);
  snprintf( proctable.processTable->comment, LIGOMETA_COMMENT_MAX, " " );
  this_proc_param = procparams.processParamsTable = (ProcessParamsTable *)
    calloc( 1, sizeof(ProcessParamsTable) );

  /* clear the waveform field */
  memset( waveform, 0, LIGOMETA_WAVEFORM_MAX * sizeof(CHAR) );

  /* parse the arguments */
  while ( 1 )
  {
    /* getopt_long stores long option here */
    int option_index = 0;
    long int gpsinput;
    size_t optarg_len;

    c = getopt_long_only( argc, argv,
        "hf:m:a:b:t:s:w:i:M:*", long_options, &option_index );

    /* detect the end of the options */
    if ( c == - 1 )
    {
      break;
    }

    switch ( c )
    {
      case 0:
        /* if this option set a flag, do nothing else now */
        if ( long_options[option_index].flag != 0 )
        {
          break;
        }
        else
        {
          fprintf( stderr, "error parsing option %s with argument %s\n",
              long_options[option_index].name, optarg );
          exit( 1 );
        }
        break;

      case 'f':
        optarg_len = strlen( optarg ) + 1;
        sourceFileName = calloc( 1, optarg_len * sizeof(char) );
        memcpy( sourceFileName, optarg, optarg_len * sizeof(char) );
        this_proc_param = this_proc_param->next =
          next_process_param( long_options[option_index].name, "string",
              "%s", optarg );
        break;

      case 'm':
        optarg_len = strlen( optarg ) + 1;
        massFileName = calloc( 1, optarg_len * sizeof(char) );
        memcpy( massFileName, optarg, optarg_len * sizeof(char) );
        this_proc_param = this_proc_param->next =
          next_process_param( long_options[option_index].name, "string",
              "%s", optarg );
        break;

      case 'c':
        optarg_len = strlen( optarg ) + 1;
        nrFileName = calloc( 1, optarg_len * sizeof(char) );
        memcpy( nrFileName, optarg, optarg_len * sizeof(char) );
        this_proc_param = this_proc_param->next =
          next_process_param( long_options[option_index].name, "string",
              "%s", optarg );
        break;

      case 'E':
        optarg_len = strlen( optarg ) + 1;
        exttrigFileName = calloc( 1, optarg_len * sizeof(char) );
        memcpy( exttrigFileName, optarg, optarg_len * sizeof(char) );
        this_proc_param = this_proc_param->next =
          next_process_param( long_options[option_index].name, "string",
              "%s", optarg );
        break;

      case 'F':
        fLower = atof( optarg );
        this_proc_param = this_proc_param->next =
          next_process_param( long_options[option_index].name, "float",
              "%f", fLower );
        break;

      case 'a':
        gpsinput = atol( optarg );
        if ( gpsinput < 441417609 )
        {
          fprintf( stderr, "invalid argument to --%s:\n"
              "GPS start time is prior to "
              "Jan 01, 1994  00:00:00 UTC:\n"
              "(%ld specified)\n",
              long_options[option_index].name, gpsinput );
          exit( 1 );
        }
        if ( gpsinput > 999999999 )
        {
          fprintf( stderr, "invalid argument to --%s:\n"
              "GPS start time is after "
              "Sep 14, 2011  01:46:26 UTC:\n"
              "(%ld specified)\n",
              long_options[option_index].name, gpsinput );
          exit( 1 );
        }
        gpsStartTime.gpsSeconds = gpsinput;
        gpsStartTime.gpsNanoSeconds = 0;
        this_proc_param = this_proc_param->next =
          next_process_param( long_options[option_index].name, "int",
              "%ld", gpsinput );
        break;

      case 'b':
        gpsinput = atol( optarg );
        if ( gpsinput < 441417609 )
        {
          fprintf( stderr, "invalid argument to --%s:\n"
              "GPS start time is prior to "
              "Jan 01, 1994  00:00:00 UTC:\n"
              "(%ld specified)\n",
              long_options[option_index].name, gpsinput );
          exit( 1 );
        }
        if ( gpsinput > 999999999 )
        {
          fprintf( stderr, "invalid argument to --%s:\n"
              "GPS start time is after "
              "Sep 14, 2011  01:46:26 UTC:\n"
              "(%ld specified)\n",
              long_options[option_index].name, gpsinput );
          exit( 1 );
        }
        gpsEndTime.gpsSeconds = gpsinput;
        gpsEndTime.gpsNanoSeconds = 0;
        this_proc_param = this_proc_param->next =
          next_process_param( long_options[option_index].name, "int",
              "%ld", gpsinput );
        break;

      case 's':
        rand_seed = atoi( optarg );
        this_proc_param = this_proc_param->next =
          next_process_param( long_options[option_index].name, "int",
              "%d", rand_seed );
        break;
                        
      case '(':
                optarg_len = strlen( optarg ) + 1;
                memcpy( dummy, optarg, optarg_len );

                if (!strcmp(dummy, "fixed"))
                {
                  tDistr=LALINSPIRAL_FIXED_TIME_DIST;
                }
                else if (!strcmp(dummy, "uniform"))
                {
                  tDistr=LALINSPIRAL_UNIFORM_TIME_DIST;
                }
                else if(!strcmp(dummy, "exponential"))
                {
                  tDistr=LALINSPIRAL_EXPONENTIAL_TIME_DIST;
                }
                else
                {
                  tDistr=LALINSPIRAL_UNKNOWN_TIME_DIST;
                  fprintf( stderr, "invalid argument to --%s:\n"
                          "unknown time distribution: %s must be one of\n"
                          "fixed, uniform or exponential\n",
                          long_options[option_index].name, optarg );
                  exit( 1 );
                }
                break;

      case ')':
            localRate = atof( optarg );
            this_proc_param = this_proc_param->next =
            next_process_param( long_options[option_index].name,
                        "float", "%le", localRate );
            break;

      case 't':
        {
          meanTimeStep = atof( optarg );
          this_proc_param = this_proc_param->next =
            next_process_param( long_options[option_index].name, "float",
                "%le", meanTimeStep );
        }
        break;

      case 'i':
        timeInterval = atof( optarg );
        this_proc_param = this_proc_param->next =
          next_process_param( long_options[option_index].name,
              "float", "%le", timeInterval );
        break;

      case 'w':
        snprintf( waveform, LIGOMETA_WAVEFORM_MAX, "%s", optarg );
        this_proc_param = this_proc_param->next =
          next_process_param( long_options[option_index].name, "string",
              "%s", optarg );
        break;

      case 'q':
        amp_order = atof( optarg );
        this_proc_param = this_proc_param->next =
          next_process_param( long_options[option_index].name,
            "int", "%ld", amp_order );
      break;

      case 'M':
        /* set the luminosity of the Milky Way */
        mwLuminosity = atof( optarg );
        if ( mwLuminosity < 0 )
        {
          fprintf( stderr, "invalid argument to --%s:\n"
              "Milky Way luminosity must be positive"
              "(%f specified)\n",
              long_options[option_index].name, mwLuminosity );
          exit( 1 );
        }

        this_proc_param = this_proc_param->next =
          next_process_param( long_options[option_index].name, "float",
              "%le", mwLuminosity );
        break;

      case 'D':
        /* set the luminosity of the Milky Way */
        this_proc_param = this_proc_param->next =
          next_process_param( long_options[option_index].name, "string",
              "" );
        mwLuminosity = 0;
        break;

      case 'Z':
        /* create storage for the usertag */
        optarg_len = strlen( optarg ) + 1;
        userTag = (CHAR *) calloc( optarg_len, sizeof(CHAR) );
        memcpy( userTag, optarg, optarg_len );

        this_proc_param = this_proc_param->next = (ProcessParamsTable *)
          calloc( 1, sizeof(ProcessParamsTable) );
        snprintf( this_proc_param->program, LIGOMETA_PROGRAM_MAX, "%s",
            PROGRAM_NAME );
        snprintf( this_proc_param->param, LIGOMETA_PARAM_MAX, "--userTag" );
        snprintf( this_proc_param->type, LIGOMETA_TYPE_MAX, "string" );
        snprintf( this_proc_param->value, LIGOMETA_VALUE_MAX, "%s",
            optarg );
        break;

      case 'd':
        optarg_len = strlen( optarg ) + 1;
        memcpy( dummy, optarg, optarg_len );
        this_proc_param = this_proc_param->next = (ProcessParamsTable *)
          calloc( 1, sizeof(ProcessParamsTable) );
        snprintf( this_proc_param->program, LIGOMETA_PROGRAM_MAX, "%s",
            PROGRAM_NAME );
        snprintf( this_proc_param->param, LIGOMETA_PARAM_MAX, "--m-distr" );
        snprintf( this_proc_param->type, LIGOMETA_TYPE_MAX, "string" );
        snprintf( this_proc_param->value, LIGOMETA_VALUE_MAX, "%s",
            optarg );

        if (!strcmp(dummy, "source"))
        {
          mDistr=massFromSourceFile;
        }
        else if (!strcmp(dummy, "nrwaves"))
        {
          mDistr=massFromNRFile;
        }
        else if (!strcmp(dummy, "totalMass"))
        {
          mDistr=uniformTotalMass;
        }
        else if (!strcmp(dummy, "componentMass"))
        {
          mDistr=uniformComponentMass;
        }
        else if (!strcmp(dummy, "gaussian"))
        {
          mDistr=gaussianMassDist;
        }
        else if (!strcmp(dummy, "log"))
        {
          mDistr=logComponentMass;
        }
        else if (!strcmp(dummy, "totalMassRatio"))
        {
          mDistr=uniformTotalMassRatio;
        }
        else if (!strcmp(dummy, "logTotalMassUniformMassRatio"))
          mDistr=logMassUniformTotalMassRatio;
        else
        {
          fprintf( stderr, "invalid argument to --%s:\n"
              "unknown mass distribution: %s must be one of\n"
              "(source, nrwaves, totalMass, componentMass, gaussian, log,\n"
              "totalMassRatio, logTotalMassUniformMassRatio)\n",
              long_options[option_index].name, optarg );
          exit( 1 );
        }
        break;

      case 'j':
        minMass1 = atof( optarg );
        this_proc_param = this_proc_param->next =
          next_process_param( long_options[option_index].name,
              "float", "%le", minMass1 );
        break;

      case 'k':
        maxMass1 = atof( optarg );
        this_proc_param = this_proc_param->next =
          next_process_param( long_options[option_index].name,
              "float", "%le", maxMass1 );
        break;

      case 'J':
        minMass2 = atof( optarg );
        this_proc_param = this_proc_param->next =
          next_process_param( long_options[option_index].name,
              "float", "%le", minMass2 );
        break;

      case 'K':
        maxMass2 = atof( optarg );
        this_proc_param = this_proc_param->next =
          next_process_param( long_options[option_index].name,
              "float", "%le", maxMass2 );
        break;

      case 'A':
        minMtotal = atof( optarg );
        this_proc_param = this_proc_param->next =
          next_process_param( long_options[option_index].name,
              "float", "%le", minMtotal );
        break;

      case 'L':
        maxMtotal = atof( optarg );
        this_proc_param = this_proc_param->next =
          next_process_param( long_options[option_index].name,
              "float", "%le", maxMtotal );
        break;

      case 'n':
        meanMass1 = atof( optarg );
        this_proc_param = this_proc_param->next =
          next_process_param( long_options[option_index].name,
              "float", "%le", meanMass1 );
        break;

      case 'N':
        meanMass2 = atof( optarg );
        this_proc_param = this_proc_param->next =
          next_process_param( long_options[option_index].name,
              "float", "%le", meanMass2 );
        break;

      case 'o':
        massStdev1 = atof( optarg );
        this_proc_param = this_proc_param->next =
          next_process_param( long_options[option_index].name,
              "float", "%le", massStdev1 );
        break;

      case 'O':
        massStdev2 = atof( optarg );
        this_proc_param = this_proc_param->next =
          next_process_param( long_options[option_index].name,
              "float", "%le", massStdev2 );
        break;

      case 'x':
        minMassRatio = atof( optarg );
        this_proc_param = this_proc_param->next =
          next_process_param( long_options[option_index].name,
              "float", "%le", minMassRatio );
        break;

      case 'y':
        maxMassRatio = atof( optarg );
        this_proc_param = this_proc_param->next =
          next_process_param( long_options[option_index].name,
              "float", "%le", maxMassRatio );
        break;

      case 'p':
        /* minimum distance from earth */
        dmin = (REAL4) atof( optarg );
        if ( dmin <= 0 )
        {
          fprintf( stderr, "invalid argument to --%s:\n"
              "minimum distance must be > 0: "
              "(%f kpc specified)\n",
              long_options[option_index].name, dmin );
          exit( 1 );
        }
        this_proc_param = this_proc_param->next =
          next_process_param( long_options[option_index].name,
              "float", "%e", dmin );
        break;

      case 'r':
        /* max distance from earth */
        dmax = (REAL4) atof( optarg );
        if ( dmax <= 0 )
        {
          fprintf( stderr, "invalid argument to --%s:\n"
              "maximum distance must be greater than 0: "
              "(%f kpc specified)\n",
              long_options[option_index].name, dmax );
          exit( 1 );
        }
        this_proc_param = this_proc_param->next =
          next_process_param( long_options[option_index].name,
              "float", "%e", dmax );
        break;

      case ',':
        /* Distribute injections in chirp distance not distance*/
        this_proc_param = this_proc_param->next =
          next_process_param( long_options[option_index].name, "string",
              "" );
        useChirpDist = 1;
        break;

      case 'e':
        optarg_len = strlen( optarg ) + 1;
        memcpy( dummy, optarg, optarg_len );
        this_proc_param = this_proc_param->next = (ProcessParamsTable *)
          calloc( 1, sizeof(ProcessParamsTable) );
        snprintf( this_proc_param->program, LIGOMETA_PROGRAM_MAX, "%s",
            PROGRAM_NAME );
        snprintf( this_proc_param->param,LIGOMETA_PARAM_MAX,"--d-distr" );
        snprintf( this_proc_param->type, LIGOMETA_TYPE_MAX, "string" );
        snprintf( this_proc_param->value, LIGOMETA_VALUE_MAX, "%s",
            optarg );

        if (!strcmp(dummy, "source"))
        {
          dDistr=distFromSourceFile;
        }
        else if (!strcmp(dummy, "uniform"))
        {
          dDistr=uniformDistance;
        }
        else if (!strcmp(dummy, "log10"))
        {
          dDistr=uniformLogDistance;
        }
        else if (!strcmp(dummy, "volume"))
        {
          dDistr=uniformVolume;
        }
        else if (!strcmp(dummy, "sfr"))
        {
          dDistr=sfr;
        }
        else
        {
          fprintf( stderr, "invalid argument to --%s:\n"
              "unknown source distribution: "
              "%s, must be one of (uniform, log10, volume, source)\n",
              long_options[option_index].name, optarg );
          exit( 1 );
        }

        break;

      case 'l':
        optarg_len = strlen( optarg ) + 1;
        memcpy( dummy, optarg, optarg_len );
        this_proc_param = this_proc_param->next = (ProcessParamsTable *)
          calloc( 1, sizeof(ProcessParamsTable) );
        snprintf( this_proc_param->program, LIGOMETA_PROGRAM_MAX, "%s",
            PROGRAM_NAME );
        snprintf( this_proc_param->param, LIGOMETA_PARAM_MAX, "--l-distr" );
        snprintf( this_proc_param->type, LIGOMETA_TYPE_MAX, "string" );
        snprintf( this_proc_param->value, LIGOMETA_VALUE_MAX, "%s",
            optarg );

        if (!strcmp(dummy, "source"))
        {
          lDistr=locationFromSourceFile;
        }
        else if (!strcmp(dummy, "exttrig"))
        {
          lDistr=locationFromExttrigFile;
        }
        else if (!strcmp(dummy, "random"))
        {
          lDistr=uniformSkyLocation;
        }
        else if(!strcmp(dummy, "fixed"))
        {
          lDistr=fixedSkyLocation;
        }
        else
        {
          fprintf( stderr, "invalid argument to --%s:\n"
              "unknown location distribution: "
              "%s must be one of (source, random)\n",
              long_options[option_index].name, optarg );
          exit( 1 );
        }

        break;

      case 'H':
        /* Turn on galaxy catalog completion function */
        srcComplete = 1;
        srcCompleteDist = (REAL8) atof( optarg );
        break;

      case '.':
        /* Create a text file of completed catalog */
        makeCatalog = 1;
        break;

      case 'v':
        /* fixed location (longitude) */
        longitude =  atof( optarg )*LAL_PI_180 ;
        if (longitude <= (  LAL_PI + epsAngle ) && \
            longitude >= ( -LAL_PI - epsAngle ))
        {
          this_proc_param = this_proc_param->next =
            next_process_param( long_options[option_index].name,
                "float", "%e", longitude );
        }
        else
        {
          fprintf(stderr,"invalid argument to --%s:\n"
                  "%s must be between -180. and 180. degrees\n",
                  long_options[option_index].name, optarg );
          exit( 1 );
        }
        break;

      case 'z':
        /* fixed location (latitude) */
        latitude = (REAL4) atof( optarg )*LAL_PI_180;
        if (latitude <= (  LAL_PI/2. + epsAngle ) && \
            latitude >= ( -LAL_PI/2. - epsAngle ))
        {
          this_proc_param = this_proc_param->next =
            next_process_param( long_options[option_index].name,
                "float", "%e", latitude );
        }
        else
        {
          fprintf(stderr,"invalid argument to --%s:\n"
                  "%s must be between -90. and 90. degrees\n",
                  long_options[option_index].name, optarg );
          exit( 1 );
        }
        break;

      case 'I':
        optarg_len = strlen( optarg ) + 1;
        memcpy( dummy, optarg, optarg_len );
        this_proc_param = this_proc_param->next = (ProcessParamsTable *)
          calloc( 1, sizeof(ProcessParamsTable) );
        snprintf( this_proc_param->program, LIGOMETA_PROGRAM_MAX, "%s",
            PROGRAM_NAME );
        snprintf( this_proc_param->param, LIGOMETA_PARAM_MAX, "--i-distr" );
        snprintf( this_proc_param->type, LIGOMETA_TYPE_MAX, "string" );
        snprintf( this_proc_param->value, LIGOMETA_VALUE_MAX, "%s",
            optarg );

        if (!strcmp(dummy, "uniform"))
        {
          iDistr=uniformInclDist;
        }
        else if (!strcmp(dummy, "gaussian"))
        {
          iDistr=gaussianInclDist;
        }
        else if (!strcmp(dummy, "fixed"))
        {
          iDistr=fixedInclDist;
        }
        else
        {
          fprintf( stderr, "invalid argument to --%s:\n"
              "unknown inclination distribution: "
              "%s must be one of (uniform, gaussian, fixed)\n",
              long_options[option_index].name, optarg );
          exit( 1 );
        }

        break;


      case 'B':
        /* gaussian width for inclination */
        inclStd = (REAL4) atof( optarg );
        if ( inclStd <= 0 )
        {
          fprintf( stderr, "invalid argument to --%s:\n"
              "inclination gaussian width must be greater than 0: "
              "(%f specified)\n",
              long_options[option_index].name, dmax );
          exit( 1 );
        }
        this_proc_param = this_proc_param->next =
          next_process_param( long_options[option_index].name,
              "float", "%e", inclStd );
        break;

      case 'C':
        /* fixed angle of inclination */
        fixed_inc = (REAL4) atof( optarg )/180.*LAL_PI;
        this_proc_param = this_proc_param->next =
          next_process_param( long_options[option_index].name,
              "float", "%e", fixed_inc );
        break;

     case 1001:
        /* maximum  angle of inclination */
        max_inc = (REAL4) atof( optarg )/180.*LAL_PI;
        if ( (atof(optarg) < 0.) || (atof(optarg) >= 180.) ) {
          fprintf( stderr, "invalid argument to --%s:\n"
              "maximum inclination angle must be between 0 and 180 degrees:"
              "(%s specified)\n",
              long_options[option_index].name, optarg );
          exit( 1 );
        }
        this_proc_param = this_proc_param->next =
          next_process_param( long_options[option_index].name,
              "float", "%e", max_inc );
        break;

      case 'S':
        /* set the polarization angle */
        psi = (REAL4) atof( optarg )/180.*LAL_PI;
        if ( (atof(optarg) < 0.) || (atof(optarg) >= 360.) ) {
          fprintf( stderr, "invalid argument to --%s:\n"
              "polarization angle must be between 0 and 360 degrees: "
              "(%s specified)\n",
              long_options[option_index].name, optarg );
          exit( 1 );
        }
        this_proc_param = this_proc_param->next =
          next_process_param( long_options[option_index].name,
              "float", "%e", psi );
        break;

      case 'P':
        optarg_len = strlen( optarg ) + 1;
        outputFileName = calloc( 1, optarg_len * sizeof(char) );
        memcpy( outputFileName, optarg, optarg_len * sizeof(char) );
        this_proc_param = this_proc_param->next =
          next_process_param( long_options[option_index].name, "string",
              "%s", optarg );
        break;

      case 'g':
        minSpin1 = atof( optarg );
        this_proc_param = this_proc_param->next =
          next_process_param( long_options[option_index].name,
              "float", "%le", minSpin1 );
        break;

      case 'G':
        maxSpin1 = atof( optarg );
        this_proc_param = this_proc_param->next =
          next_process_param( long_options[option_index].name,
              "float", "%le", maxSpin1 );
        break;

      case 'Q':
        minKappa1 = atof( optarg );
        this_proc_param = this_proc_param->next =
          next_process_param( long_options[option_index].name,
              "float", "%le", minKappa1 );
        break;

      case 'R':
        maxKappa1 = atof( optarg );
        this_proc_param = this_proc_param->next =
          next_process_param( long_options[option_index].name,
              "float", "%le", maxKappa1 );
        break;

      case 'X':
        minabsKappa1 = atof( optarg );
        this_proc_param = this_proc_param->next =
          next_process_param( long_options[option_index].name,
              "float", "%le", minabsKappa1 );
        break;

      case 'Y':
        maxabsKappa1 = atof( optarg );
        this_proc_param = this_proc_param->next =
          next_process_param( long_options[option_index].name,
              "float", "%le", maxabsKappa1 );
        break;

      case 'u':
        minSpin2 = atof( optarg );
        this_proc_param = this_proc_param->next =
          next_process_param( long_options[option_index].name,
              "float", "%le", minSpin2 );
        break;

      case 'U':
        maxSpin2 = atof( optarg );
        this_proc_param = this_proc_param->next =
          next_process_param( long_options[option_index].name,
              "float", "%le", maxSpin2 );
        break;

      case 'V':
        /* print version information and exit */
        fprintf( stdout, "LIGO/LSC inspiral injection engine\n");
        XLALOutputVersionString(stderr, 0);
        exit( 0 );
        break;

      case 'T':
        /* enable spining injections */
        this_proc_param = this_proc_param->next =
          next_process_param( long_options[option_index].name, "string",
              "" );
        spinInjections = 1;
        break;

      case 'W':
        /* disable spining injections */
        this_proc_param = this_proc_param->next =
          next_process_param( long_options[option_index].name, "string",
              "" );
        spinInjections = 0;
        break;

      case '}':
        /* enable band-passing */
        this_proc_param = this_proc_param->next =
          next_process_param( long_options[option_index].name, "string",
              "" );
        bandPassInj = 1;
        break;

      case '{':
        /* write out a sim_ringdown table */
        this_proc_param = this_proc_param->next =
          next_process_param( long_options[option_index].name, "string",
              "" );
        writeSimRing = 1;
        break;

      case '*':
        /* Set injection tapering */
        if ( ! strcmp( "start", optarg ) )
        {
            taperInj = INSPIRAL_TAPER_START;
        }
        else if ( ! strcmp( "end", optarg ) )
        {
            taperInj = INSPIRAL_TAPER_END;
        }
        else if ( ! strcmp( "startend", optarg ) )
        {
            taperInj = INSPIRAL_TAPER_STARTEND;
        }
        else
        {
            fprintf( stderr, "invalid argument to --%s:\n"
                    "unknown option specified: %s\n"
                    "(Must be one of start|end|startend)\n",
                    long_options[option_index].name, optarg );
        }
        this_proc_param = this_proc_param->next =
                next_process_param( long_options[option_index].name,
                        "string", optarg );
        break;

      case '1':
        minSNR = atof( optarg );

        if ( minSNR < 2 )
        {
          fprintf(stderr,"invalid argument to --%s:\n"
                  "%s must be greater than 2\n",
                  long_options[option_index].name, optarg );

          exit( 1 );
        }
        this_proc_param = this_proc_param->next =
          next_process_param( long_options[option_index].name,
              "float", "%le", minSNR );

        break;
      case '2':
        maxSNR = atof( optarg );
        if ( maxSNR < 2 )
        {
          fprintf(stderr,"invalid argument to --%s:\n"
                  "%s must be greater than 2\n",
                  long_options[option_index].name, optarg );

          exit( 1 );
        }

        this_proc_param = this_proc_param->next =
          next_process_param( long_options[option_index].name,
              "float", "%le", maxSNR );
        break;
      case '3':
        optarg_len = strlen( optarg ) + 1;
        ifos       = calloc( 1, optarg_len * sizeof(char) );
        memcpy( ifos, optarg, optarg_len * sizeof(char) );
        this_proc_param = this_proc_param->next =
          next_process_param( long_options[option_index].name, "string",
              "%s", optarg );
        break;
      case '@':
              /* enable PhiTest injections */
        this_proc_param = this_proc_param->next = 
        next_process_param( long_options[option_index].name, "string", 
              "" );
        phiTestInjections = 1;
        break;
      case 1010:
            dphi0 = atof( optarg );
            this_proc_param = this_proc_param->next =
            next_process_param( long_options[option_index].name,
              "float", "%le", dphi0 );
          break;
      case 1011:
            dphi1 = atof( optarg );
            this_proc_param = this_proc_param->next =
            next_process_param( long_options[option_index].name,
              "float", "%le", dphi1 );
          break;
      case 1012:
            dphi2 = atof( optarg );
            this_proc_param = this_proc_param->next =
            next_process_param( long_options[option_index].name,
              "float", "%le", dphi2 );
          break;
     case 1013 :
            dphi3 = atof( optarg );
            this_proc_param = this_proc_param->next =
            next_process_param( long_options[option_index].name,
              "float", "%le", dphi3 );
          break;
      case 1014:
            dphi4 = atof( optarg );
            this_proc_param = this_proc_param->next =
            next_process_param( long_options[option_index].name,
              "float", "%le", dphi4 );
          break;
      case 1015:
            dphi5 = atof( optarg );
            this_proc_param = this_proc_param->next =
            next_process_param( long_options[option_index].name,
              "float", "%le", dphi5 );
          break;
      case 1016:
            dphi5l = atof( optarg );
            this_proc_param = this_proc_param->next =
            next_process_param( long_options[option_index].name,
              "float", "%le", dphi5l );
          break;
      case 1017:
            dphi6 = atof( optarg );
            this_proc_param = this_proc_param->next =
            next_process_param( long_options[option_index].name,
              "float", "%le", dphi6 );
          break;
      case 1018:
            dphi6l = atof( optarg );
            this_proc_param = this_proc_param->next =
            next_process_param( long_options[option_index].name,
              "float", "%le", dphi6l );
          break;
      case 1019:
            dphi7 = atof( optarg );
            this_proc_param = this_proc_param->next =
            next_process_param( long_options[option_index].name,
              "float", "%le", dphi7 );
          break;
      case 1020:
              /* enable massive graviton injections */
        this_proc_param = this_proc_param->next = 
        next_process_param( long_options[option_index].name, "string", 
              "" );
        MGInjections = 1;
        break;
       case 1021:
            loglambdaG = atof( optarg );
            this_proc_param = this_proc_param->next =
            next_process_param( long_options[option_index].name,
              "float", "%le", loglambdaG );
          break;       
      case 'h':
        print_usage(argv[0]);
        exit( 0 );
        break;

      case '?':
        print_usage(argv[0]);
        exit( 1 );
        break;

      default:
        fprintf( stderr, "unknown error while parsing options\n" );
        print_usage(argv[0]);
        exit( 1 );
    }
  }

  /* must set MW flag */
  if ( mwLuminosity < 0  && dDistr == distFromSourceFile )
  {
    fprintf( stderr,
        "Must specify either --enable-milkyway LUM or --disable-milkyway\n"\
        " when using --d-distr=source\n" );
    exit( 1 );
  }

  if (gpsStartTime.gpsSeconds==-1 || gpsEndTime.gpsSeconds==-1)
  {
    fprintf( stderr,
        "Must specify both --gps-start-time and --gps-end-time.\n");
    exit( 1 );
  }

  gpsDuration=gpsEndTime.gpsSeconds-gpsStartTime.gpsSeconds;

  if ( dDistr == unknownDistanceDist )
  {
    fprintf(stderr,"Must specify a distance distribution (--d-distr).\n");
    exit( 1 );
  }

  if ( lDistr == unknownLocationDist )
  {
    fprintf(stderr,"Must specify a location distribution (--l-distr).\n");
    exit( 1 );
  }

  if ( lDistr == fixedSkyLocation && longitude == 181. )
  {
    fprintf(stderr,
        "Must specify both --longitude and --latitude when using \n"\
        "--l-distr=fixed\n");
    exit( 1 );
  }

  if ( lDistr == fixedSkyLocation && latitude == 91. )
  {
    fprintf(stderr,
        "Must specify both --longitude and --latitude when using \n"\
        "--l-distr=fixed\n");
    exit( 1 );
  }

  if ( mDistr == unknownMassDist )
  {
    fprintf(stderr,"Must specify a mass distribution (--m-distr).\n");
    exit( 1 );
  }

  if ( iDistr == unknownInclDist )
  {
    fprintf(stderr,"Must specify an inclination distribution (--i-distr).\n");
    exit( 1 );
  }

  /* if using source file, check that file and MW choice selected */
  if ( dDistr==distFromSourceFile || lDistr==locationFromSourceFile )
  {
    if ( ! sourceFileName )
    {
      fprintf( stderr,
          "Must specify --source-file when using --d-distr source \n" );
      exit( 1 );
    }

    /* read the source distribution here */
    read_source_data( sourceFileName );

   /* complete the galaxy catalog */
   if (srcComplete == 1)
    {
    sourceComplete();
    }
  }


  /* If we're distributing over snr make sure we have everything */
  if ( minSNR > -1 || maxSNR > -1 || logSNR || ifos )
  {
    if ( minSNR == -1 || maxSNR == -1 || ifos == NULL )
    {
      fprintf( stderr,
        "Must provide all of --min-snr, --max-snr and --ifos to distribute by SNR\n" );
      exit( 1 );
    }

    if ( maxSNR <= minSNR )
    {
      fprintf( stderr, "max SNR must be greater than min SNR\n");
      exit( 1 );
    }

    if ( logSNR )
    {
      minSNR = log(minSNR);
      maxSNR = log(maxSNR);
    }
  }

  /* check if the source file is specified for distance but NOT for
     location */
  if ( dDistr==distFromSourceFile && lDistr!=locationFromSourceFile )
  {
    fprintf( stderr,
        "WARNING: source file specified for distance "
        "but NOT for location. This might give strange distributions\n" );
  }

  /* check if the location file is specified for location but NOT for
   * distances: GRB case */
  if ( dDistr!=distFromSourceFile && lDistr==locationFromSourceFile &&
      mwLuminosity>0.0 )
  {
    fprintf( stderr,
        "WARNING: source file specified for locations "
        "but NOT for distances, while Milky Way injections "
        "are allowed. This might give strange distributions\n" );
  }


  /* check selection of masses */
  if ( !massFileName && mDistr==massFromSourceFile )
  {
    fprintf( stderr,
        "Must specify either a file contining the masses (--mass-file) "\
        "or choose another mass-distribution (--m-distr).\n" );
    exit( 1 );
  }
  if ( !nrFileName && mDistr==massFromNRFile )
  {
    fprintf( stderr,
        "Must specify either a file contining the masses (--nr-file) "\
        "or choose another mass-distribution (--m-distr).\n" );
    exit( 1 );
  }


  /* read the masses from the mass file here */
  if ( massFileName && mDistr==massFromSourceFile )
  {
    read_mass_data( massFileName );
  }

  if ( nrFileName && mDistr==massFromNRFile )
  {
    read_nr_data ( nrFileName );
  }

  /* read in the data from the external trigger file */
  if ( lDistr == locationFromExttrigFile && !exttrigFileName )
  {
    fprintf( stderr,
        "If --l-distr exttrig is specified, must specify " \
        "external trigger XML file using --exttrig-file.\n");
    exit( 1 );
  }
  if ( lDistr == locationFromExttrigFile && exttrigFileName )
  {
    numExtTriggers=LALExtTriggerTableFromLIGOLw( &exttrigHead, exttrigFileName,
        0, 1);
    fprintf(stderr,
              "Number of triggers read from the external trigger file: %d\n",
               numExtTriggers);

    if (numExtTriggers>1)
    {
      fprintf(stderr,
                "WARNING: Only 1 external trigger expected in the file '%s'",
                 exttrigFileName );
    }
    if (numExtTriggers==0)
    {
      fprintf(stderr,
                "ERROR: No external trigger found in file '%s'",
                 exttrigFileName );

      exit(1);
    }
  }

  /* check inclination distribution */
  if ( ( iDistr == gaussianInclDist ) && ( inclStd < 0.0 ) )
  {
    fprintf( stderr,
        "Must specify width for gaussian inclination distribution; "\
        "use --incl-std.\n" );
    exit( 1 );
  }
  if ( ( iDistr == fixedInclDist ) && ( fixed_inc < 0. ) )
  {
    fprintf( stderr,
        "Must specify an inclination if you want it fixed; "\
        "use --fixed-inc.\n" );
    exit( 1 );
  }

  /* require --f-lower be explicit */
  if ( fLower <= 0.0 )
  {
    fprintf( stderr, "--f-lower must be specified and non-zero\n" );
    exit( 1 );
  }


  /* check for gaussian mass distribution parameters */
  if ( mDistr==gaussianMassDist && (meanMass1 <= 0.0 || massStdev1 <= 0.0 ||
        meanMass2 <= 0.0 || massStdev2 <= 0.0))
  {
    fprintf( stderr,
        "Must specify --mean-mass1/2 and --stdev-mass1/2 if choosing"
        " --m-distr=gaussian\n" );
    exit( 1 );
  }

  /* check if the mass area is properly specified */
  if ( mDistr!=gaussianMassDist && (minMass1 <=0.0 || minMass2 <=0.0 ||
         maxMass1 <=0.0 || maxMass2 <=0.0) )
  {
    fprintf( stderr,
        "Must specify --min-mass1/2 and --max-mass1/2 if choosing"
        " --m-distr not gaussian\n" );
    exit( 1 );
  }

  /* check if the maximum total mass is properly specified */
  if ( mDistr!=gaussianMassDist && maxMtotal<(minMass1 + minMass2 ))
  {
    fprintf( stderr,
        "Maximum total mass must be larger than minMass1+minMass2\n");
    exit( 1 );
  }

  /* check if total mass is specified */
  if ( maxMtotal<0.0)
  {
    fprintf( stderr,
        "Must specify --max-mtotal.\n" );
    exit( 1 );
  }
  if ( minMtotal<0.0)
  {
    fprintf( stderr,
        "Must specify --min-mtotal.\n" );
    exit( 1 );
  }

  /* check if mass ratios are specified */
  if ( (mDistr==uniformTotalMassRatio || mDistr==logMassUniformTotalMassRatio)
      && (minMassRatio < 0.0 || maxMassRatio < 0.0) )
  {
    fprintf( stderr,
        "Must specify --min-mass-ratio and --max-mass-ratio if choosing"
        " --m-distr=totalMassRatio or --m-distr=logTotalMassUniformMassRatio\n");
    exit( 1 );
  }

  if ( dDistr!=distFromSourceFile && (dmin<0.0 || dmax<0.0) )
  {
    fprintf( stderr,
        "Must specify --min-distance and --max-distance if "
        "--d-distr is not source.\n" );
    exit( 1 );
  }

  if ( dDistr==sfr && (dmax<0.2 || dmax>1.0) )
  {
        fprintf( stderr,
        "Maximal redshift can only take values between 0.2 and 1 .\n" );
    exit( 1 );
  }

  /* check if waveform is specified */
  if ( !*waveform )
  {
    fprintf( stderr, "No waveform specified (--waveform).\n" );
    exit( 1 );
  }

  if ( spinInjections==-1 && mDistr != massFromNRFile )
  {
    fprintf( stderr,
        "Must specify --disable-spin or --enable-spin\n"\
        "Unless doing NR injections\n" );
    exit( 1 );
  }

  if ( spinInjections==1 )
  {
    /* check that spins are in range 0 - 1 */
    if (minSpin1 < 0. || minSpin2 < 0. || maxSpin1 > 1. || maxSpin2 >1.)
    {
      fprintf( stderr,
          "Spins can only take values between 0 and 1.\n" );
      exit( 1 );
    }

    /* check max and mins are the correct way around */
    if (minSpin1 > maxSpin1 || minSpin2 > maxSpin2 )
    {
      fprintf( stderr,
          "Minimal spins must be less than maximal spins.\n" );
      exit( 1 );
    }

    /* check that selection criteria for kappa are unique */
    if ( (minKappa1 > -1.0 || maxKappa1 < 1.0) &&
        (minabsKappa1 > 0.0 || maxabsKappa1 < 1.0) )
    {
      fprintf( stderr,
          "Either the options [--min-kappa1,--max-kappa1] or\n"\
          "[--min-abskappa1,--max-abskappa1] can be specified\n" );
      exit( 1 );
    }

    /* check that kappa is in range */
    if (minKappa1 < -1.0 || maxKappa1 > 1.0)
    {
      fprintf( stderr,
          "Kappa can only take values between -1 and +1\n" );
      exit( 1 );
    }
    /* check that kappa min-max are set correctly */
    if (minKappa1 > maxKappa1)
    {
      fprintf( stderr,
          "Minimal kappa must be less than maximal kappa\n" );
      exit( 1 );
    }
    /* check that abskappa is in range */
    if (minabsKappa1 < 0.0 || maxabsKappa1 > 1.0)
    {
      fprintf( stderr,
      "The absolute value of kappa can only take values between 0 and +1\n" );
      exit( 1 );
    }
    /* check that kappa min-max are set correctly */
    if (minabsKappa1 > maxabsKappa1)
    {
      fprintf( stderr,
          "Minimal kappa must be less than maximal kappa\n" );
      exit( 1 );
    }
  }
        
  if( dDistr==sfr && localRate > 0.)
  {
    /* calculate mean time step from the SFR  */
        meanTimeStep = mean_time_step_sfr(dmax,localRate);
  }

  if (meanTimeStep<=0)
  {
    fprintf( stderr,
             "Minimum time step value must be larger than zero\n" );
    exit( 1 );
  }

  if (timeInterval > 0. && tDistr == LALINSPIRAL_EXPONENTIAL_TIME_DIST)
  {
    fprintf( stderr,
         "time interval must be zero\n" );
    exit( 1 );
  }

  if ( userTag && outCompress )
  {
    snprintf( fname, sizeof(fname), "HL-INJECTIONS_%d_%s-%d-%ld.xml.gz",
        rand_seed, userTag, gpsStartTime.gpsSeconds, gpsDuration );
  }
  else if ( userTag && !outCompress )
  {
    snprintf( fname, sizeof(fname), "HL-INJECTIONS_%d_%s-%d-%ld.xml",
        rand_seed, userTag, gpsStartTime.gpsSeconds, gpsDuration );
  }
  else if ( !userTag && outCompress )
  {
    snprintf( fname, sizeof(fname), "HL-INJECTIONS_%d-%d-%ld.xml.gz",
        rand_seed, gpsStartTime.gpsSeconds, gpsDuration );
  }
  else
  {
    snprintf( fname, sizeof(fname), "HL-INJECTIONS_%d-%d-%ld.xml",
        rand_seed, gpsStartTime.gpsSeconds, gpsDuration );
  }
  if ( outputFileName )
  {
    snprintf( fname, sizeof(fname), "%s",
        outputFileName);
  }

  /* increment the random seed by the GPS start time:*/
  rand_seed += gpsStartTime.gpsSeconds;

  /* set up the LAL random number generator */
  LALCreateRandomParams( &status, &randParams, rand_seed );

  this_proc_param = procparams.processParamsTable;
  procparams.processParamsTable = procparams.processParamsTable->next;
  free( this_proc_param );

  /* create the first injection */
  simTable = injections.simInspiralTable = (SimInspiralTable *)
    calloc( 1, sizeof(SimInspiralTable) );

  simRingTable = ringparams.simRingdownTable = (SimRingdownTable *)
    calloc( 1, sizeof(SimRingdownTable) );

  /* set redshift to zero */
  redshift=0.;

  /* set mass distribution parameters to their value at z = 0 */
  minMass10 = minMass1;
  maxMass10 = maxMass1;
  minMass20 = minMass2;
  maxMass20 = maxMass2;
  minMtotal0 = minMtotal;
  maxMtotal0 = maxMtotal;
  meanMass10 = meanMass1;
  meanMass20 = meanMass2;
  massStdev10 = massStdev1;
  massStdev20 = massStdev2;

  /* calculate the maximal value of the probability distribution of the redshift */        
  if (dDistr == sfr)
  {
    pzmax = probability_redshift(dmax);
  }

  /* loop over parameter generation until end time is reached */
  ninj = 0;
  currentGpsTime = gpsStartTime;
  while ( 1 )
  {
    /* increase counter */
    ninj++;

    /* store time in table */
    simTable=XLALRandomInspiralTime( simTable, randParams,
        currentGpsTime, timeInterval );

    /* populate waveform and other parameters */
    memcpy( simTable->waveform, waveform,
        sizeof(CHAR) * LIGOMETA_WAVEFORM_MAX );
    simTable->f_lower = fLower;
    simTable->amp_order = amp_order;

    /* draw redshift */
    if (dDistr==sfr)
    {
          redshift= drawRedshift(dmin,dmax,pzmax);        

      minMass1 = redshift_mass(redshift,minMass10);
      maxMass1 = redshift_mass(redshift,maxMass10);
      meanMass1 = redshift_mass(redshift,meanMass10);
      massStdev1 = redshift_mass(redshift,massStdev10);
      minMass2 = redshift_mass(redshift,minMass20);
      maxMass2 = redshift_mass(redshift,maxMass20);
      meanMass2 = redshift_mass(redshift,meanMass20);
      massStdev2 = redshift_mass(redshift,massStdev20);
      minMtotal = redshift_mass(redshift,minMtotal0);
      maxMtotal = redshift_mass(redshift,maxMtotal0);
    }

    /* populate masses */
    if ( mDistr==massFromSourceFile )
    {
      drawMassFromSource( simTable );
    }
    else if ( mDistr==massFromNRFile )
    {
      if (ninjaMass)
        drawMassSpinFromNRNinja2( simTable );
      else
        drawMassSpinFromNR( simTable );
    }
    else if ( mDistr==gaussianMassDist )
    {
      simTable=XLALGaussianInspiralMasses( simTable, randParams,
          minMass1, maxMass1,
          meanMass1, massStdev1,
          minMass2, maxMass2,
          meanMass2, massStdev2);
    }
    else if ( mDistr==uniformTotalMassRatio )
    {
      simTable=XLALRandomInspiralTotalMassRatio(simTable, randParams,
          mDistr, minMtotal, maxMtotal, minMassRatio, maxMassRatio );
    }
    else if ( mDistr==logMassUniformTotalMassRatio )
    {
      simTable=XLALRandomInspiralTotalMassRatio(simTable, randParams,
          mDistr, minMtotal, maxMtotal, minMassRatio, maxMassRatio );
    }

    else {
      simTable=XLALRandomInspiralMasses( simTable, randParams, mDistr,
          minMass1, maxMass1,
          minMass2, maxMass2,
          minMtotal, maxMtotal);
    }

    /* draw location and distances */
    drawFromSource( &drawnRightAscension, &drawnDeclination, &drawnDistance,
        drawnSourceName );

    /* populate distances */
    if ( dDistr == distFromSourceFile )
    {
      if ( dmax > 0 )
      {
        while ( drawnDistance > dmax/1000.0 )
        {
          drawFromSource( &drawnRightAscension, &drawnDeclination,
                          &drawnDistance, drawnSourceName );
        }
      }
      simTable->distance = drawnDistance;
    }
    else if (dDistr == sfr )
    {
       /* fit of luminosity distance  between z=0-1, in Mpc for h0=0.7, omega_m=0.3, omega_v=0.7*/
       simTable->distance = luminosity_distance(redshift);
    }
    else
    {
      simTable=XLALRandomInspiralDistance(simTable, randParams,
          dDistr, dmin/1000.0, dmax/1000.0);
    }
    /* Scale by chirp mass if desired, relative to a 1.4,1.4 object */
    if (useChirpDist)
    {
      REAL4 scaleFac;
      scaleFac = simTable->mchirp/(2.8*pow(0.25,0.6));
      simTable->distance = simTable->distance*pow(scaleFac,5./6.);
    }

    /* populate location */
    if ( lDistr == locationFromSourceFile )
    {
      simTable->longitude = drawnRightAscension;
      simTable->latitude  = drawnDeclination;
      memcpy( simTable->source, drawnSourceName,
          sizeof(CHAR) * LIGOMETA_SOURCE_MAX );
    }
    else if ( lDistr == locationFromExttrigFile )
    {
      drawLocationFromExttrig( simTable );
    }
    else if ( lDistr == fixedSkyLocation)
    {
      simTable->longitude = longitude;
      simTable->latitude = latitude;
    }
    else if (lDistr == uniformSkyLocation)
    {
      simTable=XLALRandomInspiralSkyLocation(simTable, randParams);
    }
    else
    {
      fprintf( stderr,
               "Unknown location distribution specified. Possible choices: "
               "source, exttrig, random or fixed\n" );
      exit( 1 );
    }

    /* populate polarization, inclination, and coa_phase */
    
    do
    {
      simTable=XLALRandomInspiralOrientation(simTable, randParams,
                                             iDistr, inclStd);
      if(simTable->polarization>LAL_PI && simTable->polarization<=LAL_TWOPI) simTable->polarization = (REAL4) (simTable->polarization - LAL_PI);
    } while ( (fabs(cos(simTable->inclination))<cos(max_inc)) );

    /* override inclination */
    if ( iDistr == fixedInclDist )
    {
      simTable->inclination = fixed_inc;
    }

    /* override polarization angle */
    if ( psi != -1.0 )
    {
      simTable->polarization = psi;
    }

    /* populate spins, if required */
    if (spinInjections)
    {
      /* FIXME Temporary measure until we figure out how to better handle
         spin distributions for waveforms under development */
      if ( ! strcmp(waveform, "IMRPhenomBpseudoFourPN"))
        aligned = 1;
      simTable = XLALRandomInspiralSpins( simTable, randParams,
          minSpin1, maxSpin1,
          minSpin2, maxSpin2,
          minKappa1, maxKappa1,
          minabsKappa1, maxabsKappa1,
          aligned);
    }

    if ( ifos != NULL )
    {
        targetSNR = minSNR + (maxSNR - minSNR) * XLALUniformDeviate( randParams );
        if ( logSNR )
          targetSNR = exp(targetSNR);

        adjust_snr(simTable, targetSNR, ifos);

        /* TODO: for NINJA2, decide whether to call the above or
        adjust_snr_real8(simTable, targetSNR, ifos);
        */
    }
        
    /* populate the site specific information */
    LALPopulateSimInspiralSiteInfo( &status, simTable );

    /* populate the taper options */
    {
        switch (taperInj)
        {
            case INSPIRAL_TAPER_NONE:
                 snprintf( simTable->taper, LIGOMETA_WAVEFORM_MAX,
                         "%s", "TAPER_NONE");
                 break;
            case INSPIRAL_TAPER_START:
                 snprintf( simTable->taper, LIGOMETA_WAVEFORM_MAX,
                         "%s", "TAPER_START");
                 break;
            case INSPIRAL_TAPER_END:
                 snprintf( simTable->taper, LIGOMETA_WAVEFORM_MAX,
                         "%s", "TAPER_END");
                 break;
            case INSPIRAL_TAPER_STARTEND:
                 snprintf( simTable->taper, LIGOMETA_WAVEFORM_MAX,
                         "%s", "TAPER_STARTEND");
                 break;
            default: /* Never reach here */
                 fprintf( stderr, "unknown error while populating sim_inspiral taper options\n" );
                 exit (1);
        }

    }

    /* populate the bandpass options */
    simTable->bandpass = bandPassInj;
<<<<<<< HEAD
    /* populate the test parameters */
    simTable->dphi0=dphi0;
    simTable->dphi1=dphi1;
    simTable->dphi2=dphi2;
    simTable->dphi3=dphi3;
    simTable->dphi4=dphi4;
    simTable->dphi5=dphi5;
    simTable->dphi5l=dphi5l;
    simTable->dphi6=dphi6;
    simTable->dphi6l=dphi6l;
    simTable->dphi7=dphi7;
    
    /* populate the massive graviton parameter */
    
    simTable->loglambdaG=loglambdaG;
    
    /* populate the sim_ringdown table */ 
=======


    /* populate the sim_ringdown table */
>>>>>>> add3b459
   if ( writeSimRing )
   {
       memcpy( simRingTable->waveform, "Ringdown",
          sizeof(CHAR) * LIGOMETA_WAVEFORM_MAX );
       memcpy( simRingTable->coordinates, "EQUATORIAL",
          sizeof(CHAR) * LIGOMETA_WAVEFORM_MAX );
       simRingTable->geocent_start_time = simTable->geocent_end_time;
       simRingTable->h_start_time = simTable->h_end_time;
       simRingTable->l_start_time = simTable->l_end_time;
       simRingTable->v_start_time = simTable->v_end_time;
       simRingTable->start_time_gmst = simTable->end_time_gmst;
       simRingTable->longitude = simTable->longitude;
       simRingTable->latitude = simTable->latitude;
       simRingTable->distance = simTable->distance;
       simRingTable->inclination = simTable->inclination;
       simRingTable->polarization = simTable->polarization;
       simRingTable->phase = 0;
       simRingTable->mass = XLALNonSpinBinaryFinalBHMass(simTable->eta, simTable->mass1, simTable->mass2);
       /* The final spin calc has been generalized so as to allow initially spinning systems*/
       /* simRingTable->spin = XLALNonSpinBinaryFinalBHSpin(simTable->eta); */
       simRingTable->spin = XLALSpinBinaryFinalBHSpin(simTable->eta, simTable->mass1, simTable->mass2,
          simTable->spin1x, simTable->spin2x,simTable->spin1y, simTable->spin2y, simTable->spin1z, simTable->spin2z);
       simRingTable->frequency = XLALBlackHoleRingFrequency( simRingTable->mass, simRingTable->spin);
       simRingTable->quality = XLALBlackHoleRingQuality(simRingTable->spin);
       simRingTable->epsilon = 0.01;
       simRingTable->amplitude = XLALBlackHoleRingAmplitude( simRingTable->frequency, simRingTable->quality, simRingTable->distance, simRingTable->epsilon );
       simRingTable->eff_dist_h = simTable->eff_dist_h;
       simRingTable->eff_dist_l = simTable->eff_dist_l;
       simRingTable->eff_dist_v = simTable->eff_dist_v;
       simRingTable->hrss = XLALBlackHoleRingHRSS( simRingTable->frequency, simRingTable->quality, simRingTable->amplitude, 2., 0. );
       // need hplus & hcross in each detector to populate these
       simRingTable->hrss_h = 0.; //XLALBlackHoleRingHRSS( simRingTable->frequency, simRingTable->quality, simRingTable->amplitude, 0., 0. );
       simRingTable->hrss_l = 0.; //XLALBlackHoleRingHRSS( simRingTable->frequency, simRingTable->quality, simRingTable->amplitude, 0., 0. );
       simRingTable->hrss_v = 0.; //XLALBlackHoleRingHRSS( simRingTable->frequency, simRingTable->quality, simRingTable->amplitude, 0., 0. );
    }

    /* increment current time, avoiding roundoff error;
       check if end of loop is reached */
    if (tDistr == LALINSPIRAL_EXPONENTIAL_TIME_DIST)
    {
      XLALGPSAdd( &currentGpsTime, -(REAL8 )meanTimeStep * log( XLALUniformDeviate(randParams) ) );
    }
    else
    {
      currentGpsTime = gpsStartTime;
      XLALGPSAdd( &currentGpsTime, ninj * meanTimeStep );
    }
    if ( XLALGPSCmp( &currentGpsTime, &gpsEndTime ) >= 0 )
      break;

  /* allocate and go to next SimInspiralTable */
    simTable = simTable->next = (SimInspiralTable *)
      calloc( 1, sizeof(SimInspiralTable) );
    simRingTable = simRingTable->next = (SimRingdownTable *)
      calloc( 1, sizeof(SimRingdownTable) );

  }


  /* destroy the structure containing the random params */
  LAL_CALL(  LALDestroyRandomParams( &status, &randParams ), &status);

  /* If we read from an external trigger file, free our external trigger.
     exttrigHead is guaranteed to have no children to free. */
  if ( exttrigHead != NULL ) {
    LALFree(exttrigHead);
  }

  /* destroy the NR data */
  if ( num_nr )
  {
    for( i = 0; i < num_nr; i++ )
    {
      LALFree( nrSimArray[i] );
    }
    LALFree( nrSimArray );
  }

  memset( &xmlfp, 0, sizeof(LIGOLwXMLStream) );


  LAL_CALL( LALOpenLIGOLwXMLFile( &status, &xmlfp, fname ), &status );
  XLALGPSTimeNow(&(proctable.processTable->end_time));
  LAL_CALL( LALBeginLIGOLwXMLTable( &status, &xmlfp, process_table ),
      &status );
  LAL_CALL( LALWriteLIGOLwXMLTable( &status, &xmlfp, proctable,
        process_table ), &status );
  LAL_CALL( LALEndLIGOLwXMLTable ( &status, &xmlfp ), &status );

  if ( procparams.processParamsTable )
  {
    LAL_CALL( LALBeginLIGOLwXMLTable( &status, &xmlfp, process_params_table ),
        &status );
    LAL_CALL( LALWriteLIGOLwXMLTable( &status, &xmlfp, procparams,
          process_params_table ), &status );
    LAL_CALL( LALEndLIGOLwXMLTable ( &status, &xmlfp ), &status );
  }

  if ( injections.simInspiralTable )
  {
    LAL_CALL( LALBeginLIGOLwXMLTable( &status, &xmlfp, sim_inspiral_table ),
        &status );
    LAL_CALL( LALWriteLIGOLwXMLTable( &status, &xmlfp, injections,
          sim_inspiral_table ), &status );
    LAL_CALL( LALEndLIGOLwXMLTable ( &status, &xmlfp ), &status );
  }

  if ( writeSimRing )
  {
    if ( ringparams.simRingdownTable )
    {
      LAL_CALL( LALBeginLIGOLwXMLTable( &status, &xmlfp, sim_ringdown_table ),
          &status );
      LAL_CALL( LALWriteLIGOLwXMLTable( &status, &xmlfp, ringparams,
          sim_ringdown_table ), &status );
      LAL_CALL( LALEndLIGOLwXMLTable ( &status, &xmlfp ), &status );
    }
  }

  LAL_CALL( LALCloseLIGOLwXMLFile ( &status, &xmlfp ), &status );

  if (source_data)
    LALFree(source_data);


  LALCheckMemoryLeaks();
  return 0;
}<|MERGE_RESOLUTION|>--- conflicted
+++ resolved
@@ -2959,7 +2959,6 @@
 
     /* populate the bandpass options */
     simTable->bandpass = bandPassInj;
-<<<<<<< HEAD
     /* populate the test parameters */
     simTable->dphi0=dphi0;
     simTable->dphi1=dphi1;
@@ -2977,12 +2976,8 @@
     simTable->loglambdaG=loglambdaG;
     
     /* populate the sim_ringdown table */ 
-=======
-
-
-    /* populate the sim_ringdown table */
->>>>>>> add3b459
-   if ( writeSimRing )
+   
+if ( writeSimRing )
    {
        memcpy( simRingTable->waveform, "Ringdown",
           sizeof(CHAR) * LIGOMETA_WAVEFORM_MAX );
