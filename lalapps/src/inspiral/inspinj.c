--- conflicted
+++ resolved
@@ -112,13 +112,7 @@
 REAL8 mean_time_step_sfr(REAL8 zmax, REAL8 rate_local);
 REAL8 drawRedshift(REAL8 zmin, REAL8 zmax, REAL8 pzmax);
 REAL8 redshift_mass(REAL8 mass, REAL8 z);
-<<<<<<< HEAD
-
 REAL8 ComputePPEparameterFromLambdaG(REAL8 loglambdaG, REAL8 distance, REAL8 mchirp, REAL8 redshift);
-
-=======
-REAL8 ComputePPEparameterFromLambdaG(REAL8 loglambdaG, REAL8 distance, REAL8 mchirp, REAL8 redshift);
->>>>>>> 0d1f2eaf
 static void scale_lalsim_distance(SimInspiralTable *inj,char ** IFOnames, REAL8FrequencySeries **psds,REAL8 *start_freqs,LoudnessDistribution dDistr);
 static REAL8 draw_uniform_snr(REAL8 snrmin,REAL8 snrmax);
 static REAL8 draw_log10_snr(REAL8 snrmin,REAL8 snrmax);
@@ -210,29 +204,6 @@
 LALSimInspiralApplyTaper taperInj = LAL_SIM_INSPIRAL_TAPER_NONE;
 AlignmentType alignInj = notAligned;
 REAL8 redshift;
-INT4 phiTestInjections=0;
-INT4 MGInjections = 0;
-INT4 BDinjections = 0;
-INT4 PPEinjections = 0;
-REAL8 dchi0=0.0;
-REAL8 dchi1=0.0;
-REAL8 dchi2=0.0;
-REAL8 dchi3=0.0;
-REAL8 dchi4=0.0;
-REAL8 dchi5=0.0;
-REAL8 dchi5l=0.0;
-REAL8 dchi6=0.0;
-REAL8 dchi6l=0.0;
-REAL8 dchi7=0.0;
-REAL8 loglambdaG=28.0;
-REAL8 ScalarCharge1 = 0.0;
-REAL8 ScalarCharge2 = 0.0;
-REAL8 omegaBD = 100000.0;
-REAL8 aPPE = 0.0;
-REAL8 alphaPPE = 0.0;
-REAL8 bPPE = 0.0;
-REAL8 betaPPE = 0.0;
-
 INT4 phiTestInjections=0;
 INT4 MGInjections = 0;
 INT4 BDinjections = 0;
