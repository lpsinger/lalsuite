/*
 *  Copyright (C) 2007 Chad Hanna, Alexander Dietz, Duncan Brown, Gareth Jones, Jolien Creighton, Nickolas Fotopoulos, Patrick Brady, Stephen Fairhurst, Tania Regimbau
 *
 *  This program is free software; you can redistribute it and/or modify
 *  it under the terms of the GNU General Public License as published by
 *  the Free Software Foundation; either version 2 of the License, or
 *  (at your option) any later version.
 *
 *  This program is distributed in the hope that it will be useful,
 *  but WITHOUT ANY WARRANTY; without even the implied warranty of
 *  MERCHANTABILITY or FITNESS FOR A PARTICULAR PURPOSE.  See the
 *  GNU General Public License for more details.
 *
 *  You should have received a copy of the GNU General Public License
 *  along with with program; see the file COPYING. If not, write to the
 *  Free Software Foundation, Inc., 59 Temple Place, Suite 330, Boston,
 *  MA  02111-1307  USA
 */



/*-----------------------------------------------------------------------
 *
 * File Name: inspinj.c
 *
 * Author: Brown, D. A., Creighton, J. D. E. and Dietz A. IPN contributions from Predoi, V.
 *
 *
 *-----------------------------------------------------------------------
 */

#include <ctype.h>
#include <getopt.h>
#include <lalapps.h>
#include <lal/Date.h>
#include <lal/LIGOMetadataTables.h>
#include <lal/LIGOMetadataInspiralUtils.h>
#include <lal/LIGOLwXMLInspiralRead.h>
#include <lal/LIGOLwXML.h>
#include <lal/Random.h>
#include <lal/AVFactories.h>
#include <lal/InspiralInjectionParams.h>
#include <lal/LALDetectors.h>
#include <lal/LALSimulation.h>
#include <processtable.h>
#include <lal/RingUtils.h>
#include <LALAppsVCSInfo.h>

#include "inspiral.h"

#define CVS_REVISION "$Revision$"
#define CVS_ID_STRING "$Id$"
#define CVS_SOURCE "$Source$"
#define CVS_DATE "$Date$"
#define CVS_NAME_STRING "$Name$"
#define PROGRAM_NAME "inspinj"

#define ADD_PROCESS_PARAM( pptype, format, ppvalue ) \
  this_proc_param = this_proc_param->next = (ProcessParamsTable *) \
calloc( 1, sizeof(ProcessParamsTable) ); \
snprintf( this_proc_param->program, LIGOMETA_PROGRAM_MAX, "%s", \
    PROGRAM_NAME ); \
snprintf( this_proc_param->param, LIGOMETA_PARAM_MAX, "--%s", \
    long_options[option_index].name ); \
snprintf( this_proc_param->type, LIGOMETA_TYPE_MAX, "%s", pptype ); \
snprintf( this_proc_param->value, LIGOMETA_VALUE_MAX, format, ppvalue );

#ifdef __GNUC__
#define UNUSED __attribute__ ((unused))
#else
#define UNUSED
#endif

/*
 *  *********************************
 *  Definition of the prototypes
 *  *********************************
 */
extern int vrbflg;
ProcessParamsTable *next_process_param( const char *name, const char *type,
    const char *fmt, ... );
void read_mass_data( char *filename );
void read_nr_data( char* filename );
void read_source_data( char* filename );
void sourceComplete(void);
void drawFromSource( REAL8 *rightAscension,
    REAL8 *declination,
    REAL8 *distance,
    CHAR  name[LIGOMETA_SOURCE_MAX] );
void read_IPN_grid_from_file( char *fname );
void drawFromIPNsim( REAL8 *rightAscension,
    REAL8 *declination  );
void drawLocationFromExttrig( SimInspiralTable* table );
void drawMassFromSource( SimInspiralTable* table );
void drawMassSpinFromNR( SimInspiralTable* table );
void drawMassSpinFromNRNinja2( SimInspiralTable* table );

void adjust_snr(SimInspiralTable *inj, REAL8 target_snr, const char *ifos);
void adjust_snr_real8(SimInspiralTable *inj, REAL8 target_snr, const char *ifos);
REAL8 network_snr(const char *ifos, SimInspiralTable *inj);
REAL8 snr_in_ifo(const char *ifo, SimInspiralTable *inj);
REAL8 network_snr_real8(const char *ifos, SimInspiralTable *inj);
REAL8 snr_in_ifo_real8(const char *ifo, SimInspiralTable *inj);

REAL8 snr_in_psd_real8(const char *ifo, REAL8FrequencySeries *psd, REAL8 start_freq, SimInspiralTable *inj);
REAL8 network_snr_with_psds_real8(int num_ifos, const char **ifo_list, REAL8FrequencySeries **psds, REAL8 *start_freqs, SimInspiralTable *inj);
void adjust_snr_with_psds_real8(SimInspiralTable *inj, REAL8 target_snr, int num_ifos, const char **ifo_list, REAL8FrequencySeries **psds, REAL8 *start_freqs);

REAL8 probability_redshift(REAL8 rshift);
REAL8 luminosity_distance(REAL8 rshift);
REAL8 mean_time_step_sfr(REAL8 zmax, REAL8 rate_local);
REAL8 drawRedshift(REAL8 zmin, REAL8 zmax, REAL8 pzmax);
REAL8 redshift_mass(REAL8 mass, REAL8 z);

/*
 *  *************************************
 *  Defining of the used global variables
 *  *************************************
 */

lalinspiral_time_distribution tDistr;
LoudnessDistribution          dDistr;
SkyLocationDistribution       lDistr;
MassDistribution              mDistr;
InclDistribution              iDistr;
SpinDistribution              spinDistr = uniformSpinDist;

SimInspiralTable *simTable;
SimRingdownTable *simRingTable;

char *massFileName = NULL;
char *nrFileName = NULL;
char *sourceFileName = NULL;
char *outputFileName = NULL;
char *exttrigFileName = NULL;
char *IPNSkyPositionsFile = NULL;

INT4 outCompress = 0;
INT4 ninjaMass   = 0;
INT4 real8Ninja2 = 0;
INT4 ninjaSNR    = 0;
INT4 haveLoudness= 0;

REAL4 mwLuminosity = -1;
REAL4 minD = -1;
REAL4 maxD = -1;
REAL4 minZ = -1;
REAL4 maxZ = -1;
REAL4 localRate = -1.0;
REAL4 minSNR    = -1;
REAL4 maxSNR    = -1;
char *ifos      = NULL;

REAL4 minMass1  = -1;
REAL4 maxMass1  = -1;
REAL4 minMass2  = -1;
REAL4 maxMass2  = -1;
REAL4 minMtotal = -1;
REAL4 maxMtotal = -1;
REAL4 meanMass1 = -1.0;
REAL4 meanMass2 = -1.0;
REAL4 massStdev1= -1.0;
REAL4 massStdev2= -1.0;
REAL4 minMassRatio=-1.0;
REAL4 maxMassRatio=-1.0;

REAL4 inclStd=-1.0;
REAL4 fixed_inc=-1.0;
REAL4 max_inc=LAL_PI/2.0;
int coaPhaseFixed = 0;
REAL4 fixedCoaPhase = 0;
REAL4 psi=-1.0;
REAL4 longitude=181.0;
REAL4 latitude=91.0;
REAL4 epsAngle=1e-7;
int spinInjections=-1;
int spinAligned=-1;
REAL4 minSpin1=-1.0;
REAL4 maxSpin1=-1.0;
REAL4 meanSpin1=0.0;
REAL4 Spin1Std=0.0;
REAL4 minSpin2=-1.0;
REAL4 maxSpin2=-1.0;
REAL4 meanSpin2=0.0;
REAL4 Spin2Std=0.0;
REAL4 minKappa1=-1.0;
REAL4 maxKappa1=1.0;
REAL4 minabsKappa1=0.0;
REAL4 maxabsKappa1=1.0;
REAL4 fixedMass1=-1.0;
REAL4 fixedMass2=-1.0;
INT4  pntMass1=1;
INT4  pntMass2=1;
REAL4 deltaMass1=-1;
REAL4 deltaMass2=-1;
INT4 bandPassInj = 0;
INT4 writeSimRing = 0;
LALSimInspiralApplyTaper taperInj = LAL_SIM_INSPIRAL_TAPER_NONE;
AlignmentType alignInj = notAligned;
REAL8 redshift;

INT4 phiTestInjections=0;
INT4 MGInjections = 0;
INT4 BDinjections = 0;
INT4 PPEinjections = 0;
REAL8 dchi0=0.0;
REAL8 dchi1=0.0;
REAL8 dchi2=0.0;
REAL8 dchi3=0.0;
REAL8 dchi4=0.0;
REAL8 dchi5=0.0;
REAL8 dchi5l=0.0;
REAL8 dchi6=0.0;
REAL8 dchi6l=0.0;
REAL8 dchi7=0.0;
REAL8 loglambdaG=28.0;
REAL8 ScalarCharge1 = 0.0;
REAL8 ScalarCharge2 = 0.0;
REAL8 omegaBD = 100000.0;
REAL8 aPPE = 0.0;
REAL8 alphaPPE = 0.0;
REAL8 bPPE = 0.0;
REAL8 betaPPE = 0.0;

static LALStatus status;
static RandomParams* randParams=NULL;
INT4 numExtTriggers = 0;
ExtTriggerTable   *exttrigHead = NULL;

int num_source;
int numSkyPoints;
int galaxynum;
struct {
  char   name[LIGOMETA_SOURCE_MAX];
  REAL8 ra;
  REAL8 dec;
  REAL8 dist;
  REAL8 lum;
  REAL8 fudge;
} *source_data, *old_source_data,*temparray, *skyPoints;

char MW_name[LIGOMETA_SOURCE_MAX] = "MW";
REAL8* fracVec  =NULL;
REAL8* ratioVec = NULL;
REAL8 norm=0;

int num_mass;
struct {
  REAL8 mass1;
  REAL8 mass2;
} *mass_data;

struct FakeGalaxy{
char name[LIGOMETA_SOURCE_MAX];
REAL8 ra;
REAL8 dec;
REAL8 lum;
REAL8 dist;
REAL8 fudge;
struct FakeGalaxy *next; };
int srcComplete = 0;
int makeCatalog = 0;
REAL8 srcCompleteDist;

int num_nr = 0;
int i = 0;
SimInspiralTable **nrSimArray = NULL;

/*
 *  *****************************************************
 *  Functions implementing SFR distribution over redshift
 *  *****************************************************
 */

REAL8 probability_redshift(REAL8 rshift)
{
  REAL8 pz;

  pz = -0.000429072589677+(rshift*(-0.036349728568888+(rshift*(0.860892111762314
     +(rshift*(-0.740935488674010+rshift*(0.265848831356864+rshift*(-0.050041573542298
     +rshift*(0.005184554232421+rshift*(-0.000281450045300+rshift*0.000006400690921))))))))));

  return pz;
}

REAL8 luminosity_distance(REAL8 rshift)
{
  REAL8 dL;
        
        dL = -2.89287707063171+(rshift*(4324.33492012756+(rshift*(3249.74193862773
           +(rshift*(-1246.66339928289+rshift*(335.354613407693+rshift*(-56.1194965448065
       +rshift*(5.20261234121263+rshift*(-0.203151569744028))))))))));

  return dL;
}

REAL8 mean_time_step_sfr(REAL8 zmax, REAL8 rate_local)
{
  REAL8 logzmax,loglambda,step;

  logzmax=log10(zmax);
  loglambda = -0.039563*pow(logzmax,6.)-0.15282*pow(logzmax,5.)-0.017596*pow(logzmax,4.)
            + 0.67193*pow(logzmax,3.)+1.1347*pow(logzmax,2.)-2.3543*logzmax+ 2.0228;
  step=pow(10.,loglambda)/rate_local;

  return step;
}

REAL8 drawRedshift(REAL8 zmin, REAL8 zmax, REAL8 pzmax)
{
  REAL8 test,z,p;
  do
  {
    test = pzmax * XLALUniformDeviate(randParams);
    z = (zmax-zmin) * XLALUniformDeviate(randParams)+zmin;
    p = probability_redshift(z);
  }
  while (test>p);
        
  return z;
}

REAL8 redshift_mass(REAL8 mass, REAL8 z)
{
  REAL8 mz;
  mz = mass * (1.+z);
        
  return mz;
}


/*************************************************************
 * Routines that calculate/adjust SNRs for REAL4 NINJA-1
 * injections.  In principle these are obsolete and could be
 * deleted.
 *************************************************************/
REAL8 snr_in_ifo(const char *ifo, SimInspiralTable *inj)
{
  REAL8 this_snr;
  REAL4TimeVectorSeries *tempStrain=NULL;

  AddNumRelStrainModes( &status, &tempStrain, inj);

  this_snr = calculate_ligo_snr_from_strain( tempStrain, inj, ifo);

  XLALDestroyREAL4VectorSequence (tempStrain->data);
  tempStrain->data = NULL;
  LALFree(tempStrain);
  tempStrain = NULL;

  return this_snr;
}

REAL8 network_snr(const char *ifo_list, SimInspiralTable *inj)
{
  char *tmp;
  char *ifo;
  REAL8 snr_total = 0.0;
  REAL8 this_snr;

  tmp = LALCalloc(1, strlen(ifos) + 1);
  strcpy(tmp, ifo_list);

  ifo = strtok (tmp,",");
  while (ifo != NULL)
  {
    this_snr   = snr_in_ifo(ifo, inj);
    snr_total += this_snr * this_snr;
    ifo        = strtok (NULL, ",");
  }

  LALFree(tmp);

  return sqrt(snr_total);
}

void adjust_snr(SimInspiralTable *inj, REAL8 target_snr, const char *ifo_list)
{
  /* Vars for calculating SNRs */
  REAL8 this_snr;
  REAL8 UNUSED low_snr, UNUSED high_snr;
  REAL8 low_dist,high_dist;

  this_snr = network_snr(ifo_list, inj);

  if (this_snr > target_snr)
  {
    high_snr  = this_snr;
    high_dist = inj->distance;

    while (this_snr > target_snr)
    {
      inj-> distance = inj->distance * 3.0;
      this_snr       = network_snr(ifo_list, inj);
    }
    low_snr  = this_snr;
    low_dist = inj->distance;
  } else {
    low_snr  = this_snr;
    low_dist = inj->distance;

    while (this_snr < target_snr)
    {
      inj->distance = (inj->distance) / 3.0;
      this_snr      = network_snr(ifo_list, inj);
    }
    high_snr  = this_snr;
    high_dist = inj->distance;
  }

  while ( abs(target_snr - this_snr) > 1.0 )
  {
    inj->distance = (high_dist + low_dist) / 2.0;
    this_snr = network_snr(ifo_list, inj);

    if (this_snr > target_snr)
    {
      high_snr  = this_snr;
      high_dist = inj->distance;
    } else {
      low_snr  = this_snr;
      low_dist = inj->distance;
    }
  }
}


/*************************************************************
 * Routines that calculate/adjust SNRs for REAL8 NINJA-2
 * injections, using the initial LIGO/Virgo noise curves from
 * the noisemodels package.  In principle these could be replaced
 * with the next group, which will default to these noise curves
 * when alternatives are not provided.
 *************************************************************/
REAL8 snr_in_ifo_real8(const char *ifo, SimInspiralTable *inj)
{
  REAL8       this_snr;
  REAL8TimeSeries *strain = NULL;

  strain   = XLALNRInjectionStrain(ifo, inj);
  this_snr = calculate_ligo_snr_from_strain_real8(strain, ifo);

  XLALDestroyREAL8TimeSeries (strain);

  return this_snr;
}


REAL8 network_snr_real8(const char *ifo_list, SimInspiralTable *inj)
{
  char *tmp;
  char *ifo;

  REAL8 snr_total = 0.0;
  REAL8 this_snr;

  tmp = LALCalloc(1, strlen(ifos) + 1);
  strcpy(tmp, ifo_list);
  ifo = strtok (tmp,",");

  while (ifo != NULL)
  {
    this_snr   = snr_in_ifo_real8(ifo, inj);
    snr_total += this_snr * this_snr;
    ifo        = strtok (NULL, ",");
  }

  LALFree(tmp);

  return sqrt(snr_total);
}


void adjust_snr_real8(
    SimInspiralTable *inj, 
    REAL8             target_snr, 
    const char       *ifo_list)
{
  /* Vars for calculating SNRs */
  REAL8 this_snr;
  REAL8 UNUSED low_snr, UNUSED high_snr;
  REAL8 low_dist,high_dist;

  this_snr = network_snr_real8(ifo_list, inj);

  if (this_snr > target_snr)
  {
    high_snr  = this_snr;
    high_dist = inj->distance;

    while (this_snr > target_snr)
    {
      inj-> distance = inj->distance * 3.0;
      this_snr       = network_snr_real8(ifo_list, inj);
    }
    low_snr  = this_snr;
    low_dist = inj->distance;
  } 
  else 
  {
    low_snr  = this_snr;
    low_dist = inj->distance;

    while (this_snr < target_snr)
    {
      inj->distance = (inj->distance) / 3.0;
      this_snr      = network_snr_real8(ifo_list, inj);
    }
    high_snr  = this_snr;
    high_dist = inj->distance;
  }

  while ( abs(target_snr - this_snr) > 1.0 )
  {
    inj->distance = (high_dist + low_dist) / 2.0;
    this_snr = network_snr_real8(ifo_list, inj);

    if (this_snr > target_snr)
    {
      high_snr  = this_snr;
      high_dist = inj->distance;
    } 
    else 
    {
      low_snr  = this_snr;
      low_dist = inj->distance;
    }
  }
}


/*************************************************************
 * Routines that calculate/adjust SNRs for REAL8 NINJA-2
 * injections, using arbitrary LIGO/Virgo noise curves given
 * in files.
 *************************************************************/
REAL8 snr_in_psd_real8(
    const char           *ifo, 
    REAL8FrequencySeries *psd, 
    REAL8                 start_freq, 
    SimInspiralTable     *inj)
{
  REAL8            this_snr;
  REAL8TimeSeries *strain = NULL;

  strain   = XLALNRInjectionStrain(ifo, inj);
  this_snr = calculate_snr_from_strain_and_psd_real8(strain, psd, start_freq, ifo);

  XLALDestroyREAL8TimeSeries (strain);

  return this_snr;
}

REAL8 network_snr_with_psds_real8(
    int                    num_ifos, 
    const char           **ifo_list, 
    REAL8FrequencySeries **psds, 
    REAL8                 *start_freqs, 
    SimInspiralTable      *inj)
{
  REAL8 snr_total = 0.0;
  REAL8 this_snr;

  for (i=0; i< num_ifos; i++)
  {
    this_snr   = snr_in_psd_real8(ifo_list[i], psds[i], start_freqs[i], inj);
    snr_total += this_snr * this_snr;
  }

  return sqrt(snr_total);
}

void adjust_snr_with_psds_real8(
    SimInspiralTable      *inj,
    REAL8                  target_snr,
    int                    num_ifos,
    const char           **ifo_list,
    REAL8FrequencySeries **psds,
    REAL8                 *start_freqs)
{
  /* Vars for calculating SNRs */
  REAL8 this_snr;

  this_snr = network_snr_with_psds_real8(num_ifos, ifo_list, psds, start_freqs, inj);
  inj->distance = inj->distance * (this_snr/target_snr);
}


/*
 *
 * code to step forward in the process table
 *
 */
ProcessParamsTable *next_process_param( const char *name, const char *type,
    const char *fmt, ... )
{
  ProcessParamsTable *pp;
  va_list ap;
  pp = calloc( 1, sizeof( *pp ) );
  if ( ! pp )
  {
    perror( "next_process_param" );
    exit( 1 );
  }
  strncpy( pp->program, PROGRAM_NAME, LIGOMETA_PROGRAM_MAX );
  snprintf( pp->param, LIGOMETA_PARAM_MAX, "--%s", name );
  strncpy( pp->type, type, LIGOMETA_TYPE_MAX );
  va_start( ap, fmt );
  vsnprintf( pp->value, LIGOMETA_VALUE_MAX, fmt, ap );
  va_end( ap );
  return pp;
}

/*
 *
 * print-out of the usage
 *
 */
static void print_usage(char *program)
{
  fprintf(stderr,
      "%s [options]\n"\
      "The following options are recognized.  Options not surrounded in []\n"\
      "are required. Defaults are shown in brackets\n", program );
  fprintf(stderr,
      " [--help ]                 display this message\n"\
      " [--verbose]               print progress information\n"\
      " [--user-tag] usertag      set the usertag \n"\
      " [--output ] name          overwrite the standard file naming convention\n"\
      " [--write-compress]        write a compressed xml file\n\n");\
  fprintf(stderr,
      "Waveform details:\n"\
      " [--seed] randomSeed       seed for random number generator (default : 1)\n"\
      "  --f-lower freq           lower cut-off frequency.\n"\
      "  --waveform wfm           set waveform type to wfm\n"\
      "  --amp-order              set PN order in amplitude\n\n");
  fprintf(stderr,
      "Time distribution information:\n"\
      "  --gps-start-time start   GPS start time for injections\n"\
      "  --gps-end-time end       GPS end time for injections\n"\
      "  --ipn-gps-time IPNtime   GPS end time for IPN trigger\n"\
      "  --t-distr timeDist       set the time step distribution of injections\n"\
      "                           fixed: fixed time step\n"\
      "                           uniform: uniform distribution\n"\
      "                           exponential: exponential distribution for Poisson process\n"\
      "  [--time-step] step       space injections by average of step seconds\n"\
      "                           (suggestion : 2630 / pi seconds)\n"\
      "  [--time-interval] int    distribute injections in an interval, int s\n"\
      "                           (default : 0 seconds)\n\n");
  fprintf(stderr,
      "Source distribution information:\n"\
      "  --l-distr  locDist       set the source location distribution,\n"\
      "                           locDist must be one of:\n"\
      "                           source: use locations from source-file\n"\
      "                           exttrig: use external trigger file\n"\
      "                           random: uses random locations\n"\
      "                           fixed: set fixed location\n"\
      "                           ipn: random locations from IPN skypoints\n"\
      " [--longitude] longitude   read longitude if fixed value (degrees)\n"
      " [--latitude] latitude     read latitude if fixed value (degrees)\n"
      " [--d-distr] distDist      use a distribution over physical distance\n"\
      "                           source: take distance from galaxy source file\n"\
      "                           uniform: uniform distribution in distance\n"\
      "                           distancesquared: uniform distribution in distance^2\n"\
      "                           log10: uniform distribution in log10(d) \n"\
      "                           volume: uniform distribution in volume\n"\
      "                           sfr: distribution derived from the SFR\n"\
      " [--min-distance] DMIN     set the minimum (chirp) distance to DMIN kpc\n"\
      " [--max-distance] DMAX     set the maximum (chirp) distance to DMAX kpc\n"\
      "                           min/max distance required if d-distr not 'source'\n"\
      " [--source-file] sources   read source parameters from sources\n"\
      "                           requires enable/disable milkyway\n"\
      " [--sourcecomplete] distance \n"
      "                           complete galaxy catalog out to distance (kPc)\n"\
      " [--make-catalog]          create a text file of the completed galaxy catalog\n"\
      " [--enable-milkyway] lum   enables MW injections, set MW luminosity\n"\
      " [--disable-milkyway]      disables Milky Way injections\n"\
      " [--dchirp-distr]          use a distribution over chirp distance\n"\
      "                           (normalized to a 1.4,1.4 Msun binary)\n"\
      " [--z-distr]               use a distribution over redshift\n"\
      "                           currently only 'sfr' is supported\n"\
      " [--local-rate] rho        set the local coalescence rate for --z-distr sfr\n"\
      "                           (suggestion: 1 per Mpc^3 per Myr)\n"\
      " [--min-z]                 set the minimum redshift: at least 0.2 for sfr\n"\
      " [--max-z]                 set the maximum redshift: at most 1.0 for sfr\n"\
      " [--snr-distr]             use a distribution over expected (optimal) network SNR\n"\
      "                           uniform: uniform in SNR, log10: uniform in log10(SNR)\n"\
      "                           volume: uniform in 1/SNR^3\n"\
      " [--ninja-snr]             use a NINJA waveform SNR calculation (if not set, use LALSimulation)\n"\
      " [--min-snr] SMIN          set the minimum network snr\n"\
      " [--max-snr] SMAX          set the maximum network snr\n"\
      " [--ligo-psd] filename     Ascii, tab-separated file of frequency, value pairs to use for LIGO PSD in snr computation\n"\
      " [--ligo-start-freq] freq  Frequency in Hz to use for LIGO snr computation\n"\
      " [--virgo-psd] filename    Ascii, tab-separated file of frequency, value pairs to use for Virgo PSD in snr computation\n"\
      " [--virgo-start-freq] freq Frequency in Hz to use for Virgo snr computation\n"\
      " [--ifos] ifos             Comma-separated list of ifos to include in network SNR\n"\
      "  --i-distr INCDIST        set the inclination distribution, must be either\n"\
      "                           uniform: distribute uniformly over arccos(i)\n"\
      "                           gaussian: gaussian distributed in (i)\n"\
      "                           fixed: no distribution, fixed values of (i)\n"\
      " [--polarization] psi      set the polarization angle for all injections (degrees)\n"\
      " [--incl-std]  inclStd     std dev for gaussian inclination dist\n"\
      " [--fixed-inc]  fixed_inc  value for the fixed inclination angle (in degrees) if '--i-distr fixed' is chosen.\n"\
      " [--max-inc]  max_inc      value for the maximum inclination angle (in degrees) if '--i-distr uniform' is chosen. \n"\
      " [--coa-phase-distr] cDist set the coalescence phase distribution,\n"\
      "                           cDist must be one of:\n"\
      "                           uniform: use random, uniformly distributed coalescence phase [default]\n"\
      "                           fixed: set fixed coalescence phase\n"\
      " [--fixed-coa-phase] phase set the coalescence phase (in degrees) for all injections if --coa-phase-distr=fixed\n"\
      " [--ipn-file] ipnskypoints read IPN sky points from file\n"\
      " [--exttrig-file] exttrig  XML file containing external trigger\n\n");
  fprintf(stderr,
      "Mass distribution information:\n"\
      "  --m-distr massDist       set the mass distribution of injections\n"\
      "                           must be one of:\n"\
      "                           source: using file containing list of mass pairs\n"\
      "                           nrwaves: using xml file with list of NR waveforms\n"\
      "                           (requires setting max/min total masses)\n"\
      "                           totalMass: uniform distribution in total mass\n"\
      "                           componentMass: uniform in m1 and m2\n"\
      "                           gaussian: gaussian mass distribution\n"\
      "                           log: log distribution in component mass\n"\
      "                           totalMassRatio: uniform distribution in total mass and\n"\
      "                           mass ratio m1 /m2\n"\
      "                           logTotalMassUniformMassRatio: log distribution in total mass\n"\
      "                           and uniform in mass ratio\n"\
      "                           totalMassFraction: uniform distribution in total mass and\n"\
      "                           in m1 /(m1+m2)\n"\
      "                           m1m2SquareGrid: component masses on a square grid\n"\
      "                           fixMasses: fix m1 and m2 to specific values\n"\
      " [--ninja2-mass]           use the NINJA 2 mass-selection algorithm\n"\
      " [--real8-ninja2]          when distributing by SNR for NINJA2, assume frames are REAL8\n"\
      " [--mass-file] mFile       read population mass parameters from mFile\n"\
      " [--nr-file] nrFile        read mass/spin parameters from xml nrFile\n"\
      " [--min-mass1] m1min       set the minimum component mass to m1min\n"\
      " [--max-mass1] m1max       set the maximum component mass to m1max\n"\
      " [--min-mass2] m2min       set the min component mass2 to m2min\n"\
      " [--max-mass2] m2max       set the max component mass2 to m2max\n"\
      " [--min-mtotal] minTotal   sets the minimum total mass to minTotal\n"\
      " [--max-mtotal] maxTotal   sets the maximum total mass to maxTotal\n"\
      " [--fixed-mass1] fixMass1  set mass1 to fixMass1\n"\
      " [--fixed-mass2] fixMass2  set mass2 to fixMass2\n"\
      " [--mean-mass1] m1mean     set the mean value for mass1\n"\
      " [--stdev-mass1] m1std     set the standard deviation for mass1\n"\
      " [--mean-mass2] m2mean     set the mean value for mass2\n"\
      " [--stdev-mass2] m2std     set the standard deviation for mass2\n"\
      " [--min-mratio] minr       set the minimum mass ratio\n"\
      " [--max-mratio] maxr       set the maximum mass ratio\n"\
      " [--mass1-points] m1pnt    set the number of grid points in the m1 direction if '--m-distr=m1m2SquareGrid'\n"\
      " [--mass2-points] m2pnt    set the number of grid points in the m2 direction if '--m-distr=m1m2SquareGrid'\n\n");
  fprintf(stderr,
      "Spin distribution information:\n"\
      "  --disable-spin           disables spinning injections\n"\
      "  --enable-spin            enables spinning injections\n"\
      "                           One of these is required.\n"\
      "  [--spin-gaussian]        enable gaussian spin distribution\n"\
      "  --aligned                enforces the spins to be along the direction\n"\
      "                           of orbital angular momentum.\n"\
      "  [--min-spin1] spin1min   Set the minimum spin1 to spin1min (0.0)\n"\
      "  [--max-spin1] spin1max   Set the maximum spin1 to spin1max (0.0)\n"\
      "  [--mean-spin1] spin1mean Set the mean for |spin1| distribution\n"\
      "  [--stdev-spin1] spin1std Set the standard deviation for |spin1|\n"\
      "  [--min-spin2] spin2min   Set the minimum spin2 to spin2min (0.0)\n"\
      "  [--max-spin2] spin2max   Set the maximum spin2 to spin2max (0.0)\n"\
      "  [--mean-spin2] spin2mean Set the mean for |spin2| distribution\n"\
      "  [--stdev-spin2] spin2std Set the standard deviation for |spin2|\n"\
      "  [--min-kappa1] kappa1min Set the minimum cos(S1.L_N) to kappa1min (-1.0)\n"\
      "  [--max-kappa1] kappa1max Set the maximum cos(S1.L_N) to kappa1max (1.0)\n"\
      "  [--min-abskappa1] abskappa1min \n"\
      "                           Set the minimum absolute value of cos(S1.L_N)\n"\
      "                           to abskappa1min (0.0)\n"\
      "  [--max-abskappa1] abskappa1max \n"\
      "                           Set the maximum absolute value of cos(S1.L_N) \n"\
      "                           to abskappa1max (1.0)\n\n");
  fprintf(stderr,
      "Tapering the injection waveform:\n"\
      "  [--taper-injection] OPT  Taper the inspiral template using option OPT\n"\
      "                            (start|end|startend) \n"\
      "  [--band-pass-injection]  sets the tapering method of the injected waveform\n\n");
  fprintf(stderr,
      "Test parameter information:\n"\
      " --enable-dchi             enable phiTest injections\n"\
      " --dchi0 value             value of the dchi0 parameter\n"\
      " --dchi1 value             value of the dchi1 parameter\n"\
      " --dchi2 value             value of the dchi2 parameter\n"\
      " --dchi3 value             value of the dchi3 parameter\n"\
      " --dchi4 value             value of the dchi4 parameter\n"\
      " --dchi5 value             value of the dchi5 parameter\n"\
      " --dchi5l value            value of the dchi5l parameter\n"\
      " --dchi6 value             value of the dchi6 parameter\n"\
      " --dchi6l value            value of the dchi6l parameter\n"\
      " --dchi7 value             value of the dchi7 parameter\n");
  fprintf(stderr,
        "Massive Graviton Information:\n"\
        " --enable-mg				  enable Massive Graviton injections\n"\
        " --loglambdaG value			  log Compton wavelength value\n"); 
  fprintf(stderr,
      "Brans-Dicke Information:\n"\
      " --enable-bd               enable Brans-Dicke injections\n"\
      " --scalar-charge-1 value   scalar charge for body 1\n"\
      " --scalar-charge-2 value   scalar charge for body 2\n"\
      " --omegaBD value           Brans-Dicke parameter Omega\n");
  fprintf(stderr,
      "PPE Information:\n"\
      " --enable-ppe              enable PPE injections\n"\
      " --aPPE value              amplitude exponent\n"\
      " --alphaPPE value          amplitude coefficient\n"\
      " --bPPE value              phase exponent\n"\
      " --betaPPE value           phase coefficient\n");
  fprintf(stderr,
      "Output:\n"\
      " [--write-sim-ring]        Writes a sim_ringdown table\n\n");
}


/*
 *
 * functions to read source masses
 *
 */

  void
read_mass_data( char* filename )
{
  char line[256];
  FILE   *fp;
  int n = 0;

  fp=fopen( filename, "r" );
  if ( ! fp )
  {
    perror( "read_mass_data" );
    fprintf( stderr,
        "Error while trying to open file %s\n",
        filename );
    exit( 1 );
  }

  /* count the number of lines in the file */
  num_mass=0;
  while ( fgets( line, sizeof( line ), fp ) )
    ++num_mass;

  /* alloc space for the data */
  mass_data = LALCalloc( num_mass, sizeof(*mass_data) );
  if ( !mass_data )
  {
    fprintf( stderr, "Allocation error for mass_data\n" );
    exit( 1 );
  }

  /* 'rewind' the file */
  rewind( fp );

  /* read the file finally */
  while ( fgets( line, sizeof( line ), fp ) )
  {
    sscanf( line, "%le %le", &mass_data[n].mass1, &mass_data[n].mass2 );
    n++;
  }

  /* close the file */
  fclose( fp );
}

  void
read_nr_data( char* filename )
{
  SimInspiralTable  *nrSimHead = NULL;
  SimInspiralTable  *thisEvent= NULL;
  INT4               j = 0;

  num_nr = SimInspiralTableFromLIGOLw( &nrSimHead, filename, 0, 0 );


  if ( num_nr < 0 )
  {
    fprintf( stderr, "error: unable to read sim_inspiral table from %s\n",
        filename );
    exit( 1 );
  }
  else if ( num_nr == 0 )
  {
    fprintf( stderr, "error: zero events in sim_inspiral table from %s\n",
        filename );
  }

  /* allocate an array of pointers */
  nrSimArray = (SimInspiralTable ** )
    LALCalloc( num_nr, sizeof(SimInspiralTable *) );

  if ( !nrSimArray )
  {
    fprintf( stderr, "Allocation error for nr simulations\n" );
    exit( 1 );
  }

  for( j = 0, thisEvent=nrSimHead; j < num_nr;
      ++j, thisEvent = thisEvent->next )
  {
    nrSimArray[j] = thisEvent;
    if (j > 0)
    {
      nrSimArray[j-1]->next = NULL;
    }
  }
}


/*
 *
 * functions to read source distribution
 *
 */

  void
read_source_data( char* filename )
{
  char line[256];
  FILE *fp;
  int j, k;

  fp = fopen (filename, "r" );
  if ( ! fp )
  {
    perror( "read_source_data" );
    fprintf( stderr, "Could not find file %s\n", filename );
    exit( 1 );
  }

  /* count the number of entries in this file */
  num_source = 0;
  while ( fgets( line, sizeof( line ), fp ) )
    if ( line[0] == '#' )
      continue;
    else
      ++num_source;

  /* rewind the file */
  rewind( fp );

  /* allocate space */
  source_data = LALCalloc( num_source, sizeof( *source_data ) );
  if ( ! source_data )
  {
    fprintf( stderr, "Allocation error for source_data\n" );
    exit( 1 );
  }

  j = 0;
  while ( fgets( line, sizeof( line ), fp ) )
    if ( line[0] == '#' )
      continue;
    else
    {
      char ra_sgn, dec_sgn;
      REAL8 ra_h, ra_m, dec_d, dec_m;
      int c;

      c = sscanf( line, "%s %c%le:%le %c%le:%le %le %le %le",
          source_data[j].name, &ra_sgn, &ra_h, &ra_m, &dec_sgn, &dec_d, &dec_m,
          &source_data[j].dist, &source_data[j].lum, &source_data[j].fudge );
      if ( c != 10 )
      {
        fprintf( stderr, "error parsing source datafile %s\n", sourceFileName );
        exit( 1 );
      }

      /* by convention, overall sign is carried only on hours/degrees entry */
      source_data[j].ra  = ( ra_h + ra_m / 60.0 ) * LAL_PI / 12.0;
      source_data[j].dec = ( dec_d + dec_m / 60.0 ) * LAL_PI / 180.0;

      if ( ra_sgn == '-' )
        source_data[j].ra *= -1;
      if ( dec_sgn == '-' )
        source_data[j].dec *= -1;
      ++j;
    }

  /* close file */
  fclose( fp );

  /* generate ratio and fraction vectors */

  ratioVec = calloc( num_source, sizeof( REAL8 ) );
  fracVec  = calloc( num_source, sizeof( REAL8  ) );
  if ( !ratioVec || !fracVec )
  {
    fprintf( stderr, "Allocation error for ratioVec/fracVec\n" );
    exit( 1 );
  }

  /* MW luminosity might be zero */
  norm = mwLuminosity;

  /* calculate the fractions of the different sources */
  for ( k = 0; k < num_source; ++k )
    norm += ratioVec[k] = source_data[k].lum * source_data[k].fudge;
  fracVec[0] = ratioVec[0] / norm;
  for ( k = 1; k < num_source; ++k )
    fracVec[k] = fracVec[k-1] + ratioVec[k] / norm;
}

/*
 *
 * Function to read IPN sky simulations from text file given file - read(file,ra,dec)
 *
 */

  void 
read_IPN_grid_from_file( char *fname )
{
  UINT4    j;                      /* counter */
  char     line[256];              /* string holders */
  FILE     *data;                  /* file object */

  /* read file */
  data = fopen(fname, "r");
  if ( ! data )
  {
    fprintf( stderr, "Could not find file %s\n", fname );
    exit( 1 );
  }

  /* find number of lines */
  numSkyPoints = 0;
  while ( fgets( line, sizeof( line ), data ) )
    ++numSkyPoints;

  /* seek to start of file again */
  fseek(data, 0, SEEK_SET);  

  /* assign memory for sky points */
  skyPoints = LALCalloc(numSkyPoints, sizeof(*skyPoints));
  if ( ! skyPoints )
  {
    fprintf( stderr, "Allocation error for skyPoints\n" );
    exit( 1 );
  }

  j = 0;
  while ( fgets( line, sizeof( line ), data ) )
  {
    REAL8 ra, dec;
    int c;

    c = sscanf( line, "%le %le", &ra, &dec );
    if ( c != 2 )
    {
      fprintf( stderr, "error parsing IPN sky points datafile %s\n", IPNSkyPositionsFile );
      exit( 1 );
    }

    /* convert to radians */
    skyPoints[j].ra  = ra * ( LAL_PI / 180.0 );  /* from degrees (IPN file) to radians */
    skyPoints[j].dec = dec * ( LAL_PI / 180.0 );
    ++j;
  }

  /* close file */
  fclose( data );
}

/*
 *
 * Function to complete galaxy catalog 
 *
 * FIXME: Formatting of this function sucks
 *
 */

  void 
sourceComplete() 
{
/*  Catalog Completion Constants */
REAL8 Mbstar = -20.45;
/* Mbstar = magnitude at which the number of galaxies begins to fall off exponentially, corrected for reddening (to agree with the
lum density of 0.0198) */
REAL8 phistar = 0.0081/0.92; /* normalization constant */
REAL8 alpha = -0.9; /* determines slope at faint end of luminosity function */
REAL8 initDistance = 0.0; /*minimum Distance for galaxy catalog*/
REAL8 DeltaD = 100.0; /* Distance step for stepping through galaxy catalog (kpc) */
REAL8 maxDistance = srcCompleteDist; /*Distance to which you want to correct the catalog (kPc)*/
REAL8 M_min = -12.0; /* minimum blue light magnitude */
REAL8 M_max = -25; /* maximum blue light magnitude */
REAL8 edgestep = 0.1; /* magnitude bin size */

/*  Vectors  */
REAL8Vector *phibins = NULL; /* Magnitude bins for calculating Schechter function */
REAL8Vector *Distance = NULL; /* Distances from initDistance to maxDistance in steps of DeltaD */
REAL8Vector *phi = NULL; /* Schecter magnitude function */
REAL8Vector *phiN = NULL; /* Number of expected galaxies in each magnitude bin */
REAL8Vector *N = NULL; /* Actual number of galaxies in each magnitude bin */
REAL8Vector *pN = NULL; /* Running tally of the fake galaxies added to the catalog */
REAL8Vector *Corrections = NULL; /* Number of galaxies to be added in each magnitude bin */

/* Other Variables */
int edgenum = (int) ceil((M_min-M_max)/edgestep); /* Number of magnitude bins */
char galaxyname[LIGOMETA_SOURCE_MAX] = "Fake"; /* Beginning of name for all added (non-real) galaxies */
int distnum = (maxDistance-initDistance)/DeltaD; /* Number of elements in Distance vector */
int k_at_25Mpc = floor((25000-initDistance)/DeltaD); /*Initial index for Distance vector - no galaxies added before 25Mpc */
int j,k,q; /* Indices for loops */
REAL8 mag; /* Converted blue light luminosity of each galaxy */
int mag_index; /* Index of each galaxy when binning by magnitude */
FILE *fp; /* File for output of corrected galaxy catalog */
REAL8 pow1 = 0.0; /* Used to calculate Schechter function */
REAL8 pow2 = 0.0; /* Used to calculate Schechter function */

REAL8 UNUSED shellLum = 0.0;

/* Parameters for generating random sky positions */
SimInspiralTable *randPositionTable;
static RandomParams* randPositions=NULL;
int rand_skylocation_seed = 3456;

/* Set up linked list for added galaxies*/
struct FakeGalaxy *myFakeGalaxy;
struct FakeGalaxy *head; /*=myFakeGalaxy;*/
struct FakeGalaxy *saved_next;

/* Create the Vectors */
phibins = XLALCreateREAL8Vector(edgenum);
Distance = XLALCreateREAL8Vector(distnum+1);
phi = XLALCreateREAL8Vector(edgenum);
phiN = XLALCreateREAL8Vector(edgenum); N = XLALCreateREAL8Vector(edgenum);
pN = XLALCreateREAL8Vector(edgenum);
Corrections = XLALCreateREAL8Vector(edgenum);

/* Initialize sky location parameters and FakeGalaxy linked list */
randPositionTable = calloc(1, sizeof(SimInspiralTable));
LALCreateRandomParams( &status, &randPositions, rand_skylocation_seed);
galaxynum = 0;
myFakeGalaxy = (struct FakeGalaxy*) calloc(1, sizeof(struct FakeGalaxy));
head = myFakeGalaxy;

/* Initialize the vectors */
for (j=0; j<edgenum; j++)
  {
  phibins->data[j] = M_max+j*edgestep;
  phiN->data[j] = 0;
  N->data[j] = 0;
  pN->data[j] = 0;
  Corrections->data[j] = 0;

  /* Calculate the theoretical blue light magnitude in each magnitude bin */
  pow1 = -1*pow(10, (-0.4*(phibins->data[j]-Mbstar)));
  pow2 = pow(10, (-0.4*(phibins->data[j]-Mbstar)));
  phi->data[j] = 0.92*phistar*exp(pow1)*pow(pow2, alpha+1);
  }

/* Initialize the Distance array */
for (j=0; j<=distnum; j++)
  {
  Distance->data[j] = initDistance+j*DeltaD;
  }


/* Iterate through Distance vector and bin galaxies according to magnitude at each distance */
for (k = k_at_25Mpc; k<distnum; k++)
  {

  /* Reset N to zero before you count the galaxies with distances less than the current Distance */
  for (q = 0; q<edgenum;q++)
    {
    N->data[q]=0;
    }

  /* Count the number of galaxies in the spherical volume with radius Distance->data[k+1] and bin them in magnitude */
  for( q = 0; q<num_source; q++)
    {
    if ( (source_data[q].dist<=Distance->data[k+1]) )
      {
      /* Convert galaxy luminosity to blue light magnitude */
      mag = -2.5*(log10(source_data[q].lum)+7.808);
      /* Calculate which magnitude bin it falls in */
      mag_index = (int) floor((mag-M_max)/edgestep);
      /* Create a histogram array of the number of galaxies in each magnitude bin */
      if (mag_index >= 0 && mag_index<edgenum)
        {
        N->data[mag_index] += 1.0;
        }
      else printf("WARNING GALAXY DOESNT FIT IN BIN\n");
      }
    }

  /* Add galaxies to the catalog based on the difference between the expected number of galaxies and the number of galaxies in the catalog */
  for (j = 0; j<edgenum; j++)
    {
    /* Number of galaxies expected in the spherical volume with radius Distance->data[k+1] */
    phiN->data[j] =edgestep*phi->data[j]*(4.0/3.0)*LAL_PI*(pow(Distance->data[k+1]/1000.0,3));
    /*Difference between the counted number of galaxies and the expected number of galaxies */
    Corrections->data[j] = phiN->data[j] - N->data[j] - pN->data[j];
    /* If there are galaxies missing, add them */
    if (Corrections->data[j]>0.0)
      {
      for (q=0;q<floor(Corrections->data[j]);q++)
        {
        randPositionTable = XLALRandomInspiralSkyLocation( randPositionTable, randPositions);
        myFakeGalaxy->dist = Distance->data[k+1];
        myFakeGalaxy->ra = randPositionTable->longitude;
        myFakeGalaxy->dec = randPositionTable->latitude;
        myFakeGalaxy->fudge = 1;
        sprintf(myFakeGalaxy->name, "%s%d", galaxyname, galaxynum);
        myFakeGalaxy->lum = pow(10.0, (phibins->data[j]/(-2.5)-7.808));
        myFakeGalaxy->next = (struct FakeGalaxy*) calloc(1,sizeof(struct FakeGalaxy));
        myFakeGalaxy = myFakeGalaxy->next;
        galaxynum++;
        pN->data[j] += 1.0;
        }
      }
    }
  }

/*Combine source_data (original catalog) and FakeGalaxies into one array */
temparray = calloc((num_source+galaxynum), sizeof(*source_data));
  if ( !temparray )
  {     fprintf( stderr, "Allocation error for temparray\n" );
    exit( 1 );
  }

for (j=0;j<num_source;j++) {
        temparray[j].dist = source_data[j].dist;
        temparray[j].lum = source_data[j].lum;
        sprintf(temparray[j].name, "%s", source_data[j].name);
        temparray[j].ra = source_data[j].ra;
        temparray[j].dec = source_data[j].dec;
        temparray[j].fudge = source_data[j].fudge;
}
myFakeGalaxy = head;
for (j=num_source;j<(num_source+galaxynum);j++) {
        temparray[j].dist = myFakeGalaxy->dist;
        temparray[j].lum = myFakeGalaxy->lum;
        sprintf(temparray[j].name, "%s", myFakeGalaxy->name);
        temparray[j].ra = myFakeGalaxy->ra;
        temparray[j].dec = myFakeGalaxy->dec;
        temparray[j].fudge = myFakeGalaxy->fudge;
        myFakeGalaxy = myFakeGalaxy->next;
}
myFakeGalaxy->next = NULL;

/*Point old_source_data at source_data */
old_source_data = source_data;

/*Point source_data at the new array*/
source_data = temparray;
shellLum = 0;

if (makeCatalog == 1) {
/* Write the corrected catalog to a file */
fp = fopen("correctedcatalog.txt", "w+");
for (j=0; j<(num_source+galaxynum);j++) {
fprintf(fp, "%s %g %g %g %g %g \n", source_data[j].name, source_data[j].ra, source_data[j].dec, source_data[j].dist, source_data[j].lum, source_data[j].fudge );
}
fclose(fp);
}
/* Recalculate some variables from read_source_data that will have changed due to the addition of fake galaxies */
 ratioVec = (REAL8*) calloc( (num_source+galaxynum), sizeof( REAL8 ) );
 fracVec  = (REAL8*) calloc( (num_source+galaxynum), sizeof( REAL8  ) );
  if ( !ratioVec || !fracVec )
  {
    fprintf( stderr, "Allocation error for ratioVec/fracVec\n" );
    exit( 1 );
  }

  /* MW luminosity might be zero */
  norm = mwLuminosity;

  /* calculate the fractions of the different sources */
  for ( i = 0; i <(num_source+galaxynum); ++i )
    norm += ratioVec[i] = source_data[i].lum * source_data[i].fudge;
  fracVec[0] = ratioVec[0] / norm;
  for ( i = 1; i <(num_source+galaxynum); ++i )
    fracVec[i] = fracVec[i-1] + ratioVec[i] / norm;

/* Free some stuff */
myFakeGalaxy = head;
for (j=0; j<galaxynum; j++) {
        saved_next = myFakeGalaxy->next;
        free(myFakeGalaxy);
        myFakeGalaxy = saved_next;
}
LALFree(old_source_data);
LALFree( skyPoints );
LALDestroyRandomParams( &status, &randPositions);

XLALDestroyREAL8Vector(phibins);
XLALDestroyREAL8Vector(Corrections);
XLALDestroyREAL8Vector(Distance);
XLALDestroyREAL8Vector(phi);
XLALDestroyREAL8Vector(phiN);
XLALDestroyREAL8Vector(N);
XLALDestroyREAL8Vector(pN);

}

/*
 *
 * functions to draw masses from source distribution
 *
 */

  void 
drawMassFromSource( SimInspiralTable* table )
{
  REAL4 m1, m2, eta;
  int mass_index=0;

  /* choose masses from the mass-list */
  mass_index = (int)( num_mass * XLALUniformDeviate( randParams ) );
  m1 = redshift_mass(mass_data[mass_index].mass1,redshift);
  m2 = redshift_mass(mass_data[mass_index].mass2,redshift);

  eta=m1 * m2 / ( ( m1 + m2 ) * ( m1 + m2 ) );
  table->mass1 = m1;
  table->mass2 = m2;
  table->eta = eta;
  table->mchirp = pow( eta, 0.6) * (m1 + m2);
}


/*
 *
 * functions to draw masses and spins from NR distribution
 *
 */

  void 
drawMassSpinFromNR( SimInspiralTable* table )
{
  int mass_index=0;

  /* choose masses from the mass-list */
  mass_index = (int)( num_nr * XLALUniformDeviate( randParams ) );
  XLALRandomNRInjectTotalMass( table, randParams, minMtotal, maxMtotal,
      nrSimArray[mass_index]);
}


  void 
drawMassSpinFromNRNinja2( SimInspiralTable* inj )
{
  /* For ninja2 we first select a mass, then find */
  /* a waveform that can be injected at that mass */

  int j,k;
  REAL8 startFreq, startFreqHz, massTotal;
  int indx,tmp,*indicies;

  /* Permute the indicies in a random order      */
  /* This lets us check each available waveform  */
  /* once and lets us know when no option works  */
  indicies = (int *) LALCalloc( num_nr, sizeof(int) );

  for ( j = 0; j < num_nr; j++ )
    indicies[j] = j;

  for ( j = 0; j < num_nr; j++ )
  {
    indx           = (int) ( (num_nr-j) * XLALUniformDeviate( randParams ) ) + j;
    tmp            = indicies[j];
    indicies[j]    = indicies[indx];
    indicies[indx] = tmp;
  }

  massTotal = (maxMtotal - minMtotal) * XLALUniformDeviate( randParams ) + minMtotal;

  for ( j = 0; j < num_nr; j++ )
  {
    k           = indicies[j];
    if (nrSimArray[k]->f_lower > 0.0000001)
      startFreq = nrSimArray[k]->f_lower;
    else
      startFreq   = start_freq_from_frame_url(nrSimArray[k]->numrel_data);
    startFreqHz = startFreq / (LAL_TWOPI * massTotal * LAL_MTSUN_SI);
    /* if this startFreqHz makes us happy, inject it */
    if (startFreqHz <= inj->f_lower)
    {
      /* This is a copy of XLALRandomNRInjectTotalMass without  */
      /* the random mass selection.  TODO: refactor that method */
      inj->eta    = nrSimArray[k]->eta;
      inj->mchirp = massTotal * pow(inj->eta, 3.0/5.0);

      /* set mass1 and mass2 */
      inj->mass1 = (massTotal / 2.0) * (1 + pow( (1 - 4 * inj->eta), 0.5) );
      inj->mass2 = (massTotal / 2.0) * (1 - pow( (1 - 4 * inj->eta), 0.5) );

      /* copy over the spin parameters */
      inj->spin1x = nrSimArray[k]->spin1x;
      inj->spin1y = nrSimArray[k]->spin1y;
      inj->spin1z = nrSimArray[k]->spin1z;
      inj->spin2x = nrSimArray[k]->spin2x;
      inj->spin2y = nrSimArray[k]->spin2y;
      inj->spin2z = nrSimArray[k]->spin2z;

      /* copy over the numrel information */
      inj->numrel_mode_min = nrSimArray[k]->numrel_mode_min;
      inj->numrel_mode_max = nrSimArray[k]->numrel_mode_max;
      snprintf(inj->numrel_data, LIGOMETA_STRING_MAX, "%s",
               nrSimArray[k]->numrel_data);

      XLALFree(indicies);
      return;
    }
  }

  /* If we hit the end of the list, oops */
  XLALFree(indicies);
  /* should throw an error here... */
  fprintf(stderr,"No waveform could be injected at MTotal=%f Msun\n", massTotal/LAL_MTSUN_SI);
}

/*
 *
 * functions to draw sky location from source distribution
 *
 */

  void 
drawFromSource( 
    REAL8 *rightAscension,
    REAL8 *declination,
    REAL8 *distance,
    CHAR   name[LIGOMETA_SOURCE_MAX] )
{
  REAL4 u;
  int j;

  u=XLALUniformDeviate( randParams );

  /* draw from the source table */
  for ( j = 0; j < num_source; ++j )
  {
    if ( u < fracVec[j] )
    {
      /* put the parameters */
      *rightAscension = source_data[j].ra;
      *declination    = source_data[j].dec;
      *distance = source_data[j].dist/1000.0;
      memcpy( name, source_data[j].name,
          sizeof(CHAR) * LIGOMETA_SOURCE_MAX );
      return;
    }
  }

  /* now then, draw from MilkyWay
   * WARNING: This sets location AND distance */
  XLALRandomInspiralMilkywayLocation( rightAscension, declination, distance,
      randParams );
  memcpy( name, MW_name, sizeof(CHAR) * 30 );
}

/*
 *
 * function to draw IPN sky location from IPN simulation points
 *
 */

  void 
drawFromIPNsim( 
    REAL8 *rightAscension,
    REAL8 *declination )
{
  REAL4 u;
  INT4 j;
  
  u=XLALUniformDeviate( randParams );
  j=( int ) (u*numSkyPoints);

  /* draw from the IPN source table */
    if ( j < numSkyPoints )
    {
      /* put the parameters */
      *rightAscension = skyPoints[j].ra;
      *declination    = skyPoints[j].dec;
      return;
    }
}

/*
 *
 * function to draw sky location from exttrig source file
 *
 */

  void 
drawLocationFromExttrig( SimInspiralTable* table )
{
  LIGOTimeGPS timeGRB;  /* real time of the GRB */
  REAL4 ra_rad, de_rad;
  REAL8 gmst1, gmst2;

  /* convert the position (stored as degree) to radians first */
  ra_rad = exttrigHead->event_ra  * LAL_PI_180;
  de_rad = exttrigHead->event_dec * LAL_PI_180;

  /* populate the time structures */
  timeGRB.gpsSeconds     = exttrigHead->start_time;
  timeGRB.gpsNanoSeconds = exttrigHead->start_time_ns;

  gmst1 = XLALGreenwichMeanSiderealTime(&timeGRB);
  gmst2 = XLALGreenwichMeanSiderealTime(&table->geocent_end_time);

  /* populate the table */
  table->longitude = ra_rad- gmst1 + gmst2;
  table->latitude  = de_rad;
}


/*
 *
 * generate all parameters (sky position and angles) for a random inspiral
 *
 */

int main( int argc, char *argv[] )
{
  LIGOTimeGPS gpsStartTime = {-1,0};
  LIGOTimeGPS gpsEndTime = {-1,0};
  LIGOTimeGPS IPNgpsTime = {-1,0};
  LIGOTimeGPS currentGpsTime;
  long gpsDuration;

  REAL8 meanTimeStep = -1;
  REAL8 timeInterval = 0;
  REAL4 fLower = -1;
  UINT4 useChirpDist = 0;
  REAL4 minMass10, maxMass10, minMass20, maxMass20, minMtotal0, maxMtotal0, 
      meanMass10, meanMass20, massStdev10, massStdev20; /* masses at z=0 */
  REAL8 pzmax=0; /* maximal value of the probability distribution of the redshift */
  INT4 ncount;
  size_t ninj;
  int rand_seed = 1;

  /* waveform */
  CHAR waveform[LIGOMETA_WAVEFORM_MAX];
  CHAR dummy[256];
  INT4 amp_order = -1;
  /* xml output data */
  CHAR                  fname[256];
  CHAR                 *userTag = NULL;
  MetadataTable         proctable;
  MetadataTable         procparams;
  MetadataTable         injections;
  MetadataTable         ringparams;
  ProcessParamsTable   *this_proc_param;
  LIGOLwXMLStream       xmlfp;

  REAL8 drawnDistance = 0.0;
  REAL8 drawnRightAscension = 0.0;
  REAL8 drawnDeclination = 0.0;
  CHAR  drawnSourceName[LIGOMETA_SOURCE_MAX];
  REAL8 IPNgmst1 = 0.0;
  REAL8 IPNgmst2 = 0.0;

  REAL8 targetSNR;

  CHAR *ligoPsdFileName   = NULL;
  REAL8 ligoStartFreq     = -1;
  CHAR *virgoPsdFileName  = NULL;
  REAL8 virgoStartFreq    = -1;
  REAL8FrequencySeries *ligoPsd  = NULL;
  REAL8FrequencySeries *virgoPsd = NULL;

  status=blank_status;

  /* getopt arguments */
  struct option long_options[] =
  {
    {"help",                    no_argument,       0,                'h'},
    {"verbose",                 no_argument,       &vrbflg,           1 },
    {"source-file",             required_argument, 0,                'f'},
    {"mass-file",               required_argument, 0,                'm'},
    {"nr-file",                 required_argument, 0,                'c'},
    {"exttrig-file",            required_argument, 0,                'E'},
    {"f-lower",                 required_argument, 0,                'F'},
    {"gps-start-time",          required_argument, 0,                'a'},
    {"gps-end-time",            required_argument, 0,                'b'},
    {"ipn-gps-time",            required_argument, 0,                '"'},
    {"t-distr",                 required_argument, 0,                '('},
    {"time-step",               required_argument, 0,                't'},
    {"time-interval",           required_argument, 0,                'i'},
    {"seed",                    required_argument, 0,                's'},
    {"waveform",                required_argument, 0,                'w'},
    {"amp-order",               required_argument, 0,                'q'},
    {"user-tag",                required_argument, 0,                'Z'},
    {"userTag",                 required_argument, 0,                'Z'},
    {"m-distr",                 required_argument, 0,                'd'},
    {"min-mass1",               required_argument, 0,                'j'},
    {"max-mass1",               required_argument, 0,                'k'},
    {"min-mass2",               required_argument, 0,                'J'},
    {"max-mass2",               required_argument, 0,                'K'},
    {"min-mtotal",              required_argument, 0,                'A'},
    {"max-mtotal",              required_argument, 0,                'L'},
    {"fixed-mass1",             required_argument, 0,                ']'},
    {"fixed-mass2",             required_argument, 0,                '['},
    {"mean-mass1",              required_argument, 0,                'n'},
    {"mean-mass2",              required_argument, 0,                'N'},
    {"ninja2-mass",             no_argument,       &ninjaMass,         1},
    {"real8-ninja2",            no_argument,       &real8Ninja2,       1},
    {"mass1-points",            required_argument, 0,                ':'},
    {"mass2-points",            required_argument, 0,                ';'},    
    {"stdev-mass1",             required_argument, 0,                'o'},
    {"stdev-mass2",             required_argument, 0,                'O'},
    {"min-mratio",              required_argument, 0,                'x'},
    {"max-mratio",              required_argument, 0,                'y'},
    {"d-distr",                 required_argument, 0,                'e'},
    {"min-distance",            required_argument, 0,                'p'},
    {"max-distance",            required_argument, 0,                'r'},
    {"dchirp-distr",            required_argument, 0,                ','},
    {"z-distr",                 required_argument, 0,                '5'},
    {"min-z",                   required_argument, 0,                '6'},
    {"max-z",                   required_argument, 0,                '7'},
    {"local-rate",              required_argument, 0,                ')'},
    {"snr-distr",               required_argument, 0,                '1'},
    {"min-snr",                 required_argument, 0,                '2'},
    {"max-snr",                 required_argument, 0,                '3'},
    {"ifos",                    required_argument, 0,                '4'},
    {"ninja-snr",               no_argument,       &ninjaSNR,          1},
    {"ligo-psd",                required_argument, 0,                500},
    {"ligo-start-freq",         required_argument, 0,                501},
    {"virgo-psd",               required_argument, 0,                600},
    {"virgo-start-freq",        required_argument, 0,                601},
    {"l-distr",                 required_argument, 0,                'l'},
    {"longitude",               required_argument, 0,                'v'},
    {"latitude",                required_argument, 0,                'z'},
    {"i-distr",                 required_argument, 0,                'I'},
    {"incl-std",                required_argument, 0,                'B'},
    {"fixed-inc",               required_argument, 0,                'C'},
    {"max-inc",                 required_argument, 0,               1001},
    {"polarization",            required_argument, 0,                'S'},
    {"coa-phase-distr",         required_argument, 0,               1007},
    {"fixed-coa-phase",         required_argument, 0,               1008},
    {"sourcecomplete",          required_argument, 0,                'H'},
    {"make-catalog",            no_argument,       0,                '.'},
    {"enable-milkyway",         required_argument, 0,                'M'},
    {"disable-milkyway",        no_argument,       0,                'D'},
    {"min-spin1",               required_argument, 0,                'g'},
    {"min-kappa1",              required_argument, 0,                'Q'},
    {"max-kappa1",              required_argument, 0,                'R'},
    {"min-abskappa1",           required_argument, 0,                'X'},
    {"max-abskappa1",           required_argument, 0,                'Y'},
    {"max-spin1",               required_argument, 0,                'G'},
    {"min-spin2",               required_argument, 0,                'u'},
    {"max-spin2",               required_argument, 0,                'U'},
    {"output",                  required_argument, 0,                'P'},
    {"version",                 no_argument,       0,                'V'},
    {"enable-spin",             no_argument,       0,                'T'},
    {"disable-spin",            no_argument,       0,                'W'},
    {"aligned",                 no_argument,       0,                '@'},
    {"write-compress",          no_argument,       &outCompress,       1},
    {"taper-injection",         required_argument, 0,                '*'},
    {"band-pass-injection",     no_argument,       0,                '}'},
    {"write-sim-ring",          no_argument,       0,                '{'},
    {"enable-dchi",             no_argument,       0,                 1009},
    {"dchi0",                   required_argument, 0,                 1010},
    {"dchi1",                   required_argument, 0,                 1011},
    {"dchi2",                   required_argument, 0,                 1012},
    {"dchi3",                   required_argument, 0,                 1013},
    {"dchi4",                   required_argument, 0,                 1014},
    {"dchi5",                   required_argument, 0,                 1015},
    {"dchi5l",                  required_argument, 0,                 1016},
    {"dchi6",                   required_argument, 0,                 1017},
    {"dchi6l",                  required_argument, 0,                 1018},
    {"dchi7",                   required_argument, 0,                 1019},
    {"enable-mg",               no_argument,       0,                 1020},   
    {"loglambdaG",              required_argument, 0,                 1021},
    {"enable-bd",               no_argument,       0,                 1022},
    {"scalar-charge-1",         required_argument, 0,                 1023},
    {"scalar-charge-2",         required_argument, 0,                 1024},
    {"omegaBD",                 required_argument, 0,                 1025},
    {"enable-ppe",              no_argument,       0,                 1026},
    {"aPPE",                    required_argument, 0,                 1027},
    {"alphaPPE",                required_argument, 0,                 1028},
    {"bPPE",                    required_argument, 0,                 1029},
    {"betaPPE",                 required_argument, 0,                 1030},
    {"ipn-file",                required_argument, 0,                '^'},
    {"spin-gaussian",           no_argument,       0,                 1002},
    {"stdev-spin1",             required_argument, 0,                 1003},
    {"stdev-spin2",             required_argument, 0,                 1004},
    {"mean-spin1",              required_argument, 0,                 1005},
    {"mean-spin2",              required_argument, 0,                 1006},
    {0, 0, 0, 0}
  };
  int c;

  /* set up initial debugging values */
  lal_errhandler = LAL_ERR_EXIT;
  set_debug_level( "1" );

  /* create the process and process params tables */
  proctable.processTable = (ProcessTable *)
    calloc( 1, sizeof(ProcessTable) );
  XLALGPSTimeNow(&(proctable.processTable->start_time));
  XLALPopulateProcessTable(proctable.processTable, PROGRAM_NAME, LALAPPS_VCS_IDENT_ID,
      LALAPPS_VCS_IDENT_STATUS, LALAPPS_VCS_IDENT_DATE, 0);
  snprintf( proctable.processTable->comment, LIGOMETA_COMMENT_MAX, " " );
  this_proc_param = procparams.processParamsTable = (ProcessParamsTable *)
    calloc( 1, sizeof(ProcessParamsTable) );

  /* clear the waveform field */
  memset( waveform, 0, LIGOMETA_WAVEFORM_MAX * sizeof(CHAR) );

  /* parse the arguments */
  while ( 1 )
  {
    /* getopt_long stores long option here */
    int option_index = 0;
    long int gpsinput;
    size_t optarg_len;

    c = getopt_long_only( argc, argv,
        "hf:m:a:b:t:s:w:i:M:*", long_options, &option_index );

    /* detect the end of the options */
    if ( c == - 1 )
    {
      break;
    }

    switch ( c )
    {
      case 0:
        /* if this option set a flag, do nothing else now */
        if ( long_options[option_index].flag != 0 )
        {
          break;
        }
        else
        {
          fprintf( stderr, "error parsing option %s with argument %s\n",
              long_options[option_index].name, optarg );
          exit( 1 );
        }
        break;

      case 'f':
        optarg_len = strlen( optarg ) + 1;
        sourceFileName = calloc( 1, optarg_len * sizeof(char) );
        memcpy( sourceFileName, optarg, optarg_len * sizeof(char) );
        this_proc_param = this_proc_param->next =
          next_process_param( long_options[option_index].name, "string",
              "%s", optarg );
        break;

      case 'm':
        optarg_len = strlen( optarg ) + 1;
        massFileName = calloc( 1, optarg_len * sizeof(char) );
        memcpy( massFileName, optarg, optarg_len * sizeof(char) );
        this_proc_param = this_proc_param->next =
          next_process_param( long_options[option_index].name, "string",
              "%s", optarg );
        break;

      case 'c':
        optarg_len = strlen( optarg ) + 1;
        nrFileName = calloc( 1, optarg_len * sizeof(char) );
        memcpy( nrFileName, optarg, optarg_len * sizeof(char) );
        this_proc_param = this_proc_param->next =
          next_process_param( long_options[option_index].name, "string",
              "%s", optarg );
        break;

      case 'E':
        optarg_len = strlen( optarg ) + 1;
        exttrigFileName = calloc( 1, optarg_len * sizeof(char) );
        memcpy( exttrigFileName, optarg, optarg_len * sizeof(char) );
        this_proc_param = this_proc_param->next =
          next_process_param( long_options[option_index].name, "string",
              "%s", optarg );
        break;

      case 'F':
        fLower = atof( optarg );
        this_proc_param = this_proc_param->next =
          next_process_param( long_options[option_index].name, "float",
              "%f", fLower );
        break;

      case 'a':
        gpsinput = atol( optarg );
        if ( gpsinput < 441417609 )
        {
          fprintf( stderr, "invalid argument to --%s:\n"
              "GPS start time is prior to "
              "Jan 01, 1994  00:00:00 UTC:\n"
              "(%ld specified)\n",
              long_options[option_index].name, gpsinput );
          exit( 1 );
        }
        gpsStartTime.gpsSeconds = gpsinput;
        gpsStartTime.gpsNanoSeconds = 0;
        this_proc_param = this_proc_param->next =
          next_process_param( long_options[option_index].name, "int",
              "%ld", gpsinput );
        break;

      case 'b':
        gpsinput = atol( optarg );
        if ( gpsinput < 441417609 )
        {
          fprintf( stderr, "invalid argument to --%s:\n"
              "GPS start time is prior to "
              "Jan 01, 1994  00:00:00 UTC:\n"
              "(%ld specified)\n",
              long_options[option_index].name, gpsinput );
          exit( 1 );
        }
        gpsEndTime.gpsSeconds = gpsinput;
        gpsEndTime.gpsNanoSeconds = 0;
        this_proc_param = this_proc_param->next =
          next_process_param( long_options[option_index].name, "int",
              "%ld", gpsinput );
        break;

      case '"':
        gpsinput = atol( optarg );
        if ( gpsinput < 441417609 )
        {
          fprintf( stderr, "invalid argument to --%s:\n"
              "GPS start time is prior to "
              "Jan 01, 1994  00:00:00 UTC:\n"
              "(%ld specified)\n",
              long_options[option_index].name, gpsinput );
          exit( 1 );
        }
        IPNgpsTime.gpsSeconds = gpsinput;
        this_proc_param = this_proc_param->next =
          next_process_param( long_options[option_index].name, "int",
              "%ld", gpsinput );
        break;

      case 's':
        rand_seed = atoi( optarg );
        this_proc_param = this_proc_param->next =
          next_process_param( long_options[option_index].name, "int",
              "%d", rand_seed );
        break;
                        
      case '(':
        optarg_len = strlen( optarg ) + 1;
        memcpy( dummy, optarg, optarg_len );

        if (!strcmp(dummy, "fixed"))
        {
          tDistr=LALINSPIRAL_FIXED_TIME_DIST;
        }
        else if (!strcmp(dummy, "uniform"))
        {
          tDistr=LALINSPIRAL_UNIFORM_TIME_DIST;
        }
        else if (!strcmp(dummy, "exponential"))
        {
          tDistr=LALINSPIRAL_EXPONENTIAL_TIME_DIST;
        }
        else
        {
          tDistr=LALINSPIRAL_UNKNOWN_TIME_DIST;
          fprintf( stderr, "invalid argument to --%s:\n"
              "unknown time distribution: %s must be one of\n"
              "fixed, uniform or exponential\n",
              long_options[option_index].name, optarg );
          exit( 1 );
        }
        break;

      case ')':
        localRate = atof( optarg );
        this_proc_param = this_proc_param->next =
          next_process_param( long_options[option_index].name, "float", 
              "%le", localRate );
        if ( ! localRate > 0. )
        {
          fprintf( stderr, "invalid argument to --%s:\n"
              "local coalescence rate must be positive"
              "(%f specified)\n",
              long_options[option_index].name, localRate );
          exit( 1 );
        }
        break;

      case 't':
        meanTimeStep = atof( optarg );
        this_proc_param = this_proc_param->next =
          next_process_param( long_options[option_index].name, "float",
              "%le", meanTimeStep );
        break;

      case 'i':
        timeInterval = atof( optarg );
        this_proc_param = this_proc_param->next =
          next_process_param( long_options[option_index].name, "float", 
              "%le", timeInterval );
        break;

      case 'w':
        snprintf( waveform, LIGOMETA_WAVEFORM_MAX, "%s", optarg );
        this_proc_param = this_proc_param->next =
          next_process_param( long_options[option_index].name, "string",
              "%s", optarg );
        break;

      case 'q':
        amp_order = atof( optarg );
        this_proc_param = this_proc_param->next =
          next_process_param( long_options[option_index].name, "int", 
              "%ld", amp_order );
      break;

      case 'M':
        /* set the luminosity of the Milky Way */
        mwLuminosity = atof( optarg );
        if ( mwLuminosity < 0 )
        {
          fprintf( stderr, "invalid argument to --%s:\n"
              "Milky Way luminosity must be positive"
              "(%f specified)\n",
              long_options[option_index].name, mwLuminosity );
          exit( 1 );
        }

        this_proc_param = this_proc_param->next =
          next_process_param( long_options[option_index].name, "float",
              "%le", mwLuminosity );
        break;

      case 'D':
        /* set the luminosity of the Milky Way */
        this_proc_param = this_proc_param->next =
          next_process_param( long_options[option_index].name, "string",
              "" );
        mwLuminosity = 0;
        break;

      case 'Z':
        /* create storage for the usertag */
        optarg_len = strlen( optarg ) + 1;
        userTag = (CHAR *) calloc( optarg_len, sizeof(CHAR) );
        memcpy( userTag, optarg, optarg_len );

        this_proc_param = this_proc_param->next = (ProcessParamsTable *)
          calloc( 1, sizeof(ProcessParamsTable) );
        snprintf( this_proc_param->program, LIGOMETA_PROGRAM_MAX, "%s",
            PROGRAM_NAME );
        snprintf( this_proc_param->param, LIGOMETA_PARAM_MAX, "--userTag" );
        snprintf( this_proc_param->type, LIGOMETA_TYPE_MAX, "string" );
        snprintf( this_proc_param->value, LIGOMETA_VALUE_MAX, "%s",
            optarg );
        break;

      case 'd':
        optarg_len = strlen( optarg ) + 1;
        memcpy( dummy, optarg, optarg_len );
        this_proc_param = this_proc_param->next = (ProcessParamsTable *)
          calloc( 1, sizeof(ProcessParamsTable) );
        snprintf( this_proc_param->program, LIGOMETA_PROGRAM_MAX, "%s",
            PROGRAM_NAME );
        snprintf( this_proc_param->param, LIGOMETA_PARAM_MAX, "--m-distr" );
        snprintf( this_proc_param->type, LIGOMETA_TYPE_MAX, "string" );
        snprintf( this_proc_param->value, LIGOMETA_VALUE_MAX, "%s",
            optarg );

        if (!strcmp(dummy, "source"))
        {
          mDistr=massFromSourceFile;
        }
        else if (!strcmp(dummy, "nrwaves"))
        {
          mDistr=massFromNRFile;
        }
        else if (!strcmp(dummy, "totalMass"))
        {
          mDistr=uniformTotalMass;
        }
        else if (!strcmp(dummy, "componentMass"))
        {
          mDistr=uniformComponentMass;
        }
        else if (!strcmp(dummy, "gaussian"))
        {
          mDistr=gaussianMassDist;
        }
        else if (!strcmp(dummy, "log"))
        {
          mDistr=logComponentMass;
        }
        else if (!strcmp(dummy, "totalMassRatio"))
        {
          mDistr=uniformTotalMassRatio;
        }
        else if (!strcmp(dummy, "logTotalMassUniformMassRatio"))
        {
          mDistr=logMassUniformTotalMassRatio;
        }
        else if (!strcmp(dummy, "m1m2SquareGrid"))
        {
          mDistr=m1m2SquareGrid;
        }
        else if (!strcmp(dummy, "fixMasses"))
        {
          mDistr=fixMasses;
        }
        else if (!strcmp(dummy, "totalMassFraction"))
        {
          mDistr=uniformTotalMassFraction;
        }
        else
        {
          fprintf( stderr, "invalid argument to --%s:\n"
              "unknown mass distribution: %s must be one of\n"
              "(source, nrwaves, totalMass, componentMass, gaussian, log,\n"
              "totalMassRatio, totalMassFraction, logTotalMassUniformMassRatio,\n"
              "m1m2SquareGrid)\n",
              long_options[option_index].name, optarg );
          exit( 1 );
        }
        break;

      case 'j':
        minMass1 = atof( optarg );
        this_proc_param = this_proc_param->next =
          next_process_param( long_options[option_index].name,
              "float", "%le", minMass1 );
        break;

      case 'k':
        maxMass1 = atof( optarg );
        this_proc_param = this_proc_param->next =
          next_process_param( long_options[option_index].name,
              "float", "%le", maxMass1 );
        break;

      case 'J':
        minMass2 = atof( optarg );
        this_proc_param = this_proc_param->next =
          next_process_param( long_options[option_index].name,
              "float", "%le", minMass2 );
        break;

      case 'K':
        maxMass2 = atof( optarg );
        this_proc_param = this_proc_param->next =
          next_process_param( long_options[option_index].name,
              "float", "%le", maxMass2 );
        break;

      case 'A':
        minMtotal = atof( optarg );
        this_proc_param = this_proc_param->next =
          next_process_param( long_options[option_index].name,
              "float", "%le", minMtotal );
        break;

      case 'L':
        maxMtotal = atof( optarg );
        this_proc_param = this_proc_param->next =
          next_process_param( long_options[option_index].name,
              "float", "%le", maxMtotal );
        break;

      case 'n':
        meanMass1 = atof( optarg );
        this_proc_param = this_proc_param->next =
          next_process_param( long_options[option_index].name,
              "float", "%le", meanMass1 );
        break;

      case 'N':
        meanMass2 = atof( optarg );
        this_proc_param = this_proc_param->next =
          next_process_param( long_options[option_index].name,
              "float", "%le", meanMass2 );
        break;

      case 'o':
        massStdev1 = atof( optarg );
        this_proc_param = this_proc_param->next =
          next_process_param( long_options[option_index].name,
              "float", "%le", massStdev1 );
        break;

      case 'O':
        massStdev2 = atof( optarg );
        this_proc_param = this_proc_param->next =
          next_process_param( long_options[option_index].name,
              "float", "%le", massStdev2 );
        break;

      case 'x':
        minMassRatio = atof( optarg );
        this_proc_param = this_proc_param->next =
          next_process_param( long_options[option_index].name,
              "float", "%le", minMassRatio );
        break;

      case 'y':
        maxMassRatio = atof( optarg );
        this_proc_param = this_proc_param->next =
          next_process_param( long_options[option_index].name,
              "float", "%le", maxMassRatio );
        break;

      case ':':
        pntMass1 = atof( optarg );
        this_proc_param = this_proc_param->next =
          next_process_param( long_options[option_index].name,
              "int", "%d", pntMass1 );
        break;

      case ';':
        pntMass2 = atof( optarg );
        this_proc_param = this_proc_param->next =
          next_process_param( long_options[option_index].name,
              "int", "%d", pntMass2 );
        break;
      
      case ']':
        fixedMass1 = atof( optarg );
        this_proc_param = this_proc_param->next =
          next_process_param( long_options[option_index].name,
              "float", "%d", fixedMass1 );
        break;
      
      case '[':
        fixedMass2 = atof( optarg );
        this_proc_param = this_proc_param->next =
          next_process_param( long_options[option_index].name,
              "float", "%d", fixedMass2 );
        break;

      case 'e':
        optarg_len = strlen( optarg ) + 1;
        memcpy( dummy, optarg, optarg_len );
        this_proc_param = this_proc_param->next = (ProcessParamsTable *)
          calloc( 1, sizeof(ProcessParamsTable) );
        snprintf( this_proc_param->program, LIGOMETA_PROGRAM_MAX, "%s",
            PROGRAM_NAME );
        snprintf( this_proc_param->param,LIGOMETA_PARAM_MAX,"--d-distr" );
        snprintf( this_proc_param->type, LIGOMETA_TYPE_MAX, "string" );
        snprintf( this_proc_param->value,LIGOMETA_VALUE_MAX,"%s", optarg );
        haveLoudness += 1;  /* counter to check for clashing options */

        if (!strcmp(dummy, "source"))
        {
          dDistr=distFromSourceFile;
        }
        else if (!strcmp(dummy, "uniform"))
        {
          dDistr=uniformDistance;
        }
        else if (!strcmp(dummy, "distancesquared"))
        {
          dDistr=uniformDistanceSquared;
        }
        else if (!strcmp(dummy, "log10"))
        {
          dDistr=uniformLogDistance;
        }
        else if (!strcmp(dummy, "volume"))
        {
          dDistr=uniformVolume;
        }
        else
        {
          fprintf( stderr, "invalid argument to --%s:\n"
              "unknown distance distribution: "
              "%s, must be one of (uniform, distancesquared, volume, log10, source)\n",
              long_options[option_index].name, optarg );
          exit( 1 );
        }
        break;

      case ',':
        optarg_len = strlen( optarg ) + 1;
        memcpy( dummy, optarg, optarg_len );
        this_proc_param = this_proc_param->next = (ProcessParamsTable *)
          calloc( 1, sizeof(ProcessParamsTable) );
        snprintf( this_proc_param->program, LIGOMETA_PROGRAM_MAX, "%s",
            PROGRAM_NAME );
        snprintf( this_proc_param->param,LIGOMETA_PARAM_MAX,"--dchirp-distr" );
        snprintf( this_proc_param->type, LIGOMETA_TYPE_MAX, "string" );
        snprintf( this_proc_param->value,LIGOMETA_VALUE_MAX,"%s", optarg );
        haveLoudness += 1; /* counter to check for clashing options */
        useChirpDist = 1;

        if (!strcmp(dummy, "uniform"))
        {
          dDistr=uniformDistance;
        }
        else if (!strcmp(dummy, "distancesquared"))
        {
          dDistr=uniformDistanceSquared;
        }
        else if (!strcmp(dummy, "log10"))
        {
          dDistr=uniformLogDistance;
        }
        else if (!strcmp(dummy, "volume"))
        {
          dDistr=uniformVolume;
        }
        else
        {
          fprintf( stderr, "invalid argument to --%s:\n"
              "unknown distribution: "
              "%s, must be one of (uniform, distancesquared, volume, log10)\n",
              long_options[option_index].name, optarg );
          exit( 1 );
        }
        break;

      case 'p':
        /* minimum distance from earth */
        minD = (REAL4) atof( optarg );
        if ( minD <= 0 )
        {
          fprintf( stderr, "invalid argument to --%s:\n"
              "minimum distance must be > 0: "
              "(%f kpc specified)\n",
              long_options[option_index].name, minD );
          exit( 1 );
        }
        this_proc_param = this_proc_param->next =
          next_process_param( long_options[option_index].name,
              "float", "%e", minD );
        break;

      case 'r':
        /* max distance from earth */
        maxD = (REAL4) atof( optarg );
        if ( maxD <= 0 )
        {
          fprintf( stderr, "invalid argument to --%s:\n"
              "maximum distance must be greater than 0: "
              "(%f kpc specified)\n",
              long_options[option_index].name, maxD );
          exit( 1 );
        }
        this_proc_param = this_proc_param->next =
          next_process_param( long_options[option_index].name,
              "float", "%e", maxD );
        break;

      case '5':
        optarg_len = strlen( optarg ) + 1;
        memcpy( dummy, optarg, optarg_len );
        this_proc_param = this_proc_param->next = (ProcessParamsTable *)
          calloc( 1, sizeof(ProcessParamsTable) );
        snprintf( this_proc_param->program, LIGOMETA_PROGRAM_MAX, "%s",
            PROGRAM_NAME );
        snprintf( this_proc_param->param,LIGOMETA_PARAM_MAX,"--z-distr" );
        snprintf( this_proc_param->type, LIGOMETA_TYPE_MAX, "string" );
        snprintf( this_proc_param->value,LIGOMETA_VALUE_MAX,"%s", optarg );
        haveLoudness += 1; /* counter to check for clashing options */

        if (!strcmp(dummy, "sfr"))
        {
          dDistr = starFormationRate;
        }
        else
        {
          fprintf( stderr, "invalid argument to --%s:\n"
              "unknown redshift distribution: "
              "%s, must be sfr (other distributions may be implemented in future)\n",
              long_options[option_index].name, optarg );
          exit( 1 );
        }
        break;

      case '6':
        minZ = atof( optarg );
        this_proc_param = this_proc_param->next =
            next_process_param( long_options[option_index].name,
            "float", "%le", minSNR );
        if ( minZ < 0 )
        {
          fprintf(stderr,"invalid argument to --%s:\n"
                  "%s must not be less than 0.\n",
                  long_options[option_index].name, optarg );
          exit( 1 );
        }
        break;

      case '7':
        maxZ = atof( optarg );
        this_proc_param = this_proc_param->next =
            next_process_param( long_options[option_index].name,
            "float", "%le", minSNR );
        if ( maxZ < 0 )
        {
          fprintf(stderr,"invalid argument to --%s:\n"
                  "%s must not be less than 0.\n",
                  long_options[option_index].name, optarg );
          exit( 1 );
        }
        break;

      case '1':
        optarg_len = strlen( optarg ) + 1;
        memcpy( dummy, optarg, optarg_len );
        this_proc_param = this_proc_param->next = (ProcessParamsTable *)
          calloc( 1, sizeof(ProcessParamsTable) );
        snprintf( this_proc_param->program, LIGOMETA_PROGRAM_MAX, "%s",
            PROGRAM_NAME );
        snprintf( this_proc_param->param,LIGOMETA_PARAM_MAX,"--snr-distr" );
        snprintf( this_proc_param->type, LIGOMETA_TYPE_MAX, "string" );
        snprintf( this_proc_param->value,LIGOMETA_VALUE_MAX,"%s", optarg );
        haveLoudness += 1; /* counter to check for clashing options */

        if (!strcmp(dummy, "uniform"))
        {
          dDistr=uniformSnr;
        }
        else if (!strcmp(dummy, "log10"))
        {
          dDistr=uniformLogSnr;
        }
        else if (!strcmp(dummy, "volume"))
        {
          dDistr=uniformVolumeSnr;
        }
        else
        {
          fprintf( stderr, "invalid argument to --%s:\n"
              "unknown SNR distribution: "
              "%s, must be \n",
              long_options[option_index].name, optarg );
          exit( 1 );
        }
        break;

      case '2':
        minSNR = atof( optarg );
        this_proc_param = this_proc_param->next =
            next_process_param( long_options[option_index].name,
            "float", "%le", minSNR );
        if ( minSNR < 2 )
        {
          fprintf(stderr,"invalid argument to --%s:\n"
                  "%s must be greater than 2\n",
                  long_options[option_index].name, optarg );
          exit( 1 );
        }
        break;

      case '3':
        maxSNR = atof( optarg );
        this_proc_param = this_proc_param->next =
            next_process_param( long_options[option_index].name,
            "float", "%le", maxSNR );
        if ( maxSNR < 2 )
        {
          fprintf(stderr,"invalid argument to --%s:\n"
                  "%s must be greater than 2\n",
                  long_options[option_index].name, optarg );
          exit( 1 );
        }
        break;

      case '4':
        optarg_len = strlen( optarg ) + 1;
        ifos       = calloc( 1, optarg_len * sizeof(char) );
        memcpy( ifos, optarg, optarg_len * sizeof(char) );
        this_proc_param = this_proc_param->next =
          next_process_param( long_options[option_index].name, "string",
              "%s", optarg );
        break;

      case 'l':
        optarg_len = strlen( optarg ) + 1;
        memcpy( dummy, optarg, optarg_len );
        this_proc_param = this_proc_param->next = (ProcessParamsTable *)
          calloc( 1, sizeof(ProcessParamsTable) );
        snprintf( this_proc_param->program, LIGOMETA_PROGRAM_MAX, "%s",
            PROGRAM_NAME );
        snprintf( this_proc_param->param, LIGOMETA_PARAM_MAX, "--l-distr" );
        snprintf( this_proc_param->type, LIGOMETA_TYPE_MAX, "string" );
        snprintf( this_proc_param->value, LIGOMETA_VALUE_MAX, "%s",
            optarg );

        if (!strcmp(dummy, "source"))
        {
          lDistr=locationFromSourceFile;
        }
        else if (!strcmp(dummy, "exttrig"))
        {
          lDistr=locationFromExttrigFile;
        }
        else if (!strcmp(dummy, "random"))
        {
          lDistr=uniformSkyLocation;
        }
        else if (!strcmp(dummy, "fixed"))
        {
          lDistr=fixedSkyLocation;
        }
        else if (!strcmp(dummy, "ipn"))
        {
          lDistr=locationFromIPNFile;
        }
	else
        {
          fprintf( stderr, "invalid argument to --%s:\n"
              "unknown location distribution: "
              "%s must be one of (source, random)\n",
              long_options[option_index].name, optarg );
          exit( 1 );
        }

        break;

      case 'H':
        /* Turn on galaxy catalog completion function */
        srcComplete = 1;
        srcCompleteDist = (REAL8) atof( optarg );
        break;

      case '.':
        /* Create a text file of completed catalog */
        makeCatalog = 1;
        break;

      case 'v':
        /* fixed location (longitude) */
        longitude =  atof( optarg )*LAL_PI_180 ;
        if (longitude <= (  LAL_PI + epsAngle ) && \
            longitude >= ( -LAL_PI - epsAngle ))
        {
          this_proc_param = this_proc_param->next =
            next_process_param( long_options[option_index].name,
                "float", "%e", longitude );
        }
        else
        {
          fprintf(stderr,"invalid argument to --%s:\n"
                  "%s must be between -180. and 180. degrees\n",
                  long_options[option_index].name, optarg );
          exit( 1 );
        }
        break;

      case 'z':
        /* fixed location (latitude) */
        latitude = (REAL4) atof( optarg )*LAL_PI_180;
        if (latitude <= (  LAL_PI/2. + epsAngle ) && \
            latitude >= ( -LAL_PI/2. - epsAngle ))
        {
          this_proc_param = this_proc_param->next =
            next_process_param( long_options[option_index].name,
                "float", "%e", latitude );
        }
        else
        {
          fprintf(stderr,"invalid argument to --%s:\n"
                  "%s must be between -90. and 90. degrees\n",
                  long_options[option_index].name, optarg );
          exit( 1 );
        }
        break;

      case 'I':
        optarg_len = strlen( optarg ) + 1;
        memcpy( dummy, optarg, optarg_len );
        this_proc_param = this_proc_param->next = (ProcessParamsTable *)
          calloc( 1, sizeof(ProcessParamsTable) );
        snprintf( this_proc_param->program, LIGOMETA_PROGRAM_MAX, "%s",
            PROGRAM_NAME );
        snprintf( this_proc_param->param, LIGOMETA_PARAM_MAX, "--i-distr" );
        snprintf( this_proc_param->type, LIGOMETA_TYPE_MAX, "string" );
        snprintf( this_proc_param->value, LIGOMETA_VALUE_MAX, "%s",
            optarg );

        if (!strcmp(dummy, "uniform"))
        {
          iDistr=uniformInclDist;
        }
        else if (!strcmp(dummy, "gaussian"))
        {
          iDistr=gaussianInclDist;
        }
        else if (!strcmp(dummy, "fixed"))
        {
          iDistr=fixedInclDist;
        }
        else
        {
          fprintf( stderr, "invalid argument to --%s:\n"
              "unknown inclination distribution: "
              "%s must be one of (uniform, gaussian, fixed)\n",
              long_options[option_index].name, optarg );
          exit( 1 );
        }
        break;

      case 'B':
        /* gaussian width for inclination */
        inclStd = (REAL4) atof( optarg );
        if ( inclStd <= 0 )
        {
          fprintf( stderr, "invalid argument to --%s:\n"
              "inclination gaussian width must be greater than 0: "
              "(%f specified)\n",
              long_options[option_index].name, inclStd );
          exit( 1 );
        }
        this_proc_param = this_proc_param->next =
          next_process_param( long_options[option_index].name,
              "float", "%e", inclStd );
        break;

      case 'C':
        /* fixed angle of inclination */
        fixed_inc = (REAL4) atof( optarg )/180.*LAL_PI;
        this_proc_param = this_proc_param->next =
          next_process_param( long_options[option_index].name,
              "float", "%e", fixed_inc );
        break;

      case 1001:
        /* maximum angle of inclination */
        max_inc = (REAL4) atof( optarg )/180.*LAL_PI;
        if ( (atof(optarg) < 0.) || (atof(optarg) >= 180.) ) {
          fprintf( stderr, "invalid argument to --%s:\n"
              "maximum inclination angle must be between 0 and 180 degrees:"
              "(%s specified)\n",
              long_options[option_index].name, optarg );
          exit( 1 );
        }
        this_proc_param = this_proc_param->next =
          next_process_param( long_options[option_index].name,
              "float", "%e", max_inc );
        break;

      case 1007:
        /* coalescence phase distribution */
        if ( strcmp( optarg, "uniform" ) == 0)
          coaPhaseFixed = 0;
        else if ( strcmp( optarg, "fixed" ) == 0)
          coaPhaseFixed = 1;
        else {
          fprintf( stderr, "invalid argument to --%s:\n"
              "must either uniform or fixed (%s specified)\n",
              long_options[option_index].name, optarg );
          exit( 1 );
        }
        this_proc_param = this_proc_param->next = (ProcessParamsTable *)
          calloc( 1, sizeof(ProcessParamsTable) );
        snprintf( this_proc_param->program, LIGOMETA_PROGRAM_MAX, "%s",
            PROGRAM_NAME );
        snprintf( this_proc_param->param, LIGOMETA_PARAM_MAX, "--coa-phase-distr" );
        snprintf( this_proc_param->type, LIGOMETA_TYPE_MAX, "string" );
        snprintf( this_proc_param->value, LIGOMETA_VALUE_MAX, "%s",
            optarg );
        break;

     case 1008:
        /* fixed coalescence phase */
        fixedCoaPhase = (REAL4) atof( optarg );
        if ( (fixedCoaPhase < 0.) || (fixedCoaPhase >= 360.) ) {
          fprintf( stderr, "invalid argument to --%s:\n"
              "fixed coalescence phase must be between 0 and 360 degrees:"
              "(%s specified)\n",
              long_options[option_index].name, optarg );
          exit( 1 );
        }
        this_proc_param = this_proc_param->next =
          next_process_param( long_options[option_index].name,
              "float", "%e", fixedCoaPhase );
        fixedCoaPhase *= LAL_PI / 180.;
        break;

      case 'S':
        /* set the polarization angle */
        psi = (REAL4) atof( optarg )/180.*LAL_PI;
        if ( (atof(optarg) < 0.) || (atof(optarg) >= 360.) ) {
          fprintf( stderr, "invalid argument to --%s:\n"
              "polarization angle must be between 0 and 360 degrees: "
              "(%s specified)\n",
              long_options[option_index].name, optarg );
          exit( 1 );
        }
        this_proc_param = this_proc_param->next =
          next_process_param( long_options[option_index].name,
              "float", "%e", psi );
        break;

      case 'P':
        optarg_len = strlen( optarg ) + 1;
        outputFileName = calloc( 1, optarg_len * sizeof(char) );
        memcpy( outputFileName, optarg, optarg_len * sizeof(char) );
        this_proc_param = this_proc_param->next =
          next_process_param( long_options[option_index].name, "string",
              "%s", optarg );
        break;

      case 500:  /* LIGO psd file */
        optarg_len      = strlen( optarg ) + 1;
        ligoPsdFileName = calloc( 1, optarg_len * sizeof(char) );
        memcpy( ligoPsdFileName, optarg, optarg_len * sizeof(char) );
        break;

      case 501:  /* LIGO start frequency */
        ligoStartFreq = (REAL8) atof( optarg );
        break;

      case 600:  /* Virgo psd file */
        optarg_len       = strlen( optarg ) + 1;
        virgoPsdFileName = calloc( 1, optarg_len * sizeof(char) );
        memcpy( virgoPsdFileName, optarg, optarg_len * sizeof(char) );
        break;
      
      case 601:  /* LIGO start frequency */
        virgoStartFreq = (REAL8) atof( optarg );
        break;

      case 'g':
        minSpin1 = atof( optarg );
        this_proc_param = this_proc_param->next =
          next_process_param( long_options[option_index].name,
              "float", "%le", minSpin1 );
        break;

      case 'G':
        maxSpin1 = atof( optarg );
        this_proc_param = this_proc_param->next =
          next_process_param( long_options[option_index].name,
              "float", "%le", maxSpin1 );
        break;

      case 'Q':
        minKappa1 = atof( optarg );
        this_proc_param = this_proc_param->next =
          next_process_param( long_options[option_index].name,
              "float", "%le", minKappa1 );
        break;

      case 'R':
        maxKappa1 = atof( optarg );
        this_proc_param = this_proc_param->next =
          next_process_param( long_options[option_index].name,
              "float", "%le", maxKappa1 );
        break;

      case 'X':
        minabsKappa1 = atof( optarg );
        this_proc_param = this_proc_param->next =
          next_process_param( long_options[option_index].name,
              "float", "%le", minabsKappa1 );
        break;

      case 'Y':
        maxabsKappa1 = atof( optarg );
        this_proc_param = this_proc_param->next =
          next_process_param( long_options[option_index].name,
              "float", "%le", maxabsKappa1 );
        break;

      case 'u':
        minSpin2 = atof( optarg );
        this_proc_param = this_proc_param->next =
          next_process_param( long_options[option_index].name,
              "float", "%le", minSpin2 );
        break;

      case 'U':
        maxSpin2 = atof( optarg );
        this_proc_param = this_proc_param->next =
          next_process_param( long_options[option_index].name,
              "float", "%le", maxSpin2 );
        break;

      case 'V':
        /* print version information and exit */
        fprintf( stdout, "LIGO/LSC inspiral injection engine\n");
        XLALOutputVersionString(stderr, 0);
        exit( 0 );
        break;

      case 'T':
        /* enable spinning injections */
        this_proc_param = this_proc_param->next =
          next_process_param( long_options[option_index].name, "string",
              "" );
        spinInjections = 1;
        break;

      case 'W':
        /* disable spinning injections */
        this_proc_param = this_proc_param->next =
          next_process_param( long_options[option_index].name, "string",
              "" );
        spinInjections = 0;
        break;

      case '@':
        /* enforce aligned spins */
        this_proc_param = this_proc_param->next =
          next_process_param( long_options[option_index].name, "string",
              "" );
        spinAligned = 1;
        break;

      case '}':
        /* enable band-passing */
        this_proc_param = this_proc_param->next =
          next_process_param( long_options[option_index].name, "string",
              "" );
        bandPassInj = 1;
        break;

      case '{':
        /* write out a sim_ringdown table */
        this_proc_param = this_proc_param->next =
          next_process_param( long_options[option_index].name, "string",
              "" );
        writeSimRing = 1;
        break;

      case '*':
        /* Set injection tapering */
        if ( ! strcmp( "start", optarg ) )
        {
            taperInj = LAL_SIM_INSPIRAL_TAPER_START;
        }
        else if ( ! strcmp( "end", optarg ) )
        {
            taperInj = LAL_SIM_INSPIRAL_TAPER_END;
        }
        else if ( ! strcmp( "startend", optarg ) )
        {
            taperInj = LAL_SIM_INSPIRAL_TAPER_STARTEND;
        }
        else
        {
            fprintf( stderr, "invalid argument to --%s:\n"
                    "unknown option specified: %s\n"
                    "(Must be one of start|end|startend)\n",
                    long_options[option_index].name, optarg );
        }
        this_proc_param = this_proc_param->next =
                next_process_param( long_options[option_index].name,
                        "string", optarg );
        break;

<<<<<<< HEAD
      case '1':
        minSNR = atof( optarg );

        if ( minSNR < 2 )
        {
          fprintf(stderr,"invalid argument to --%s:\n"
                  "%s must be greater than 2\n",
                  long_options[option_index].name, optarg );

          exit( 1 );
        }
        this_proc_param = this_proc_param->next =
          next_process_param( long_options[option_index].name,
              "float", "%le", minSNR );

        break;
      case '2':
        maxSNR = atof( optarg );
        if ( maxSNR < 2 )
        {
          fprintf(stderr,"invalid argument to --%s:\n"
                  "%s must be greater than 2\n",
                  long_options[option_index].name, optarg );

          exit( 1 );
        }

        this_proc_param = this_proc_param->next =
          next_process_param( long_options[option_index].name,
              "float", "%le", maxSNR );
        break;
      case '3':
        optarg_len = strlen( optarg ) + 1;
        ifos       = calloc( 1, optarg_len * sizeof(char) );
        memcpy( ifos, optarg, optarg_len * sizeof(char) );
        this_proc_param = this_proc_param->next =
          next_process_param( long_options[option_index].name, "string",
              "%s", optarg );
        break;
=======
      case 'h':
        print_usage(argv[0]);
        exit( 0 );
        break;

      case '?':
        print_usage(argv[0]);
        exit( 1 );
        break;

>>>>>>> 153bd456
      case '^':
        optarg_len = strlen( optarg ) + 1;
        IPNSkyPositionsFile = calloc( 1, optarg_len * sizeof(char) );
        memcpy( IPNSkyPositionsFile, optarg, optarg_len * sizeof(char) );
        this_proc_param = this_proc_param->next =
          next_process_param( long_options[option_index].name, "string",
              "%s", optarg );
        break;
      case '1009':
              /* enable PhiTest injections */
        this_proc_param = this_proc_param->next = 
        next_process_param( long_options[option_index].name, "string", 
              "" );
        phiTestInjections = 1;
        break;
      case 1010:
            dchi0 = atof( optarg );
            this_proc_param = this_proc_param->next =
            next_process_param( long_options[option_index].name,
              "float", "%le", dchi0 );
          break;
      case 1011:
            dchi1 = atof( optarg );
            this_proc_param = this_proc_param->next =
            next_process_param( long_options[option_index].name,
              "float", "%le", dchi1 );
          break;
      case 1012:
            dchi2 = atof( optarg );
            this_proc_param = this_proc_param->next =
            next_process_param( long_options[option_index].name,
              "float", "%le", dchi2 );
          break;
	  case 1013 :
            dchi3 = atof( optarg );
            this_proc_param = this_proc_param->next =
            next_process_param( long_options[option_index].name,
              "float", "%le", dchi3 );
          break;
      case 1014:
            dchi4 = atof( optarg );
            this_proc_param = this_proc_param->next =
            next_process_param( long_options[option_index].name,
              "float", "%le", dchi4 );
          break;
      case 1015:
            dchi5 = atof( optarg );
            this_proc_param = this_proc_param->next =
            next_process_param( long_options[option_index].name,
              "float", "%le", dchi5 );
          break;
      case 1016:
            dchi5l = atof( optarg );
            this_proc_param = this_proc_param->next =
            next_process_param( long_options[option_index].name,
              "float", "%le", dchi5l );
          break;
      case 1017:
            dchi6 = atof( optarg );
            this_proc_param = this_proc_param->next =
            next_process_param( long_options[option_index].name,
              "float", "%le", dchi6 );
          break;
      case 1018:
            dchi6l = atof( optarg );
            this_proc_param = this_proc_param->next =
            next_process_param( long_options[option_index].name,
              "float", "%le", dchi6l );
          break;
      case 1019:
            dchi7 = atof( optarg );
            this_proc_param = this_proc_param->next =
            next_process_param( long_options[option_index].name,
              "float", "%le", dchi7 );
          break;
      case 1020:
              /* enable massive graviton injections */
        this_proc_param = this_proc_param->next = 
        next_process_param( long_options[option_index].name, "string", 
              "" );
        MGInjections = 1;
        break;
      case 1021:
            loglambdaG = atof( optarg );
            this_proc_param = this_proc_param->next =
            next_process_param( long_options[option_index].name,
              "float", "%le", loglambdaG );
          break;       
      case 1022:
             /* enable Brans-Dicke injections */
            this_proc_param = this_proc_param->next =
            next_process_param( long_options[option_index].name,
              "string", "");
            BDinjections = 1; 
          break;
       case 1023:
            ScalarCharge1 = atof( optarg );
            this_proc_param = this_proc_param->next =
            next_process_param( long_options[option_index].name,
              "float", "%le", ScalarCharge1 );
          break;
       case 1024:
            ScalarCharge2 = atof( optarg );
            this_proc_param = this_proc_param->next =
            next_process_param( long_options[option_index].name,
              "float", "%le", ScalarCharge2 );
          break;
       case 1025:
            omegaBD = atof( optarg );
            this_proc_param = this_proc_param->next =
            next_process_param( long_options[option_index].name,
              "float", "%le", omegaBD );
          break;
       case 1026:
             /* enable PPE injections */
            this_proc_param = this_proc_param->next =
            next_process_param( long_options[option_index].name,
              "string", "");
            PPEinjections = 1; 
          break;
       case 1027:
            aPPE = atof( optarg );
            this_proc_param = this_proc_param->next =
            next_process_param( long_options[option_index].name,
              "float", "%le", aPPE );
          break;
       case 1028:
            alphaPPE = atof( optarg );
            this_proc_param = this_proc_param->next =
            next_process_param( long_options[option_index].name,
              "float", "%le", alphaPPE );
          break;
       case 1029:
            bPPE = atof( optarg );
            this_proc_param = this_proc_param->next =
            next_process_param( long_options[option_index].name,
              "float", "%le", bPPE );
          break;
          
       case 1030:
            betaPPE = atof( optarg );
            this_proc_param = this_proc_param->next =
            next_process_param( long_options[option_index].name,
              "float", "%le", betaPPE );
	  break;
      
      case 'h':
        print_usage(argv[0]);
        exit( 0 );
        break;

<<<<<<< HEAD
      case '?':
        print_usage(argv[0]);
        exit( 1 );
        break;
=======
      case 1002:
        this_proc_param = this_proc_param->next = 
        next_process_param( long_options[option_index].name, "string", "" );
        spinDistr = gaussianSpinDist;
        break;

      case 1003:
        Spin1Std = atof( optarg );
        this_proc_param = this_proc_param->next = 
        next_process_param( long_options[option_index].name,
          "float", "%le", Spin1Std );
        break;

      case 1004:
        Spin2Std = atof( optarg );
        this_proc_param = this_proc_param->next = 
        next_process_param( long_options[option_index].name,
          "float", "%le", Spin2Std );
        break;
      case 1005:
        meanSpin1 = atof( optarg );
        this_proc_param = this_proc_param->next = 
        next_process_param( long_options[option_index].name,
          "float", "%le", meanSpin1 );
        break;
      case 1006:
        meanSpin2 = atof( optarg );
        this_proc_param = this_proc_param->next = 
        next_process_param( long_options[option_index].name,
          "float", "%le", meanSpin2 );
        break;

>>>>>>> 153bd456

      default:
        fprintf( stderr, "unknown error while parsing options\n" );
        print_usage(argv[0]);
        exit( 1 );
    }
  }

  /* must set MW flag */
  if ( mwLuminosity < 0  && dDistr == distFromSourceFile )
  {
    fprintf( stderr,
        "Must specify either --enable-milkyway LUM or --disable-milkyway\n"\
        " when using --d-distr=source\n" );
    exit( 1 );
  }

  if (gpsStartTime.gpsSeconds==-1 || gpsEndTime.gpsSeconds==-1)
  {
    fprintf( stderr,
        "Must specify both --gps-start-time and --gps-end-time.\n");
    exit( 1 );
  }

  gpsDuration=gpsEndTime.gpsSeconds-gpsStartTime.gpsSeconds;

  if ( (dDistr == unknownLoudnessDist) || (haveLoudness != 1) )
  {
    fprintf(stderr,"Must specify exactly one distribution out of\n"\
        "--d-distr, --dchirp-distr, --z-distr or --snr-distr.\n");
    exit( 1 );
  }

  if ( lDistr == unknownLocationDist )
  {
    fprintf(stderr,"Must specify a location distribution (--l-distr).\n");
    exit( 1 );
  }

  if ( lDistr == fixedSkyLocation && longitude == 181. )
  {
    fprintf(stderr,
        "Must specify both --longitude and --latitude when using \n"\
        "--l-distr=fixed\n");
    exit( 1 );
  }

  if ( lDistr == fixedSkyLocation && latitude == 91. )
  {
    fprintf(stderr,
        "Must specify both --longitude and --latitude when using \n"\
        "--l-distr=fixed\n");
    exit( 1 );
  }

  if ( mDistr == unknownMassDist )
  {
    fprintf(stderr,"Must specify a mass distribution (--m-distr).\n");
    exit( 1 );
  }

  if ( iDistr == unknownInclDist )
  {
    fprintf(stderr,"Must specify an inclination distribution (--i-distr).\n");
    exit( 1 );
  }

  /* if using source file, check that file and MW choice selected */
  if ( dDistr==distFromSourceFile || lDistr==locationFromSourceFile )
  {
    if ( ! sourceFileName )
    {
      fprintf( stderr,
          "Must specify --source-file when using --d-distr or --l-distr source \n" );
      exit( 1 );
    }
  
    if ( ( dDistr == distFromSourceFile ) && ( minD>0.0 || maxD>0.0 ) )
    {
      fprintf( stderr,
        "Cannot specify --min-distance or --max-distance\n"\
            "if --d-distr=source\n");
      exit( 1 );
    }

    /* read the source distribution here */
    read_source_data( sourceFileName );

    /* complete the galaxy catalog */
    if (srcComplete == 1)
    {
    sourceComplete();
    }
  }

  /* if using IPN sky points file, check that file exists and read it */
  if ( lDistr==locationFromIPNFile )
  {
    if ( ! IPNSkyPositionsFile )
    {
      fprintf( stderr,
          "Must specify --ipn-file when using IPN sky points distribution\n" );
      exit( 1 );
    }

    /* read the source distribution here */
   read_IPN_grid_from_file( IPNSkyPositionsFile );
  }

  /* check compatibility of distance/loudness options */
  if ( ( dDistr == uniformDistance || dDistr == uniformDistanceSquared ||
      dDistr == uniformLogDistance || dDistr == uniformVolume ) &&
      ( minD<=0.0 || maxD<=0.0 ) )
  {
    fprintf( stderr,
      "Positive minimum and maximum distances must be specified\n");
    exit( 1 );
  }
  if ( dDistr == uniformDistance || dDistr == uniformDistanceSquared ||
      dDistr == uniformLogDistance || dDistr == uniformVolume ||
      dDistr == distFromSourceFile )
  {
    if ( minZ>0.0 || maxZ>0.0 || localRate>0.0 || ninjaSNR ||
        minSNR>0.0 || maxSNR>0.0 || ifos!=NULL )
    {
      fprintf( stderr,
        "One or more options on redshift or SNR are incompatible\n"\
           "with --d-distr or --dchirp-distr !\n");
      exit( 1 );
    }
  }
  if ( dDistr == starFormationRate )
  {
    if ( minD>0.0 || maxD>0.0 || ninjaSNR || minSNR>0.0 || maxSNR>0.0 || ifos!=NULL )
    {
      fprintf( stderr,
          "One or more options on distance or SNR are incompatible\n"\
              "with --z-distr !\n");
      exit( 1 );
    }
    if ( minZ<0.2 || maxZ>1.0 ) 
    {
      fprintf( stderr,
          "Redshift can only take values between 0.2 and 1 for --z-distr=sfr\n");
      exit( 1 );
    }
    if ( localRate<=0. )
    {
      fprintf( stderr,
          "Local coalescence rate must be positive for --z-distr=sfr\n");
      exit( 1 );
    }
    if ( meanTimeStep>=0. )
    {
      fprintf( stderr, "Time step cannot be specified for --z-distr=sfr\n"\
              "(it is calculated from local coalescence rate)\n");
      exit( 1 );
    }
  }
  if ( ( dDistr == uniformSnr || dDistr == uniformLogSnr || 
      dDistr == uniformVolumeSnr ) && 
      ( minD>0.0 || maxD>0.0 || minZ>0.0 || maxZ>0.0 || localRate>0.0 ) )
  { 
    fprintf( stderr,
        "One or more options on distance or redshift are incompatible\n"\
            "with --snr-distr !\n");
    exit( 1 );
  }

  /* if distributing over SNR, currently only NINJA calculation is supported */
  if ( dDistr == uniformSnr || dDistr == uniformLogSnr || 
      dDistr == uniformVolumeSnr )
  {
    if ( !ninjaSNR )
    {
      fprintf( stderr, 
        "Only the --ninja-snr option is currently supported\n");
      exit( 1 );
    }
    /* make sure we have everything */
    if ( minSNR == -1 || maxSNR == -1 || ifos == NULL )
    {
      fprintf( stderr,
        "Must provide all of --min-snr, --max-snr and --ifos to distribute by SNR\n" );
      exit( 1 );
    }
    if ( maxSNR <= minSNR )
    {
      fprintf( stderr, "max SNR must be greater than min SNR\n");
      exit( 1 );
    }
    if ( dDistr == uniformLogSnr )
    {
      minSNR = log(minSNR);
      maxSNR = log(maxSNR);
    }
  }

  /* check if the source file is specified for distance but NOT for
     location */
  if ( dDistr==distFromSourceFile && lDistr!=locationFromSourceFile )
  {
    fprintf( stderr,
        "WARNING: source file specified for distance "
        "but NOT for location. This might give strange distributions\n" );
  }

  /* check if the location file is specified for location but NOT for
   * distances: GRB case */
  if ( dDistr!=distFromSourceFile && lDistr==locationFromSourceFile &&
      mwLuminosity>0.0 )
  {
    fprintf( stderr,
        "WARNING: source file specified for locations "
        "but NOT for distances, while Milky Way injections "
        "are allowed. This might give strange distributions\n" );
  }

  /* check selection of masses */
  if ( !massFileName && mDistr==massFromSourceFile )
  {
    fprintf( stderr,
        "Must specify either a file contining the masses (--mass-file) "
        "or choose another mass-distribution (--m-distr).\n" );
    exit( 1 );
  }
  if ( !nrFileName && mDistr==massFromNRFile )
  {
    fprintf( stderr,
        "Must specify either a file contining the masses (--nr-file) "
        "or choose another mass-distribution (--m-distr).\n" );
    exit( 1 );
  }

  /* Check custom PSDs */
  if (ligoPsdFileName || ligoStartFreq > 0) {
    if (!ligoPsdFileName || ligoStartFreq < 0) {
      fprintf( stderr,
        "Must specify both --ligo-psd and --ligo-start-freq "
        "if either is specified.\n");
      exit( 1 );
    }

    if (XLALPsdFromFile(&ligoPsd, ligoPsdFileName) != XLAL_SUCCESS)
    {
      fprintf(stderr, "Unable to load PSD file %s.\n", ligoPsdFileName);
      exit( 1 );
    }

    /* We're done with the filename */
    free(ligoPsdFileName);
  }

  if (virgoPsdFileName || virgoStartFreq > 0) {
    if (!virgoPsdFileName || virgoStartFreq < 0) {
      fprintf( stderr,
        "Must specify both --virgo-psd and --virgo-start-freq "
        "if either is specified.\n");
      exit( 1 );
    }

    if (XLALPsdFromFile(&virgoPsd, virgoPsdFileName) != XLAL_SUCCESS)
    {
      fprintf(stderr, "Unable to load PSD file %s.\n", virgoPsdFileName);
      exit( 1 );
    }

    /* We're done with the filename */
    free(virgoPsdFileName);
  }

  /* read the masses from the mass file here */
  if ( massFileName && mDistr==massFromSourceFile )
  {
    read_mass_data( massFileName );
  }

  if ( nrFileName && mDistr==massFromNRFile )
  {
    read_nr_data ( nrFileName );
  }

  /* read in the data from the external trigger file */
  if ( lDistr == locationFromExttrigFile && !exttrigFileName )
  {
    fprintf( stderr,
        "If --l-distr exttrig is specified, must specify "
        "external trigger XML file using --exttrig-file.\n");
    exit( 1 );
  }
  if ( lDistr == locationFromExttrigFile && exttrigFileName )
  {
    numExtTriggers=LALExtTriggerTableFromLIGOLw( &exttrigHead, exttrigFileName,
        0, 1);
    fprintf(stderr,
              "Number of triggers read from the external trigger file: %d\n",
               numExtTriggers);

    if (numExtTriggers>1)
    {
      fprintf(stderr,
                "WARNING: Only 1 external trigger expected in the file '%s'",
                 exttrigFileName );
    }
    if (numExtTriggers==0)
    {
      fprintf(stderr,
                "ERROR: No external trigger found in file '%s'",
                 exttrigFileName );

      exit(1);
    }
  }

  /* check inclination distribution */
  if ( ( iDistr == gaussianInclDist ) && ( inclStd < 0.0 ) )
  {
    fprintf( stderr,
        "Must specify width for gaussian inclination distribution; \n"
        "use --incl-std.\n" );
    exit( 1 );
  }
  if ( ( iDistr == fixedInclDist ) && ( fixed_inc < 0. ) )
  {
    fprintf( stderr,
        "Must specify an inclination if you want it fixed; \n"
        "use --fixed-inc.\n" );
    exit( 1 );
  }

  /* require --f-lower be explicit */
  if ( fLower <= 0.0 )
  {
    fprintf( stderr, "--f-lower must be specified and non-zero\n" );
    exit( 1 );
  }

  /* check for gaussian mass distribution parameters */
  if ( mDistr==gaussianMassDist && (meanMass1 <= 0.0 || massStdev1 <= 0.0 ||
        meanMass2 <= 0.0 || massStdev2 <= 0.0))
  {
    fprintf( stderr,
        "Must specify --mean-mass1/2 and --stdev-mass1/2 if choosing \n"
        " --m-distr=gaussian\n" );
    exit( 1 );
  }

  /* check if the mass area is properly specified */
  if ( (mDistr!=gaussianMassDist && mDistr!=fixMasses) && 
      (minMass1 <=0.0 || minMass2 <=0.0 || maxMass1 <=0.0 || maxMass2 <=0.0) )
  {
    fprintf( stderr,
        "Must specify --min-mass1/2 and --max-mass1/2 if choosing"
        " --m-distr not gaussian or fixMasses\n" );
    exit( 1 );
  }

  /* check if the maximum total mass is properly specified */
  if ( mDistr!=gaussianMassDist && mDistr!=fixMasses && maxMtotal<(minMass1 + minMass2) )
  {
    fprintf( stderr,
        "Maximum total mass must be larger than minMass1+minMass2\n");
    exit( 1 );
  }

  /* check if total mass is specified */
  if ( mDistr != fixMasses && maxMtotal<0.0)
  {
    fprintf( stderr,
        "Must specify --max-mtotal.\n" );
    exit( 1 );
  }
  if ( mDistr != fixMasses && minMtotal<0.0)
  {
    fprintf( stderr,
        "Must specify --min-mtotal.\n" );
    exit( 1 );
  }

  /* check if mass ratios are specified */
  if ( (mDistr==uniformTotalMassRatio || mDistr==logMassUniformTotalMassRatio
        || mDistr==uniformTotalMassFraction)
      && (minMassRatio < 0.0 || maxMassRatio < 0.0) )
  {
    fprintf( stderr,
        "Must specify --min-mass-ratio and --max-mass-ratio if choosing \n"
        " --m-distr=totalMassRatio or --m-distr=logTotalMassUniformMassRatio \n"
        " or --m-distr=totalMassFraction\n");
    exit( 1 );
  }

  /* check if number of grid points is specified */
  if ( mDistr==m1m2SquareGrid )
  {
    if ( pntMass1<2 || pntMass2<2 )
    {
    fprintf( stderr, "--mass1-points and --mass2-points must be specified "
        "and >= 2 if --m-distr=m1m2SquareGrid\n" );
    exit( 1 );
    }
    else
    {
      deltaMass1 = ( maxMass1 - minMass1 ) / (REAL4) ( pntMass1 -1 );
      deltaMass2 = ( maxMass2 - minMass2 ) / (REAL4) ( pntMass2 -1 );
    }
  }

  /* check if fixed-mass1 and fixed-mass2 are specified */
  if ( mDistr==fixMasses && ( fixedMass1<0.0 || fixedMass2<0.0 ) )
  {
    fprintf( stderr, "--fixed-mass1 and --fixed-mass2 must be specified "
        "and >= 0 if --m-distr=fixMasses\n" );
    exit( 1 );
  }

  /* check if waveform is specified */
  if ( !*waveform )
  {
    fprintf( stderr, "No waveform specified (--waveform).\n" );
    exit( 1 );
  }

  if ( spinInjections==-1 && mDistr != massFromNRFile )
  {
    fprintf( stderr,
        "Must specify --disable-spin or --enable-spin\n"
        "unless doing NR injections\n" );
    exit( 1 );
  }

  if ( spinInjections==0 && spinAligned==1 )
  {
    fprintf( stderr,
        "Must enable spin to obtain aligned spin injections.\n" );
    exit( 1 );
  }

  if ( spinInjections==1 && spinAligned==-1 && 
      ( !strncmp(waveform, "IMRPhenomB", 10) || !strncmp(waveform, "IMRPhenomC", 10) ) )
  {
    fprintf( stderr,
        "Spinning IMRPhenomB or -C injections must have the --aligned option.\n" );
    exit( 1 );
  }

  if ( spinInjections==1 && spinAligned==1 && strncmp(waveform, "IMRPhenomB", 10)
    && strncmp(waveform, "IMRPhenomC", 10) && strncmp(waveform, "SpinTaylor", 10) )
  {
    fprintf( stderr,
        "Sorry, I only know to make spin aligned injections for \n"
        "IMRPhenomB/C, SpinTaylor and SpinTaylorFrameless waveforms.\n" );
    exit( 1 );
  }

  if ( spinInjections==1 )
  {
    if ( spinDistr == unknownSpinDist ) /* Not currently used */
    {
      fprintf(stderr,"Must specify a spin magnitude distribution (--spin-distr).\n");
      exit( 1 );
    }

    /* check that spin stddev is positive */
    if ( spinDistr==gaussianSpinDist && (Spin1Std <= 0.0 || Spin2Std <= 0.0))
    {
        fprintf( stderr,
            "Must specify positive |spin| standard deviations when using"
            " --spin-gaussian\n" );
        exit( 1 );
    }

    /* check that spins are in range 0 - 1 */
    if (minSpin1 < 0. || minSpin2 < 0. || maxSpin1 > 1. || maxSpin2 >1.)
    {
      fprintf( stderr,
          "Spins can only take values between 0 and 1.\n" );
      exit( 1 );
    }

    /* check max and mins are the correct way around */
    if (minSpin1 > maxSpin1 || minSpin2 > maxSpin2 )
    {
      fprintf( stderr,
          "Minimal spins must be less than maximal spins.\n" );
      exit( 1 );
    }

    /* check that spin means are within a reasonable range */
    if (spinDistr==gaussianSpinDist && ( minSpin1 - meanSpin1 > 2.0*Spin1Std || meanSpin1 - maxSpin1 > 2.0*Spin2Std ))
    {
      fprintf(stderr,"Mean of |spin1| distribution is way out of range.\n");
      exit( 1 );		
	}
    if (spinDistr==gaussianSpinDist && ( minSpin2 - meanSpin2 > 2.0*Spin2Std || meanSpin2 - maxSpin2 > 2.0*Spin2Std ))
    {
      fprintf(stderr,"Mean of |spin2| distribution is way out of range.\n");
      exit( 1 );		
	}

    /* check that selection criteria for kappa are unique */
    if ( (minKappa1 > -1.0 || maxKappa1 < 1.0) &&
        (minabsKappa1 > 0.0 || maxabsKappa1 < 1.0) )
    {
      fprintf( stderr,
          "Either the options [--min-kappa1,--max-kappa1] or\n"
          "[--min-abskappa1,--max-abskappa1] can be specified\n" );
      exit( 1 );
    }

    /* check that kappa is in range */
    if (minKappa1 < -1.0 || maxKappa1 > 1.0)
    {
      fprintf( stderr,
          "Kappa can only take values between -1 and +1\n" );
      exit( 1 );
    }

    /* check that kappa min-max are set correctly */
    if (minKappa1 > maxKappa1)
    {
      fprintf( stderr,
          "Minimal kappa must be less than maximal kappa\n" );
      exit( 1 );
    }

    /* check that abskappa is in range */
    if (minabsKappa1 < 0.0 || maxabsKappa1 > 1.0)
    {
      fprintf( stderr,
          "The absolute value of kappa can only take values between 0 and +1\n" );
      exit( 1 );
    }

    /* check that kappa min-max are set correctly */
    if (minabsKappa1 > maxabsKappa1)
    {
      fprintf( stderr,
          "Minimal kappa must be less than maximal kappa\n" );
      exit( 1 );
    }
  }

  if ( dDistr == starFormationRate )
  {
    /* recalculate mean time step from the SFR  */
    meanTimeStep = mean_time_step_sfr(maxZ, localRate);
  }

  if (meanTimeStep<=0)
  {
    fprintf( stderr,
             "Minimum time step value must be larger than zero\n" );
    exit( 1 );
  }

  if (timeInterval > 0. && tDistr == LALINSPIRAL_EXPONENTIAL_TIME_DIST)
  {
    fprintf( stderr,
         "time interval must be zero\n" );
    exit( 1 );
  }

  if ( userTag && outCompress )
  {
    snprintf( fname, sizeof(fname), "HL-INJECTIONS_%d_%s-%d-%ld.xml.gz",
        rand_seed, userTag, gpsStartTime.gpsSeconds, gpsDuration );
  }
  else if ( userTag && !outCompress )
  {
    snprintf( fname, sizeof(fname), "HL-INJECTIONS_%d_%s-%d-%ld.xml",
        rand_seed, userTag, gpsStartTime.gpsSeconds, gpsDuration );
  }
  else if ( !userTag && outCompress )
  {
    snprintf( fname, sizeof(fname), "HL-INJECTIONS_%d-%d-%ld.xml.gz",
        rand_seed, gpsStartTime.gpsSeconds, gpsDuration );
  }
  else
  {
    snprintf( fname, sizeof(fname), "HL-INJECTIONS_%d-%d-%ld.xml",
        rand_seed, gpsStartTime.gpsSeconds, gpsDuration );
  }
  if ( outputFileName )
  {
    snprintf( fname, sizeof(fname), "%s",
        outputFileName);
  }

  /* increment the random seed by the GPS start time:*/
  rand_seed += gpsStartTime.gpsSeconds;

  /* set up the LAL random number generator */
  LALCreateRandomParams( &status, &randParams, rand_seed );

  this_proc_param = procparams.processParamsTable;
  procparams.processParamsTable = procparams.processParamsTable->next;
  free( this_proc_param );

  /* create the first injection */
  simTable = injections.simInspiralTable = (SimInspiralTable *)
    calloc( 1, sizeof(SimInspiralTable) );

  simRingTable = ringparams.simRingdownTable = (SimRingdownTable *)
    calloc( 1, sizeof(SimRingdownTable) );

  /* set redshift to zero */
  redshift=0.;

  /* set mass distribution parameters to their value at z = 0 */
  minMass10 = minMass1;
  maxMass10 = maxMass1;
  minMass20 = minMass2;
  maxMass20 = maxMass2;
  minMtotal0 = minMtotal;
  maxMtotal0 = maxMtotal;
  meanMass10 = meanMass1;
  meanMass20 = meanMass2;
  massStdev10 = massStdev1;
  massStdev20 = massStdev2;

  /* calculate the maximal value of the probability distribution of the redshift */        
  if (dDistr == starFormationRate)
  {
    pzmax = probability_redshift(maxZ);
  }

  /* loop over parameter generation until end time is reached */
  ninj = 0;
  ncount = 0;
  currentGpsTime = gpsStartTime;
  while ( 1 )
  {
    /* increase counter */
    ninj++;

    /* store time in table */
    simTable=XLALRandomInspiralTime( simTable, randParams,
        currentGpsTime, timeInterval );

    /* populate waveform and other parameters */
    memcpy( simTable->waveform, waveform,
        sizeof(CHAR) * LIGOMETA_WAVEFORM_MAX );
    simTable->f_lower = fLower;
    simTable->amp_order = amp_order;

    /* draw redshift and apply to mass parameters */
    if (dDistr==starFormationRate)
    {
      redshift = drawRedshift(minZ,maxZ,pzmax);        

      minMass1 = redshift_mass(minMass10, redshift);
      maxMass1 = redshift_mass(maxMass10, redshift);
      meanMass1 = redshift_mass(meanMass10, redshift);
      massStdev1 = redshift_mass(massStdev10, redshift);
      minMass2 = redshift_mass(minMass20, redshift);
      maxMass2 = redshift_mass(maxMass20, redshift);
      meanMass2 = redshift_mass(meanMass20, redshift);
      massStdev2 = redshift_mass(massStdev20, redshift);
      minMtotal = redshift_mass(minMtotal0, redshift);
      maxMtotal = redshift_mass(maxMtotal0, redshift);
    }

    /* populate masses */
    if ( mDistr==massFromSourceFile )
    {
      drawMassFromSource( simTable );
    }
    else if ( mDistr==massFromNRFile )
    {
      if (ninjaMass)
        drawMassSpinFromNRNinja2( simTable );
      else
        drawMassSpinFromNR( simTable );
    }
    else if ( mDistr==gaussianMassDist )
    {
      simTable=XLALGaussianInspiralMasses( simTable, randParams,
          minMass1, maxMass1,
          meanMass1, massStdev1,
          minMass2, maxMass2,
          meanMass2, massStdev2);
    }
    else if ( mDistr==uniformTotalMassRatio )
    {
      simTable=XLALRandomInspiralTotalMassRatio(simTable, randParams,
          mDistr, minMtotal, maxMtotal, minMassRatio, maxMassRatio );
    }
    else if ( mDistr==logMassUniformTotalMassRatio )
    {
      simTable=XLALRandomInspiralTotalMassRatio(simTable, randParams,
          mDistr, minMtotal, maxMtotal, minMassRatio, maxMassRatio );
    }
    else if ( mDistr==m1m2SquareGrid )
    {
      simTable=XLALm1m2SquareGridInspiralMasses( simTable, minMass1, minMass2,
          minMtotal, maxMtotal, deltaMass1, deltaMass2, pntMass1, pntMass2, 
          ninj, &ncount);
    }
    else if ( mDistr==fixMasses )
    {
      simTable=XLALFixedInspiralMasses( simTable, fixedMass1, fixedMass2);
    }
    else if ( mDistr==uniformTotalMassFraction )
    {
      simTable=XLALRandomInspiralTotalMassFraction(simTable, randParams,
          mDistr, minMtotal, maxMtotal, minMassRatio, maxMassRatio );
    }
    else {
      simTable=XLALRandomInspiralMasses( simTable, randParams, mDistr,
          minMass1, maxMass1,
          minMass2, maxMass2,
          minMtotal, maxMtotal);
    }
    
    /* draw location and distances */
    drawFromSource( &drawnRightAscension, &drawnDeclination, &drawnDistance,
        drawnSourceName );
    drawFromIPNsim( &drawnRightAscension, &drawnDeclination );

    /* populate distances */
    if ( dDistr == distFromSourceFile )
    {
      if ( maxD > 0 )
      {
        while ( drawnDistance > maxD/1000.0 )
        {
          drawFromSource( &drawnRightAscension, &drawnDeclination,
                          &drawnDistance, drawnSourceName );
        }
      }
      simTable->distance = drawnDistance;
    }
    else if ( dDistr == starFormationRate )
    {
       /* fit of luminosity distance  between z=0-1, in Mpc for h0=0.7, omega_m=0.3, omega_v=0.7*/
       simTable->distance = luminosity_distance(redshift);
    }
    else
    {
      simTable=XLALRandomInspiralDistance(simTable, randParams,
          dDistr, minD/1000.0, maxD/1000.0);
    }
    /* Scale by chirp mass if desired, relative to a 1.4,1.4 object */
    if ( useChirpDist )
    {
      REAL4 scaleFac;
      scaleFac = simTable->mchirp/(2.8*pow(0.25,0.6));
      simTable->distance = simTable->distance*pow(scaleFac,5./6.);
    }

    /* populate location */
    if ( lDistr == locationFromSourceFile )
    {
      simTable->longitude = drawnRightAscension;
      simTable->latitude  = drawnDeclination;
      memcpy( simTable->source, drawnSourceName,
          sizeof(CHAR) * LIGOMETA_SOURCE_MAX );
    }
    else if ( lDistr == locationFromExttrigFile )
    {
      drawLocationFromExttrig( simTable );
    }
    else if ( lDistr == fixedSkyLocation)
    {
      simTable->longitude = longitude;
      simTable->latitude = latitude;
    }
    else if ( lDistr == uniformSkyLocation )
    {
      simTable=XLALRandomInspiralSkyLocation(simTable, randParams);
    }
    else if ( lDistr == locationFromIPNFile )
    {
      IPNgmst1 = XLALGreenwichMeanSiderealTime(&IPNgpsTime);
      IPNgmst2 = XLALGreenwichMeanSiderealTime(&simTable->geocent_end_time);
      simTable->longitude = drawnRightAscension - IPNgmst1 + IPNgmst2;
      simTable->latitude  = drawnDeclination;
    }
    else
    {
      fprintf( stderr,
               "Unknown location distribution specified. Possible choices: "
               "source, exttrig, random or fixed\n" );
      exit( 1 );
    }

    /* populate polarization, inclination, and coa_phase */
    do
    {
      simTable=XLALRandomInspiralOrientation(simTable, randParams,
                                             iDistr, inclStd);
    } while ( (fabs(cos(simTable->inclination))<cos(max_inc)) );

    /* override inclination */
    if ( iDistr == fixedInclDist )
    {
      simTable->inclination = fixed_inc;
    }

    /* override polarization angle */
    if ( psi != -1.0 )
    {
      simTable->polarization = psi;
    }

    /* override coalescence phase */
    if ( coaPhaseFixed )
    {
      simTable->coa_phase = fixedCoaPhase;
    }

    /* populate spins, if required */
    if (spinInjections)
    {
      if (spinAligned==1)
      {
        if ( !strncmp(waveform, "IMRPhenomB", 10) || !strncmp(waveform, "IMRPhenomC", 10) )
          alignInj = alongzAxis;
        else if ( !strncmp(waveform, "SpinTaylor", 10) )
          alignInj = inxzPlane;
        else
        {
          fprintf( stderr, "Unknown waveform type for aligned spin injections.\n" );
          exit( 1 );
        }
      }
      else alignInj = notAligned;

      simTable = XLALRandomInspiralSpins( simTable, randParams,
          minSpin1, maxSpin1,
          minSpin2, maxSpin2,
          minKappa1, maxKappa1,
          minabsKappa1, maxabsKappa1,
          alignInj, spinDistr, 
          meanSpin1, Spin1Std, 
          meanSpin2, Spin2Std );
    }

    /* adjust SNR to desired distribution using NINJA calculation */ 
    if ( ifos != NULL )
    {
      targetSNR = minSNR + (maxSNR - minSNR) * XLALUniformDeviate( randParams );
      if ( dDistr == uniformLogSnr )
        {
          targetSNR = exp(targetSNR);
        }

      if (! real8Ninja2)
      {
        adjust_snr(simTable, targetSNR, ifos);
      } 
      else 
      {
        REAL8 *start_freqs;
        const char  **ifo_list;
        REAL8FrequencySeries **psds;
        int count, num_ifos = 0;
        char *tmp, *ifo;

        tmp = LALCalloc(1, strlen(ifos) + 1);
        strcpy(tmp, ifos);
        ifo = strtok (tmp,",");

        while (ifo != NULL)
        {
          num_ifos += 1;
          ifo       = strtok (NULL, ",");
        }

        start_freqs = (REAL8 *) LALCalloc(num_ifos, sizeof(REAL8));
        ifo_list    = (const char **) LALCalloc(num_ifos, sizeof(char *));
        psds        = (REAL8FrequencySeries **) LALCalloc(num_ifos, sizeof(REAL8FrequencySeries *));

        strcpy(tmp, ifos);
        ifo   = strtok (tmp,",");
        count = 0;

        while (ifo != NULL)
        {
          ifo_list[count] = ifo; 

          if (ifo_list[count][0] == 'V')
          {
            start_freqs[count] = virgoStartFreq;
            psds[count]        = virgoPsd;
          } 
          else 
          {
            start_freqs[count] = ligoStartFreq;
            psds[count]        = ligoPsd;
          }
          count++;
          ifo = strtok (NULL, ",");
        }

        adjust_snr_with_psds_real8(simTable, targetSNR, num_ifos, ifo_list, psds, start_freqs);

        LALFree(start_freqs);
        LALFree(ifo_list);
        LALFree(psds);
        LALFree(tmp);
      }
    }

    /* populate the site specific information */
    LALPopulateSimInspiralSiteInfo( &status, simTable );

    /* populate the taper options */
    {
        switch (taperInj)
        {
            case LAL_SIM_INSPIRAL_TAPER_NONE:
                 snprintf( simTable->taper, LIGOMETA_INSPIRALTAPER_MAX,
                         "%s", "TAPER_NONE");
                 break;
            case LAL_SIM_INSPIRAL_TAPER_START:
                 snprintf( simTable->taper, LIGOMETA_INSPIRALTAPER_MAX,
                         "%s", "TAPER_START");
                 break;
            case LAL_SIM_INSPIRAL_TAPER_END:
                 snprintf( simTable->taper, LIGOMETA_INSPIRALTAPER_MAX,
                         "%s", "TAPER_END");
                 break;
            case LAL_SIM_INSPIRAL_TAPER_STARTEND:
                 snprintf( simTable->taper, LIGOMETA_INSPIRALTAPER_MAX,
                         "%s", "TAPER_STARTEND");
                 break;
            default: /* Never reach here */
                 fprintf( stderr, "unknown error while populating sim_inspiral taper options\n" );
                 exit(1);
        }

    }

    /* populate the bandpass options */
    simTable->bandpass = bandPassInj;

	/* populate the test parameters */
    simTable->dchi0=dchi0;
    simTable->dchi1=dchi1;
    simTable->dchi2=dchi2;
    simTable->dchi3=dchi3;
    simTable->dchi4=dchi4;
    simTable->dchi5=dchi5;
    simTable->dchi5l=dchi5l;
    simTable->dchi6=dchi6;
    simTable->dchi6l=dchi6l;
    simTable->dchi7=dchi7;
    
    /* populate the massive graviton parameter */
    
    simTable->loglambdaG=loglambdaG;
    
    /* populate the Brans-Dicke parameters */
    
    simTable->ScalarCharge1 = ScalarCharge1;
    simTable->ScalarCharge2 = ScalarCharge2;
    simTable->omegaBD = omegaBD;
    
    /* populate the PPE parameters */
    
    simTable->aPPE = aPPE;
    simTable->alphaPPE = alphaPPE;
    simTable->bPPE = bPPE;
    simTable->betaPPE = betaPPE;
    
    /* populate the sim_ringdown table */
    if ( writeSimRing )
    {
       memcpy( simRingTable->waveform, "Ringdown",
          sizeof(CHAR) * LIGOMETA_WAVEFORM_MAX );
       memcpy( simRingTable->coordinates, "EQUATORIAL",
          sizeof(CHAR) * LIGOMETA_COORDINATES_MAX );
       simRingTable->geocent_start_time = simTable->geocent_end_time;
       simRingTable->h_start_time = simTable->h_end_time;
       simRingTable->l_start_time = simTable->l_end_time;
       simRingTable->v_start_time = simTable->v_end_time;
       simRingTable->start_time_gmst = simTable->end_time_gmst;
       simRingTable->longitude = simTable->longitude;
       simRingTable->latitude = simTable->latitude;
       simRingTable->distance = simTable->distance;
       simRingTable->inclination = simTable->inclination;
       simRingTable->polarization = simTable->polarization;
       simRingTable->phase = 0;
       simRingTable->mass = XLALNonSpinBinaryFinalBHMass(simTable->eta, simTable->mass1, simTable->mass2);
       /* The final spin calc has been generalized so as to allow initially spinning systems*/
       /* simRingTable->spin = XLALNonSpinBinaryFinalBHSpin(simTable->eta); */
       simRingTable->spin = XLALSpinBinaryFinalBHSpin(simTable->eta, simTable->mass1, simTable->mass2,
          simTable->spin1x, simTable->spin2x,simTable->spin1y, simTable->spin2y, simTable->spin1z, simTable->spin2z);
       simRingTable->frequency = XLALBlackHoleRingFrequency( simRingTable->mass, simRingTable->spin);
       simRingTable->quality = XLALBlackHoleRingQuality(simRingTable->spin);
       simRingTable->epsilon = 0.01;
       simRingTable->amplitude = XLALBlackHoleRingAmplitude( simRingTable->frequency, simRingTable->quality, simRingTable->distance, simRingTable->epsilon );
       simRingTable->eff_dist_h = simTable->eff_dist_h;
       simRingTable->eff_dist_l = simTable->eff_dist_l;
       simRingTable->eff_dist_v = simTable->eff_dist_v;
       simRingTable->hrss = XLALBlackHoleRingHRSS( simRingTable->frequency, simRingTable->quality, simRingTable->amplitude, 2., 0. );
       // need hplus & hcross in each detector to populate these
       simRingTable->hrss_h = 0.; //XLALBlackHoleRingHRSS( simRingTable->frequency, simRingTable->quality, simRingTable->amplitude, 0., 0. );
       simRingTable->hrss_l = 0.; //XLALBlackHoleRingHRSS( simRingTable->frequency, simRingTable->quality, simRingTable->amplitude, 0., 0. );
       simRingTable->hrss_v = 0.; //XLALBlackHoleRingHRSS( simRingTable->frequency, simRingTable->quality, simRingTable->amplitude, 0., 0. );
    }

    /* increment current time, avoiding roundoff error;
       check if end of loop is reached */
    if (tDistr == LALINSPIRAL_EXPONENTIAL_TIME_DIST)
    {
      XLALGPSAdd( &currentGpsTime, -(REAL8)meanTimeStep * log( XLALUniformDeviate(randParams) ) );
    }
    else
    {
      currentGpsTime = gpsStartTime;
      XLALGPSAdd( &currentGpsTime, ninj * meanTimeStep );
    }
    if ( XLALGPSCmp( &currentGpsTime, &gpsEndTime ) >= 0 )
      break;

  /* allocate and go to next SimInspiralTable */
    simTable = simTable->next = (SimInspiralTable *)
      calloc( 1, sizeof(SimInspiralTable) );
    simRingTable = simRingTable->next = (SimRingdownTable *)
      calloc( 1, sizeof(SimRingdownTable) );

  }


  /* destroy the structure containing the random params */
  LAL_CALL(  LALDestroyRandomParams( &status, &randParams ), &status);

  /* If we read from an external trigger file, free our external trigger.
     exttrigHead is guaranteed to have no children to free. */
  if ( exttrigHead != NULL ) {
    LALFree(exttrigHead);
  }

  /* destroy the NR data */
  if ( num_nr )
  {
    for( i = 0; i < num_nr; i++ )
    {
      LALFree( nrSimArray[i] );
    }
    LALFree( nrSimArray );
  }

  memset( &xmlfp, 0, sizeof(LIGOLwXMLStream) );


  LAL_CALL( LALOpenLIGOLwXMLFile( &status, &xmlfp, fname ), &status );
  XLALGPSTimeNow(&(proctable.processTable->end_time));
  LAL_CALL( LALBeginLIGOLwXMLTable( &status, &xmlfp, process_table ),
      &status );
  LAL_CALL( LALWriteLIGOLwXMLTable( &status, &xmlfp, proctable,
        process_table ), &status );
  LAL_CALL( LALEndLIGOLwXMLTable ( &status, &xmlfp ), &status );

  if ( procparams.processParamsTable )
  {
    LAL_CALL( LALBeginLIGOLwXMLTable( &status, &xmlfp, process_params_table ),
        &status );
    LAL_CALL( LALWriteLIGOLwXMLTable( &status, &xmlfp, procparams,
          process_params_table ), &status );
    LAL_CALL( LALEndLIGOLwXMLTable ( &status, &xmlfp ), &status );
  }

  if ( injections.simInspiralTable )
  {
    LAL_CALL( LALBeginLIGOLwXMLTable( &status, &xmlfp, sim_inspiral_table ),
        &status );
    LAL_CALL( LALWriteLIGOLwXMLTable( &status, &xmlfp, injections,
          sim_inspiral_table ), &status );
    LAL_CALL( LALEndLIGOLwXMLTable ( &status, &xmlfp ), &status );
  }

  if ( writeSimRing )
  {
    if ( ringparams.simRingdownTable )
    {
      LAL_CALL( LALBeginLIGOLwXMLTable( &status, &xmlfp, sim_ringdown_table ),
          &status );
      LAL_CALL( LALWriteLIGOLwXMLTable( &status, &xmlfp, ringparams,
          sim_ringdown_table ), &status );
      LAL_CALL( LALEndLIGOLwXMLTable ( &status, &xmlfp ), &status );
    }
  }

  LAL_CALL( LALCloseLIGOLwXMLFile ( &status, &xmlfp ), &status );

  if (source_data)
    LALFree(source_data);
  if (mass_data)
    LALFree(mass_data);
  if (skyPoints)
    LALFree(skyPoints);

  if ( ligoPsd )
      XLALDestroyREAL8FrequencySeries( ligoPsd );

  if ( virgoPsd )
      XLALDestroyREAL8FrequencySeries( virgoPsd );
     
  LALCheckMemoryLeaks();
  return 0;
}<|MERGE_RESOLUTION|>--- conflicted
+++ resolved
@@ -2741,7 +2741,6 @@
                         "string", optarg );
         break;
 
-<<<<<<< HEAD
       case '1':
         minSNR = atof( optarg );
 
@@ -2781,18 +2780,7 @@
           next_process_param( long_options[option_index].name, "string",
               "%s", optarg );
         break;
-=======
-      case 'h':
-        print_usage(argv[0]);
-        exit( 0 );
-        break;
-
-      case '?':
-        print_usage(argv[0]);
-        exit( 1 );
-        break;
-
->>>>>>> 153bd456
+
       case '^':
         optarg_len = strlen( optarg ) + 1;
         IPNSkyPositionsFile = calloc( 1, optarg_len * sizeof(char) );
@@ -2944,12 +2932,10 @@
         exit( 0 );
         break;
 
-<<<<<<< HEAD
       case '?':
         print_usage(argv[0]);
         exit( 1 );
         break;
-=======
       case 1002:
         this_proc_param = this_proc_param->next = 
         next_process_param( long_options[option_index].name, "string", "" );
@@ -2981,8 +2967,6 @@
         next_process_param( long_options[option_index].name,
           "float", "%le", meanSpin2 );
         break;
-
->>>>>>> 153bd456
 
       default:
         fprintf( stderr, "unknown error while parsing options\n" );
