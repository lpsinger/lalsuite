--- conflicted
+++ resolved
@@ -450,21 +450,12 @@
   if (params->approximant == FindChirpPTF)
   {
     fcTmplt->PTFQtilde          = 
-<<<<<<< HEAD
         XLALCreateCOMPLEX8VectorSequence( 5, numPoints / 2 + 1 ); 
     fcTmplt->PTFQ               = XLALCreateVectorSequence( 5, numPoints );
     fcTmpltParams->PTFphi       = XLALCreateVector( numPoints );
     fcTmpltParams->PTFomega_2_3 = XLALCreateVector( numPoints );
     fcTmpltParams->PTFe1        = XLALCreateVectorSequence( 3, numPoints );
     fcTmpltParams->PTFe2        = XLALCreateVectorSequence( 3, numPoints );
-=======
-        XLALCreateCOMPLEX8VectorSequence(5, numPoints / 2 + 1); 
-    fcTmpltParams->PTFQ         = XLALCreateVectorSequence(5, numPoints);
-    fcTmpltParams->PTFphi       = XLALCreateVector(numPoints);
-    fcTmpltParams->PTFomega_2_3 = XLALCreateVector(numPoints);
-    fcTmpltParams->PTFe1        = XLALCreateVectorSequence(3, numPoints);
-    fcTmpltParams->PTFe2        = XLALCreateVectorSequence(3, numPoints);
->>>>>>> 97c0abcb
   }
   else if (params->approximant == FindChirpSP)
   {
