/*
 * Copyright (C) 2007 Kipp Cannon, Lisa M. Goggin, Patrick Brady, Saikat
 * Ray-Majumder, Xavier Siemens, Salvatore Vitale
 *
 * This program is free software; you can redistribute it and/or modify it
 * under the terms of the GNU General Public License as published by the
 * Free Software Foundation; either version 2 of the License, or (at your
 * option) any later version.
 *
 * This program is distributed in the hope that it will be useful, but
 * WITHOUT ANY WARRANTY; without even the implied warranty of
 * MERCHANTABILITY or FITNESS FOR A PARTICULAR PURPOSE.  See the GNU
 * General Public License for more details.
 *
 * You should have received a copy of the GNU General Public License along
 * with with program; see the file COPYING. If not, write to the Free
 * Software Foundation, Inc., 59 Temple Place, Suite 330, Boston, MA
 * 02111-1307  USA
 */


/*
 * ============================================================================
 *
 *                                  Preamble
 *
 * ============================================================================
 */


#include <ctype.h>
#include <stdio.h>
#include <stdlib.h>
#include <string.h>
#include <getopt.h>
#include <unistd.h>
#include <time.h>
#include <math.h>
#include <limits.h>
#include <gsl/gsl_rng.h>
#include <gsl/gsl_randist.h>


#include <lal/Date.h>
#include <lal/GenerateBurst.h>
#include <lal/LALConstants.h>
#include <lal/LALSimBurst.h>
#include <lal/LALStdio.h>
#include <lal/LALStdlib.h>
#include <lal/LIGOLwXML.h>
#include <lal/LIGOLwXMLRead.h>
#include <lal/LIGOLwXMLBurstRead.h>
#include <lal/LIGOMetadataTables.h>
#include <lal/LIGOMetadataUtils.h>
#include <lal/LIGOMetadataBurstUtils.h>
#include <lal/TimeDelay.h>
#include <lal/TimeSeries.h>
#include <lal/XLALError.h>
#include <lal/LALSimNoise.h>
#include <lalapps.h>
#include <processtable.h>
#include <lal/LALSimulation.h>
#include <LALAppsVCSInfo.h>
#include <series.h>
#include <lal/LALDatatypes.h>
#include <lal/FrequencySeries.h>
#include <lal/TimeFreqFFT.h>
#include <lal/DetResponse.h>
#include <lal/Units.h>
#include <lal/LALFrStream.h>
#include <lal/LALFrameIO.h>
#include <lal/LALCache.h>

#define CVS_REVISION "$Revision$"
#define CVS_SOURCE "$Source$"
#define CVS_DATE "$Date$"
#define PROGRAM_NAME "lalapps_binj"
double q_min=2.0;
static void get_FakePsdFromString(REAL8FrequencySeries* PsdFreqSeries,char* FakePsdName, REAL8 StartFreq);
double single_IFO_SNR_threshold=0.0;
char *snr_ifos      = NULL; // ifo list to be used for SNR calculation 
REAL8 ligoStartFreq=-1.0;
REAL8 virgoStartFreq=-1.0;
CHAR *ligoFakePsd=NULL;
CHAR *virgoFakePsd=NULL;
char ** ifonames=NULL;
int numifos=0;
CHAR *ligoPsdFileName   = NULL;
CHAR *virgoPsdFileName  = NULL;
REAL8FrequencySeries *ligoPsd  = NULL;
  REAL8FrequencySeries *virgoPsd = NULL;
static REAL8 calculate_SineGaussian_snr(SimBurst *inj, char *IFOname, REAL8FrequencySeries *psd, REAL8 start_freq);

struct fvec *interpFromFile(char *filename);
struct fvec {
	REAL8 f;
	REAL8 x;
};
REAL8 interpolate(struct fvec *fvec, REAL8 f);
struct fvec *ligo_interp;
struct fvec *virgo_interp;
/*
 * ============================================================================
 *
 *                                Command Line
 *
 * ============================================================================
 */


enum population {
	POPULATION_TARGETED,
	POPULATION_ALL_SKY_SINEGAUSSIAN,
	POPULATION_ALL_SKY_SINEGAUSSIAN_F,
	POPULATION_ALL_SKY_BTLWNB,
	POPULATION_STRING_CUSP
};

typedef enum tagParDistr {
	
	FIXED,
	UNIFORM,
	UNIFORM_LOG,
	VOLUME,
	GAUSSIAN,
	NUM_ELEMENTS=4
	} ParDistr;
	
static int parse_distr(char* opt){
	
	if( strstr(opt,"constant"))
		return 0;
	else if( strstr(opt,"uniform"))
		return 1;
	else if ( strstr(opt,"log"))
		return 2;
	else if ( strstr(opt,"volume"))
		return 3;
	else if( strstr(opt,"gaussian"))
		return 4;

return 0;

}

struct options {
	INT8 gps_start_time;
	INT8 gps_end_time;
	enum population population;
	double ra;
	double dec;
	double maxA;
	double minA;
	double maxbandwidth;
	double minbandwidth;
	double maxduration;
	double minduration;
	double maxEoverr2;
	double minEoverr2;
	double maxf;
	double minf;
	double maxhrss;
	double minhrss;
	char *output;
	double q;
	double minq;
	double maxq;
	ParDistr q_distr;
	ParDistr hrss_distr;
	ParDistr f_distr;
	double q_stdev;
	double hrss_stdev;
	double f_stdev;
	unsigned long seed;
	double time_step;
	double jitter;
	char *time_slide_file;
	char *user_tag;
	double f;
	double hrss;
	ParDistr snr_distr;
	double minsnr;
	double maxsnr;
	int write_mdc;
	char ** ifonames;
	int nIFO;
	double mdc_gps_start;
	int mdc_duration;
};


static struct options options_defaults(void)
{
	struct options defaults;
	
	defaults.gps_start_time = -1;
	defaults.gps_end_time = -1;
	defaults.population = -1;
	defaults.ra = XLAL_REAL8_FAIL_NAN;
	defaults.dec = XLAL_REAL8_FAIL_NAN;
	defaults.maxbandwidth = XLAL_REAL8_FAIL_NAN;
	defaults.minbandwidth = XLAL_REAL8_FAIL_NAN;
	defaults.maxduration = XLAL_REAL8_FAIL_NAN;
	defaults.minduration = XLAL_REAL8_FAIL_NAN;
	defaults.maxEoverr2 = XLAL_REAL8_FAIL_NAN;
	defaults.minEoverr2 = XLAL_REAL8_FAIL_NAN;
	defaults.maxf = XLAL_REAL8_FAIL_NAN;
	defaults.minf = XLAL_REAL8_FAIL_NAN;
	defaults.maxhrss = XLAL_REAL8_FAIL_NAN;
	defaults.minhrss = XLAL_REAL8_FAIL_NAN;
	defaults.minA = XLAL_REAL8_FAIL_NAN;
	defaults.maxA = XLAL_REAL8_FAIL_NAN;
	defaults.output = NULL;
	defaults.seed = 0;
	defaults.time_step = 210.0 / LAL_PI;
	defaults.jitter = 0.0;
	defaults.time_slide_file = NULL;
	defaults.user_tag = NULL;
	defaults.q_distr=FIXED;
	defaults.f_distr=UNIFORM_LOG;
	defaults.hrss_distr=NUM_ELEMENTS+1;
	defaults.minq=XLAL_REAL8_FAIL_NAN;
	defaults.maxq=XLAL_REAL8_FAIL_NAN;
	defaults.q_stdev=-1.0;
	defaults.f_stdev=-1.0;
	defaults.hrss_stdev=-1.0;
	defaults.q = XLAL_REAL8_FAIL_NAN;
	defaults.f=XLAL_REAL8_FAIL_NAN;
	defaults.hrss=XLAL_REAL8_FAIL_NAN;
	defaults.snr_distr=NUM_ELEMENTS+1;
	defaults.minsnr=XLAL_REAL8_FAIL_NAN;
	defaults.maxsnr=XLAL_REAL8_FAIL_NAN;
	defaults.write_mdc=0;
	defaults.ifonames=NULL;
	defaults.nIFO=0;
	defaults.mdc_gps_start=0;
	defaults.mdc_duration=0;
	return defaults;
}

static REAL8  scale_sinegaussian_hrss(SimBurst *inj,char ** IFOnames, REAL8FrequencySeries **psds, REAL8 *start_freqs, struct options *options, gsl_rng *rng);
static void write_mdc(SimBurst **injs, TimeSlide *time_slide_table_head,struct options *options);
static void write_mdc_log(SimBurst **injs, TimeSlide * time_slide_table_head,struct options *options,char* fname);


static void print_usage(void)
{
	fprintf(stderr, 
"lalapps_binj [options]\n" \
"\n" \
"Options:\n" \
"\n" \
"--gps-end-time seconds\n" \
"--gps-start-time seconds\n" \
"	Bounds of interval in which to synthesize injections.\n" \
"\n" \
"--help\n" \
"	display this message\n" \
"\n" \
"--max-amplitude value\n" \
"--min-amplitude value\n" \
"	Set the bounds of the injection ampltiudes.  These only affect\n" \
"	string cusp injections.\n" \
"\n" \
"--max-bandwidth hertz\n" \
"--min-bandwidth hertz\n" \
"	Set the bounds of the injection bandwidthds.  These only affect\n" \
"	btlwnb waveforms.\n" \
"\n" \
	); fprintf(stderr, 
"--max-duration seconds\n" \
"--min-duration seconds\n" \
"	Set the bounds of the injection durations.  These only affect\n" \
"	btlwnb waveforms.\n" \
"\n" \
"--max-e-over-r2 value\n" \
"--min-e-over-r2 value\n" \
"	Set the bounds of the range of equivalent isotropic radiated\n" \
"	energies of btlwnb waveforms.  The units are M_{sun} / pc^{2} (solar\n" \
"	masses per parsec^{2}).\n" \
"\n" \
	); fprintf(stderr, 
"[--f-distr constant,uniform,log,gaussian] \n" \
"   Centre frequency distribution of SineGaussian injections:\n" \
"   constant: all the signal have the same frequency (requires --f)\n" \
"   uniform:  uniform distribution (requires --min-frequency and --max-frequency)\n" \
"   log:      log distribution (requires --min-frequency and --max-frequency)\n" \
"   gaussian:  gaussian distribution (requires --f and --f-stdev)\n" \
"\n" \
"--max-frequency hertz\n" \
"--min-frequency hertz\n" \
"	Set the bounds of the injection frequencies (optional for SineGaussian unless f-distr is uniform or log).\n" \
"	These are the centre frequencies of sine-Gaussians and btlwnb waveforms, and the\n" \
"	high-frequency cut-offs of string cusp waveforms.\n" \
"\n" \
"[--f hertz ] For gaussian distribution of centre frequency, mean of the distribution.\n  \t      If --f-distr constant, constant value of centre frequency\n"\
"[--f-stdev  hertz] For gaussian distribution of centre frequency, standard deviation of the distribution.\n" \
"\n" \
"[--hrss-distr constant,uniform,log,gaussian,volume] \n" \
"   hrss distribution of SineGaussian injections:\n" \
"   constant: all the signal have the same hrss (requires --hrss)\n" \
"   uniform:  uniform distribution (requires --min-hrss and --max-hrss)\n" \
"   log:      log distribution (requires --min-hrss and --max-hrss)\n" \
"   gaussian:  gaussian distribution (requires --hrss and --hrss-stdev)\n" \
"   volume:   distribution uniform in volume (requires --min-hrss and --max-hrss)\n" \
"\n" \
"[--max-hrss value]\n" \
"[--min-hrss value]\n" \
"\n"\
"	Set the bounds of the injection h_{rss} values.  These only affect\n" \
"	sine-Gaussian injections.\n" \
"\n" \
"[--hrss value ] For gaussian distribution of hrss, mean of the distribution.\n"\
"[--hrss-stdev value ] For gaussian distribution of hrss, standard deviation of the distribution.\n"\
"\n" \
"[--snr-distr uniform,log,volume] \n" \
"   SNR distribution of SineGaussian injections (cannot be used together with --hrss* :\n" \
"   uniform:  uniform distribution (requires --min-snr and --max-snr)\n" \
"   log:      log distribution (requires --min-snr and --max-snr)\n" \
"   volume:   distribution uniform in volume (requires --min-snr and --max-snr)\n" \
"\n" \
"[--max-hrss value]\n" \
"[--min-hrss value]\n" \
"\n"\
"	Set the bounds of the injection h_{rss} values.  These only affect\n" \
"	sine-Gaussian injections.\n" \
"\n" \
"[--q-distr constant,uniform,log,gaussian] \n" \
"   Q distribution of SineGaussian injections:\n" \
"   constant: all the signal have the same Q (requires --q)\n" \
"   uniform:  uniform distribution (requires --min-q and --max-q)\n" \
"   log:      log distribution (requires --min-q and --max-q)\n" \
"   gaussian:  gaussian distribution (requires --q and --q-stdev)\n" \
"\n" \
"[--max-q] value \n" \
"[--min-q] value \n" \
"	Set the bounds of the injection Qs.\n" \
"\n" \
"[--q value ] For gaussian distribution of Q, mean of the distribution.\n  \t      If --q-distr constant, constant value of Q\n" \
"[--q-stdev  value] For gaussian distribution of Q, standard deviation of the distribution.\n"\
"\n" \
	); fprintf(stderr, 
"--output filename\n" \
"	Select output name (default is too hard to explain).\n" \
"\n" \
"--population name\n" \
"	Select the injection population to synthesize.  Allowed values are\n" \
"	\"targeted\", \"string_cusp\", \"all_sky_sinegaussian\",\n" \
"	\"all_sky_sinegaussian_F\", \"all_sky_btlwnb\".\n" \
"\n" \
"--ra-dec ra,dec\n" \
"	Set the right-ascension and declination of the sky location from which\n" \
"	injections should originate when generating a targeted population.\n" \
"	Co-ordinates are in radians.\n" \
"\n" \
	); fprintf(stderr, 
"--seed value\n" \
"	Set the random number generator's seed (0 = off, default = 0).\n" \
"\n" \
"--time-step value\n" \
"	Set the time betwen injections in seconds (default = 210 / pi).\n" \
"\n" \
"--jitter value\n" \
"	Give the injection time a random offset within a centered window with a\n" \
"	length specified by this parameter. Value is in seconds, default is 0.\n" \
"\n" \
"--time-slide-file filename\n" \
"	Set the name of the LIGO Light-Weight XML file from which to load\n" \
"	the time slide table.  The document must contain exactly 1 time\n" \
"	slide vector, and only the contents of the process, process_params,\n" \
"	search_summary (optional), sim_burst (optional), and time_slide tables\n" \
"	will be copied into " PROGRAM_NAME "'s output.\n" \
"\n" \
"--user-tag string\n" \
"	Set the user tag in the process and search summary tables to this.\n"
	);
}


static ProcessParamsTable **add_process_param(ProcessParamsTable **proc_param, const ProcessTable *process, const char *type, const char *param, const char *value)
{
	*proc_param = XLALCreateProcessParamsTableRow(process);
	snprintf((*proc_param)->program, sizeof((*proc_param)->program), "%s", PROGRAM_NAME);
	snprintf((*proc_param)->type, sizeof((*proc_param)->type), "%s", type);
	snprintf((*proc_param)->param, sizeof((*proc_param)->param), "--%s", param);
	snprintf((*proc_param)->value, sizeof((*proc_param)->value), "%s", value);

	return &(*proc_param)->next;
}

	
#define ADD_PROCESS_PARAM(process, type) \
	do { paramaddpoint = add_process_param(paramaddpoint, process, type, long_options[option_index].name, optarg); } while(0)


static struct options parse_command_line(int *argc, char **argv[], const ProcessTable *process, ProcessParamsTable **paramaddpoint)
{
	struct options options = options_defaults();
	int c;
	int option_index;
	struct option long_options[] = {
		{"gps-end-time", required_argument, NULL, 'A'},
		{"gps-start-time", required_argument, NULL, 'B'},
		{"help", no_argument, NULL, 'C'},
		{"max-amplitude", required_argument, NULL, 'D'},
		{"min-amplitude", required_argument, NULL, 'E'},
		{"max-bandwidth", required_argument, NULL, 'F'},
		{"min-bandwidth", required_argument, NULL, 'G'},
		{"max-duration", required_argument, NULL, 'H'},
		{"min-duration", required_argument, NULL, 'I'},
		{"max-e-over-r2", required_argument, NULL, 'S'},
		{"min-e-over-r2", required_argument, NULL, 'T'},
		{"max-frequency", required_argument, NULL, 'J'},
		{"min-frequency", required_argument, NULL, 'K'},
		{"max-hrss", required_argument, NULL, 'L'},
		{"min-hrss", required_argument, NULL, 'M'},
		{"output", required_argument, NULL, 'V'},
		{"population", required_argument, NULL, 'N'},
		{"q", required_argument, NULL, 'O'},
		{"min-q", required_argument,NULL,1707},
		{"max-q", required_argument,NULL,1708},
		{"q-distr", required_argument,NULL,1709},
		{"f-distr", required_argument,NULL,1710},
		{"hrss-distr", required_argument,NULL,1711},
		{"q-stdev", required_argument,NULL,1712},
		{"f-stdev", required_argument,NULL,1713},
		{"hrss-stdev", required_argument,NULL,1714},
		{"f", required_argument,NULL,1715},
		{"hrss", required_argument,NULL,1716},
		{"snr-distr",required_argument,NULL,1717},
		{"min-snr", required_argument,NULL,1718},
		{"max-snr", required_argument,NULL,1719},
		{"ifos", required_argument, NULL,1720},
		{"ligo-start-freq",required_argument,NULL,1721},
		{"ligo-fake-psd",  required_argument, 0, 1722},
		{"virgo-fake-psd",  required_argument, 0, 1723},
		{"virgo-start-freq", required_argument, 0, 1724},
		{"ligo-psd",  required_argument, 0, 1725},
		{"virgo-psd",  required_argument, 0, 1726},
		{"mdc_gps_start", required_argument,0,1728},
		{"mdc_duration", required_argument,0,1729},
		{"ra-dec", required_argument, NULL, 'U'},
		{"seed", required_argument, NULL, 'P'},
		{"time-step", required_argument, NULL, 'Q'},
		{"time-slide-file", required_argument, NULL, 'W'},
		{"jitter", required_argument, NULL, 'X'},
		{"user-tag", required_argument, NULL, 'R'},
		{"write-mdc",no_argument,NULL, 1727},
		{NULL, 0, NULL, 0}
	};
	int optarg_len=0;
	do switch(c = getopt_long(*argc, *argv, "", long_options, &option_index)) {
	case 'A':
		XLALClearErrno();
		{
			LIGOTimeGPS tmp;
			XLALStrToGPS(&tmp, optarg, NULL);
			options.gps_end_time = XLALGPSToINT8NS(&tmp);
		}
		if(xlalErrno) {
			fprintf(stderr, "invalid --%s (%s specified)\n", long_options[option_index].name, optarg);
			exit(1);
		}
		ADD_PROCESS_PARAM(process, "lstring");
		break;

	case 'B':
		XLALClearErrno();
		{
			LIGOTimeGPS tmp;
			XLALStrToGPS(&tmp, optarg, NULL);
			options.gps_start_time = XLALGPSToINT8NS(&tmp);
		}
		if(xlalErrno) {
			fprintf(stderr, "invalid --%s (%s specified)\n", long_options[option_index].name, optarg);
			exit(1);
		}
		ADD_PROCESS_PARAM(process, "lstring");
		break;

	case 'C':
		print_usage();
		exit(0);

	case 'D':
		options.maxA = atof(optarg);
		ADD_PROCESS_PARAM(process, "real_8");
		break;

	case 'E':
		options.minA = atof(optarg);
		ADD_PROCESS_PARAM(process, "real_8");
		break;

	case 'F':
		options.maxbandwidth = atof(optarg);
		ADD_PROCESS_PARAM(process, "real_8");
		break;

	case 'G':
		options.minbandwidth = atof(optarg);
		ADD_PROCESS_PARAM(process, "real_8");
		break;

	case 'H':
		options.maxduration = atof(optarg);
		ADD_PROCESS_PARAM(process, "real_8");
		break;

	case 'I':
		options.minduration = atof(optarg);
		ADD_PROCESS_PARAM(process, "real_8");
		break;

	case 'J':
		options.maxf = atof(optarg);
		ADD_PROCESS_PARAM(process, "real_8");
		break;

	case 'K':
		options.minf = atof(optarg);
		ADD_PROCESS_PARAM(process, "real_8");
		break;

	case 'L':
		options.maxhrss = atof(optarg);
		ADD_PROCESS_PARAM(process, "real_8");
		break;

	case 'M':
		options.minhrss = atof(optarg);
		ADD_PROCESS_PARAM(process, "real_8");
		break;

	case 'N':
		if(!strcmp(optarg, "targeted"))
			options.population = POPULATION_TARGETED;
		else if(!strcmp(optarg, "string_cusp"))
			options.population = POPULATION_STRING_CUSP;
		else if(!strcmp(optarg, "all_sky_sinegaussian_F"))
			options.population = POPULATION_ALL_SKY_SINEGAUSSIAN_F;
		else if(!strcmp(optarg, "all_sky_sinegaussian"))
			options.population = POPULATION_ALL_SKY_SINEGAUSSIAN;
		else if(!strcmp(optarg, "all_sky_btlwnb"))
			options.population = POPULATION_ALL_SKY_BTLWNB;
		else {
			fprintf(stderr, "error: unrecognized population \"%s\"", optarg);
			exit(1);
		}
		ADD_PROCESS_PARAM(process, "lstring");
		break;

	case 'O':
		options.q = atof(optarg);
		ADD_PROCESS_PARAM(process, "real_8");
		break;

	case 'P':
		options.seed = atol(optarg);
		ADD_PROCESS_PARAM(process, "int_8u");
		break;

	case 'Q':
		options.time_step = atof(optarg);
		ADD_PROCESS_PARAM(process, "real_8");
		break;

	case 'R':
		options.user_tag = optarg;
		ADD_PROCESS_PARAM(process, "lstring");
		break;

	case 'S':
		options.maxEoverr2 = atof(optarg);
		ADD_PROCESS_PARAM(process, "real_8");
		break;

	case 'T':
		options.minEoverr2 = atof(optarg);
		ADD_PROCESS_PARAM(process, "real_8");
		break;

	case 'U':
		{
			char *end;
			options.ra = strtod(optarg, &end);
			while(isspace(*end))
				end++;
			if(*end != ',') {
				fprintf(stderr, "error: cannot parse --ra-dec \"%s\"\n", optarg);
				exit(1);
			}
			options.dec = strtod(end + 1, &end);
			while(isspace(*end))
				end++;
			if(*end != '\0') {
				fprintf(stderr, "error: cannot parse --ra-dec \"%s\"\n", optarg);
				exit(1);
			}
		}
		ADD_PROCESS_PARAM(process, "lstring");
		break;

	case 'V':
		options.output = optarg;
		break;

	case 'W':
		options.time_slide_file = optarg;
		ADD_PROCESS_PARAM(process, "lstring");
		break;

	case 'X':
		options.jitter = atof(optarg);
		ADD_PROCESS_PARAM(process, "lstring");
		break;
	case 1707:
		options.minq=atof(optarg);
		ADD_PROCESS_PARAM(process, "real_8");
		break;
	case 1708:
		options.maxq=atof(optarg);
		ADD_PROCESS_PARAM(process, "real_8");
		break;
	case 1709:
		options.q_distr=(ParDistr) parse_distr(optarg);
		ADD_PROCESS_PARAM(process, "int_4s");
		break;
	case 1710:
		options.f_distr=parse_distr(optarg);
		ADD_PROCESS_PARAM(process, "int_4s");
		break;
	case 1711:
		options.hrss_distr=parse_distr(optarg);
		ADD_PROCESS_PARAM(process, "int_4s");
		break;
	case 1712:
		options.q_stdev = atof(optarg);
		ADD_PROCESS_PARAM(process, "real_8");
		break;
	case 1713:
		options.f_stdev=atof(optarg);
		ADD_PROCESS_PARAM(process, "real_8");
		break;
	case 1714:
		options.hrss_stdev=atof(optarg);
		ADD_PROCESS_PARAM(process, "real_8");
		break;
	case 1715:
		options.f=atof(optarg);
		ADD_PROCESS_PARAM(process, "real_8");
		break;
	case 1716:
		options.hrss=atof(optarg);
		ADD_PROCESS_PARAM(process, "real_8");
		break;
	case 1717:
		options.snr_distr=parse_distr(optarg);
		ADD_PROCESS_PARAM(process, "int_4s");
		break;
	case 1718:
		options.minsnr=atof(optarg);
		ADD_PROCESS_PARAM(process, "real_8");
		break;
	case 1719:
		options.maxsnr=atof(optarg);
		ADD_PROCESS_PARAM(process, "real_8");
		break;
	case 1720:
		optarg_len = strlen( optarg ) + 1;
        snr_ifos       = calloc( 1, optarg_len * sizeof(char) );
        memcpy( snr_ifos, optarg, optarg_len * sizeof(char) );
        break;
	case 1721:
		ligoStartFreq = (REAL8) atof( optarg );
		break;
	case 1722:
		optarg_len      = strlen( optarg ) + 1;
        ligoFakePsd = calloc( 1, optarg_len * sizeof(char) );
        memcpy( ligoFakePsd, optarg, optarg_len * sizeof(char) );
        break;
	case 1724:
		virgoStartFreq = (REAL8) atof( optarg );
		break;
	case 1723:
		optarg_len      = strlen( optarg ) + 1;
        virgoFakePsd = calloc( 1, optarg_len * sizeof(char) );
        memcpy( virgoFakePsd, optarg, optarg_len * sizeof(char) );
        break;
	case 1725:
		 optarg_len      = strlen( optarg ) + 1;
        ligoPsdFileName = calloc( 1, optarg_len * sizeof(char) );
        memcpy( ligoPsdFileName, optarg, optarg_len * sizeof(char) );
        break;
	case 1726:
		optarg_len       = strlen( optarg ) + 1;
        virgoPsdFileName = calloc( 1, optarg_len * sizeof(char) );
        memcpy( virgoPsdFileName, optarg, optarg_len * sizeof(char) );
        break;
	case 1727:
	printf("Trying to write MDC!\n");
		options.write_mdc=1;
        break;
	case 1728:
		options.mdc_gps_start= (double) atof(optarg);
		break;
	case 1729:
		options.mdc_duration=  atoi(optarg);
		break;

	case 0:
		/* option sets a flag */
		break;

	case -1:
		/* end of arguments */
		break;

	case '?':
		/* unrecognized option */
		print_usage();
		exit(1);

	case ':':
		/* missing argument for an option */
		print_usage();
		exit(1);
	} while(c != -1);
	/* check some of the input parameters for consistency */
	if(options.maxA < options.minA) {
		fprintf(stderr, "error: --max-amplitude < --min-amplitude\n");
		exit(1);
	}
	if(options.maxbandwidth < options.minbandwidth) {
		fprintf(stderr, "error: --max-bandwidth < --min-bandwidth\n");
		exit(1);
	}
	if(options.maxduration < options.minduration) {
		fprintf(stderr, "error: --max-duration < --min-duration\n");
		exit(1);
	}
	if(options.maxf < options.minf) {
		fprintf(stderr, "error: --max-frequency < --min-frequency\n");
		exit(1);
	}
	if(options.maxhrss < options.minhrss) {
		fprintf(stderr, "error: --max-hrss < --min-hrss\n");
		exit(1);
	}
	if(options.maxq < options.minq) {
		fprintf(stderr, "error: --max-q < --min-q\n");
		exit(1);
	}
	if(options.gps_start_time == -1 || options.gps_end_time == -1) {
		fprintf(stderr, "--gps-start-time and --gps-end-time are both required\n");
		exit(1);
	}
	if(options.gps_end_time < options.gps_start_time) {
		fprintf(stderr, "error: --gps-end-time < --gps-start-time\n");
		exit(1);
	}
	if(!options.time_slide_file) {
		fprintf(stderr, "--time-slide-file is required\n");
		exit(1);
	}
	/* Check if gaussian distributions for f, q or hrss are wanted, and, if so, that a value for the standard deviation is provided */
	if (options.q_distr == GAUSSIAN){
		if (options.q_stdev==-1){
			fprintf(stderr,"Must provide a stdev value for Gaussian injections of q with --q-stdev. Exiting...\n");
			exit(1);
		}
		if (options.q_stdev<=0 ){
			fprintf(stderr,"The standard deviation of the Gaussian distribution of q must be larger than 0.\n");
			exit(1);
		}
		if (options.q==XLAL_REAL8_FAIL_NAN){
			fprintf(stderr,"Must provide a value of q for Gaussian injections. Use --q. Exiting...\n");
			exit(1);
		}
	}
	if (options.f_distr == GAUSSIAN){
		if (options.f_stdev==-1){
			fprintf(stderr,"Must provide a stdev value for Gaussian injections of frequency with --f-stdev. Exiting...\n");
			exit(1);
		}
		if (options.f==XLAL_REAL8_FAIL_NAN){
			fprintf(stderr,"Must provide a value of f for Gaussian injections. Use --f. Exiting...\n");
			exit(1);
		}
	}
	if (options.hrss_distr == GAUSSIAN){
		if (options.hrss_stdev==-1){
			fprintf(stderr,"Must provide a stdev value for Gaussian injections of hrss with --hrss-stdev. Exiting...\n");
			exit(1);
		}
		if (options.hrss==XLAL_REAL8_FAIL_NAN){
			fprintf(stderr,"Must provide a value of hrss for Gaussian injections. Use --q. Exiting...\n");
			exit(1);
		}
	}
	if (options.hrss_distr < NUM_ELEMENTS && options.snr_distr<NUM_ELEMENTS){
		fprintf(stderr, "You can distribute the injections using only one between hrss and snr\n");
		exit(1);
	}
	if (options.hrss_distr > NUM_ELEMENTS && options.snr_distr>NUM_ELEMENTS){
		options.hrss_distr=UNIFORM_LOG;
		fprintf(stderr, "Did not provide hrss-distr or snr-distr. Using default distribution of hrss log-uniform \n");
		
	}
	if (options.snr_distr<NUM_ELEMENTS){
		
		 /* Check that each ifo has its PSD file or fakePSD */
    char *tmp, *ifo;

    /* Get the number and names of IFOs */
    tmp = LALCalloc(1, strlen(snr_ifos) + 1);
    strcpy(tmp, snr_ifos);
    ifo = strtok (tmp,",");
    while (ifo != NULL)
    {
        numifos += 1;
        ifo= strtok (NULL, ",");
    }
    ifonames=realloc(ifonames,(numifos+2)*sizeof(CHAR **));
    strcpy(tmp, snr_ifos);
    ifo = strtok (tmp,",");
    ifonames[0]=malloc(strlen(ifo)+1);
    sprintf(ifonames[0],"%s",ifo);
    int i=1;
    while (ifo != NULL)
    {
        ifo       = strtok (NULL, ",");
        if (ifo!=NULL){
            ifonames[i]=malloc(strlen(ifo)+1);
            sprintf(ifonames[i],"%s",ifo);
        }
        i++;
    }
    ifonames[numifos]=NULL;
    i=0;
    while (ifonames[i]!= NULL){
        
        if (!strcmp(ifonames[i],"H1") || !strcmp(ifonames[i],"L1")){
            /* Check either PSD file or fakePSD are given */
            if(!(ligoFakePsd || ligoPsdFileName )){
                fprintf( stderr,
                "Must provide PSD file or the name of analytic PSD for LIGO if --snr-distr is given and H1 or L1 are in --ifos. \n" );
                exit( 1 );
            }
            /* Check we didn't give both fake PSD and filename*/
            if ( ligoFakePsd && ligoPsdFileName ){
                fprintf( stderr,"Must provide only one between --ligo-psd and --ligo-fake-psd \n" );
                exit( 1 );
            }
            /* Check flow for SNR calculation was given */
            if (ligoStartFreq < 0) {
                fprintf( stderr, "Must specify --ligo-start-freq together with --ligo-psd.\n");
                exit( 1 );
            }
        }
        else if (!strcmp(ifonames[i],"V1")){
            /* Check either PSD file or fakePSD are given */
            if(!(virgoFakePsd || virgoPsdFileName )){
                fprintf( stderr,
                "Must provide PSD file or the name of analytic PSD for Virgo if --snr-distr is given and V1 is in --ifos. \n" );
                exit( 1 );
            }
            /* Check we didn't give both fake PSD and filename*/
            if ( virgoFakePsd && virgoPsdFileName ){
                fprintf( stderr,"Must provide only one between --virgo-psd and --virgo-fake-psd \n" );
                exit( 1 );
            }
            /* Check flow for SNR calculation was given */
            if (virgoStartFreq < 0) {
              fprintf( stderr,
                "Must specify --virgo-start-freq with --virgo-psd.\n"
                );
              exit( 1 );
            }
        }
        
        i++;
    }
    if (tmp) LALFree(tmp);
    if (ifo) LALFree(ifo);
	if ( options.maxsnr <= options.minsnr )
    {
      fprintf( stderr, "max SNR must be greater than min SNR\n");
      exit( 1 );
    }
    /*if (single_IFO_SNR_threshold<0.0)
      {
        fprintf( stderr,
            "The single IFO SNR threshold must be positive. Exiting...\n" );
        exit( 1 );
      }*/
      
       /* Check custom PSDs */
      if (ligoPsdFileName){
        ligo_interp=interpFromFile(ligoPsdFileName);
            
        
        /* We're done with the filename */
        free(ligoPsdFileName);
        }

    if (virgoPsdFileName) {
      
      virgo_interp=interpFromFile(virgoPsdFileName);
      /* We're done with the filename */
      free(virgoPsdFileName);
    }
  
  
  
    }
	switch(options.population) {
	case POPULATION_TARGETED:
	case POPULATION_ALL_SKY_SINEGAUSSIAN:
	case POPULATION_ALL_SKY_BTLWNB:
	case POPULATION_STRING_CUSP:
	case POPULATION_ALL_SKY_SINEGAUSSIAN_F:
		break;

	default:
		fprintf(stderr, "error: --population is required\n");
		exit(1);
	}

	if(!options.output) {
		int max_length = 100;	/* ARGH:  ugly */
		options.output = calloc(max_length + 1, sizeof(*options.output));
		if(options.user_tag)
			snprintf(options.output, max_length, "HL-INJECTIONS_%s-%d-%d.xml", options.user_tag, (int) (options.gps_start_time / LAL_INT8_C(1000000000)), (int) ((options.gps_end_time - options.gps_start_time) / LAL_INT8_C(1000000000)));
		else
			snprintf(options.output, max_length, "HL-INJECTIONS-%d-%d.xml", (int) (options.gps_start_time / LAL_INT8_C(1000000000)), (int) ((options.gps_end_time - options.gps_start_time) / LAL_INT8_C(1000000000)));
	}

	return options;
}


/* 
 * ============================================================================
 *
 *                                XML Handling
 *
 * ============================================================================
 */


#define DEFINELIGOLWTABLEAPPEND(funcroot, rowtype) \
static rowtype *XLAL ## funcroot ## Append(rowtype *head, rowtype *row) \
{ \
	rowtype *tail; \
	if(!head) \
		return row; \
	for(tail = head; tail->next; tail = tail->next); \
	tail->next = row; \
	return head; \
}


DEFINELIGOLWTABLEAPPEND(ProcessTable, ProcessTable)
DEFINELIGOLWTABLEAPPEND(ProcessParamsTable, ProcessParamsTable)
DEFINELIGOLWTABLEAPPEND(TimeSlideTable, TimeSlide)
DEFINELIGOLWTABLEAPPEND(SearchSummaryTable, SearchSummaryTable)
DEFINELIGOLWTABLEAPPEND(SimBurstTable, SimBurst)


static int load_tisl_file_and_merge(const char *filename, ProcessTable **process_table_head, ProcessParamsTable **process_params_table_head, TimeSlide **time_slide_table_head, SearchSummaryTable **search_summary_table_head, SimBurst **sim_burst_table_head)
{
	ProcessTable *tisl_process_table_head, *process_row;
	ProcessParamsTable *tisl_process_params_table_head, *process_params_row;
	SearchSummaryTable *tisl_search_summary_table_head;
	TimeSlide *tisl_time_slide_table_head, *time_slide_row;
	SearchSummaryTable *search_summary_row;
	SimBurst *tisl_sim_burst_table_head, *sim_burst_row;
	long process_id;

	/* load the tables from the time slide document */

	tisl_process_table_head = XLALProcessTableFromLIGOLw(filename);
	if(!tisl_process_table_head)
		return -1;
	tisl_process_params_table_head = XLALProcessParamsTableFromLIGOLw(filename);
	if(!tisl_process_params_table_head)
		return -1;
	tisl_time_slide_table_head = XLALTimeSlideTableFromLIGOLw(filename);
	if(!tisl_time_slide_table_head)
		return -1;
	if(XLALLIGOLwHasTable(filename, "search_summary")) {
		tisl_search_summary_table_head = XLALSearchSummaryTableFromLIGOLw(filename);
		if(!tisl_search_summary_table_head)
			return -1;
	} else
		tisl_search_summary_table_head = NULL;
	if(XLALLIGOLwHasTable(filename, "sim_burst")) {
		tisl_sim_burst_table_head = XLALSimBurstTableFromLIGOLw(filename, NULL, NULL);
		if(!tisl_sim_burst_table_head)
			return -1;
	}
		tisl_sim_burst_table_head = NULL;

	/* check for more than one time slide in the document */

	for(time_slide_row = tisl_time_slide_table_head->next; time_slide_row; time_slide_row = time_slide_row->next)
		if(time_slide_row->time_slide_id != tisl_time_slide_table_head->time_slide_id) {
			fprintf(stderr, "error: time slide file \"%s\" contains more than 1 offset vector", filename);
			return -1;
		}

	/* find the next available process ID and reassign binj's rows to
	 * avoid collisions */

	process_id = XLALProcessTableGetNextID(tisl_process_table_head);
	for(process_row = *process_table_head; process_row; process_row = process_row->next)
		process_row->process_id = process_id;
	for(process_params_row = *process_params_table_head; process_params_row; process_params_row = process_params_row->next)
		process_params_row->process_id = process_id;
	for(search_summary_row = *search_summary_table_head; search_summary_row; search_summary_row = search_summary_row->next)
		search_summary_row->process_id = process_id;
	for(sim_burst_row = *sim_burst_table_head; sim_burst_row; sim_burst_row = sim_burst_row->next)
		sim_burst_row->process_id = process_id;

	/* append our rows to the process and process params tables */

	*process_table_head = XLALProcessTableAppend(tisl_process_table_head, *process_table_head);
	*process_params_table_head = XLALProcessParamsTableAppend(tisl_process_params_table_head, *process_params_table_head);
	*time_slide_table_head = XLALTimeSlideTableAppend(tisl_time_slide_table_head, *time_slide_table_head);
	*search_summary_table_head = XLALSearchSummaryTableAppend(tisl_search_summary_table_head, *search_summary_table_head);
	*sim_burst_table_head = XLALSimBurstTableAppend(tisl_sim_burst_table_head, *sim_burst_table_head);

	/* done */

	return 0;
}


static int qsort_strcmp(char **a, char **b)
{
	return strcmp(*a, *b);
}


static int set_instruments(ProcessTable *process, TimeSlide *time_slide_table_head)
{
	char *ifos = process->ifos;
	char **time_slide_instruments;
	int n_instruments, n;
	TimeSlide *time_slide;

	/* count the rows in the time_slide table */
	for(n_instruments = 0, time_slide = time_slide_table_head; time_slide; n_instruments++, time_slide = time_slide->next);

	/* allocate an array of pointers to the instrument values and sort
	 * in alphabetical order */
	time_slide_instruments = malloc(n_instruments * sizeof(*time_slide_instruments));
	if(!time_slide_instruments)
		return -1;
	for(n = 0, time_slide = time_slide_table_head; time_slide; n++, time_slide = time_slide->next)
		time_slide_instruments[n] = time_slide->instrument;
	qsort(time_slide_instruments, n_instruments, sizeof(*time_slide_instruments), (int (*)(const void *, const void *)) qsort_strcmp);

	/* merge into a comma-delimited string */
	for(n = 0; n < n_instruments; n++) {
		int copied;
		copied = snprintf(ifos, sizeof(process->ifos) - (ifos - process->ifos), "%s%s", time_slide_instruments[n], n < n_instruments - 1 ? "," : "");
		if(copied < 2 + (n < n_instruments - 1 ? 1 : 0)) {
			fprintf(stderr, "error:  too many instruments for process table's ifos column\n");
			free(time_slide_instruments);
			return -1;
		}
		ifos += copied;
	}
	free(time_slide_instruments);
	return 0;
}


/* 
 * ============================================================================
 *
 *                                 Sequences
 *
 * ============================================================================
 */


#if 0
/*
 * Repeating arithmetic sequence.
 */


static double sequence_arithmetic_next(double low, double high, double delta)
{
	static int i = 0;
	double x = low + delta * i++;

	if(high < low || high - low < delta)
		return XLAL_REAL8_FAIL_NAN;

	if(x > high) {
		i = 1;
		return low;
	}

	return x;
}
#endif


/*
 * Repeating geometric sequence.
 */


static double sequence_geometric_next(double low, double high, double ratio)
{
	static unsigned i = 0;
	double x = low * pow(ratio, i++);

	if(high < low || high / low < ratio)
		return XLAL_REAL8_FAIL_NAN;

	if(x > high) {
		i = 1;
		return low;
	}

	return x;
}


#if 0
/*
 * Random amplitude presets.
 */


static double sequence_preset_next(gsl_rng *rng)
{
	static const double presets[] = {
		1e-22,
		2e-22,
		5e-22,
		1e-21,
		2e-21,
		5e-21,
		1e-20
	};

	return presets[gsl_rng_uniform_int(rng, sizeof(presets)/sizeof(*presets))];
}
#endif


/* 
 * ============================================================================
 *
 *                Logarithmically-Distributed Random Variable
 *
 * ============================================================================
 */


/*
 * Return a random number in the range [a, b), whose logarithm is uniformly
 * distributed
 */


static double ran_flat_log(gsl_rng *rng, double a, double b)
{
	return exp(gsl_ran_flat(rng, log(a), log(b)));
}


/*
 * Logarithmically-distributed random(ish) sequence.  Same as
 * sequence_geometric_next() but where each repetition of the sequence has
 * a random factor applied whose logarithm is uniformly distributed.  The
 * result is a random variable whose logarithm is uniformly distributed on
 * average, but in which neighbouring numbers are separated by a guaranteed
 * minimum ratio.
 */


static double ran_flat_log_discrete(gsl_rng *rng, double a, double b, double ratio)
{
	static double factor = 0.0;
	double x = sequence_geometric_next(a, b / ratio, ratio);

	if(x == a)
		/* sequence has looped.  must happen first time through */
		factor = ran_flat_log(rng, 1.0, ratio);

	return x * factor;
}

static double draw_uniform(gsl_rng *rng, double a, double b)
{
return a+ (b-a)*gsl_rng_uniform(rng);	
}

static double draw_gaussian(gsl_rng *rng, double mu, double sigma)
{
	return (mu + gsl_ran_gaussian(rng,sigma));
}

static double draw_volume(gsl_rng *rng,double min,double max){
    
    REAL8 proposed=0.0;
    
    proposed=1.0/(max*max*max)+(1.0/(min*min*min)- 1.0/(max*max*max))*gsl_rng_uniform(rng);
    proposed=1.0/cbrt(proposed);
    return proposed;
    }

/* 
 * ============================================================================
 *
 *                          String Cusp Simulations
 *
 * ============================================================================
 */


/*
 * \theta is the angle the line of sight makes with the cusp.  \theta^{2}
 * is distributed uniformly, and the high frequency cut-off of the
 * injection is \propto \theta^{-3}.  So we first solve for the limits of
 * \theta^{2} from the low- and high bounds of the frequency band of
 * interest, pick a uniformly-distributed number in that range, and convert
 * back to a high frequency cut-off.
 */


static double random_string_cusp_fhigh(double flow, double fhigh, gsl_rng *rng)
{
	const double thetasqmin = pow(fhigh, -2.0 / 3.0);
	const double thetasqmax = pow(flow, -2.0 / 3.0);
	const double thetasq = gsl_ran_flat(rng, thetasqmin, thetasqmax);

	return pow(thetasq, -3.0 / 2.0);
}


/*
 * Uniform sky location, and uniform polarization orientation.
 */


static void random_location_and_polarization(double *ra, double *dec, double *psi, gsl_rng *rng)
{
	*ra = gsl_ran_flat(rng, 0, LAL_TWOPI);
	*dec = asin(gsl_ran_flat(rng, -1, +1));
	*psi = gsl_ran_flat(rng, 0, LAL_TWOPI);
}


/*
 * Pick a random string cusp injection.
 */


static SimBurst *random_string_cusp(double flow, double fhigh, double Alow, double Ahigh, gsl_rng *rng)
{
	SimBurst *sim_burst = XLALCreateSimBurst();

	if(!sim_burst)
		return NULL;

	strcpy(sim_burst->waveform, "StringCusp");

	/* high frequency cut-off and amplitude */

	sim_burst->frequency = random_string_cusp_fhigh(flow, fhigh, rng);
	sim_burst->amplitude = ran_flat_log(rng, Alow, Ahigh);

	/* sky location and wave frame orientation */

	random_location_and_polarization(&sim_burst->ra, &sim_burst->dec, &sim_burst->psi, rng);

	/* string cusp waveform generator makes a linearly polarized
	 * waveform in the + polarization.  it ignores these parameters,
	 * but just for consistency we populate them appropriately */

	sim_burst->pol_ellipse_e = 1.0;
	sim_burst->pol_ellipse_angle = 0.0;

	return sim_burst;
}


/* 
 * ============================================================================
 *
 *                             BTLWNB Injections
 *
 * ============================================================================
 */


/*
 * Pick a random band- and time-limited white noise burst.
 */


static SimBurst *random_directed_btlwnb(double ra, double dec, double psi, double minf, double maxf, double minband, double maxband, double mindur, double maxdur, double minEoverr2, double maxEoverr2, gsl_rng *rng)
{
	REAL8TimeSeries *hplus, *hcross;
	SimBurst *sim_burst = XLALCreateSimBurst();

	if(!sim_burst)
		return NULL;

	strcpy(sim_burst->waveform, "BTLWNB");

	/* sky location and wave frame orientation */

	sim_burst->ra = ra;
	sim_burst->dec = dec;
	sim_burst->psi = psi;

	/* pick a waveform */

	sim_burst->waveform_number = floor(gsl_ran_flat(rng, 0, ULONG_MAX));

	/* centre frequency.  three steps between minf and maxf */

	sim_burst->frequency = ran_flat_log_discrete(rng, minf, maxf, pow(maxf / minf, 1.0 / 3.0));

	/* duration and bandwidth.  keep picking until a valid pair is
 	 * obtained (i.e. their product is >= 2 / \pi) */
	do {
		sim_burst->duration = ran_flat_log(rng, mindur, maxdur);
		sim_burst->bandwidth = ran_flat_log(rng, minband, maxband);
	} while(sim_burst->bandwidth * sim_burst->duration < LAL_2_PI);

	/* energy */

	sim_burst->egw_over_rsquared = ran_flat_log(rng, minEoverr2, maxEoverr2) * pow(sim_burst->frequency / 100.0, 4.0);

	/* not sure if this makes sense.  these parameters are ignored by
	 * the injection code, but post-processing tools sometimes wish to
	 * know with what amplitude an injection should've been seen in an
	 * instrument, and they use these to project the + and x amplitudes
	 * onto the detector.  setting the eccentricity to 0 and the angle
	 * to anything makes such tools believe the amplitude is equally
	 * partitioned between the two polarizations which is true for
	 * these injections. */

	sim_burst->pol_ellipse_e = 0.0;
	sim_burst->pol_ellipse_angle = 0.0;

	/* populate the hrss column for convenience later */
	/* FIXME:  sample rate is hard-coded to 8192 Hz, which is what the
	 * excess power pipeline's .ini file is configured for in CVS, but
	 * because it can be easily changed this is not good */

	XLALGenerateSimBurst(&hplus, &hcross, sim_burst, 1.0 / 8192);
	if(!hplus || !hcross) {
		XLALDestroyREAL8TimeSeries(hplus);
		XLALDestroyREAL8TimeSeries(hcross);
		XLALDestroySimBurst(sim_burst);
		return NULL;
	}
	sim_burst->hrss = XLALMeasureHrss(hplus, hcross);
	XLALDestroyREAL8TimeSeries(hplus);
	XLALDestroyREAL8TimeSeries(hcross);

	/* done */

	return sim_burst;
}


static SimBurst *random_all_sky_btlwnb(double minf, double maxf, double minband, double maxband, double mindur, double maxdur, double minEoverr2, double maxEoverr2, gsl_rng *rng)
{
	double ra, dec, psi;

	random_location_and_polarization(&ra, &dec, &psi, rng);

	return random_directed_btlwnb(ra, dec, psi, minf, maxf, minband, maxband, mindur, maxdur, minEoverr2, maxEoverr2, rng);
}


/* 
 * ============================================================================
 *
 *                           All-Sky sine-Gaussians
 *
 * ============================================================================
 */


/*
 * the duration of a sine-Gaussian from its Q and centre frequency
 


static double duration_from_q_and_f(double Q, double f)
{
	// compute duration from Q and frequency 
	return Q / (sqrt(2.0) * LAL_PI * f);
}*/


/*
 * pick a sine-Gaussian
 */


static SimBurst *random_all_sky_sineGaussian( gsl_rng *rng, struct options *options,REAL8 tinj)
{
	SimBurst *sim_burst = XLALCreateSimBurst();

	if(!sim_burst)
		return NULL;
	XLALINT8NSToGPS(&(sim_burst)->time_geocent_gps, tinj);
    
    if (options->population==POPULATION_ALL_SKY_SINEGAUSSIAN)
		strcpy(sim_burst->waveform, "SineGaussian");
	else 
		strcpy(sim_burst->waveform, "SineGaussianF");
	
	/* sky location and wave frame orientation */

	random_location_and_polarization(&sim_burst->ra, &sim_burst->dec, &sim_burst->psi, rng);
	
	/* hard-code for linearly polarized waveforms in the x
	 * polarization.  induces LAL's sine-Gaussian generator to produce
	 * linearly polarized sine-Gaussians (+ would be a cosine
	 * Gaussian). */

	sim_burst->pol_ellipse_e = 1.0;
	sim_burst->pol_ellipse_angle = LAL_PI_2;

	/* q and centre frequency.  three steps between minf and maxf */
	switch (options->q_distr){
		case FIXED:
			sim_burst->q = options->q;
			break;
		case UNIFORM:
			sim_burst->q=draw_uniform(rng,options->minq,options->maxq);
			break;
		case GAUSSIAN:
			do{
			sim_burst->q=draw_gaussian(rng,options->q,options->q_stdev);
			}while(sim_burst->q<=q_min);
			break;
		case UNIFORM_LOG:
			sim_burst->q=ran_flat_log(rng, options->minq, options->maxq);
			break;
	    default:
			fprintf(stderr,"unknown distribution of q. Known values are fixed, uniform, gaussian, log.\n");
			exit(1);
	}
		switch (options->f_distr){
		case FIXED:
			sim_burst->frequency = options->f;
			break;
		case UNIFORM:
			sim_burst->frequency=draw_uniform(rng,options->minf,options->maxf);
			break;
		case GAUSSIAN:
			sim_burst->frequency=draw_gaussian(rng,options->f,options->f_stdev);
			break;
		case UNIFORM_LOG:
			sim_burst->frequency=ran_flat_log(rng, options->minf, options->maxf);
			break;
		default:
			fprintf(stderr,"unknown distribution of frequency. Known values are fixed, uniform, gaussian, log.\n");
			exit(1);
	}

	/* hrss */

	//sim_burst->hrss = ran_flat_log(rng, minhrsst, maxhrsst);// / duration_from_q_and_f(sim_burst->q, sim_burst->frequency);
	if (options->hrss_distr< NUM_ELEMENTS){
		/* Inject using distribution on hrss */
		switch (options->hrss_distr){
			case FIXED:
				sim_burst->hrss = options->hrss;
				break;
			case UNIFORM:
				sim_burst->hrss=draw_uniform(rng,options->minhrss,options->maxhrss);
				break;
			case VOLUME:
				sim_burst->hrss=draw_volume(rng,options->minhrss,options->maxhrss);
				break;
			case GAUSSIAN:
				sim_burst->hrss=draw_gaussian(rng,options->hrss,options->hrss_stdev);
				break;
			case UNIFORM_LOG:
				sim_burst->hrss=ran_flat_log(rng, options->minhrss, options->maxhrss);
				break;
			default:
				fprintf(stderr,"unknown distribution of hrss. Known values are fixed, uniform, gaussian, log, and volume.\n");
				exit(1);	
				
		}
	}
	else if (options->snr_distr< NUM_ELEMENTS){
		/* Inject using distribution on snr */
		sim_burst->hrss=10.0e-23;
		/* adjust SNR to desired distribution using LALSimulation WF Generator */
		{
	    
		char *ifo;
		REAL8 *start_freqs;
		REAL8FrequencySeries **psds;
		int i=1;
	    UINT4 ui=0;
		/*reset counter */
		ifo=ifonames[0];
		i=0;
	       // printf("numifos %d\n",numifos);
		/* Create variables for PSDs and starting frequencies */
		start_freqs = (REAL8 *) LALCalloc(numifos+1, sizeof(REAL8));
		psds        = (REAL8FrequencySeries **) LALCalloc(numifos+1, sizeof(REAL8FrequencySeries *));
		REAL8    srate=8192.0;
		/* Salvo: Use 60secs. May want to increase*/
		REAL8 segment=60.0;
		size_t seglen=(size_t) segment*srate;
		LIGOTimeGPS ttime;
		memcpy(&ttime,&(sim_burst->time_geocent_gps.gpsSeconds),sizeof(LIGOTimeGPS));
		
		/* Fill psds and start_freqs */
		/* If the user did not provide files for the PSDs, use XLALSimNoisePSD to fill in ligoPsd and virgoPsd */
		while(ifo !=NULL){
		    if(!strcmp("V1",ifo)){
                start_freqs[i]=virgoStartFreq;
                if (!virgoPsd){
                            
                    virgoPsd=XLALCreateREAL8FrequencySeries("VPSD",&ttime , 0, 1.0/segment, &lalHertzUnit, seglen/2+1);
                    if (!virgo_interp)
                        get_FakePsdFromString(virgoPsd,virgoFakePsd, virgoStartFreq);
                    else{
                        for (ui=0;ui<virgoPsd->data->length;ui++){
                            virgoPsd->data->data[ui]=interpolate(virgo_interp,ui/segment);
                    
                        }
                    }
                }
                if (!virgoPsd) fprintf(stderr,"Failed to produce Virgo PSD series. Exiting...\n");
                psds[i]=virgoPsd;
		    }
		    else if (!strcmp("L1",ifo) || !strcmp("H1",ifo)){
			start_freqs[i]=ligoStartFreq;
			if(!ligoPsd){
			    ligoPsd=XLALCreateREAL8FrequencySeries("LPSD", &ttime, 0, 1.0/segment, &lalHertzUnit, seglen/2+1);
                if (! ligo_interp)
                    get_FakePsdFromString(ligoPsd,ligoFakePsd,ligoStartFreq);
                else{
                    for (ui=0;ui<ligoPsd->data->length;ui++){
                    ligoPsd->data->data[ui]=interpolate(ligo_interp,ui/segment);
                
                    }
                }			}   
			if (!ligoPsd) fprintf(stderr,"Failed to produce LIGO PSD series. Exiting...\n");   
			psds[i]=ligoPsd;
		    }
		    else{
			fprintf(stderr,"Unknown IFO. Allowed IFOs are H1,L1 and V1. Exiting...\n");
			exit(-1);
			}
		    i++;
		    ifo=ifonames[i];
		    }
	
		options->ifonames=ifonames;
		options->nIFO=i+1;
		
		/* If 1 detector is used, turn the single IFO snr check off. */ 
		if (numifos<2){
			fprintf(stdout,"Warning: You are using less than 2 IFOs. Disabling the single IFO SNR threshold check...\n");
			single_IFO_SNR_threshold=0.0;
		}
		
		/* This function takes care of drawing a proposed SNR and set the distance accordingly  */
		 scale_sinegaussian_hrss(sim_burst,ifonames, psds, start_freqs, options, rng);
		
		/* Clean  */
		if (psds) LALFree(psds);
		if (start_freqs) LALFree(start_freqs);
		/* Done */
		}  
			
		}

	/* done */

	return sim_burst;
}


/* 
 * ============================================================================
 *
 *                                   Output
 *
 * ============================================================================
 */


static void write_xml(const char *filename, const ProcessTable *process_table_head, const ProcessParamsTable *process_params_table_head, const SearchSummaryTable *search_summary_table_head, const TimeSlide *time_slide_table_head, const SimBurst *sim_burst)
{
	LIGOLwXMLStream *xml;

	xml = XLALOpenLIGOLwXMLFile(filename);

	/* process table */
	if(XLALWriteLIGOLwXMLProcessTable(xml, process_table_head)) {
		/* error occured.  ?? do anything else ?? */
		exit(1);
	}

	/* process params table */
	if(XLALWriteLIGOLwXMLProcessParamsTable(xml, process_params_table_head)) {
		/* error occured.  ?? do anything else ?? */
		exit(1);
	}

	/* search summary table */
	if(XLALWriteLIGOLwXMLSearchSummaryTable(xml, search_summary_table_head)) {
		/* error occured.  ?? do anything else ?? */
		exit(1);
	}

	/* time slide table */
	if(XLALWriteLIGOLwXMLTimeSlideTable(xml, time_slide_table_head)) {
		/* error occured.  ?? do anything else ?? */
		exit(1);
	}

	/* sim burst table */
	if(XLALWriteLIGOLwXMLSimBurstTable(xml, sim_burst)) {
		/* error occured.  ?? do anything else ?? */
		exit(1);
	}

	XLALCloseLIGOLwXMLFile(xml);
}


/* 
 * ============================================================================
 *
 *                                Entry Point
 *
 * ============================================================================
 */


int main(int argc, char *argv[])
{
	struct options options;
	INT8 tinj, jitter;
	gsl_rng *rng;
	ProcessTable *process_table_head = NULL, *process;
	ProcessParamsTable *process_params_table_head = NULL;
	SearchSummaryTable *search_summary_table_head = NULL, *search_summary;
	TimeSlide *time_slide_table_head = NULL;
	SimBurst *sim_burst_table_head = NULL;
	SimBurst **sim_burst = &sim_burst_table_head;


	/*
	 * Initialize debug handler
	 */


	lal_errhandler = LAL_ERR_EXIT;


	/*
	 * Process table
	 */


	process_table_head = process = XLALCreateProcessTableRow();
	if(XLALPopulateProcessTable(process, PROGRAM_NAME, LALAPPS_VCS_IDENT_ID, LALAPPS_VCS_IDENT_STATUS, LALAPPS_VCS_IDENT_DATE, 0))
		exit(1);
	XLALGPSTimeNow(&process->start_time);


	/*
	 * Command line and process params table.
	 */


	options = parse_command_line(&argc, &argv, process, &process_params_table_head);
	if(options.user_tag)
		snprintf(process->comment, sizeof(process->comment), "%s", options.user_tag);


	/*
	 * Search summary table
	 */


	search_summary_table_head = search_summary = XLALCreateSearchSummaryTableRow(process);
	if(options.user_tag)
		snprintf(search_summary->comment, sizeof(search_summary->comment), "%s", options.user_tag);
	search_summary->nnodes = 1;
	search_summary->out_start_time = *XLALINT8NSToGPS(&search_summary->in_start_time, options.gps_start_time);
	search_summary->out_end_time = *XLALINT8NSToGPS(&search_summary->in_end_time, options.gps_end_time);


	/*
	 * Initialize random number generator
	 */


	rng = gsl_rng_alloc(gsl_rng_mt19937);
	if(options.seed)
		gsl_rng_set(rng, options.seed);


	/*
	 * Main loop
	 */

	//DistrOpts *distropt=NULL;
	//distropt=XLALMalloc(sizeof(DistrOpts));
	for(tinj = options.gps_start_time; tinj <= options.gps_end_time; tinj += options.time_step * 1e9) {
		/*
		 * Progress bar.
		 */

		XLALPrintInfo("%s: ", argv[0]);
		XLALPrintProgressBar((tinj - options.gps_start_time) / (double) (options.gps_end_time - options.gps_start_time));
		XLALPrintInfo(" complete\n");

		/*
		 * Create an injection
		 */


		switch(options.population) {
		case POPULATION_TARGETED:
			*sim_burst = random_directed_btlwnb(options.ra, options.dec, gsl_ran_flat(rng, 0, LAL_TWOPI), options.minf, options.maxf, options.minbandwidth, options.maxbandwidth, options.minduration, options.maxduration, options.minEoverr2, options.maxEoverr2, rng);
			break;

		case POPULATION_ALL_SKY_SINEGAUSSIAN:
		case POPULATION_ALL_SKY_SINEGAUSSIAN_F:
			*sim_burst = random_all_sky_sineGaussian(rng, &options,tinj);
			break;

		case POPULATION_ALL_SKY_BTLWNB:
			*sim_burst = random_all_sky_btlwnb(options.minf, options.maxf, options.minbandwidth, options.maxbandwidth, options.minduration, options.maxduration, options.minEoverr2, options.maxEoverr2, rng);
			break;

		case POPULATION_STRING_CUSP:
			*sim_burst = random_string_cusp(options.minf, options.maxf, options.minA, options.maxA, rng);
			break;

		default:
			/* shouldn't get here, command line parsing code
			 * should prevent it */
			XLALPrintError("internal error\n");
			exit(1);
		}
		
		if(!*sim_burst) {
			XLALPrintError("can't make injection\n");
			exit(1);
		}

		/*
		 * Peak time at geocentre in GPS seconds
		 */

		/* Add "jitter" to the injection if user requests it */
		if(options.jitter > 0) {
			jitter = gsl_ran_flat(rng, -options.jitter/2, options.jitter/2)*1e9;
		} else {
			jitter = 0;
		}

		XLALINT8NSToGPS(&(*sim_burst)->time_geocent_gps, tinj + jitter);

		/*
		 * Peak time at geocentre in GMST radians
		 */

		(*sim_burst)->time_geocent_gmst = XLALGreenwichMeanSiderealTime(&(*sim_burst)->time_geocent_gps);

		/*
		 * Move to next injection
		 */

		sim_burst = &(*sim_burst)->next;
	}
   // XLALFree(distropt);

	XLALPrintInfo("%s: ", argv[0]);
	XLALPrintProgressBar(1.0);
	XLALPrintInfo(" complete\n");

	/* load time slide document and merge our table rows with its */

	if(load_tisl_file_and_merge(options.time_slide_file, &process_table_head, &process_params_table_head, &time_slide_table_head, &search_summary_table_head, &sim_burst_table_head))
		exit(1);
	if(set_instruments(process, time_slide_table_head))
		exit(1);
	snprintf(search_summary->ifos, sizeof(search_summary->ifos), "%s", process->ifos);

	/* output */

	XLALGPSTimeNow(&process->end_time);
	search_summary->nevents = XLALSimBurstAssignIDs(sim_burst_table_head, process->process_id, time_slide_table_head->time_slide_id, 0);
	write_xml(options.output, process_table_head, process_params_table_head, search_summary_table_head, time_slide_table_head, sim_burst_table_head);
	if (options.write_mdc)
		write_mdc(&sim_burst_table_head, time_slide_table_head, &options);
	/* done */

	gsl_rng_free(rng);
	XLALDestroyProcessTable(process_table_head);
	XLALDestroyProcessParamsTable(process_params_table_head);
	XLALDestroyTimeSlideTable(time_slide_table_head);
	XLALDestroySearchSummaryTable(search_summary_table_head);
	XLALDestroySimBurstTable(sim_burst_table_head);
	exit(0);
}


static void get_FakePsdFromString(REAL8FrequencySeries* PsdFreqSeries,char* FakePsdName, REAL8 StartFreq){
    
    /* Call XLALSimNoisePSD to fill the REAL8FrequencySeries PsdFreqSeries (must been already allocated by callers). FakePsdName contains the label of the fake PSD */
       if (!strcmp("LALSimAdVirgo",FakePsdName)){
                XLALSimNoisePSD(PsdFreqSeries,StartFreq,XLALSimNoisePSDAdvVirgo);
        }
        else if (!strcmp("LALSimVirgo",FakePsdName)){
            XLALSimNoisePSD(PsdFreqSeries,StartFreq,XLALSimNoisePSDVirgo);
        }
        else if(!strcmp("LALSimAdLIGO",FakePsdName)){
            XLALSimNoisePSD(PsdFreqSeries,StartFreq,XLALSimNoisePSDaLIGOZeroDetHighPower);
        }
        else if(!strcmp("LALSimLIGO",FakePsdName)){
            XLALSimNoisePSD(PsdFreqSeries,StartFreq,XLALSimNoisePSDiLIGOSRD);
        }
        else{
            fprintf(stderr,"Unknown fake PSD %s. Known types are LALSimLIGO, LALSimAdLIGO, LALSimAdVirgo, LALSimVirgo. Exiting...\n",FakePsdName);
            exit(1);
            }
}

static void write_mdc(SimBurst **injs, TimeSlide * time_slide_table_head,struct options *options){
	
	SimBurst *inj=&(*injs[0]);
	TimeSlide * ts=NULL;
	INT4 gps_start;
	CHAR fname[256];
	INT4 gps_end=0;
	INT4 duration=0;
	INT4 detectorFlags;
	LALFrameH *frame=NULL;
	REAL8 trigtime=0.0;
	REAL8 srate=16384.;
	REAL8 deltaT=1./srate;
	REAL8 seglen;
	LIGOTimeGPS epoch;
	int i=0;
	int nIFO=options->nIFO;
	CHAR frameType[256]="SineGaussian";
	//lalDebugLevel=LALMSGLVL3;
	//sprintf(frameType,"%s","SineGaussian");
	double mdc_gps_start=options->mdc_gps_start;
	int mdc_duration=options->mdc_duration;
	/* Just set min and max trigtime to 0th event to start with */
	gps_start= (INT4) (inj->time_geocent_gps.gpsSeconds + 1.e-9* inj->time_geocent_gps.gpsNanoSeconds - 1.);
	/* Set epoch */
	XLALGPSSet(&epoch,floor(mdc_gps_start),1e9 *(mdc_gps_start-floor(mdc_gps_start))); //SALVO that is wrong
	
	/* Now look for max */
	while(inj){
		
		trigtime=inj->time_geocent_gps.gpsSeconds + 1.e-9* inj->time_geocent_gps.gpsNanoSeconds;
		inj=inj->next;
	}
	
	gps_end= (INT4) trigtime +1;
	duration=mdc_duration;
	if (gps_end - gps_start > duration) {
		fprintf(stderr,"ERROR, the requested duration of the MDC file (%d sec) is shorter than the time difference between the last and first injections + 2 seconds (%d sec). Exiting\n",duration,(gps_end-gps_start));
		exit(1);
	}
	if (mdc_gps_start > gps_start){
		fprintf(stderr,"ERROR, the requested start time of the MDC file seems to be larger than the trigtime of the first event. Exiting\n");
		exit(1);
		}
		
	
	snprintf( fname, FILENAME_MAX, "GHLTV-%s-%d-%d.gwf", frameType, (int) mdc_gps_start, duration );
		 /* set detector flags */
	detectorFlags = LAL_GEO_600_DETECTOR_BIT | LAL_LHO_4K_DETECTOR_BIT |
			LAL_LHO_2K_DETECTOR_BIT | LAL_LLO_4K_DETECTOR_BIT |
			LAL_TAMA_300_DETECTOR_BIT | LAL_VIRGO_DETECTOR_BIT;
		
	seglen = duration*srate;
	frame = XLALFrameNew( &epoch, duration, "LIGO", 0, 1,detectorFlags );
	
	for (i=0;i<nIFO-1;i++){
		char IFOname[256];
		sprintf(IFOname,"%s",options->ifonames[i]);
		REAL8TimeSeries *soft=NULL;
		soft = XLALCreateREAL8TimeSeries(IFOname,&epoch,0.0,deltaT,&lalStrainUnit,	seglen);
		memset(soft->data->data,0.0,soft->data->length*sizeof(REAL8));
		inj=&(*injs[0]);
		ts=time_slide_table_head;
		XLALBurstInjectSignals(soft,inj,ts , NULL);
<<<<<<< HEAD
		//char foutname[50]="";
                //sprintf(foutname,"MDC_create_time_%s",IFOname);
		//FILE * fout = fopen(foutname,"w");
                //UINT4 j=0;
		//for (j=0;j<soft->data->length;j++)
		//fprintf(fout,"%lf %10.10e\n", epoch.gpsSeconds+j*deltaT, soft->data->data[j]);
		//fclose(fout);
=======
		/*char foutname[50]="";
        sprintf(foutname,"MDC_create_time_%s",IFOname);
		FILE * fout = fopen(foutname,"w");
        UINT4 j=0;
		for (j=0;j<soft->data->length;j++)
		fprintf(fout,"%lf %10.10e\n", epoch.gpsSeconds+j*deltaT, soft->data->data[j]);
		fclose(fout);*/
>>>>>>> b5d46a0e
		XLALFrameAddREAL8TimeSeriesSimData( frame, soft );
		XLALDestroyREAL8TimeSeries(soft);
	}
	XLALFrameWrite( frame, fname);
	XLALFrameFree(frame);
    write_mdc_log(injs, time_slide_table_head, options,fname);

	return;
}

static void write_mdc_log(SimBurst **injs, TimeSlide * time_slide_table_head,struct options *options,char* fname){
        
    SimBurst *inj=&(*injs[0]);
    //const TimeSlide *time_slide_row;    
    (void) time_slide_table_head;
    char mdc_log_filename[256];
    sprintf(mdc_log_filename,"%s.log",fname);
    FILE * mdc_log_file=fopen(mdc_log_filename,"w");
    REAL8 geoc_time;
    REAL8 ra, dec,psi,Fplus,Fcross;
    LALStatus status;
    memset(&status,0,sizeof(LALStatus));
    REAL8 q=0.0;
    REAL8 f=0.0;
    REAL8 hrss=0.0;
    SkyPosition currentEqu, currentGeo;
    LIGOTimeGPS injtime;
    REAL8 gmst,timedelay;
    char IFOnames[5][4]={"GEO","H1","H2","L1","V1"};    
    int nifos=5;
    int i=0;
    
    currentEqu.system = COORDINATESYSTEM_EQUATORIAL;
    currentGeo.system = COORDINATESYSTEM_GEOGRAPHIC;


    while(inj){
        
    
    q=inj->q;
    f=inj->frequency;
    hrss=inj->hrss;
    ra=inj->ra;
    dec=inj->dec;
    psi=inj->psi;
    geoc_time=inj->time_geocent_gps.gpsSeconds + 1.e-9* inj->time_geocent_gps.gpsNanoSeconds;
    //time_slide_row = XLALTimeSlideConstGetByIDAndInstrument(time_slide_table_head, inj->time_slide_id, detector->frDetector.prefix);
    
    XLALGPSSet(&injtime,inj->time_geocent_gps.gpsSeconds ,inj->time_geocent_gps.gpsNanoSeconds);
    
    currentEqu.latitude = dec;
    currentEqu.longitude = ra;
    double mdc_gps_start=options->mdc_gps_start;
    
    LALEquatorialToGeographic(&status, &currentGeo, &currentEqu, &injtime);
    
	char WFname[256]; 
    sprintf(WFname,"SG%dQ%dd%d",(int) f,(int) floor(q),(int) (10.*(q-floor(q))));
    fprintf(mdc_log_file,"%s\
    -100 \
    -100 \
    %.10e\
    -100\
    -100\
    %.10e\
    %.10e\
    %.10e\
    %d\
    %10.10f\
    %s\
    -100\
    0\
    0 ",WFname,hrss, (LAL_PI_2 - currentGeo.latitude),currentGeo.longitude,psi,(int) (mdc_gps_start), geoc_time,WFname);
    
    i=0;
    while (i<nifos){
        LALDetector* detector=XLALCalloc(1,sizeof(LALDetector));
        if (!strcmp(IFOnames[i],"H1") || !strcmp(IFOnames[i],"H2"))
            memcpy(detector,&lalCachedDetectors[LALDetectorIndexLHODIFF],sizeof(LALDetector));
        else if (!strcmp(IFOnames[i],"L1"))
             memcpy(detector,&lalCachedDetectors[LALDetectorIndexLLODIFF],sizeof(LALDetector));
        else if (!strcmp(IFOnames[i],"V1"))
            memcpy(detector,&lalCachedDetectors[LALDetectorIndexVIRGODIFF],sizeof(LALDetector));
        else if(!strcmp(IFOnames[i],"GEO")) 
            memcpy(detector,&lalCachedDetectors[LALDetectorIndexGEO600DIFF],sizeof(LALDetector));
        gmst=XLALGreenwichMeanSiderealTime(&injtime);
        XLALComputeDetAMResponse(&Fplus, &Fcross,detector->response, ra, dec, psi, gmst);
        timedelay = XLALTimeDelayFromEarthCenter(detector->location,ra, dec, &injtime);
    
        fprintf(mdc_log_file, "%s %10.10f %.10e %.10e ", IFOnames[i], geoc_time+timedelay,Fplus,Fcross);
    
        i++;
        XLALFree(detector);
    }    
    
    fprintf(mdc_log_file, "\n");
    inj=inj->next;
    }
    
    fclose(mdc_log_file);    
}


static REAL8  scale_sinegaussian_hrss(SimBurst *inj,char ** IFOnames, REAL8FrequencySeries **psds,REAL8 *start_freqs, struct options *options, gsl_rng *rng )
{
    
    REAL8 proposedSNR=0.0;
    REAL8 local_min=0.0;
    REAL8 net_snr=0.0;
    REAL8 * SNRs=NULL;
    UINT4 above_threshold=0;
    REAL8 ratio=1.0;
    UINT4 j=0;
    UINT4 num_ifos=0;
    /* If not already done, set distance to 100Mpc, just to have something while calculating the actual SNR */
       
    if (IFOnames ==NULL){
        fprintf(stderr,"scale_sinegaussian_hrss() called with IFOnames=NULL. Exiting...\n");
        exit(1);
        }
    char * ifo=IFOnames[0];
    
    /* Get the number of IFOs from IFOnames*/
    while(ifo !=NULL){
        num_ifos++;
        ifo=IFOnames[num_ifos];
    }
            
    SNRs=calloc(num_ifos+1 ,sizeof(REAL8));
    /* Calculate the single IFO and network SNR for the dummy distance of 100Mpc */
    for (j=0;j<num_ifos;j++){
        SNRs[j]=calculate_SineGaussian_snr(inj,IFOnames[j],psds[j],start_freqs[j]);
        net_snr+=SNRs[j]*SNRs[j];
    }
    net_snr=sqrt(net_snr);
FILE* snrs=fopen("SNR.txt","a");
    local_min=options->minsnr;  
    /* Draw a proposed netw SNR. Check that two or more IFOs are above coincidence (if given and if num_ifos>=2) */
    do{
        above_threshold=num_ifos;
        /* Generate a new SNR from given distribution */
       switch (options->snr_distr){
			case UNIFORM:
				proposedSNR=draw_uniform(rng,local_min,options->maxsnr);
				break;
			case VOLUME:
				proposedSNR=draw_volume(rng,local_min,options->maxsnr);
				break;
			case UNIFORM_LOG:
				proposedSNR=ran_flat_log(rng, local_min, options->maxsnr);
				break;
			default:
				fprintf(stderr,"unknown distribution of SNR. Known values are uniform, log, and volume.\n");
				exit(1);	
				
		}
   
        printf("proposed SNR %lf\n",proposedSNR);
        ratio=net_snr/proposedSNR;
        
        
        /* Check that single ifo SNRs above threshold in two IFOs */
        for (j=0;j<num_ifos;j++){
            if (SNRs[j]<single_IFO_SNR_threshold*ratio)
                above_threshold--;
        }
        /* Set the min to the proposed SNR, so that next drawing for this event (if necessary) will give higher SNR */
        local_min=proposedSNR;
        /* We hit the upper bound of the Network SNR. It is simply not possible to have >2 IFOs with single IFO above coincidence level without getting the network SNR above the maxSNR.
         * Use the last proposed value (~maxSNR) and continue */ 
        if (fabs(options->maxsnr-proposedSNR)<0.1 && single_IFO_SNR_threshold>0.0)
        {
            fprintf(stdout,"WARNING: Could not get two or more IFOs having SNR>%.1f without making the network SNR larger that its maximum value %.1f. Setting SNR to %lf.\n",single_IFO_SNR_threshold,options->maxsnr,proposedSNR);
            
            /* set above_threshold to 3 to go out */
            above_threshold=3;
        }
        else
        if (above_threshold<2 && num_ifos>=2) 
            fprintf(stdout,"WARNING: Proposed SNR does not get two or more IFOs having SNR>%.1f. Re-drawing... \n",single_IFO_SNR_threshold);
        
    }while(!(above_threshold>=2) && num_ifos>=2); 
    inj->hrss=inj->hrss/ratio;
    fprintf(snrs,"%10.10e\n",proposedSNR);
    fclose(snrs);
if (SNRs) free(SNRs);

return 0;
}


static REAL8 calculate_SineGaussian_snr(SimBurst *inj, char *IFOname, REAL8FrequencySeries *psd, REAL8 start_freq)
{
    /* Calculate and return the single IFO SNR 
     * 
     * Required options:
     * 
     * inj:     SimInspiralTable entry for which the SNR has to be calculated
     * IFOname: The canonical name (e.g. H1, L1, V1) name of the IFO for which the SNR must be calculated
     * PSD:     PSD curve to be used for the overlap integrap
     * start_freq: lower cutoff of the overlap integral
     * 
     * */   
     
    UINT4 j=0;
    /* Fill detector site info */
    LALDetector*  detector=NULL;
    detector=calloc(1,sizeof(LALDetector));
     if(!strcmp(IFOname,"H1")) 			
        memcpy(detector,&lalCachedDetectors[LALDetectorIndexLHODIFF],sizeof(LALDetector));
    if(!strcmp(IFOname,"H2")) 
        memcpy(detector,&lalCachedDetectors[LALDetectorIndexLHODIFF],sizeof(LALDetector));
    if(!strcmp(IFOname,"LLO")||!strcmp(IFOname,"L1")) 
        memcpy(detector,&lalCachedDetectors[LALDetectorIndexLLODIFF],sizeof(LALDetector));
    if(!strcmp(IFOname,"V1")||!strcmp(IFOname,"VIRGO")) 
        memcpy(detector,&lalCachedDetectors[LALDetectorIndexVIRGODIFF],sizeof(LALDetector));
    

    
    REAL8 Q =0.0;
    REAL8 hrss=0.0;
    REAL8 centre_frequency= 0.0;
    REAL8 polar_angle=0.0;
    REAL8 eccentricity=0.0;
    REAL8 latitude=0.0;
    REAL8 polarization=0.0;
    REAL8 injtime=0.0;
    REAL8 longitude;
	LALSimulationBurstDomain modelDomain=LAL_SIM_BURST_DOMAIN_FREQUENCY;
	REAL8 f_max;
	Q=inj->q;
	centre_frequency=inj->frequency;
	hrss=inj->hrss;
	polarization=inj->psi;
	polar_angle=inj->pol_ellipse_angle;
	eccentricity=inj->pol_ellipse_e; 
	injtime=inj->time_geocent_gps.gpsSeconds + 1e-9*inj->time_geocent_gps.gpsNanoSeconds;
	latitude=inj->dec;
	longitude=inj->ra;

	const CHAR *WF=inj->waveform;

	if(strstr(WF,"SineGaussianF"))
			modelDomain=LAL_SIM_BURST_DOMAIN_FREQUENCY;
			
	else if (strstr(WF,"SineGaussian"))
            modelDomain=LAL_SIM_BURST_DOMAIN_TIME;
			
    LIGOTimeGPS		    epoch;  
    memcpy(&epoch,&(inj->time_geocent_gps.gpsSeconds),sizeof(LIGOTimeGPS));
    
    /* Hardcoded values of srate and segment length. If changed here they must also be changed in inspinj.c */
    REAL8 srate=8192.0;
    REAL8 segment=60.0;
    
    
    f_max=(srate/2.0-(1.0/segment));
    size_t seglen=(size_t) segment*srate;
    REAL8 deltaF=1.0/segment ;
    REAL8 deltaT=1.0/srate;

     
    /* Frequency domain h+ and hx. They are going to be filled either by a FD WF or by the FFT of a TD WF*/ 
    COMPLEX16FrequencySeries *freqHplus;
    COMPLEX16FrequencySeries* freqHcross;
    freqHplus=  XLALCreateCOMPLEX16FrequencySeries("fhplus",
										&epoch,
										0.0,
										deltaF,
										&lalDimensionlessUnit,
										seglen/2+1);
                                        
    freqHcross=XLALCreateCOMPLEX16FrequencySeries("fhcross",
										&epoch,
										0.0,
										deltaF,
										&lalDimensionlessUnit,
										seglen/2+1);
     
    /* If the approximant is on the FD call XLALSimInspiralChooseFDWaveform */
    if(modelDomain == LAL_SIM_BURST_DOMAIN_FREQUENCY) {
        COMPLEX16FrequencySeries *hptilde=NULL;
        COMPLEX16FrequencySeries *hctilde=NULL;
        
         XLALSimBurstSineGaussianF(&hptilde,&hctilde,Q,centre_frequency,hrss, eccentricity,polar_angle,deltaF,deltaT);
        
        COMPLEX16 *dataPtr = hptilde->data->data;
        for (j=0; j<(UINT4) freqHplus->data->length; ++j) {
            if(j <= hptilde->data->length){
                freqHplus->data->data[j] = dataPtr[j];
            }else{
                  freqHplus->data->data[j]=0.0+0.0*I;
            }
        }
         dataPtr = hctilde->data->data;
         for (j=0; j<(UINT4) freqHplus->data->length; ++j) {
            if(j <= hctilde->data->length){
                freqHcross->data->data[j] = dataPtr[j];
            }else{
                  freqHcross->data->data[j]=0.0+0.0*I;
            }
        }
    /* Clean */    
    if(hptilde) XLALDestroyCOMPLEX16FrequencySeries(hptilde);
    if(hctilde) XLALDestroyCOMPLEX16FrequencySeries(hctilde);

    }
    else{
        /* Otherwise use  XLALSimInspiralChooseTDWaveform */
        REAL8FFTPlan *timeToFreqFFTPlan = XLALCreateForwardREAL8FFTPlan((UINT4) seglen, 0 );
        REAL8TimeSeries *hplus=NULL; 
        REAL8TimeSeries *hcross=NULL; 
        REAL8TimeSeries *timeHplus=NULL;
        REAL8TimeSeries *timeHcross=NULL;
      
        timeHcross=XLALCreateREAL8TimeSeries("timeModelhCross",
																	&epoch,
																	0.0,
																	deltaT,
																	&lalDimensionlessUnit,
																	seglen);
        timeHplus=XLALCreateREAL8TimeSeries("timeModelhplus",
																	&epoch,
																	0.0,
																	deltaT,
																	&lalDimensionlessUnit,
																	seglen);
		 XLALSimBurstSineGaussian(&hplus,&hcross,Q,centre_frequency,hrss, eccentricity,polar_angle,deltaT);
        
        memset(timeHplus->data->data, 0, sizeof (REAL8)*timeHplus->data->length);
        memset(timeHcross->data->data, 0, sizeof (REAL8)*timeHcross->data->length);
        memcpy(timeHplus->data->data, hplus->data->data,hplus->data->length*sizeof(REAL8));
        memcpy(timeHcross->data->data, hcross->data->data ,hplus->data->length*sizeof(REAL8));
        
        for (j=0; j<(UINT4) freqHplus->data->length; ++j) {
                freqHplus->data->data[j]=0.0+I*0,0; 
                freqHcross->data->data[j]=0.0+I*0,0;
            }
        
        /* FFT into freqHplus and freqHcross */
        XLALREAL8TimeFreqFFT(freqHplus,timeHplus,timeToFreqFFTPlan);
        XLALREAL8TimeFreqFFT(freqHcross,timeHcross,timeToFreqFFTPlan);
        
        /* Clean... */
        if ( hplus ) XLALDestroyREAL8TimeSeries(hplus);
        if ( hcross ) XLALDestroyREAL8TimeSeries(hcross);
        if ( timeHplus ) XLALDestroyREAL8TimeSeries(timeHplus);
        if ( timeHcross ) XLALDestroyREAL8TimeSeries(timeHcross);
        if (timeToFreqFFTPlan) LALFree(timeToFreqFFTPlan);
    }

    /* The WF has been generated and is in freqHplus/cross. Now project into the IFO frame */
    double Fplus, Fcross;
    double FplusScaled, FcrossScaled;
    double HSquared;
    double GPSdouble=injtime;
    double gmst;
    LIGOTimeGPS GPSlal;
    XLALGPSSetREAL8(&GPSlal, GPSdouble);
    gmst=XLALGreenwichMeanSiderealTime(&GPSlal);
    /* Fill Fplus and Fcross*/
    XLALComputeDetAMResponse(&Fplus, &Fcross,detector->response,longitude, latitude, polarization, gmst);
    /* And take the distance into account */
    FplusScaled  = Fplus  ;
    FcrossScaled = Fcross ;
    REAL8 timedelay = XLALTimeDelayFromEarthCenter(detector->location,longitude, latitude, &GPSlal);
    REAL8 timeshift =  timedelay;
    REAL8  twopit    = LAL_TWOPI * timeshift;

    UINT4 lower = (UINT4)ceil(start_freq / deltaF);
    UINT4 upper = (UINT4)floor(f_max / deltaF);
    REAL8 re = cos(twopit*deltaF*lower);
    REAL8  im = -sin(twopit*deltaF*lower);

    /* Incremental values, using cos(theta) - 1 = -2*sin(theta/2)^2 */
    REAL8 dim = -sin(twopit*deltaF);
    REAL8 dre = -2.0*sin(0.5*twopit*deltaF)*sin(0.5*twopit*deltaF);
    REAL8 TwoDeltaToverN = 2.0 *deltaT / ((double) seglen);

    REAL8  plainTemplateReal,  plainTemplateImag,templateReal,templateImag;
    REAL8  newRe, newIm,temp;
    REAL8 this_snr=0.0;
 

    for (j=lower; j<=(UINT4) upper; ++j){
      /* derive template (involving location/orientation parameters) from given plus/cross waveforms: */
      plainTemplateReal = FplusScaled * creal(freqHplus->data->data[j])  
                          +  FcrossScaled *creal(freqHcross->data->data[j]);
      plainTemplateImag = FplusScaled * cimag(freqHplus->data->data[j])  
                          +  FcrossScaled * cimag(freqHcross->data->data[j]);

      /* do time-shifting...             */
      /* (also un-do 1/deltaT scaling): */
      templateReal = (plainTemplateReal*re - plainTemplateImag*im) / deltaT;
      templateImag = (plainTemplateReal*im + plainTemplateImag*re) / deltaT;
      HSquared  = templateReal*templateReal + templateImag*templateImag ;
      temp = ((TwoDeltaToverN * HSquared) / psd->data->data[j]);
      this_snr  += temp;
      /* Now update re and im for the next iteration. */
      newRe = re + re*dre - im*dim;
      newIm = im + re*dim + im*dre;

      re = newRe;
      im = newIm;
    }

    /* Clean */
    if (freqHcross) XLALDestroyCOMPLEX16FrequencySeries(freqHcross);
    if (freqHplus) XLALDestroyCOMPLEX16FrequencySeries(freqHplus);
    if (detector) free(detector);
    
    return sqrt(this_snr*2.0);
  
}

struct fvec *interpFromFile(char *filename){
	UINT4 fileLength=0;
	UINT4 i=0;
	UINT4 minLength=100; /* size of initial file buffer, and also size of increment */
	FILE *interpfile=NULL;
	struct fvec *interp=NULL;
	interp=XLALCalloc(minLength,sizeof(struct fvec)); /* Initialise array */
	if(!interp) {printf("Unable to allocate memory buffer for reading interpolation file\n");}
	fileLength=minLength;
	REAL8 f=0.0,x=0.0;
	interpfile = fopen(filename,"r");
	if (interpfile==NULL){
		printf("Unable to open file %s\n",filename);
		exit(1);
	}
	while(2==fscanf(interpfile," %lf %lf ", &f, &x )){
		interp[i].f=f; interp[i].x=x*x;
		i++;
		if(i>fileLength-1){ /* Grow the array */
			interp=XLALRealloc(interp,(fileLength+minLength)*sizeof(struct fvec));
			fileLength+=minLength;
		}
	}
	interp[i].f=0; interp[i].x=0;
	fileLength=i+1;
	interp=XLALRealloc(interp,fileLength*sizeof(struct fvec)); /* Resize array */
	fclose(interpfile);
	printf("Read %i records from %s\n",fileLength-1,filename);
	return interp;
}

REAL8 interpolate(struct fvec *fvec, REAL8 f){
	int i=0;
	REAL8 a=0.0; /* fractional distance between bins */
	REAL8 delta=0.0;
	if(f<fvec[0].f) return(0.0);
	while(fvec[i].f<f && (fvec[i].x!=0.0 )){i++;}; //&& fvec[i].f!=0.0)){i++;};
  //printf("%d\t%lg\t%lg\t%lg\n",i,fvec[i].f,f,fvec[i].x);
	if (fvec[i].f==0.0 && fvec[i].x==0.0) /* Frequency above moximum */
	{
		return (fvec[i-1].x);
	}
  //if(i==0){return (fvec[0].x);}
	a=(fvec[i].f-f)/(fvec[i].f-fvec[i-1].f);
	delta=fvec[i].x-fvec[i-1].x;
	return (fvec[i-1].x + delta*a);
}<|MERGE_RESOLUTION|>--- conflicted
+++ resolved
@@ -1913,15 +1913,6 @@
 		inj=&(*injs[0]);
 		ts=time_slide_table_head;
 		XLALBurstInjectSignals(soft,inj,ts , NULL);
-<<<<<<< HEAD
-		//char foutname[50]="";
-                //sprintf(foutname,"MDC_create_time_%s",IFOname);
-		//FILE * fout = fopen(foutname,"w");
-                //UINT4 j=0;
-		//for (j=0;j<soft->data->length;j++)
-		//fprintf(fout,"%lf %10.10e\n", epoch.gpsSeconds+j*deltaT, soft->data->data[j]);
-		//fclose(fout);
-=======
 		/*char foutname[50]="";
         sprintf(foutname,"MDC_create_time_%s",IFOname);
 		FILE * fout = fopen(foutname,"w");
@@ -1929,7 +1920,6 @@
 		for (j=0;j<soft->data->length;j++)
 		fprintf(fout,"%lf %10.10e\n", epoch.gpsSeconds+j*deltaT, soft->data->data[j]);
 		fclose(fout);*/
->>>>>>> b5d46a0e
 		XLALFrameAddREAL8TimeSeriesSimData( frame, soft );
 		XLALDestroyREAL8TimeSeries(soft);
 	}
