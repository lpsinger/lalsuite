--- conflicted
+++ resolved
@@ -1,20 +1,3 @@
 ## Process this file with automake to produce Makefile.in
-<<<<<<< HEAD
-SUBDIRS = \
-	lalapps \
-	calibration \
-	frametools \
-	findchirp \
-	stochastic \
-	ring \
-	string \
-	power \
-	pulsar \
-	inspiral \
-	zmsearch \
-	detresponse \
-	online
-=======
 # $Id$
-SUBDIRS = lalapps example calibration frametools findchirp stochastic ring string power pulsar inspiral zmsearch detresponse tracksearch online
->>>>>>> 596a7cbb
+SUBDIRS = lalapps example calibration frametools findchirp stochastic ring string power pulsar inspiral zmsearch detresponse tracksearch online