/*
*  Copyright (C) 2007 Bernd Machenschalk, Reinhard Prix, Holger Pletsch
*
*  This program is free software; you can redistribute it and/or modify
*  it under the terms of the GNU General Public License as published by
*  the Free Software Foundation; either version 2 of the License, or
*  (at your option) any later version.
*
*  This program is distributed in the hope that it will be useful,
*  but WITHOUT ANY WARRANTY; without even the implied warranty of
*  MERCHANTABILITY or FITNESS FOR A PARTICULAR PURPOSE.  See the
*  GNU General Public License for more details.
*
*  You should have received a copy of the GNU General Public License
*  along with with program; see the file COPYING. If not, write to the
*  Free Software Foundation, Inc., 59 Temple Place, Suite 330, Boston,
*  MA  02111-1307  USA
*/


#include <stdio.h>
#include <unistd.h>
#include "GCTtoplist.h"
#include "HeapToplist.h"
#include <lal/StringInput.h> /* for LAL_REAL8_FORMAT etc. */

#include <lal/LALConstants.h>
#include <lal/LALStdio.h>
#include <lal/LogPrintf.h>

#if defined(USE_BOINC) || defined(EAH_BOINC)
#ifdef _WIN32
/* On MS Windows boinc_rename() is not as atomic as rename()
   on POSIX systems. We therefore use our own implementation
   eah_rename (in win_lib.h) */
#define rename eah_rename
#else  // _WIN32
#define rename boinc_rename
#endif // _WIN32
#endif // _BOINC

#include <lal/LogPrintf.h>

RCSID("$Id$");


/* Windows specifics */
#ifdef _WIN32

/* errno */
extern int errno;
extern int _doserrno;

/* snprintf */
#define snprintf _snprintf

/* fsync */
#define fsync _commit
#define fileno _fileno

/* finite */
#include <float.h>
#define finite _finite

#else /* WIN32 */

/* errno */
#include <errno.h>

/* this is defined in C99 and *should* be in math.h. Long term
   protect this with a HAVE_FINITE */
int finite(double);

#endif /* WIN32 */

#ifdef DEBUG_SORTING
static FILE*debugfp = NULL;
#endif

/* define min macro if not already defined */
#ifndef min
#define min(a,b) ((a)<(b)?(a):(b))
#endif

/* maximum number of succesive failures before switching off syncing */
#define SYNC_FAIL_LIMIT 5

/* local prototypes */
static void reduce_gctFStat_toplist_precision(toplist_t *l);
static int _atomic_write_gctFStat_toplist_to_file(toplist_t *l, const char *filename, UINT4*checksum, int write_done);
static int print_gctFStatline_to_str(GCTtopOutputEntry fline, char* buf, int buflen);
static int write_gctFStat_toplist_item_to_fp(GCTtopOutputEntry fline, FILE*fp, UINT4*checksum);

/* ordering function for sorting the list */
static int gctFStat_result_order(const void *a, const void *b) {
#ifdef DEBUG_SORTING
  if(debugfp)
    fprintf(debugfp,"%20lf  %20lf\n%20lf  %20lf\n%20lf  %20lf\n%20lf  %20lf\n\n",
	    ((const GCTtopOutputEntry*)a)->Freq,  ((const GCTtopOutputEntry*)b)->Freq,
	    ((const GCTtopOutputEntry*)a)->Alpha, ((const GCTtopOutputEntry*)b)->Alpha,
	    ((const GCTtopOutputEntry*)a)->Delta, ((const GCTtopOutputEntry*)b)->Delta,
	    ((const GCTtopOutputEntry*)a)->F1dot, ((const GCTtopOutputEntry*)b)->F1dot);
#endif
  if      (((const GCTtopOutputEntry*)a)->Freq  < ((const GCTtopOutputEntry*)b)->Freq)
    return -1;
  else if (((const GCTtopOutputEntry*)a)->Freq  > ((const GCTtopOutputEntry*)b)->Freq)
    return 1;
  else if (((const GCTtopOutputEntry*)a)->Alpha < ((const GCTtopOutputEntry*)b)->Alpha)
    return -1;
  else if (((const GCTtopOutputEntry*)a)->Alpha > ((const GCTtopOutputEntry*)b)->Alpha)
    return 1;
  else if (((const GCTtopOutputEntry*)a)->Delta < ((const GCTtopOutputEntry*)b)->Delta)
    return -1;
  else if (((const GCTtopOutputEntry*)a)->Delta > ((const GCTtopOutputEntry*)b)->Delta)
    return 1;
  else if (((const GCTtopOutputEntry*)a)->F1dot < ((const GCTtopOutputEntry*)b)->F1dot)
    return -1;
  else if (((const GCTtopOutputEntry*)a)->F1dot > ((const GCTtopOutputEntry*)b)->F1dot)
    return 1;
  else
    return 0;
}

/* ordering function defining the toplist: SORT BY sumTwoF */
static int gctFStat_smaller(const void*a, const void*b) {
#ifdef DEBUG_SORTING
  if(debugfp)
    fprintf(debugfp,"%20lf  %20lf\n%20u  %20u\n\n",
	    ((const GCTtopOutputEntry*)a)->sumTwoF,  ((const GCTtopOutputEntry*)b)->sumTwoF,
	    ((const GCTtopOutputEntry*)a)->nc, ((const GCTtopOutputEntry*)b)->nc);
#endif
  if      (((const GCTtopOutputEntry*)a)->sumTwoF < ((const GCTtopOutputEntry*)b)->sumTwoF)
    return 1;
  else if (((const GCTtopOutputEntry*)a)->sumTwoF > ((const GCTtopOutputEntry*)b)->sumTwoF)
    return -1;
  else if (((const GCTtopOutputEntry*)a)->nc < ((const GCTtopOutputEntry*)b)->nc)
    return 1;
  else if (((const GCTtopOutputEntry*)a)->nc > ((const GCTtopOutputEntry*)b)->nc)
    return -1;
  else
    return(gctFStat_result_order(a,b));
}


/* ordering function defining the toplist: SORT BY Numbercount */
static int gctNC_smaller(const void*a, const void*b) {
#ifdef DEBUG_SORTING
  if(debugfp)
    fprintf(debugfp,"%20lf  %20lf\n%20u  %20u\n\n",
	    ((const GCTtopOutputEntry*)a)->sumTwoF,  ((const GCTtopOutputEntry*)b)->sumTwoF,
	    ((const GCTtopOutputEntry*)a)->nc, ((const GCTtopOutputEntry*)b)->nc);
#endif
  if      (((const GCTtopOutputEntry*)a)->nc < ((const GCTtopOutputEntry*)b)->nc)
    return 1;
  else if (((const GCTtopOutputEntry*)a)->nc > ((const GCTtopOutputEntry*)b)->nc)
    return -1;
  else if (((const GCTtopOutputEntry*)a)->sumTwoF < ((const GCTtopOutputEntry*)b)->sumTwoF)
    return 1;
  else if (((const GCTtopOutputEntry*)a)->sumTwoF > ((const GCTtopOutputEntry*)b)->sumTwoF)
    return -1;
  else
    return(gctFStat_result_order(a,b));
}


/* functions for qsort based on the above ordering functions */
static int gctFStat_restore_heap_qsort(const void*a, const void*b) {
  void const* const* pa = (void const* const*)a;
  void const* const* pb = (void const* const*)b;
  return(gctFStat_smaller(*pb,*pa));
}

static int gctFStat_strongest_qsort(const void*a, const void*b) {
  void const* const* pa = (void const* const*)a;
  void const* const* pb = (void const* const*)b;
  return(gctFStat_smaller(*pa,*pb));
}

static int gctFStat_final_qsort(const void*a, const void*b) {
  void const* const* pa = (void const* const*)a;
  void const* const* pb = (void const* const*)b;
  return(gctFStat_result_order(*pa,*pb));
}


/* creates a toplist with length elements,
   returns -1 on error (usually out of memory), else 0 */
int create_gctFStat_toplist(toplist_t**tl, UINT8 length, UINT4 whatToSortBy) {
#ifdef DEBUG_SORTING
  if(!debugfp)
    debugfp=fopen("debug_sort","w");
#endif

  if (whatToSortBy==1) {
    return( create_toplist(tl, length, sizeof(GCTtopOutputEntry), gctNC_smaller) );
  }
  else {
    return( create_toplist(tl, length, sizeof(GCTtopOutputEntry), gctFStat_smaller) );
  }
  
}

/* frees the space occupied by the toplist */
void free_gctFStat_toplist(toplist_t**l) {
  free_toplist(l);
}


/* Inserts an element in to the toplist either if there is space left
   or the element is larger than the smallest element in the toplist.
   In the latter case, remove the smallest element from the toplist and
   look for the now smallest one.
   Returns 1 if the element was actually inserted, 0 if not. */
int insert_into_gctFStat_toplist(toplist_t*tl, GCTtopOutputEntry elem) {
  if ( !tl )
    return 0;
  else
    return(insert_into_toplist(tl, (void*)&elem));
}

/* (q)sort the toplist according to the sorting function. */
void sort_gctFStat_toplist(toplist_t*l) {
  qsort(l->heap,l->elems,sizeof(char*),gctFStat_final_qsort);
}

/* (q)sort the toplist in order of strongest candidates */
void sort_gctFStat_toplist_strongest(toplist_t*l) {
  qsort(l->heap,l->elems,sizeof(char*),gctFStat_strongest_qsort);
}


/* Prints a Toplist line to a string buffer.
   Separate function to assure consistency of output and reduced precision for sorting */
static int print_gctFStatline_to_str(GCTtopOutputEntry fline, char* buf, int buflen) {
  return(snprintf(buf, buflen,
<<<<<<< HEAD
		     /* output precision: choose by following (generous!) significant-digit constraints:       
		      * Freq:1e-13                                          
		      * Alpha,Delta:1e-7                                                       
		      * f1dot:1e-5                                                                      
		      * F:1e-6              
		      */
                     "%.14f %.13f %.13f %.7g %d %.6f\n",
=======
                     "%.14g %.13g %.13g %.13g %d %.6f\n",
>>>>>>> 6c5bc7c3
                     fline.Freq,
                     fline.Alpha,
                     fline.Delta,
                     fline.F1dot,
                     fline.nc,
                     fline.sumTwoF));
}



/* writes an GCTtopOutputEntry line to an open filepointer.
   Returns the number of chars written, -1 if in error
   Updates checksum if given */
static int write_gctFStat_toplist_item_to_fp(GCTtopOutputEntry fline, FILE*fp, UINT4*checksum) {
  char linebuf[256];
  UINT4 i;

  UINT4 length = print_gctFStatline_to_str(fline, linebuf, sizeof(linebuf)-1);

  if(length>sizeof(linebuf)-1) {
    return -1;
  }

  if (checksum)
    for(i=0;i<length;i++)
      *checksum += linebuf[i];

  linebuf[sizeof(linebuf)-1] = '\0';

  return(fprintf(fp,"%s",linebuf));
}



/* Reduces the precision of all elements in the toplist which influence the sorting order.
   To be called before sorting and finally writing out the list */
static void reduce_gctFStatline_precision(void*line) {
  char linebuf[256];
  print_gctFStatline_to_str((*(GCTtopOutputEntry*)line), linebuf, sizeof(linebuf));
  sscanf(linebuf,
         "%" LAL_REAL8_FORMAT
         " %" LAL_REAL8_FORMAT
         " %" LAL_REAL8_FORMAT
         " %" LAL_REAL8_FORMAT
         "%*s\n",
         &((*(GCTtopOutputEntry*)line).Freq),
         &((*(GCTtopOutputEntry*)line).Alpha),
         &((*(GCTtopOutputEntry*)line).Delta),
         &((*(GCTtopOutputEntry*)line).F1dot));
}

static void reduce_gctFStat_toplist_precision(toplist_t *l) {
  go_through_toplist(l,reduce_gctFStatline_precision);
}


/* Writes the toplist to an (already open) filepointer
   Returns the number of written charactes
   Returns something <0 on error */
int write_gctFStat_toplist_to_fp(toplist_t*tl, FILE*fp, UINT4*checksum) {
  UINT8 c=0,i;
  INT8 r;
  if(checksum)
    *checksum = 0;
  for(i=0;i<tl->elems;i++)
    if ((r = write_gctFStat_toplist_item_to_fp(*((GCTtopOutputEntry*)(tl->heap[i])), fp, checksum)) < 0) {
      LogPrintf (LOG_CRITICAL, "Failed to write toplistitem to output fp: %d: %s\n",
		 errno,strerror(errno));
#ifdef _MSC_VER
      LogPrintf (LOG_CRITICAL, "Windows system call returned: %d\n", _doserrno);
#endif
      return(r);
    } else
      c += r;
  return(c);
}


/* function that does the actual work of atomic_write_gctFStat_toplist_to_file(),
   appending a %DONE marker if specified (not when called from atomic_write_gctFStat_toplist_to_file().
   NOTE that the checksum will be a little wrong when %DOME is appended, as this line is not counted */
static int _atomic_write_gctFStat_toplist_to_file(toplist_t *l, const char *filename, UINT4*checksum, int write_done) {
  char* tempname;
  INT4 length;
  FILE * fpnew;
  UINT4 s;

#define TEMP_EXT ".tmp"
  s = strlen(filename)+strlen(TEMP_EXT)+1;
  tempname = (char*)malloc(s);
  if(!tempname) {
    LogPrintf (LOG_CRITICAL, "Could not allocate new filename\n");
    return(-1);
  }
  strncpy(tempname,filename,s);
  strncat(tempname,TEMP_EXT,s);

  fpnew=LALFopen(tempname, "wb");
  if(!fpnew) {
    LogPrintf (LOG_CRITICAL, "Failed to open temp gctFStat file \"%s\" for writing: %d: %s\n",
	       tempname,errno,strerror(errno));
#ifdef _MSC_VER
    LogPrintf (LOG_CRITICAL, "Windows system call returned: %d\n", _doserrno);
#endif
    free(tempname);
    return -1;
  }
  length = write_gctFStat_toplist_to_fp(l,fpnew,checksum);

  if ((write_done) && (length >= 0)) {
    int ret;
    ret = fprintf(fpnew,"%%DONE\n");
    if (ret < 0)
      length = ret;
    else
      length += ret;
  }

  fclose(fpnew);

  if (length < 0) {
    LogPrintf (LOG_CRITICAL, "Failed to write temp gctFStat file \"%s\": %d: %s\n",
	       tempname,errno,strerror(errno));
#ifdef _MSC_VER
    LogPrintf (LOG_CRITICAL, "Windows system call returned: %d\n", _doserrno);
#endif
    free(tempname);
    return(length);
  }

  if(rename(tempname, filename)) {
    LogPrintf (LOG_CRITICAL, "Failed to rename gctFStat file to \"%s\": %d: %s\n",
	       filename,errno,strerror(errno));
#ifdef _MSC_VER
    LogPrintf (LOG_CRITICAL, "Windows system call returned: %d\n", _doserrno);
#endif
    free(tempname);
    return -1;
  }

  free(tempname);
  return length;
}


/* New easier checkpointing - simply dump the whole toplist (plus a counter and
   a checksum) into a binary file.
   The heap structure array is hard to dump because it's based on pointers, so it
   is restored after reding the data back in by sorting the list once.
*/

/** log an I/O error, i.e. source code line no., ferror, errno and strerror, and doserrno on Windows, too */
#ifndef __func__
#ifdef __FUNCTION__
#define __func__  __FUNCTION__
#else
#define __func__  ""
#endif
#endif

#ifdef _WIN32
#define LOGIOERROR(mess,filename) \
    LogPrintf(LOG_CRITICAL, "ERROR: %s %s: %s (%s:%d): doserr:%d, ferr:%d, errno:%d: %s\n",\
	      mess,filename,__func__,__FILE__,__LINE__,_doserrno,((fp)?(ferror(fp)):0),errno,strerror(errno))
#else
#define LOGIOERROR(mess,filename) \
    LogPrintf(LOG_CRITICAL, "ERROR: %s %s: %s (%s:%d): ferr:%d, errno:%d: %s\n",\
	      mess,filename,__func__,__FILE__,__LINE__,((fp)?(ferror(fp)):0),errno,strerror(errno))
#endif

/* dumps toplist to a temporary file, then renames the file to filename */
int write_hfs_checkpoint(const char*filename, toplist_t*tl, UINT4 counter, BOOLEAN do_sync) {
#define TMP_EXT ".tmp"
  char*tmpfilename;
  FILE*fp;
  UINT4 len;
  UINT4 checksum;
  static UINT4 sync_fail_counter = 0;

  /* construct temporary filename */
  len = strlen(filename)+strlen(TMP_EXT)+1;
  tmpfilename=LALCalloc(len,sizeof(char));
  if(!tmpfilename){
    LogPrintf(LOG_CRITICAL,"Couldn't allocate tmpfilename\n");
    return(-2);
  }
  strncpy(tmpfilename,filename,len);
  strncat(tmpfilename,TMP_EXT,len);

  /* calculate checksum */
  checksum = 0;
  for(len = 0; len < sizeof(tl->elems); len++)
    checksum += *(((char*)&(tl->elems)) + len);
  for(len = 0; len < (tl->elems * tl->size); len++)
    checksum += *(((char*)tl->data) + len);
  for(len = 0; len < sizeof(counter); len++)
    checksum += *(((char*)&counter) + len);

  /* open tempfile */
  fp=LALFopen(tmpfilename,"wb");
  if(!fp) {
    LOGIOERROR("Couldn't open",tmpfilename);
    LALFree(tmpfilename);
    return(-1);
  }

  /* write number of elements */
  len = fwrite(&(tl->elems), sizeof(tl->elems), 1, fp);
  if(len != 1) {
    LOGIOERROR("Couldn't write elems to", tmpfilename);
    LogPrintf(LOG_CRITICAL,"fwrite() returned %d, length was %d\n",len,1);
    if(fclose(fp))
      LOGIOERROR("In addition: couldn't close", tmpfilename);
      LALFree(tmpfilename);
    return(-1);
  }

  /* write data */
  len = fwrite(tl->data, tl->size, tl->elems, fp);
  if(len != tl->elems) {
    LOGIOERROR("Couldn't write data to", tmpfilename);
    LogPrintf(LOG_CRITICAL,"fwrite() returned %d, length was %d\n", len, tl->elems);
    if(fclose(fp))
      LOGIOERROR("In addition: couldn't close", tmpfilename);
      LALFree(tmpfilename);
    return(-1);
  }

  /* write counter */
  len = fwrite(&counter, sizeof(counter), 1, fp);
  if(len != 1) {
    LOGIOERROR("Couldn't write counter to", tmpfilename);
    LogPrintf(LOG_CRITICAL,"fwrite() returned %d, length was %d\n",len,1);
    if(fclose(fp))
      LOGIOERROR("In addition: couldn't close", tmpfilename);
      LALFree(tmpfilename);
    return(-1);
  }

  /* write checksum */
  len = fwrite(&checksum, sizeof(checksum), 1, fp);
  if(len != 1) {
    LOGIOERROR("Couldn't write checksum to", tmpfilename);
    LogPrintf(LOG_CRITICAL,"fwrite() returned %d, length was %d\n",len,1);
    if(fclose(fp))
      LOGIOERROR("In addition: couldn't close", tmpfilename);
      LALFree(tmpfilename);
    return(-1);
  }

  if ( do_sync && (sync_fail_counter < SYNC_FAIL_LIMIT) ) {
    /* make sure the data ends up on disk */
    if(fsync(fileno(fp))) {
      LOGIOERROR("Couldn't sync", tmpfilename);
      sync_fail_counter++;
      if (sync_fail_counter >= SYNC_FAIL_LIMIT)
        LogPrintf(LOG_NORMAL,"WARNING: syncing disabled\n");
      } else {
        sync_fail_counter = 0;
    }
  }

  /* close tempfile */
  if(fclose(fp)) {
    LOGIOERROR("Couldn't close", tmpfilename);
    LALFree(tmpfilename);
    return(-1);
  }

  /* rename to filename */
  if(rename(tmpfilename,filename)) {
    LOGIOERROR("Couldn't rename\n", tmpfilename);
    LALFree(tmpfilename);
    return(-1);
  }

  /* all went well */
  LALFree(tmpfilename);
  return(0);
}


int read_hfs_checkpoint(const char*filename, toplist_t*tl, UINT4*counter) {
  FILE*fp;
  UINT4 len;
  UINT4 checksum;

  /* counter should be 0 if we couldn't read a checkpoint */
  *counter = 0;

  /* try to open file */
  fp = LALFopen(filename, "rb");
  if(!fp) {
    if(errno == ENOENT) {
      LogPrintf(LOG_NORMAL,"INFO: No checkpoint %s found - starting from scratch\n", filename);
      clear_toplist(tl);
      return(1);
    } else {
      LOGIOERROR("Checkpoint found but couldn't open", filename);
      clear_toplist(tl);
      return(-1);
    }
  }

  /* read number of elements */
  len = fread(&(tl->elems), sizeof(tl->elems), 1, fp);
  if(len != 1) {
    LOGIOERROR("Couldn't read elems from", filename);
    LogPrintf(LOG_CRITICAL,"fread() returned %d, length was %d\n", len, 1);
    if(fclose(fp))
      LOGIOERROR("In addition: couldn't close", filename);
    return(-1);
  }
  /* sanity check */
  if (tl->elems > tl->length) {
    LogPrintf(LOG_CRITICAL,
	      "Number of elements read larger than length of toplist: %d, > %d\n",
	      tl->elems, tl->length);
    if(fclose(fp))
      LOGIOERROR("In addition: couldn't close", filename);
    return(-2);
  }

  /* read data */
  len = fread(tl->data, tl->size, tl->elems, fp);
  if(len != tl->elems) {
    LOGIOERROR("Couldn't read data from", filename);
    LogPrintf(LOG_CRITICAL,"fread() returned %d, length was %d\n", len, tl->elems);
    if(fclose(fp))
      LOGIOERROR("In addition: couldn't close", filename);
    clear_toplist(tl);
    return(-1);
  }

  /* read counter */
  len = fread(counter, sizeof(*counter), 1, fp);
  if(len != 1) {
    LOGIOERROR("Couldn't read counter from", filename);
    LogPrintf(LOG_CRITICAL,"fread() returned %d, length was %d\n", len, 1);
    if(fclose(fp))
      LOGIOERROR("In addition: couldn't close", filename);
    clear_toplist(tl);
    return(-1);
  }

  /* read checksum */
  len = fread(&checksum, sizeof(checksum), 1, fp);
  if(len != 1) {
    LOGIOERROR("Couldn't read checksum to", filename);
    LogPrintf(LOG_CRITICAL,"fread() returned %d, length was %d\n", len, 1);
    if(fclose(fp))
      LOGIOERROR("In addition: couldn't close", filename);
    clear_toplist(tl);
    return(-1);
  }

  /* close file */
  if(fclose(fp)) {
    LOGIOERROR("Couldn't close", filename);
    clear_toplist(tl);
    return(-1);
  }

  /* verify checksum */
  for(len = 0; len < sizeof(tl->elems); len++)
    checksum -= *(((char*)&(tl->elems)) + len);
  for(len = 0; len < (tl->elems * tl->size); len++)
    checksum -= *(((char*)tl->data) + len);
  for(len = 0; len < sizeof(*counter); len++)
    checksum -= *(((char*)counter) + len);
  if(checksum) {
    LogPrintf(LOG_CRITICAL,"Checksum error: %d\n", checksum);
    clear_toplist(tl);
    return(-2);
  }

  /* restore Heap structure by sorting */
  for(len = 0; len < tl->elems; len++)
    tl->heap[len] = tl->data + len * tl->size;

#ifdef DEBUG_SORTING
  _atomic_write_gctFStat_toplist_to_file(tl, "toplist_read_from_checkpoint", NULL, 0);
#endif

  qsort(tl->heap,tl->elems,sizeof(char*),gctFStat_restore_heap_qsort);

#ifdef DEBUG_SORTING
  _atomic_write_gctFStat_toplist_to_file(tl, "toplist_sorted_from_checkpoint", NULL, 0);
#endif

  /* all went well */
  LogPrintf(LOG_DEBUG,"Successfully read checkpoint:%d\n", *counter);

  return(0);
}

#ifdef DEBUG_SORTING
static void dump_heap_order(const toplist_t*tl, const char*name) {
  unsigned int i;
  FILE*fp;
  if((fp=fopen(name,"w"))) {
    for(i = 0; i < tl->elems; i++) {
      fprintf(fp,"%u\n",(unsigned int)((tl->heap[i] - tl->data) / sizeof(GCTtopOutputEntry)));
    }
    fclose(fp);
  }
}

static void sort_gctFStat_toplist_debug(toplist_t*l) {
  if(!debugfp)
    debugfp=fopen("debug_sort","w");
  sort_gctFStat_toplist(l); 
  /*sort_gctFStat_toplist_strongest(l);*/
  if(debugfp) {
    fclose(debugfp);
    debugfp=NULL;
  }
}
#endif

int write_hfs_oputput(const char*filename, toplist_t*tl) {
  /* reduce the precision of the calculated values before doing the sort to
     the precision we will write the result with. This should ensure a sorting
     order that looks right to the validator, too */
  reduce_gctFStat_toplist_precision(tl);
#ifdef DEBUG_SORTING
  dump_heap_order(tl,"heap_before.dump");
  sort_gctFStat_toplist_debug(tl);
  dump_heap_order(tl,"heap_after.dump");
#else
  sort_gctFStat_toplist(tl);
#endif
  return(_atomic_write_gctFStat_toplist_to_file(tl, filename, NULL, 1));
}<|MERGE_RESOLUTION|>--- conflicted
+++ resolved
@@ -233,17 +233,7 @@
    Separate function to assure consistency of output and reduced precision for sorting */
 static int print_gctFStatline_to_str(GCTtopOutputEntry fline, char* buf, int buflen) {
   return(snprintf(buf, buflen,
-<<<<<<< HEAD
-		     /* output precision: choose by following (generous!) significant-digit constraints:       
-		      * Freq:1e-13                                          
-		      * Alpha,Delta:1e-7                                                       
-		      * f1dot:1e-5                                                                      
-		      * F:1e-6              
-		      */
-                     "%.14f %.13f %.13f %.7g %d %.6f\n",
-=======
                      "%.14g %.13g %.13g %.13g %d %.6f\n",
->>>>>>> 6c5bc7c3
                      fline.Freq,
                      fline.Alpha,
                      fline.Delta,
