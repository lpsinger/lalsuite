/*
*  Copyright (C) 2010 Evan Goetz
*
*  This program is free software; you can redistribute it and/or modify
*  it under the terms of the GNU General Public License as published by
*  the Free Software Foundation; either version 2 of the License, or
*  (at your option) any later version.
*
*  This program is distributed in the hope that it will be useful,
*  but WITHOUT ANY WARRANTY; without even the implied warranty of
*  MERCHANTABILITY or FITNESS FOR A PARTICULAR PURPOSE.  See the
*  GNU General Public License for more details.
*
*  You should have received a copy of the GNU General Public License
*  along with with program; see the file COPYING. If not, write to the
*  Free Software Foundation, Inc., 59 Temple Place, Suite 330, Boston,
*  MA  02111-1307  USA
*/

#ifndef __TWOSPECTTYPES_H__
#define __TWOSPECTTYPES_H__

#include <lal/LALStdlib.h>
#include <lal/AVFactories.h>
#include <lal/LALDetectors.h>

typedef struct
{
   REAL8Vector *f;         //First PSD frequencies
   REAL8Vector *fpr;       //Second PSD frequencies
   REAL8Vector *ffdata;    //Doubly Fourier transformed data
<<<<<<< HEAD
=======
   REAL8 tfnormalization;
   REAL8 ffnormalization;
>>>>>>> 6c5bc7c3
} ffdataStruct;

typedef struct
{
   REAL8 fmin;
   REAL8 fspan;
   REAL8 Tobs;
   REAL8 Tcoh;
   REAL8 searchstarttime;
   REAL8 Pmin;
   REAL8 Pmax;
   REAL8 dfmin;
   REAL8 dfmax;
   REAL4 dopplerMultiplier;
   INT4 blksize;
   INT4 maxbinshift;
   INT4 templatelength;
   LALDetector *det;
} inputParamsStruct;

typedef struct
{
   REAL8 fsig; /* 0 value means candidate not valid */
   REAL8 period;
   REAL8 moddepth;
   REAL4 ra;
   REAL4 dec;
   REAL8 stat;
   REAL8 h0;
   REAL8 prob;
   INT4 proberrcode;
   REAL8 normalization;
} candidate;

typedef struct
{
   REAL8Vector *maxima;
   INT4Vector *locations;
   INT4 columns;
} ihsMaximaStruct;

typedef struct
{
   REAL8 ihs;
   INT4 loc;
} ihsVals;

typedef struct
{
   REAL8Vector *ihsfar;
   REAL8Vector *ihsdistMean;
   REAL8Vector *ihsdistSigma;
} ihsfarStruct;

typedef struct
{
   REAL8 far;
   REAL8 distMean;
   REAL8 distSigma;
   REAL8Vector *topRvalues;
   INT4 farerrcode;
} farStruct;

typedef struct
{
   REAL8Vector *templatedata;       //weights
   INT4Vector *pixellocations;      //pixel locations
<<<<<<< HEAD
   INT4Vector *firstfftfrequenciesofpixels;  //pixel frequency values
   INT4Vector *secondfftfrequencies;
=======
   INT4Vector *firstfftfrequenciesofpixels;  //pixel first frequency values
   INT4Vector *secondfftfrequencies;   //pixel second frequency values
>>>>>>> 6c5bc7c3
} templateStruct;


#endif
<|MERGE_RESOLUTION|>--- conflicted
+++ resolved
@@ -29,11 +29,8 @@
    REAL8Vector *f;         //First PSD frequencies
    REAL8Vector *fpr;       //Second PSD frequencies
    REAL8Vector *ffdata;    //Doubly Fourier transformed data
-<<<<<<< HEAD
-=======
    REAL8 tfnormalization;
    REAL8 ffnormalization;
->>>>>>> 6c5bc7c3
 } ffdataStruct;
 
 typedef struct
@@ -101,13 +98,8 @@
 {
    REAL8Vector *templatedata;       //weights
    INT4Vector *pixellocations;      //pixel locations
-<<<<<<< HEAD
-   INT4Vector *firstfftfrequenciesofpixels;  //pixel frequency values
-   INT4Vector *secondfftfrequencies;
-=======
    INT4Vector *firstfftfrequenciesofpixels;  //pixel first frequency values
    INT4Vector *secondfftfrequencies;   //pixel second frequency values
->>>>>>> 6c5bc7c3
 } templateStruct;
 
 
