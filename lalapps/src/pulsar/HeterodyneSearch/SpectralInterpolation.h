#ifndef _SPLINTER_PULSAR_H
#define _SPLINTER_PULSAR_H

#define _GNU_SOURCE   /* for alphasort() and scandir() */

#include <sys/time.h>

#include <complex.h>
#include <stdio.h>
#include <stdlib.h>
#include <unistd.h>
#include <errno.h>
#include <stdarg.h>
#include <math.h>
#include <string.h>
#include <getopt.h>
#include <unistd.h>
#include <sys/types.h>
#include <sys/stat.h>
#include <gsl/gsl_sort_double.h>
#include <gsl/gsl_statistics_double.h>
#include <gsl/gsl_sf_gamma.h>

/* LAL headers */
#include <lal/BinaryPulsarTiming.h>
#include <lal/LALConstants.h>
#include <lal/LALStdlib.h>
#include <lal/LALAtomicDatatypes.h>
#include <lal/LALDatatypes.h>
#include <lal/AVFactories.h>
#include <lal/LALBarycenter.h>
#include <lal/LALInitBarycenter.h>
#include <lal/SkyCoordinates.h>
#include <lal/DetectorSite.h>
#include <lal/DetResponse.h>
#include <lal/FrequencySeries.h>
#include <lal/SFTutils.h>
#include <lal/LALString.h>
#include <lal/Units.h>
#include <lal/TimeSeries.h>
#include <lal/XLALError.h>
#include <lal/SFTfileIO.h>
#include <lal/LALCache.h>
/* lalapps header */
#include <lalapps.h>

/* Usage format string. */
#define USAGE \
"Usage: lalapps_SplInter [options]\n\n"\
" --help (-h)           display this message\n"\
"\nRequired Input Variables:\n\n"\
" --ifo (-i)            name of ifo e.g. L1, H1, H2, G1\n"\
" --start-freq (-S)     Start frequency of the SFTs\n"\
" --end-freq (-E)       End frequency of the SFTs\n"\
" --ephem-dir (-e)      directory containing the ephemeris files\n"\
" --output-dir (-o)     directory for output data files\n"\
" --seg-file (-l)       name of file containing science segment list\n"\
"\nPlus one of the following:\n\n"\
" --param-file (-P)     name of file containing initial pulsar\n\
                        parameters when using just one file as input\n\
                        (.par file)\n"\
" --param-dir (-d)      name of directory containing pulsar parameter\n\
                        files when using multiple input files (.par\n\
                        files)\n"\
"\n and one of the following:\n\n"\
<<<<<<< HEAD
" --sft-cache (-F)         location of list of SFTs for use, can use \n\
                             list:listsfts.txt or /location/*.sft\n"\
" --sft-loc (-L)           directory of files containing a list of SFTs for \n\
                             each segment, located in \n\
                             /sft-loc/Segment_Start-End.sftcache, where Start and \n\
                             End are the start and end of the segments in the seg-file. \n"\
" \nThe following are not required but are set to defaults if not specified:\n\n"\
" --starttime (-s)         start time of the analysis \n\
                             (default 0 - i.e. from the start of the available data/segment list)\n"\
" --finishtime (-f)        finish time of the analysis \n\
                             (default Infinity - i.e. to the end of the available data/segment list)\n"\
" --psr-name (-N)          set the name of the pulsar for the output file.\n\
                             This option will overwrite any name set in the parfile.\n\
                             The name is only set if the param-file option is used.\n\
                             (default: not set) \n"\
" --stddev-thresh (-T)     Set the number of standard deviations to use as the\n\
                             threshold for removing outliers. Set to zero for no\n\
                             outlier removal to be performed. (default zero)\n"\
" --freq-factor (-m)       factor which multiplies the pulsar spin frequency\n\
                             (default 2.0 i.e. a signal from a triaxial pulsar)\n"\
" --bandwidth (-b)         width of frequency band around central frequency to\n\
                             use when performing the interpolation.\n\
                             (default 0.3Hz)\n"\
" --min-seg-length (-M)    Minimum length of segments (default 1800s)\n"\
" \nThe following flags are used in testing only, but are included here for completeness.\n\
			   (defaults for all are not to set the flag) \n"\
" --geocentreFlag (-g)     Flag to set the position of the ifo to be \n\
                             at the geocentre.\n"\
" --baryFlag (-B)          Flag to set the position of the ifo to be \n\
                             at the solar system barycentre.\n"\
" --output-timing (-t)     flags whether to print timing information to stderr\n"\
=======
" --sft-cache (-F)      location of list of SFTs for use, can use\n\
                        list:listsfts.txt or /location/*.sft\n"\
" --sft-loc (-L)        directory of files containing a list of SFTs\n\
                        for each segment, located in\n\
                        /sft-loc/Segment_Start-End.sftcache, where\n\
                        Start and End are the start and end of the\n\
                        segments in the seg-file.\n"\
" --sft-lalcache (-C)   file containing a list of SFTs in the LALCache\n\
                        format.\n"\
"\nThe following are not required but are set to defaults if not\n\
specified:\n\n"\
" --starttime (-s)      start time of the analysis (default 0 i.e. from\n\
                        the start of the available data/segment list)\n"\
" --finishtime (-f)     finish time of the analysis (default Infinity\n\
                        i.e. to the end of the available data/segment\n\
                        list)\n"\
" --psr-name (-N)       set the name of the pulsar for the output file.\n\
                        This option will overwrite any name set in\n\
                        the parfile. The name is only set if the\n\
                        param-file option is used. (default: not set)\n"\
" --stddev-thresh (-T)  Set the number of standard deviations to use as\n\
                        the threshold for removing outliers. Set to\n\
                        zero for no outlier removal to be performed.\n\
                        (default zero)\n"\
" --freq-factor (-m)    factor which multiplies the pulsar spin\n\
                        frequency (default 2.0 i.e. a signal from a\n\
                        triaxial pulsar)\n"\
" --bandwidth (-b)      width of frequency band around central\n\
                        frequency to use when performing the\n\
                        interpolation. (default 0.3Hz)\n"\
" --min-seg-length (-M) Minimum length of segments (default 1800s)\n"\
" --max-seg-length (-Z) Maximum length of segments (default INFINITY).\n\
                        Use this to reduce memory requirement if\n\
                        trying to read in SFTs for long segement.\n"\
" --gzip (-G)           If this flag is set then the output files will\n\
                        be gzipped\n"\
"\nThe following flags are used in testing only, but are included here\n\
for completeness (defaults for all are not to set the flag) \n"\
" --geocentreFlag (-g)  Flag to set the position of the ifo to be at\n\
                        the geocentre.\n"\
" --baryFlag (-B)       Flag to set the position of the ifo to be at\n\
                        the solar system barycentre.\n"\
" --output-timing (-t)  Flags whether to print timing information to\n\
                        stderr\n"\
>>>>>>> 6697abcc
"\n"

#define XLAL_FRESNEL_EPS 6.0e-8
#define XLAL_FRESNEL_MAXIT 100
#define XLAL_FRESNEL_FPMIN 1.0e-30
#define XLAL_FRESNEL_XMIN 1.5

#define FILENAME_MAXLEN 1024

typedef struct tagInputParams{
  CHAR ifo[3];

  CHAR pulsarDir[FILENAME_MAXLEN];
  CHAR paramfile[FILENAME_MAXLEN];

  CHAR PSRname [12];
  UINT4 nameset;

  UINT4 parfileflag;
  UINT4 pardirflag;

  UINT4 gzip;

  REAL8 stddevthresh;
  REAL8 minSegLength;
  REAL8 maxSegLength;

  CHAR ephemdir[FILENAME_MAXLEN];

  CHAR filePattern[FILENAME_MAXLEN];

  CHAR outputdir[FILENAME_MAXLEN];
  CHAR segfile[FILENAME_MAXLEN];

  REAL8 freqfactor;
  REAL8 bandwidth;

  UINT4 geocentre;
  UINT4 baryFlag;
  UINT4 Timing;
  UINT4 cacheDir;
  UINT4 cacheFile;
<<<<<<< HEAD
=======
  UINT4 lalcacheFile;
>>>>>>> 6697abcc

  REAL8 startF;
  REAL8 endF;

  REAL8 startTime;
  REAL8 endTime;

}InputParams;

typedef struct tagSplInterParams{
  LALDetector detector;

  CHAR timefile[FILENAME_MAXLEN];
  CHAR earthfile[FILENAME_MAXLEN];
  CHAR sunfile[FILENAME_MAXLEN];
}SplInterParams;

void get_input_args(InputParams *inputParam, int argc, char *argv[]);

INT4 remove_outliers_using_running_median_data(REAL8Vector *redata, REAL8Vector *imdata,  REAL8Vector *rermdata,
  REAL8Vector *imrmdata, REAL8Vector *times, REAL8 stddevthresh);

REAL8Vector *subtract_running_median( REAL8Vector *data, REAL8Vector *timeStamp , UINT4 npoints);

INT4 XLALFresnel(REAL8 *C, REAL8 *S, REAL8 x);

#endif /* _SPLINTER_PULSAR_H */<|MERGE_RESOLUTION|>--- conflicted
+++ resolved
@@ -63,39 +63,6 @@
                         files when using multiple input files (.par\n\
                         files)\n"\
 "\n and one of the following:\n\n"\
-<<<<<<< HEAD
-" --sft-cache (-F)         location of list of SFTs for use, can use \n\
-                             list:listsfts.txt or /location/*.sft\n"\
-" --sft-loc (-L)           directory of files containing a list of SFTs for \n\
-                             each segment, located in \n\
-                             /sft-loc/Segment_Start-End.sftcache, where Start and \n\
-                             End are the start and end of the segments in the seg-file. \n"\
-" \nThe following are not required but are set to defaults if not specified:\n\n"\
-" --starttime (-s)         start time of the analysis \n\
-                             (default 0 - i.e. from the start of the available data/segment list)\n"\
-" --finishtime (-f)        finish time of the analysis \n\
-                             (default Infinity - i.e. to the end of the available data/segment list)\n"\
-" --psr-name (-N)          set the name of the pulsar for the output file.\n\
-                             This option will overwrite any name set in the parfile.\n\
-                             The name is only set if the param-file option is used.\n\
-                             (default: not set) \n"\
-" --stddev-thresh (-T)     Set the number of standard deviations to use as the\n\
-                             threshold for removing outliers. Set to zero for no\n\
-                             outlier removal to be performed. (default zero)\n"\
-" --freq-factor (-m)       factor which multiplies the pulsar spin frequency\n\
-                             (default 2.0 i.e. a signal from a triaxial pulsar)\n"\
-" --bandwidth (-b)         width of frequency band around central frequency to\n\
-                             use when performing the interpolation.\n\
-                             (default 0.3Hz)\n"\
-" --min-seg-length (-M)    Minimum length of segments (default 1800s)\n"\
-" \nThe following flags are used in testing only, but are included here for completeness.\n\
-			   (defaults for all are not to set the flag) \n"\
-" --geocentreFlag (-g)     Flag to set the position of the ifo to be \n\
-                             at the geocentre.\n"\
-" --baryFlag (-B)          Flag to set the position of the ifo to be \n\
-                             at the solar system barycentre.\n"\
-" --output-timing (-t)     flags whether to print timing information to stderr\n"\
-=======
 " --sft-cache (-F)      location of list of SFTs for use, can use\n\
                         list:listsfts.txt or /location/*.sft\n"\
 " --sft-loc (-L)        directory of files containing a list of SFTs\n\
@@ -140,7 +107,6 @@
                         the solar system barycentre.\n"\
 " --output-timing (-t)  Flags whether to print timing information to\n\
                         stderr\n"\
->>>>>>> 6697abcc
 "\n"
 
 #define XLAL_FRESNEL_EPS 6.0e-8
@@ -183,10 +149,7 @@
   UINT4 Timing;
   UINT4 cacheDir;
   UINT4 cacheFile;
-<<<<<<< HEAD
-=======
   UINT4 lalcacheFile;
->>>>>>> 6697abcc
 
   REAL8 startF;
   REAL8 endF;
